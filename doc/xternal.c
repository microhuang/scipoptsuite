--- conflicted
+++ resolved
@@ -47,37 +47,7 @@
  *
  * \image html scippy.png
  *
-<<<<<<< HEAD
- */
-
-/** @page EXAMPLES Example projects
- *
- *  \SCIP contains several examples that demonstrate its usage. They are contained in the &quot;examples&quot; directory
- *  in the source code distribution.
- *
- *  @section BRANCHANDPRICE Branch-and-price
- *
- *  <table>
- *  <tr>
- *  <td>
- *  \ref BINPACKING_MAIN "Binpacking"
- *  </td>
- *  <td>
- *  An implementation of the column generation approach for the binpacking problem. It includes a customized reader,
- *  Ryan/Foster branching rule, (global) problem data, variable data, and constraint handler.
- *  </td>
- *  </tr>
- *  <tr>
- *  <td>
- *  <a href="http://scip.zib.de/doc/examples/VRP"><b>VRP</b></a>
- *  </td>
- *  <td>
- *  A solver for a simple capacity-constrained vehicle routing problem, which is based on pricing tours via a dynamic
- *  programming algorithm.
- *  </td>
- *  </tr>
- *  </table>
- *
+ * @section QUICKSTART Quickstart
  *  @section BENDERSDECOMP Benders' decomposition
  *
  *  <table>
@@ -91,59 +61,6 @@
  *  </tr>
  *  </table>
  *
- *  @section BRANCHANDCUT Branch-and-cut
- *
- *  <table>
- *  <tr>
- *  <td>
- *  \ref LOP_MAIN "Linear Ordering"
- *  </td>
- *  <td>
- *  An example for implementing a constraint handler.
- *  </td>
- *  </tr>
- *  <tr>
- *  <td>
- *  \ref TSP_MAIN "The TSP example"
- *  </td>
- *  <td>
- *  A short implementations of a constraint handler, two easy combinatorial heuristics, a file reader, etc. which
- *  demonstrate the usage of \SCIP as a branch-and-cut-framework for solving traveling salesman problem instances.
- *  </td>
- *  </tr>
- *  </table>
- *
- *  @section CALLABLELIBRARY Callable library
- *
- *  <table>
- *  <tr>
- *  <td>
- *  \ref CALLABLELIBRARY_MAIN "Callable Library Example"
- *  </td>
- *  <td>
- *  An example showing how to setup constraints (esp. nonlinear ones) when using \SCIP as callable library.
- *  </td>
- *  </tr>
- *  <tr>
- *  <td>
- *  \ref MIPSOLVER_MAIN "MIP solver"
- *  </td>
- *  <td>
- *  A minimal implementation for using \SCIP included into another source code
- *  </td>
- *  </tr>
- *  <tr>
- *  <td>
- *  <a href="http://scip.zib.de/download/files/scip_intro_01.pdf"><b>Queens</b></a>
- *  </td>
- *  <td>
- *  An example showing the use of \SCIP as callable library.
- *  </td>
- *  </tr>
- *  </table>
-=======
- * @section QUICKSTART Quickstart
->>>>>>> 84bf6d73
  *
  *  Let's consider the following minimal example in LP format. A 4-variable problem with a single, general integer
  *  variable and three linear constraints
