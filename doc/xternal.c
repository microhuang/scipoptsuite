/* * * * * * * * * * * * * * * * * * * * * * * * * * * * * * * * * * * * * * */
/*                                                                           */
/*                  this file is part of the program and library             */
/*         SCIP --- Solving Constraint Integer Programs                      */
/*                                                                           */
/*                  2002-2016 Konrad-Zuse-Zentrum                            */
/*                            fuer Informationstechnik Berlin                */
/*                                                                           */
/*  SCIP is distributed under the terms of the ZIB Academic License.         */
/*                                                                           */
/*  You should have received a copy of the ZIB Academic License              */
/*  along with SCIP; see the file COPYING. If not email to scip@zib.de.      */
/*                                                                           */
/* * * * * * * * * * * * * * * * * * * * * * * * * * * * * * * * * * * * * * */

/**@file   xternal.c
 * @brief  main document page
 * @author Tobias Achterberg
 * @author Timo Berthold
 * @author Gerald Gamrath
 * @author Stefan Heinz
 * @author Gregor Hendel
 * @author Mathias Kinder
 * @author Marc Pfetsch
 * @author Stefan Vigerske
 * @author Robert Waniek
 * @author Kati Wolter
 * @author Michael Winkler
 */

/*--+----1----+----2----+----3----+----4----+----5----+----6----+----7----+----8----+----9----+----0----+----1----+----2*/

/**@mainpage Overview (\OTHERDOCU)
 *
 * \OTHERDOCUTEXT
 *
 *
 *
 * @section WHATISSCIP What is SCIP?
 *
 * SCIP is a framework to solve constraint integer programs (CIPs). In particular,
 *
 * - SCIP is a branch-and-cut-and-price framework,
 * - incorporates a full-scale mixed integer programming (MIP) solver, and
 * - incorporates a full-scale mixed integer quadratically constrained programming (MIQCP) solver.
 *
 * See the web site of <a href="http://scip.zib.de">SCIP</a> for more information about licensing and to download SCIP.
 *
 * SCIP is developed together with <a href="http://www3.mathematik.tu-darmstadt.de/ags/optimierung/research/discrete-optimization.html">TU Darmstadt</a> and
 * <a href="http://www.am.uni-erlangen.de/wima/">University of Erlangen-N&uuml;rnberg (Chair of EDOM)</a>
 * and has more than 500,000 lines of C code.
 *
 * @section GETTINGSTARTED Getting started
 *
 * - \ref MAKE    "Installation information / Makefiles"
 * - \ref LICENSE "License"
 *
 * - \ref SHELL       "Tutorial: the interactive shell"
 * - \ref FILEREADERS "Readable file formats"
 * - \ref START       "How to start a new project"
 * - \ref EXAMPLES    "Examples"
 *
 * @section FURTHERINFORMATION References
 *
 * - \ref PUBLICMETHODS "List of callable functions"
 * - \ref PARAMETERS "List of all SCIP parameters"
 *
 * - \ref DOC     "How to search the documentation for interface methods"
 * - \ref FAQ     "Frequently asked questions (FAQ)"
 * - \ref TEST     "How to run automated tests with SCIP"
 * - \ref COUNTER  "How to use SCIP to count feasible solutions"
 * - \ref REOPT    "How to use reoptimization in SCIP"
 * - \ref APPLICATIONS "Extensions of SCIP for specific applications"
 *
 *
 * @section PROGRAMMING Programming with SCIP
 *
 * @subsection CODINGBASICS Coding basics for SCIP
 *
 *   - \ref CODE    "Coding style guidelines"
 *   - \ref OBJ     "Creating, capturing, releasing, and adding data objects"
 *   - \ref MEMORY  "Using the memory functions of SCIP"
 *   - \ref DEBUG   "Debugging"
 *
 * @subsection HOWTOADD How to add ...
 *
 *    Below you find for most plugin types a detailed description of how to implement and add them to \SCIP.
 *
 *   - \ref CONS    "Constraint handlers"
 *   - \ref PRICER  "Variable pricers"
 *   - \ref PRESOL  "Presolvers"
 *   - \ref SEPA    "Separators"
 *   - \ref PROP    "Propagators"
 *   - \ref BRANCH  "Branching rules"
 *   - \ref NODESEL "Node selectors"
 *   - \ref HEUR    "Primal heuristics"
 *      + \ref DIVINGHEUR "Diving heuristics"
 *   - \ref RELAX   "Relaxation handlers"
 *   - \ref READER  "File readers"
 *   - \ref DIALOG  "Dialogs"
 *   - \ref DISP    "Display columns"
 *   - \ref EVENT   "Event handler"
 *   - \ref NLPI    "Interfaces to NLP solvers"
 *   - \ref EXPRINT "Interfaces to expression interpreters"
 *   - \ref PARAM   "additional user parameters"
 *
 * @subsection HOWTOUSESECTION How to use ...
 *
 *   - \ref CONF    "Conflict analysis"
 *   - \ref REOPT   "Reoptimization"
 *   - \ref TEST    "How to run automated tests with SCIP"
 *   - \ref COUNTER "How to use SCIP to count feasible solutions"
 *
 *
 * @section FURTHERINFO Further information
 *
 * @subsection CHG Changes between different versions of SCIP
 * - \ref CHANGELOG    "Change log"
 * - \ref RELEASENOTES "Release notes"
 * - \ref CHG8         "Interface changes between version 3.1 and 3.2"
 * - \ref CHG7         "Interface changes between version 3.0 and 3.1"
 * - \ref CHG6         "Interface changes between version 2.1 and 3.0"
 * - \ref CHG5         "Interface changes between version 2.0 and 2.1"
 * - \ref CHG4         "Interface changes between version 1.2 and 2.0"
 * - \ref CHG3         "Interface changes between version 1.1 and 1.2"
 * - \ref CHG2         "Interface changes between version 1.0 and 1.1"
 * - \ref CHG1         "Interface changes between version 0.9 and 1.0"
 *
 * @subsection AUTHORS SCIP Authors
 * - <a class="el" href="http://scip.zib.de/#developers">Developers</a>
 *
<<<<<<< HEAD
 * @version  3.2.0.2
=======
 * @version  3.2.1.2
>>>>>>> d39e364f
 *
 * \image html scippy.png
 *
 */

/** @page EXAMPLES Example projects
 *
 *  SCIP contains several examples that demonstrate its usage. They are contained in the &quot;examples&quot; directory
 *  in the source code distribution.
 *
 *  @section BRANCHANDPRICE Branch-and-price
 *
 *  <table>
 *  <tr>
 *  <td>
 *  <a href="http://scip.zib.de/doc/examples/Binpacking"><b>Binpacking</b></a>
 *  </td>
 *  <td>
 *  An implementation of the column generation approach for the binpacking problem. It includes a customized reader,
 *  Ryan/Foster branching rule, (global) problem data, variable data, and constraint handler.
 *  </td>
 *  </tr>
 *  <tr>
 *  <td>
 *  <a href="http://scip.zib.de/doc/examples/VRP"><b>VRP</b></a>
 *  </td>
 *  <td>
 *  A solver for a simple capacity-constrained vehicle routing problem, which is based on pricing tours via a dynamic
 *  programming algorithm.
 *  </td>
 *  </tr>
 *  </table>
 *
 *  @section BRANCHANDCUT Branch-and-cut
 *
 *  <table>
 *  <tr>
 *  <td>
 *  <a href="http://scip.zib.de/doc/examples/LOP"><b>LOP</b></a>
 *  </td>
 *  <td>
 *  An example for implementing a constraint handler.
 *  </td>
 *  </tr>
 *  <tr>
 *  <td>
 *  <a href="http://scip.zib.de/doc/examples/TSP"><b>TSP</b></a>
 *  </td>
 *  <td>
 *  A short implementations of a constraint handler, two easy combinatorial heuristics, a file reader, etc. which
 *  demonstrate the usage of SCIP as a branch-and-cut-framework for solving traveling salesman problem instances.
 *  </td>
 *  </tr>
 *  </table>
 *
 *  @section CALLABLELIBRARY Callable library
 *
 *  <table>
 *  <tr>
 *  <td>
 *  <a href="http://scip.zib.de/doc/examples/CallableLibrary"><b>CallableLibrary</b></a>
 *  </td>
 *  <td>
 *  An example showing how to setup constraints (esp. nonlinear ones) when using SCIP as callable library.
 *  </td>
 *  </tr>
 *  <tr>
 *  <td>
 *  <a href="http://scip.zib.de/doc/examples/MIPSolver"><b>MIPSolver</b></a>
 *  </td>
 *  <td>
 *  A minimal implementation for using SCIP included into another source code
 *  </td>
 *  </tr>
 *  <tr>
 *  <td>
 *  <a href="http://scip.zib.de/doc/examples/Queens/scip_intro.pdf"><b>Queen</b></a>
 *  </td>
 *  <td>
 *  An example showing the use of SCIP as callable library.
 *  </td>
 *  </tr>
 *  </table>
 *
 *
 *  @section OTHERPLUGINS Other plugins
 *
 *  <table>
 *  <tr>
 *  <td>
 *  <a href="http://scip.zib.de/doc/examples/Eventhdlr"><b>Eventhdlr</b></a>
 *  </td>
 *  <td>
 *  A small example illustrating the use of an event handler.
 *  </td>
 *  </tr>
 *  <tr>
 *  <td>
 *  <a href="http://scip.zib.de/doc/examples/GMI"><b>GMI</b></a>
 *  </td>
 *  <td>
 *  An example about Gomory mixed-integer cuts.
 *  </td>
 *  </tr>
 *  </table>
 *
 */

/** @page APPLICATIONS Application projects
 *
 *  There are several extensions of SCIP for particular applications included in the release. They are contained in the &quot;applications&quot; directory
 *  in the source code distribution.
 *
 *  <table>
 *  <tr>
 *  <td>
 *  <a href="http://scip.zib.de/doc/applications/Coloring"><b>Coloring</b></a>
 *  </td>
 *  <td>
 *  An implemenation of the column generation approach for graph coloring of Mehrotra and Trick.
 *  </td>
 *  </tr>
 *  <tr>
 *  <td>
 *  <a href="http://scip.zib.de/doc/applications/Scheduler"><b>Scheduler</b></a>
 *  </td>
 *  <td>
 *  A solver for scheduling problems.
 *  </td>
 *  </tr>
 *  <tr>
 *  <td>
 *  <a href="http://scip.zib.de/doc/applications/STP"><b>Steiner Tree Problem</b></a>
 *  </td>
 *  <td>
 *  A solver for Steiner Tree Problems in graphs, based on a branch-and-cut approach.
 *  </td>
 *  </tr>
 *  <tr>
 *  <td>
 *  <a href="http://scip.zib.de/doc/applications/PolySCIP"><b>PolySCIP</b></a>
 *  </td>
 *  <td>
 *  A solver for multi-objective optimization problems.
 *  </td>
 *  </tr>
 *  </table>
 *
 */

/*--+----1----+----2----+----3----+----4----+----5----+----6----+----7----+----8----+----9----+----0----+----1----+----2*/
/**@page CODE Coding style guidelines
 *
 * We follow the following coding style guidelines and recommend them for all developers.
 *
 * - Indentation is 3 spaces. No tabs anywhere in the code.
 * - Always only one declaration in a line.
 * - Braces are on a new line and not indented.
 * - Spaces around all operators.
 * - No spaces between control structure keywords like "if", "for", "while", "switch" and the corresponding brackets.
 * - No spaces between a function name and the parenthesis in both the definition and function calls.
 * - Use assert() to show preconditions for the parameters, invariants and postconditions.
 * - All global functions start with "SCIP". In the usual naming scheme this is followed by the object and a method name
 *   like in SCIPlpAddRow(). Functions return TRUE or FALSE should be named like SCIPisFeasEQ().
 * - Make all functions that are not used outside the module 'static'. Naming should start with a lower case letter.
 * - Variable names should be all lower case.
 * - For each structure there is a typedef with the name in all upper case.
 * - Defines should be named all upper case.
 * - Document functions, parameters, and variables in a doxygen conformed way.
 *
 * As an example, have a look at tree.c and see the examples below. We also provide settings for
 * \ref XEMACS "(x)emacs" and \ref ECLIPSE "eclipse".
 *
 * @section CODEEXAMPLES Examples
 *
 * In this section we state a few examples illustrating the \SCIP code style.
 *
 * \code
 * #ifdef __cplusplus
 * extern "C" {
 * #endif
 *
 * /** SCIP operation stage */
 * enum SCIP_Stage
 * {
 *    SCIP_STAGE_INIT         =  0,        /**< SCIP datastructures are initialized, no problem exists */
 *    SCIP_STAGE_PROBLEM      =  1,        /**< the problem is being created and modified */
 *    SCIP_STAGE_TRANSFORMING =  2,        /**< the problem is being transformed into solving data space */
 *    SCIP_STAGE_TRANSFORMED  =  3,        /**< the problem was transformed into solving data space */
 *    SCIP_STAGE_PRESOLVING   =  4,        /**< the problem is being presolved */
 *    SCIP_STAGE_PRESOLVED    =  5,        /**< the problem was presolved */
 *    SCIP_STAGE_INITSOLVE    =  6,        /**< the solving process data is being initialized */
 *    SCIP_STAGE_SOLVING      =  7,        /**< the problem is being solved */
 *    SCIP_STAGE_SOLVED       =  8,        /**< the problem was solved */
 *    SCIP_STAGE_FREESOLVE    =  9,        /**< the solving process data is being freed */
 *    SCIP_STAGE_FREETRANS    = 10         /**< the transformed problem is being freed */
 * };
 * typedef enum SCIP_Stage SCIP_STAGE;
 *
 * /** possible settings for enabling/disabling algorithms and other features */
 * enum SCIP_Setting
 * {
 *    SCIP_UNDEFINED = 0,                  /**< undefined setting */
 *    SCIP_DISABLED  = 1,                  /**< feature is disabled */
 *    SCIP_AUTO      = 2,                  /**< feature is set to automatic mode */
 *    SCIP_ENABLED   = 3                   /**< feature is enabled */
 * };
 * typedef enum SCIP_Setting SCIP_SETTING;
 *
 * #ifdef __cplusplus
 * }
 * #endif
 * \endcode
 *
 * @section XEMACS Customize (x)emacs
 *
 * If you are using (x)emacs, you can use the following customization for the c++-mode. These settings satisfy the
 * coding guidelines of \SCIP.
 *
 * \verbatim
  (add-hook 'c++-mode-hook
    (function
      (lambda ()
    ;; SCIP customizations for c-mode and c++-mode
    (setq-default c-basic-offset 3)
    (c-set-offset 'substatement-open 0)
    (c-set-offset 'statement-case-open 0)
    (c-set-offset 'brace-list-open '-)
    (c-set-offset 'inextern-lang '0)
    (c-set-offset 'arglist-intro '+)
    (c-set-offset 'arglist-cont 0)
    (c-set-offset 'arglist-cont-nonempty '+)
    (c-set-offset 'arglist-close '+)
    (set-variable 'fill-column 120)
   ;; this will make sure spaces are used instead of tabs
    (setq tab-width 8 indent-tabs-mode nil)
    )))\endverbatim
 *
 * @section ECLIPSE Customize eclipse
 *
 *
 * Eclipse user can use the profile below. This profile does not match the \SCIP coding guideline completely.
 *
 * \code
 *
 * <?xml version="1.0" encoding="UTF-8" standalone="no"?>
 * <profiles version="1">
 * <profile kind="CodeFormatterProfile" name="scip" version="1">
 * <setting id="org.eclipse.cdt.core.formatter.insert_space_before_opening_paren_in_method_declaration" value="do not insert"/>
 * <setting id="org.eclipse.cdt.core.formatter.insert_space_after_opening_paren_in_for" value="insert"/>
 * <setting id="org.eclipse.cdt.core.formatter.insert_new_line_in_empty_block" value="insert"/>
 * <setting id="org.eclipse.cdt.core.formatter.lineSplit" value="124"/>
 * <setting id="org.eclipse.cdt.core.formatter.insert_space_before_comma_in_base_types" value="do not insert"/>
 * <setting id="org.eclipse.cdt.core.formatter.keep_else_statement_on_same_line" value="false"/>
 * <setting id="org.eclipse.cdt.core.formatter.indent_switchstatements_compare_to_switch" value="false"/>
 * <setting id="org.eclipse.cdt.core.formatter.insert_space_after_opening_brace_in_array_initializer" value="insert"/>
 * <setting id="org.eclipse.cdt.core.formatter.insert_space_before_comma_in_method_declaration_parameters" value="do not insert"/>
 * <setting id="org.eclipse.cdt.core.formatter.insert_space_after_opening_paren_in_if" value="insert"/>
 * <setting id="org.eclipse.cdt.core.formatter.insert_space_after_opening_paren_in_exception_specification" value="do not insert"/>
 * <setting id="org.eclipse.cdt.core.formatter.insert_space_before_closing_paren_in_parenthesized_expression" value="do not insert"/>
 * <setting id="org.eclipse.cdt.core.formatter.insert_space_after_comma_in_base_types" value="insert"/>
 * <setting id="org.eclipse.cdt.core.formatter.indent_body_declarations_compare_to_access_specifier" value="true"/>
 * <setting id="org.eclipse.cdt.core.formatter.insert_space_before_closing_paren_in_exception_specification" value="do not insert"/>
 * <setting id="org.eclipse.cdt.core.formatter.insert_space_after_comma_in_template_arguments" value="insert"/>
 * <setting id="org.eclipse.cdt.core.formatter.insert_space_before_opening_brace_in_block" value="insert"/>
 * <setting id="org.eclipse.cdt.core.formatter.insert_space_before_closing_paren_in_method_declaration" value="do not insert"/>
 * <setting id="org.eclipse.cdt.core.formatter.use_tabs_only_for_leading_indentations" value="false"/>
 * <setting id="org.eclipse.cdt.core.formatter.insert_space_before_colon_in_labeled_statement" value="do not insert"/>
 * <setting id="org.eclipse.cdt.core.formatter.insert_space_after_colon_in_case" value="insert"/>
 * <setting id="org.eclipse.cdt.core.formatter.insert_space_after_comma_in_array_initializer" value="insert"/>
 * <setting id="org.eclipse.cdt.core.formatter.insert_space_after_comma_in_enum_declarations" value="insert"/>
 * <setting id="org.eclipse.cdt.core.formatter.alignment_for_expressions_in_array_initializer" value="16"/>
 * <setting id="org.eclipse.cdt.core.formatter.insert_space_after_comma_in_declarator_list" value="insert"/>
 * <setting id="org.eclipse.cdt.core.formatter.insert_space_before_opening_bracket" value="do not insert"/>
 * <setting id="org.eclipse.cdt.core.formatter.insert_space_before_closing_paren_in_for" value="insert"/>
 * <setting id="org.eclipse.cdt.core.formatter.insert_space_before_prefix_operator" value="do not insert"/>
 * <setting id="org.eclipse.cdt.core.formatter.tabulation.size" value="3"/>
 * <setting id="org.eclipse.cdt.core.formatter.insert_new_line_before_else_in_if_statement" value="insert"/>
 * <setting id="org.eclipse.cdt.core.formatter.alignment_for_enumerator_list" value="48"/>
 * <setting id="org.eclipse.cdt.core.formatter.insert_space_after_opening_paren_in_parenthesized_expression" value="do not insert"/>
 * <setting id="org.eclipse.cdt.core.formatter.insert_space_between_empty_parens_in_method_declaration" value="do not insert"/>
 * <setting id="org.eclipse.cdt.core.formatter.alignment_for_declarator_list" value="16"/>
 * <setting id="org.eclipse.cdt.core.formatter.insert_space_before_closing_paren_in_switch" value="insert"/>
 * <setting id="org.eclipse.cdt.core.formatter.insert_space_before_opening_paren_in_parenthesized_expression" value="do not insert"/>
 * <setting id="org.eclipse.cdt.core.formatter.indent_empty_lines" value="false"/>
 * <setting id="org.eclipse.cdt.core.formatter.indent_switchstatements_compare_to_cases" value="true"/>
 * <setting id="org.eclipse.cdt.core.formatter.keep_empty_array_initializer_on_one_line" value="false"/>
 * <setting id="org.eclipse.cdt.core.formatter.insert_space_before_opening_brace_in_method_declaration" value="insert"/>
 * <setting id="org.eclipse.cdt.core.formatter.put_empty_statement_on_new_line" value="true"/>
 * <setting id="org.eclipse.cdt.core.formatter.insert_space_before_opening_brace_in_switch" value="do not insert"/>
 * <setting id="org.eclipse.cdt.core.formatter.insert_space_before_closing_paren_in_cast" value="do not insert"/>
 * <setting id="org.eclipse.cdt.core.formatter.insert_space_between_empty_braces_in_array_initializer" value="do not insert"/>
 * <setting id="org.eclipse.cdt.core.formatter.brace_position_for_method_declaration" value="next_line"/>
 * <setting id="org.eclipse.cdt.core.formatter.insert_space_before_closing_paren_in_while" value="insert"/>
 * <setting id="org.eclipse.cdt.core.formatter.insert_space_after_question_in_conditional" value="insert"/>
 * <setting id="org.eclipse.cdt.core.formatter.insert_space_before_semicolon" value="do not insert"/>
 * <setting id="org.eclipse.cdt.core.formatter.insert_space_after_closing_angle_bracket_in_template_arguments" value="insert"/>
 * <setting id="org.eclipse.cdt.core.formatter.insert_space_before_colon_in_base_clause" value="do not insert"/>
 * <setting id="org.eclipse.cdt.core.formatter.indent_breaks_compare_to_cases" value="true"/>
 * <setting id="org.eclipse.cdt.core.formatter.insert_space_before_unary_operator" value="do not insert"/>
 * <setting id="org.eclipse.cdt.core.formatter.insert_space_before_comma_in_declarator_list" value="do not insert"/>
 * <setting id="org.eclipse.cdt.core.formatter.alignment_for_arguments_in_method_invocation" value="16"/>
 * <setting id="org.eclipse.cdt.core.formatter.insert_space_before_opening_paren_in_while" value="do not insert"/>
 * <setting id="org.eclipse.cdt.core.formatter.insert_space_between_empty_brackets" value="do not insert"/>
 * <setting id="org.eclipse.cdt.core.formatter.insert_space_after_opening_bracket" value="do not insert"/>
 * <setting id="org.eclipse.cdt.core.formatter.alignment_for_parameters_in_method_declaration" value="48"/>
 * <setting id="org.eclipse.cdt.core.formatter.insert_new_line_before_closing_brace_in_array_initializer" value="do not insert"/>
 * <setting id="org.eclipse.cdt.core.formatter.number_of_empty_lines_to_preserve" value="1"/>
 * <setting id="org.eclipse.cdt.core.formatter.insert_space_after_opening_paren_in_method_invocation" value="do not insert"/>
 * <setting id="org.eclipse.cdt.core.formatter.insert_space_before_closing_brace_in_array_initializer" value="insert"/>
 * <setting id="org.eclipse.cdt.core.formatter.insert_space_before_semicolon_in_for" value="do not insert"/>
 * <setting id="org.eclipse.cdt.core.formatter.brace_position_for_block" value="next_line"/>
 * <setting id="org.eclipse.cdt.core.formatter.insert_space_before_colon_in_conditional" value="insert"/>
 * <setting id="org.eclipse.cdt.core.formatter.brace_position_for_type_declaration" value="next_line"/>
 * <setting id="org.eclipse.cdt.core.formatter.insert_space_before_assignment_operator" value="insert"/>
 * <setting id="org.eclipse.cdt.core.formatter.insert_space_before_opening_angle_bracket_in_template_arguments" value="do not insert"/>
 * <setting id="org.eclipse.cdt.core.formatter.insert_space_before_comma_in_expression_list" value="do not insert"/>
 * <setting id="org.eclipse.cdt.core.formatter.insert_space_after_opening_angle_bracket_in_template_parameters" value="do not insert"/>
 * <setting id="org.eclipse.cdt.core.formatter.continuation_indentation" value="1"/>
 * <setting id="org.eclipse.cdt.core.formatter.alignment_for_expression_list" value="0"/>
 * <setting id="org.eclipse.cdt.core.formatter.insert_space_after_opening_paren_in_method_declaration" value="do not insert"/>
 * <setting id="org.eclipse.cdt.core.formatter.insert_space_before_comma_in_template_parameters" value="do not insert"/>
 * <setting id="org.eclipse.cdt.core.formatter.insert_space_before_colon_in_default" value="do not insert"/>
 * <setting id="org.eclipse.cdt.core.formatter.insert_space_after_binary_operator" value="insert"/>
 * <setting id="org.eclipse.cdt.core.formatter.alignment_for_conditional_expression" value="16"/>
 * <setting id="org.eclipse.cdt.core.formatter.insert_space_between_empty_parens_in_method_invocation" value="do not insert"/>
 * <setting id="org.eclipse.cdt.core.formatter.insert_space_before_comma_in_array_initializer" value="do not insert"/>
 * <setting id="org.eclipse.cdt.core.formatter.insert_space_before_closing_paren_in_if" value="insert"/>
 * <setting id="org.eclipse.cdt.core.formatter.format_guardian_clause_on_one_line" value="false"/>
 * <setting id="org.eclipse.cdt.core.formatter.insert_space_after_opening_paren_in_cast" value="do not insert"/>
 * <setting id="org.eclipse.cdt.core.formatter.indent_access_specifier_compare_to_type_header" value="false"/>
 * <setting id="org.eclipse.cdt.core.formatter.insert_space_before_opening_brace_in_type_declaration" value="insert"/>
 * <setting id="org.eclipse.cdt.core.formatter.insert_space_after_colon_in_labeled_statement" value="insert"/>
 * <setting id="org.eclipse.cdt.core.formatter.continuation_indentation_for_array_initializer" value="1"/>
 * <setting id="org.eclipse.cdt.core.formatter.insert_space_after_comma_in_method_declaration_parameters" value="insert"/>
 * <setting id="org.eclipse.cdt.core.formatter.insert_space_after_semicolon_in_for" value="insert"/>
 * <setting id="org.eclipse.cdt.core.formatter.insert_space_before_closing_paren_in_method_invocation" value="do not insert"/>
 * <setting id="org.eclipse.cdt.core.formatter.indent_body_declarations_compare_to_namespace_header" value="false"/>
 * <setting id="org.eclipse.cdt.core.formatter.insert_space_after_closing_brace_in_block" value="insert"/>
 * <setting id="org.eclipse.cdt.core.formatter.insert_space_after_assignment_operator" value="insert"/>
 * <setting id="org.eclipse.cdt.core.formatter.alignment_for_compact_if" value="0"/>
 * <setting id="org.eclipse.cdt.core.formatter.insert_space_before_opening_brace_in_array_initializer" value="insert"/>
 * <setting id="org.eclipse.cdt.core.formatter.insert_new_line_at_end_of_file_if_missing" value="do not insert"/>
 * <setting id="org.eclipse.cdt.core.formatter.insert_space_after_comma_in_template_parameters" value="insert"/>
 * <setting id="org.eclipse.cdt.core.formatter.insert_space_after_comma_in_expression_list" value="insert"/>
 * <setting id="org.eclipse.cdt.core.formatter.insert_space_before_question_in_conditional" value="insert"/>
 * <setting id="org.eclipse.cdt.core.formatter.insert_space_before_opening_paren_in_exception_specification" value="insert"/>
 * <setting id="org.eclipse.cdt.core.formatter.insert_space_before_binary_operator" value="insert"/>
 * <setting id="org.eclipse.cdt.core.formatter.insert_new_line_before_identifier_in_function_declaration" value="do not insert"/>
 * <setting id="org.eclipse.cdt.core.formatter.alignment_for_base_clause_in_type_declaration" value="80"/>
 * <setting id="org.eclipse.cdt.core.formatter.insert_space_before_comma_in_method_declaration_throws" value="do not insert"/>
 * <setting id="org.eclipse.cdt.core.formatter.insert_space_between_empty_parens_in_exception_specification" value="do not insert"/>
 * <setting id="org.eclipse.cdt.core.formatter.insert_space_before_comma_in_method_invocation_arguments" value="do not insert"/>
 * <setting id="org.eclipse.cdt.core.formatter.indent_declaration_compare_to_template_header" value="false"/>
 * <setting id="org.eclipse.cdt.core.formatter.insert_space_after_unary_operator" value="do not insert"/>
 * <setting id="org.eclipse.cdt.core.formatter.insert_space_before_opening_paren_in_switch" value="do not insert"/>
 * <setting id="org.eclipse.cdt.core.formatter.indent_statements_compare_to_body" value="true"/>
 * <setting id="org.eclipse.cdt.core.formatter.insert_space_after_comma_in_method_declaration_throws" value="insert"/>
 * <setting id="org.eclipse.cdt.core.formatter.indent_statements_compare_to_block" value="true"/>
 * <setting id="org.eclipse.cdt.core.formatter.insert_space_before_comma_in_template_arguments" value="do not insert"/>
 * <setting id="org.eclipse.cdt.core.formatter.insert_new_line_before_catch_in_try_statement" value="insert"/>
 * <setting id="org.eclipse.cdt.core.formatter.alignment_for_throws_clause_in_method_declaration" value="48"/>
 * <setting id="org.eclipse.cdt.core.formatter.insert_space_before_opening_paren_in_method_invocation" value="do not insert"/>
 * <setting id="org.eclipse.cdt.core.formatter.insert_space_after_closing_paren_in_cast" value="do not insert"/>
 * <setting id="org.eclipse.cdt.core.formatter.insert_space_before_closing_paren_in_catch" value="insert"/>
 * <setting id="org.eclipse.cdt.core.formatter.insert_space_before_opening_angle_bracket_in_template_parameters" value="do not insert"/>
 * <setting id="org.eclipse.cdt.core.formatter.tabulation.char" value="space"/>
 * <setting id="org.eclipse.cdt.core.formatter.insert_space_before_closing_angle_bracket_in_template_parameters" value="do not insert"/>
 * <setting id="org.eclipse.cdt.core.formatter.insert_space_after_opening_paren_in_while" value="insert"/>
 * <setting id="org.eclipse.cdt.core.formatter.insert_space_after_comma_in_method_invocation_arguments" value="insert"/>
 * <setting id="org.eclipse.cdt.core.formatter.brace_position_for_block_in_case" value="next_line"/>
 * <setting id="org.eclipse.cdt.core.formatter.compact_else_if" value="true"/>
 * <setting id="org.eclipse.cdt.core.formatter.insert_space_after_postfix_operator" value="do not insert"/>
 * <setting id="org.eclipse.cdt.core.formatter.insert_space_after_colon_in_base_clause" value="insert"/>
 * <setting id="org.eclipse.cdt.core.formatter.insert_new_line_after_template_declaration" value="do not insert"/>
 * <setting id="org.eclipse.cdt.core.formatter.insert_space_after_opening_paren_in_catch" value="insert"/>
 * <setting id="org.eclipse.cdt.core.formatter.keep_then_statement_on_same_line" value="false"/>
 * <setting id="org.eclipse.cdt.core.formatter.brace_position_for_switch" value="next_line"/>
 * <setting id="org.eclipse.cdt.core.formatter.insert_space_before_opening_paren_in_if" value="do not insert"/>
 * <setting id="org.eclipse.cdt.core.formatter.insert_space_after_opening_paren_in_switch" value="insert"/>
 * <setting id="org.eclipse.cdt.core.formatter.keep_imple_if_on_one_line" value="false"/>
 * <setting id="org.eclipse.cdt.core.formatter.insert_new_line_after_opening_brace_in_array_initializer" value="do not insert"/>
 * <setting id="org.eclipse.cdt.core.formatter.indentation.size" value="3"/>
 * <setting id="org.eclipse.cdt.core.formatter.brace_position_for_namespace_declaration" value="end_of_line"/>
 * <setting id="org.eclipse.cdt.core.formatter.insert_space_after_colon_in_conditional" value="insert"/>
 * <setting id="org.eclipse.cdt.core.formatter.insert_space_before_comma_in_enum_declarations" value="do not insert"/>
 * <setting id="org.eclipse.cdt.core.formatter.insert_space_after_prefix_operator" value="do not insert"/>
 * <setting id="org.eclipse.cdt.core.formatter.insert_space_before_closing_angle_bracket_in_template_arguments" value="do not insert"/>
 * <setting id="org.eclipse.cdt.core.formatter.brace_position_for_array_initializer" value="end_of_line"/>
 * <setting id="org.eclipse.cdt.core.formatter.insert_space_before_colon_in_case" value="do not insert"/>
 * <setting id="org.eclipse.cdt.core.formatter.insert_space_before_opening_paren_in_catch" value="do not insert"/>
 * <setting id="org.eclipse.cdt.core.formatter.insert_space_before_opening_brace_in_namespace_declaration" value="insert"/>
 * <setting id="org.eclipse.cdt.core.formatter.insert_space_before_postfix_operator" value="do not insert"/>
 * <setting id="org.eclipse.cdt.core.formatter.insert_space_before_closing_bracket" value="do not insert"/>
 * <setting id="org.eclipse.cdt.core.formatter.insert_new_line_before_while_in_do_statement" value="insert"/>
 * <setting id="org.eclipse.cdt.core.formatter.insert_space_before_opening_paren_in_for" value="do not insert"/>
 * <setting id="org.eclipse.cdt.core.formatter.insert_space_after_closing_angle_bracket_in_template_parameters" value="insert"/>
 * <setting id="org.eclipse.cdt.core.formatter.insert_space_after_opening_angle_bracket_in_template_arguments" value="do not insert"/>
 * </profile>
 * </profiles>
 * \endcode
 */

/*--+----1----+----2----+----3----+----4----+----5----+----6----+----7----+----8----+----9----+----0----+----1----+----2*/
/**@page MAKE Makefiles / Installation information
 *
 *
 * In most cases (LINUX and MAC) it is quite easy to compile and install SCIP. Therefore, reading the section
 * \ref BRIEFINSTALL "Brief installation description" should usually be enough. If this is not the case you find
 * \ref DETAILEDINSTALL "Detailed installation description" below as well as \ref EXAMPLE1 "Examples".
*
 * @section BRIEFINSTALL Brief installation description
 *
 * The easiest way to install SCIP is to use the SCIP Optimization Suite which contains SCIP, SoPlex, and ZIMPL. For
 * that we refer to the INSTALL file of the SCIP Optimization Suite (main advantage: there is no need
 * to specify any directories, the compiling process is fully automated).
 *
 * Compiling SCIP directly can be done as follows:
 *
 * -# unpack the tarball <code>tar xvf scip-x.y.z.tgz</code>
 * -# change to the directory <code>cd scip-x.y.z</code>
 * -# start compiling SCIP by typing <code>make</code>
 * -# (optional) install the header, libraries, and binary <code>make install INSTALLDIR="/usr/local/</code>
 *
 * During your first compilation you will be asked for some soft-link targets,
 * depending on the LP solver you want to use. Usually, SCIP needs the
 * following information
 * -# the directory where the include files of the LP solver lie
 * -# the library file(s) "lib*.a" or/and "lib*.so"
 *
 * Besides that, SCIP needs some soft-link targets, for ZIMPL
 * -# the directory where the include files of ZIMPL lie
 * -# the library file(s) "lib*.a" or/and "lib*.so"
 *
 * You will need either the .a or the .so files and can skip the others by
 * just pressing return.
 *
 * The most common compiling issue is that some libraries are missing
 * on your system or that they are outdated. SCIP per default requires
 * zlib, gmp and readline.  Try compiling with: <code> make ZLIB=false
 * READLINE=false ZIMPL=false</code> or, better, install them. Note
 * that under Linux-based systems, you need to install the
 * developer-versions of gmp/zlib/readline, in order to also have the
 * header-files available.
 *
 @section DETAILEDINSTALL Detailed installation description
 *
 * In this section we describe the use, and a few features, of the SCIP Makefile. We also give two examples for how to install
 * SCIP. The \ref EXAMPLE1 "first example" illustrates the default installation. This means, with SoPleX and ZIMPL. The
 * \ref EXAMPLE2 "second example" shows how to get CPLEX linked to SCIP without ZIMPL. This is followed by a section which
 * gives some hints on what to do if the \ref COMPILERPROBLEMS "compilation throws an error". We give some comments on
 * how to install SCIP under \ref WINDOWS "WINDOWS" and show \ref RUN "how to start SCIP".
 *
 * If you experience any problems during the installation, you will find help in the \ref INSTALL "INSTALL" file.
 *
 * SCIP contains a makefile system, which allows the individual setting of several parameters. For
 * instance, the following settings are supported:
 *
 * - <code>OPT=\<dbg|opt|opt-gccold\></code> Here <code>dbg</code> turns on the debug mode of SCIP. This enables asserts
 *   and avoids macros for several function in order to ease debugging. The default is <code>opt</code>, which enables
 *   the optimized mode. The third option <code>opt-gccold</code> will work with older GCC compilers before version
 *   4.2. We recommend using newer GCC versions.
 *
 * - <code>LPS=\<clp|cpx|grb|msk|qso|spx|xprs|none\></code> This determines the LP-solver, which should have been
 *   installed separately from SCIP. The options are the following:
 *      - <code>clp</code>: COIN-OR Clp LP-solver
 *      - <code>cpx</code>: CPLEX LP-solver
 *      - <code>grb</code>: Gurobi LP-solver (interface is in beta stage)
 *      - <code>msk</code>: Mosek LP-solver
 *      - <code>qso</code>: QSopt LP-solver
 *      - <code>spx</code>: SoPlex LP-solver (default)
 *      - <code>xprs</code>: XPress LP-solver
 *      - <code>none</code>: no LP-solver (you should set the parameter \<lp/solvefreq\> to \<-1\> to avoid solving LPs)
 *
 * - <code>LPSOPT=\<dbg|opt|opt-gccold\></code> Chooses the debug or optimized version (or old GCC optimized) version of
 *   the LP-solver. (currently only available for SoPlex and CLP)
 *
 * - <code>ZIMPL=\<true|false\></code> Turns direct support of ZIMPL in SCIP on (default) or off, respectively.
 * - <code>ZIMPLOPT=\<dbg|opt|opt-gccold\></code> Chooses the debug or optimized (default) (or old GCC optimized)
 *   version of ZIMPL, if ZIMPL support is enabled. \n
 *   If the ZIMPL-support is disabled, the GMP-library is no longer needed for SCIP and therefore not linked to SCIP.
 *
 * - <code>READLINE=\<true|false\></code> Turns support via the readline library on (default) or off, respectively.
 *
 * - <code>IPOPT=\<true|false\></code> to enable or disable (default) IPOPT interface (needs IPOPT >= 3.11)
 *
 * - <code>EXPRINT=\<cppad|none\></code>   to use CppAD as expressions interpreter (default) or no expressions interpreter
 *
 * - <code>GAMS=\<true|false\></code>   to enable or disable (default) reading functionality in GAMS reader (needs GAMS)
 *
 * There are additional parameters for Linux/Gnu compilers:
 *
 * - <code>NOBLKBUFMEM=\<true\></code> turns off the internal SCIP block and buffer memory.  This way the code can be checked by valgrind or
 *   similar tools. (The individual options <code>NOBLKMEM=\<true\></code> and <code>NOBUFMEM=\<true\></code> to turn off the SCIP block and
 *   buffer memory, respectively, exist as well).
 *
 * - <code>SHARED=\<true\></code> generates a shared object of the SCIP libraries.  (The binary uses these shared
 *   libraries as well.)
 * - <code>OPT=prf</code> generates a profiling version of SCIP providing a detailed statistic of the time usage of
 *   every method of SCIP.
 *
 * You can use other compilers - depending on the system:
 *
 * - <code>COMP=intel</code> Uses of the Intel compiler which is only available with the main optimization flags
 *   <code>OPT=\<dbg|opt\></code>. (Default is gcc/g++ represented through <code>COMP=gnu</code>.)
 *
 * There is the possibility to watch the compilation more precisely:
 *
 * - <code>VERBOSE=\<true|false\></code> Turns the extensive output on or off (default).
 *
 * The SCIP makefile supports several targets (used via <code>make ... "target"</code>):
 *
 * - <code>links</code> Reconfigures the links in the "lib" directory.
 * - <code>doc</code> Creates documentation in the "doc" directory.
 * - <code>clean</code> Removes all object files.
 * - <code>depend</code> Creates dependencies files. This is only needed if you add files to SCIP.
 * - <code>check</code> Runs the check script, see \ref TEST.
 *
 * The SCIP makefiles are structured as follows.
 *
 * - <code>Makefile</code> This is the basic makefile in the SCIP root directory. It loads
 *   additional makefile information depending on the parameters set.
 * - <code>make/make.project</code> This file contains definitions that are useful for all codes
 *   that use SCIP, for instance, the examples.
 * - <code>make.\<sys\>.\<machine\>.\<compiler\>.\<dbg|opt|prf|opt-gccold\></code> These file contain system/compiler specific
 *   definitions. If you have an unsupported compiler, you can copy one of these and modify it
 *   accordingly.
 *
 * If your platform or compiler is not supported by SCIP you might try and copy one of the existing
 * makefiles in the <code>make</code> directory and modify it. If you succeed, we are always
 * interested in including more Makefiles into the system.
 *
 *
 * @section EXAMPLE1 Example 1 (defaults: SoPlex, with ZIMPL support):
 *
 * Typing <code>make</code> uses SoPlex as LP solver and includes support for the modeling language ZIMPL. You will be asked the
 * following questions on the first call to "make" (example answers are already given):
 *
 * \verbatim
  > make
  make[1]: Entering directory `scip-1.2'

  - Current settings: LPS=spx OSTYPE=linux ARCH=x86_64 COMP=gnu SUFFIX= ZIMPL=true ZIMPLOPT=opt IPOPT=false IPOPTOPT=opt

  * SCIP needs some softlinks to external programs, in particular, LP-solvers.
  * Please insert the paths to the corresponding directories/libraries below.
  * The links will be installed in the 'lib' directory.
  * For more information and if you experience problems see the INSTALL file.

    -> "spxinc" is the path to the SoPlex "src" directory, e.g., "../../soplex/src".
    -> "libsoplex.*" is the path to the SoPlex library, e.g., "../../soplex/lib/libsoplex.linux.x86.gnu.opt.a"
    -> "zimplinc" is a directory containing the path to the ZIMPL "src" directory, e.g., "../../zimpl/src".
    -> "libzimpl.*" is the path to the ZIMPL library, e.g., "../../zimpl/lib/libzimpl.linux.x86.gnu.opt.a"

  - preparing missing soft-link "lib/spxinc":
  > Enter soft-link target file or directory for "lib/spxinc" (return if not needed):
  > ../../soplex/src/
  -> creating softlink "lib/spxinc" -> "../../soplex/src"


  - preparing missing soft-link "lib/libsoplex.linux.x86_64.gnu.opt.a":
  > Enter soft-link target file or directory for "lib/libsoplex.linux.x86_64.gnu.opt.a" (return if not needed):
  > ../../soplex/lib/libsoplex.linux.x86_64.gnu.opt.a
  -> creating softlink "lib/libsoplex.linux.x86_64.gnu.opt.a" -> "../../soplex/lib/libsoplex.linux.x86_64.gnu.opt.a"


  - preparing missing soft-link "lib/libsoplex.linux.x86_64.gnu.opt.so":
  * this soft-link is not necessarily needed since "lib/libsoplex.linux.x86_64.gnu.opt.a" already exists - press return to skip
  > Enter soft-link target file or directory for "lib/libsoplex.linux.x86_64.gnu.opt.so" (return if not needed):
  >
  * skipped creation of softlink "lib/libsoplex.linux.x86_64.gnu.opt.so". Call "make links" if needed later.


  - preparing missing soft-link "lib/zimplinc/zimpl":
  > Enter soft-link target file or directory for "lib/zimplinc/zimpl" (return if not needed):
  ../../zimpl/src/
   creating softlink "lib/zimplinc/zimpl" -> "../../zimpl/src"


  - preparing missing soft-link "lib/libzimpl.linux.x86_64.gnu.opt.a":
  > Enter soft-link target file or directory for "lib/libzimpl.linux.x86_64.gnu.opt.a" (return if not needed):
  > ../../zimpl/lib/libzimpl.linux.x86_64.gnu.opt.a
  -> creating softlink "lib/libzimpl.linux.x86_64.gnu.opt.a" -> "../../zimpl/lib/libzimpl.linux.x86_64.gnu.opt.a"


  - preparing missing soft-link "lib/libzimpl.linux.x86_64.gnu.opt.so":
  * this soft-link is not necessarily needed since "lib/libzimpl.linux.x86_64.gnu.opt.a" already exists - press return to skip
  > Enter soft-link target file or directory for "lib/libzimpl.linux.x86_64.gnu.opt.so" (return if not needed):
  >
  * skipped creation of softlink "lib/libzimpl.linux.x86_64.gnu.opt.so". Call "make links" if needed later.

  ...

  -> generating library lib/libobjscip-1.2.0.linux.x86_64.gnu.opt.a
  -> generating library lib/liblpispx-1.2.0.linux.x86_64.gnu.opt.a
  -> generating library lib/libscip-1.2.0.linux.x86_64.gnu.opt.a
  -> linking bin/scip-1.2.0.linux.x86_64.gnu.opt.spx

   \endverbatim
 *
 * @section EXAMPLE2 Example 2 (CPLEX, with no ZIMPL support):
 *
 * Typing <code>make LPS=cpx ZIMPL=false</code>  uses CPLEX as LP solver. You will be asked the following questions on
 * the first call to "make" (example answers are already given):
 *
 * \verbatim
  > make LPS=cpx ZIMPL=false
  make[1]: Entering directory `scip-1.2'

  - Current settings: LPS=cpx OSTYPE=linux ARCH=x86_64 COMP=gnu SUFFIX= ZIMPL=false ZIMPLOPT=opt IPOPT=false IPOPTOPT=opt

  * SCIP needs some softlinks to external programs, in particular, LP-solvers.
  * Please insert the paths to the corresponding directories/libraries below.
  * The links will be installed in the 'lib' directory.
  * For more information and if you experience problems see the INSTALL file.

    -> "cpxinc" is the path to the CPLEX "include" directory, e.g., "<CPLEX-path>/include/ilcplex".
    -> "libcplex.*" is the path to the CPLEX library, e.g., "<CPLEX-path>/lib/x86_rhel4.0_3.4/static_pic/libcplex.a"

  - preparing missing soft-link "lib/cpxinc":
  > Enter soft-link target file or directory for "lib/cpxinc" (return if not needed):
  > ../../cplex121/include
  -> creating softlink "lib/cpxinc" -> "../../cplex121/include"


  - preparing missing soft-link "lib/libcplex.linux.x86_64.gnu.a":
  > Enter soft-link target file or directory for "lib/libcplex.linux.x86_64.gnu.a" (return if not needed):
  > ../../cplex121/lib/x86-64_sles9.0_3.3/static_pic/libcplex.a
  -> creating softlink "lib/libcplex.linux.x86_64.gnu.a" -> "../../../../adm_cple/cplex121/lib/x86-64_sles9.0_3.3/static_pic/libcplex.a"


  - preparing missing soft-link "lib/libcplex.linux.x86_64.gnu.so":
  > Enter soft-link target file or directory for "lib/libcplex.linux.x86_64.gnu.so" (return if not needed):
  >
  * skipped creation of softlink "lib/libcplex.linux.x86_64.gnu.so". Call "make links" if needed later.

  ...

  -> generating library lib/libobjscip-1.2.0.linux.x86_64.gnu.opt.a
  -> generating library lib/liblpicpx-1.2.0.linux.x86_64.gnu.opt.a
  -> generating library lib/libscip-1.2.0.linux.x86_64.gnu.opt.a
  -> linking bin/scip-1.2.0.linux.x86_64.gnu.opt.cpx

   \endverbatim
 *
 * @section COMPILERPROBLEMS Compilation problems:
 *
 * - If the soft-link query script does not work on your machine, read step 2 in the \ref INSTALL "INSTALL" file for
 * instructions on manually creating the soft-links.
 *
 * - If you get an error message of the type\n
 * <code>make: *** No rule to make target `lib/???', needed by `obj/O.linux.x86.gnu.opt/lib/scip/???.o'.  Stop.</code>\n
 * the corresponding soft-link was not created or points to a wrong location.  Check the soft-link targets in the "lib/"
 * subdirectory. Try to delete all soft-links from the "lib/" directory\n and call "make links" to generate them
 * again. If this still fails, read step 2 for instructions on manually\n creating the soft-links.
 *
 * - If you get an error message of the type\n
 * <code>make: *** No rule to make target `make/make.?.?.?.?.?'.  Stop.</code>,\n
 * the corresponding machine dependent makefile for your architecture and compiler is missing.\n Create one of the given
 * name in the "make/" subdirectory. You may take\n "make/make.linux.x86.gnu.opt" or any other file in the make
 * subdirectory as example.\n
 *
 * - The readline library seems to differ slightly on different OS distributions. Some versions do
 * not support the <code>remove_history()</code> call.  In this case, you have to either add
 * <code>-DNO_REMOVE_HISTORY</code> to the FLAGS in the appropriate "make/make.*" file, or to
 * compile with <code>make USRFLAGS=-DNO_REMOVE_HISTORY</code>.  Make sure, the file
 * "src/scip/dialog.c" is recompiled.  If this doesn't work either, disable the readline library
 * with <code>make READLINE=false</code>.
 *
 * - On some systems, the <code>sigaction()</code> method is not available. In this case, you have
 * to either add <code>-DNO_SIGACTION</code> to the FLAGS in the appropriate "make/make.*" file, or
 * to compile with <code>make USRFLAGS=-DNO_SIGACTION</code>.  Make sure, the file
 * "src/scip/interrupt.c" is recompiled.
 *
 * - On some systems, the <code>rand_r()</code> method is not available.  In this case, you have to either add
 * <code>-DNO_RAND_R</code> to the FLAGS in the appropriate "make/make.*" file, or to compile with
 * <code>make USRFLAGS=-DNO_RAND_R</code>.  Make sure, the file "src/scip/misc.c" is recompiled.
 *
 * - On some systems, the <code>strtok_r()</code> method is not available.  In this case, you have
 * to either add <code>-DNO_STRTOK_R</code> to the FLAGS in the appropriate make/make.* file, or to
 * compile with <code>make USRFLAGS=-DNO_STRTOK_R</code>.  Make sure, the file "src/scip/misc.c" is
 * recompiled.
 *
 * - On some systems, the <code>strerror_r()</code> method is not available.  In this case, you have
 * to either add <code>-DNO_STRERROR_R</code> to the FLAGS in the appropriate "make/make.*" file, or
 * to compile with <code>make USRFLAGS=-DNO_STRERROR_R</code>.  Make sure, the file
 * "src/scip/misc.c" is recompiled.
 *
 * - On some systems, the option [-e] is not available for the read command.  You have to compile with READ=read.
 *
 * - If you encounter other compiler or linker errors, you should recompile with <code>make
 * VERBOSE=true ...</code> in order to get the full compiler invocation. This might help to fix the
 * corresponding machine dependent makefile in the make subdirectory.
 *
 * @section WINDOWS Remarks on Installing under Windows using MinGW
 *
 * To build your own windows binaries under windows we recommend using the MinGW-Compiler with MSYS
 * from <a href="http://www.mingw.org">www.mingw.org</a> .
 *
 * First install MSYS, then MinGW to the mingw folder inside the msys folder.
 * Now you need to install the following packages to the mingw folder:
 * - zlib (or use ZLIB=false)
 * - pcre (here suffices the pcre7.0-lib.zip (or equivalent) to be extracted into the mingw-folder)
 *
 * After calling <code>make clean</code> in the ZIMPL folder you will also need flex and bison to
 * remake ZIMPL. We recommend NOT to use <code>"make clean"</code> inside the ZIMPL-folder if you do
 * not have these packages installed.
 *
 * You can download these additional packages from <a href="http://gnuwin32.sourceforge.net/packages.html">here</a>
 * or compile the source on your own from their homepages.
 *
 * Second you need to copy the file <code>sh.exe</code> to <code>bash.exe</code> otherwise various
 * scripts (including makefiles) will not work.  Normally <code>unistd.h</code> covers also the
 * getopt-options, but for mingw you need to add the entry <code>\#include <getopt.h></code> into
 * "/mingw/include/unistd.h" after the other include-entries (if not present).
 *
 * Finally, there is one package you need to compile if you want to use ZIMPL and ZIMPL-support in
 * SCIP (otherwise use <code>ZIMPL=false</code> as parameter with the make-call): the
 * <code>gmplib</code> from <a href="http://www.gmplib.org">gmplib.org</a>. The command
 * <code>./configure --prefix=/mingw ; make ; make install</code> should succeed without problems
 * and installs the gmplib to the mingw folder.
 *
 * Now <code>make READLINE=false</code> should be compiling without errors.  Please note that we
 * do NOT support creating the doxygen documentation and readline-usage under windows.
 *
 *
 * @section RUN How to run SCIP after successfully compiling SCIP
 *
 * To run the program, enter <code>bin/scip</code> for the last compiled version. If you have more than one compiled
 * binary (i. e., one in debug and one in optimized mode) and wish to specify the binary, type
 * <code>bin/scip.\$(OSTYPE).\$(ARCH).\$(COMP).\$(OPT).\$(LPS)</code>
 * (e.g. <code>bin/scip.linux.x86_64.gnu.opt.spx</code>).
 *
 */

/*--+----1----+----2----+----3----+----4----+----5----+----6----+----7----+----8----+----9----+----0----+----1----+----2*/
/**@page START How to start a new project
 *
 * Once you succeeded installing SCIP together with an LP-solver on your system,
 * you have a powerful tool for solving MIPs, MIQCPs,
 * MINLPs, etc... at hand. SCIP can also be customized to the type of problems you
 * are working on by additional plugins.
 * Instructions on how to write a new plugin and include it in SCIP can be found in the corresponding
 * \ref HOWTOADD "How to add ... pages".
 *
 * SCIP can also be used for writing your own branch-and-cut or branch-and-cut-and-price code. SCIP already
 * provides a number of existing code examples which we suggest as both reference and starting point
 * for these kinds of projects.
 * Below, you find some hints of how to start such a project.
 *
 * - The example should be chosen
 *   depending on the programming language (<b>C</b> or <b>C++</b>) and the purpose
 *   (<b>branch-and-cut</b> or <b>branch-and-cut-and-price</b>) of your project.
 *   <br>
 *   We suggest the use one of the following examples:
 *     - The <a href="http://scip.zib.de/doc/examples/VRP"><b>VRP</b></a>-example is a <b>branch-and-cut-and-price</b> (column generation)-code
 *       in <b>C++</b>.
 *     - The <a href="http://scip.zib.de/doc/examples/Binpacking"><b>Binpacking</b></a>-example
 *       and the <a href="http://scip.zib.de/doc/applications/Coloring"><b>Coloring</b></a> application are
 *       <b>branch-and-cut-and-price</b> (column generation)-codes in <b>C</b>.
 *     - The <a href="http://scip.zib.de/doc/examples/TSP"><b>TSP</b></a>-example
 *        is a <b>branch-and-cut</b>-code in <b>C++</b>.
 *     - The <a href="http://scip.zib.de/doc/examples/LOP"><b>LOP</b></a>-example
 *       is a <b>branch-and-cut</b>-code in <b>C</b>.
 *     .
 * - Copy one of the examples in the <code>examples</code> directory (in the SCIP root
 *   directory). For instance, type
 *   \verbatim
 > cp -r examples/Binpacking/ ../SCIPProject/ ; cd ../SCIPProject
     \endverbatim
 *   from the SCIP root directory for copying the content of the <code>Binpacking</code>-example into a fresh
 *   directory named SCIPProject in the parent directory of the SCIP root directory and jumping to
 *   the new SCIPProject directory rightafter.
 * - Open the <code>Makefile</code>  via
 *    \verbatim
 > kate Makefile
     \endverbatim
 *    and edit the following variables at the top to have a compilable code:
 *
 *    - specify a correct path to the SCIP root (<code>SCIPDIR</code>)
 *    - rename the targets name (<code>MAINNAME</code>)
 *    - adjust the source file names (<code>MAINOBJ</code>).
 *    .
 * - Once you have edited the makefile, you can use all the flags that can be used in SCIP to
 *   compile your code, see \ref MAKE.
 *   Note that you need to update the dependency files before compiling your project via <code>make depend</code>.
 *
 *
 *
 *
 */


/**@page SHELL Tutorial: the interactive shell
 *
 * If are using SCIP as a black box solver, here you will find some tips and tricks what you can do.
 *
 * @section TUTORIAL_OPTIMIZE Read and optimize a problem instance
 *
 * First of all, we need a SCIP binary and an example problem file to work with.  Therefore, you can either download the
 * SCIP standard distribution (which includes problem files) and compile it on your own or you can download a
 * precompiled binary and an example problem separately. SCIP can read files in LP, MPS, ZPL, WBO, FZN, PIP, OSiL, and other formats (see \ref FILEREADERS).
 *
 * If you want to download the source code of the SCIP standard distribution, we recommend to go to the <a
 * href="http://scip.zib.de/#download">SCIP download section</a>, download the latest release (version 3.0 as
 * of this writing), inflate the tarball (e.g., with "tar xzf scipoptsuite-[version].tgz"), and follow the instructions
 * in the INSTALL file. The instance stein27, which will serve as an example in this tutorial, can be found under
 * scipoptsuite-[version]/scip-[version]/check/instances/MIP/stein27.mps.
 *
 * If you want to download a precompiled binary, go to the <a href="http://scip.zib.de/#download">SCIP download
 * section</a> and download an appropriate binary for your operating system. The SCIP source code distribution already comes with
 * the example problem instance used throughout this tutorial. To follow this tutorial with a precompiled binary, we recommend downloading the instance
 * <a href="http://miplib.zib.de/miplib3/miplib3/stein27.mps.gz">stein27</a> from
 * the <a href="http://miplib.zib.de/miplib3/miplib.html">MIPLIB 3.0</a> homepage.
 *
 * Now start your binary, without any arguments. This opens the interactive shell, which should look somehow like this:
 *
 * \code
 * SCIP version 2.0.1 [precision: 8 byte] [memory: block] [mode: optimized] [LP solver: SoPlex 1.5.0]
 * Copyright (C) 2002-2016 Konrad-Zuse-Zentrum fuer Informationstechnik Berlin (ZIB)
 *
 * External codes:
 *   SoPlex 1.5.0         Linear Programming Solver developed at Zuse Institute Berlin (soplex.zib.de)
 *   ZIMPL 3.1.0          Zuse Institute Mathematical Programming Language developed by T. Koch (zimpl.zib.de)
 *
 * user parameter file <scip.set> not found - using default parameters
 *
 * SCIP>
 * \endcode
 *
 * First of all "help" shows you a list of all available shell commands. Brackets indicate a submenu with further options.
 * \code
 * SCIP> help

 *  <display>             display information
 *  <set>                 load/save/change parameters
 * ...
 *  read                  read a problem
 * \endcode
 *
 * Okay, let's solve some MIPs... use "read <path/to/file>" to parse a problem file, "optimize" to solve it and "display
 * solution" to show the nonzero variables of the best found solution.

 * \code
 * SCIP> read check/instances/MIP/stein27.fzn
 * original problem has 27 variables (27 bin, 0 int, 0 impl, 0 cont) and 118 constraints
 * SCIP> optimize
 *
 * feasible solution found by trivial heuristic, objective value  2.700000e+01
 * presolving:
 * (round 1) 0 del vars, 0 del conss, 0 chg bounds, 0 chg sides, 0 chg coeffs, 118 upgd conss, 0 impls, 0 clqs
 * presolving (2 rounds):
 *  0 deleted vars, 0 deleted constraints, 0 tightened bounds, 0 added holes, 0 changed sides, 0 changed coefficients
 *  0 implications, 0 cliques
 * presolved problem has 27 variables (27 bin, 0 int, 0 impl, 0 cont) and 118 constraints
 *       1 constraints of type <knapsack>
 *     117 constraints of type <logicor>
 * transformed objective value is always integral (scale: 1)
 * Presolving Time: 0.00
 *
 *  time | node  | left  |LP iter|LP it/n| mem |mdpt |frac |vars |cons |cols |rows |cuts |confs|strbr|  dualbound   | primalbound  |  gap
 * t 0.0s|     1 |     0 |    34 |     - | 337k|   0 |  21 |  27 | 118 |  27 | 118 |   0 |   0 |   0 | 1.300000e+01 | 2.700000e+01 | 107.69%
 * R 0.0s|     1 |     0 |    34 |     - | 338k|   0 |  21 |  27 | 118 |  27 | 118 |   0 |   0 |   0 | 1.300000e+01 | 2.600000e+01 | 100.00%
 * s 0.0s|     1 |     0 |    34 |     - | 339k|   0 |  21 |  27 | 118 |  27 | 118 |   0 |   0 |   0 | 1.300000e+01 | 2.500000e+01 |  92.31%
 *   0.0s|     1 |     0 |    44 |     - | 392k|   0 |  21 |  27 | 118 |  27 | 120 |   2 |   0 |   0 | 1.300000e+01 | 2.500000e+01 |  92.31%
 * b 0.0s|     1 |     0 |    44 |     - | 393k|   0 |  21 |  27 | 118 |  27 | 120 |   2 |   0 |   0 | 1.300000e+01 | 1.900000e+01 |  46.15%
 * ...
 *   0.1s|     1 |     2 |   107 |     - | 920k|   0 |  24 |  27 | 118 |  27 | 131 |  13 |   0 |  24 | 1.300000e+01 | 1.900000e+01 |  46.15%
 * R 0.1s|    14 |    10 |   203 |   7.4 | 935k|  13 |   - |  27 | 118 |  27 | 124 |  13 |   0 | 164 | 1.300000e+01 | 1.800000e+01 |  38.46%
 *   0.1s|   100 |    54 |   688 |   5.9 | 994k|  13 |  20 |  27 | 118 |  27 | 124 |  13 |   0 | 206 | 1.300000e+01 | 1.800000e+01 |  38.46%
 *   0.1s|   200 |    86 |  1195 |   5.5 |1012k|  13 |   - |  27 | 119 |  27 | 124 |  13 |   1 | 207 | 1.300000e+01 | 1.800000e+01 |  38.46%
 *  time | node  | left  |LP iter|LP it/n| mem |mdpt |frac |vars |cons |cols |rows |cuts |confs|strbr|  dualbound   | primalbound  |  gap
 *   0.2s|   300 |   106 |  1686 |   5.3 |1024k|  13 |   - |  27 | 119 |  27 | 124 |  13 |   1 | 207 | 1.350000e+01 | 1.800000e+01 |  33.33%
 * ...
 *   0.7s|  4100 |    50 | 18328 |   4.4 |1033k|  16 |   8 |  27 | 119 |  27 | 124 |  13 |  15 | 207 | 1.650000e+01 | 1.800000e+01 |   9.09%
 *
 * SCIP Status        : problem is solved [optimal solution found]
 * Solving Time (sec) : 0.73
 * Solving Nodes      : 4192
 * Primal Bound       : +1.80000000000000e+01 (283 solutions)
 * Dual Bound         : +1.80000000000000e+01
 * Gap                : 0.00 %
 *
 * SCIP> display solution
 *
 * objective value:                                   18
 * x0001                                               1   (obj:1)
 * x0003                                               1   (obj:1)
 * ...
 * x0027                                               1   (obj:1)
 *
 * SCIP>
 * \endcode
 *
 * What do we see here? After "optimize", SCIP first goes into presolving. Not much is happening for this instance, just
 * the linear constraints get upgraded to more specific types. Each round of presolving will be displayed in a single
 * line, with a short summary at the end. Here, there has only been one round with actual changes, the second round did
 * not bring any further reductions.  Thus, it is not displayed and presolving is stopped. Then, we see the actual
 * solving process. The first three output lines indicate that new incumbent solutions were found by the primal
 * heuristics with display characters "t", "R", and "s"; see, how the "primalbound" column goes down from 27 to 25. In
 * the fourth line, two "cuts" are added.  Up to here, we needed 44 "LP iter"ations (34 for the first LP and 10 more to
 * resolve after adding cuts). Little later, the root node processing is finished. We see that there are now two open
 * nodes in the "left" column. From now on, we will see an output line every hundredth node or whenever a new incumbent
 * is found (e.g. at node 14 in the above output). After some more nodes, the "dualbound" starts moving, too. At one
 * point, both will be the same, and the solving process terminates, showing us some wrap-up information.
 *
 * The exact performance varies amongst different architectures, operating systems, and so on. Do not be worried if
 * your installation needs more or less time or nodes to solve. Also, this instance has more than 2000 different optimal
 * solutions. The optimal objective value always has to be 18, but the solution vector may differ. If you are interested
 * in this behavior, which is called "performance variability", you may have a look at the MIPLIB2010 paper.
 *
 * @section TUTORIAL_FILEIO Writing problems and solutions to a file

 * SCIP can also write information to files. E.g., we could store the incumbent solution to a file, or output the
 * problem instance in another file format (the LP format is much more human readable than the MPS format, for example).
 *
 * \code
 * SCIP> write solution stein27.sol
 *
 * written solution information to file <stein27.sol>
 *
 * SCIP> write problem stein27.lp
 * written original problem to file <stein27.lp>
 *
 * SCIP> q
 * ...
 * \endcode
 *
 * Passing starting solutions can increase the solving performance so that SCIP does not need to construct an initial feasible solution
 * by itself. After reading the problem instance, use the "read" command again, this time with a file containing solution information.
 * Solutions can be specified in a raw or xml-format and must have the file extension ".sol", see the documentation of the
 * <a href="http://scip.zib.de/doc/html/reader__sol_8h.php">solution reader of SCIP</a> for further information.
 *
 * Customized settings are not written or read with the "write" and "read" commands, but with the three commands
 *
 * \code
 * SCIP> set save _settingsfilename_
 * SCIP> set diffsave _settingsfilename_
 * SCIP> set load _settingsfilename_
 * \endcode
 *
 * See the section on parameters \ref TUTORIAL_PARAMETERS for more information.
 *
 * @section TUTORIAL_STATISTICS Displaying detailed solving statistics
 *
 * We might want to have some more information now. Which were the heuristics that found the solutions? What plugins
 *  were called during the solutions process and how much time did they spend? How did the instance that we were solving
 *  look?  Information on certain plugin types (e.g., heuristics, branching rules, separators) we get by
 *  "display <plugin-type>", information on the solution process, we get by "display statistics", and "display problem"
 *  shows us the current instance.
 *
  \code
 * SCIP> display heuristics
 *  primal heuristic     c priority freq ofs  description
 *  ----------------     - -------- ---- ---  -----------
 *  trivial              t    10000    0   0  start heuristic which tries some trivial solutions
 * ...
 *  rounding             R    -1000    1   0  LP rounding heuristic with infeasibility recovering
 *  shifting             s    -5000   10   0  LP rounding heuristic with infeasibility recovering also using continuous variables
 * ...
 * SCIP> display statistics
 * ...
 *   gomory           :       0.02          6          0          0        461          0
 *   cgmip            :       0.00          0          0          0          0          0
 *   strongcg         :       0.01          6          0          0        598          0
 * ...
 *   oneopt           :       0.01          4          1
 *   coefdiving       :       0.02         57          0
 * ...
 *   primal LP        :       0.00          0          0       0.00          -
 *   dual LP          :       0.20       4187      14351       3.43   71755.00
 * ...
 * \endcode
 *
 * We see that rounding and shifting were the heuristics producing the solutions in the beginning. Rounding is called at
 * every node, shifting only at every tenth level of the tree. The statistics are quite comprehensive, thus, we just
 * explain a few lines here. We get information for all types of plugins and for the overall solving process. Besides
 * others, we see that in six calls, the gomory cut separator and the strong Chv&aacute;tal-Gomory separator each produced
 * several hundred cuts (of which only a few entered the LP). The oneopt heuristic found one solution in 4 calls,
 * whereas coefdiving failed all 57 times it was called. All the LPs have been solved with the dual simplex algorithm, which
 * took about 0.2 seconds of the 0.7 seconds overall solving time.
 *
 * @section TUTORIAL_PARAMETERS Changing parameters from the interactive shell
 *
 * Now, we can start playing around with parameters. Rounding and shifting seem to be quite successful on this instance,
 * wondering what happens if we disable them? Or what happens, if we are even more rigorous and disable all heuristics?
 * Or if we do the opposite and use aggressive heuristics?
 *
 * \code
 * SCIP> set
 *
 *   <branching>           change parameters for branching rules
 *  ...
 *   <heuristics>          change parameters for primal heuristics
 *
 * SCIP/set> heuristics
 *
 *   <actconsdiving>       LP diving heuristic that chooses fixings w.r.t. the active constraints
 *  ...
 *   <shifting>            LP rounding heuristic with infeasibility recovering also using continuous variables
 *  ...
 *
 * SCIP/set/heuristics> shifting
 *
 *   <advanced>            advanced parameters
 *   freq                  frequency for calling primal heuristic <shifting> (-1: never, 0: only at depth freqofs) [10]
 *   freqofs               frequency offset for calling primal heuristic <shifting> [0]
 *
 * SCIP/set/heuristics/shifting> freq
 * current value: 10, new value [-1,2147483647]: -1
 * heuristics/shifting/freq = -1
 *
 * SCIP> se he rou freq -1
 * heuristics/rounding/freq = -1
 *
 * SCIP> re check/instances/MIP/stein27.mps
 * original problem has 27 variables (27 bin, 0 int, 0 impl, 0 cont) and 118 constraints
 * SCIP> o
 *
 * feasible solution found by trivial heuristic, objective value  2.700000e+01
 * ...
 * z 0.1s|     3 |     4 |   140 |  10.5 |1060k|   2 |  22 |  27 | 118 |  27 | 123 |  14 |   0 |  66 | 1.300000e+01 | 1.900000e+01 |  46.15%
 * z 0.1s|     6 |     7 |   176 |  11.4 |1063k|   5 |  18 |  27 | 118 |  27 | 123 |  14 |   0 | 118 | 1.300000e+01 | 1.900000e+01 |  46.15%
 * * 0.1s|    39 |    28 |   386 |   7.0 |1092k|  14 |   - |  27 | 118 |  27 | 123 |  14 |   0 | 199 | 1.300000e+01 | 1.800000e+01 |  38.46%
 * ...
 * SCIP Status        : problem is solved [optimal solution found]
 * Solving Time (sec) : 0.75
 * Solving Nodes      : 4253
 * Primal Bound       : +1.80000000000000e+01 (287 solutions)
 * Dual Bound         : +1.80000000000000e+01
 * Gap                : 0.00 %
 *
 * SCIP>
 * \endcode
 *
 * We can navigate through the menus step-by-step and get a list of available options and submenus. Thus, we select
 * "set" to change settings, "heuristics" to change settings of primal heuristics, "shifting" for that particular
 * heuristic. Then we see a list of parameters (and yet another submenu for advanced parameters), and disable this
 * heuristic by setting its calling frequency to -1. If we already know the path to a certain setting, we can directly
 * type it (as for the rounding heuristic in the above example). Note that we do not have to use the full names, but we
 * may use short versions, as long as they are unique.
 *
 * To solve a problem a second time, we have to read it and start the optimization process again.
 *
 * \code
 * SCIP> set default
 * reset parameters to their default values
 * SCIP> set heuristics emphasis
 *
 *   aggressive            sets heuristics <aggressive>
 *   fast                  sets heuristics <fast>
 *   off                   turns <off> all heuristics
 *
 * SCIP/set/heuristics/emphasis> aggr
 * heuristics/veclendiving/freq = 5
 * ...
 * heuristics/crossover/minfixingrate = 0.5
 * SCIP> read check/instances/MIP/stein27.mps
 * original problem has 27 variables (27 bin, 0 int, 0 impl, 0 cont) and 118 constraints

 * SCIP> opt
 * ...
 * D 0.1s|     1 |     0 |   107 |     - | 971k|   0 |  24 |  27 | 122 |  27 | 131 |  13 |   4 |   0 | 1.300000e+01 | 1.800000e+01 |  38.46%
 *   0.1s|     1 |     0 |   107 |     - | 971k|   0 |  24 |  27 | 122 |  27 | 131 |  13 |   4 |   0 | 1.300000e+01 | 1.800000e+01 |  38.46%
 *   0.1s|     1 |     0 |   119 |     - |1111k|   0 |  24 |  27 | 122 |  27 | 132 |  14 |   4 |   0 | 1.300000e+01 | 1.800000e+01 |  38.46%
 *   0.1s|     1 |     2 |   119 |     - |1112k|   0 |  24 |  27 | 122 |  27 | 132 |  14 |   4 |  24 | 1.300000e+01 | 1.800000e+01 |  38.46%
 *  time | node  | left  |LP iter|LP it/n| mem |mdpt |frac |vars |cons |cols |rows |cuts |confs|strbr|  dualbound   | primalbound  |  gap
 *   0.2s|   100 |    59 |   698 |   5.8 |1138k|  14 |  11 |  27 | 122 |  27 | 123 |  14 |   4 | 204 | 1.300000e+01 | 1.800000e+01 |  38.46%
 *   0.2s|   200 |    91 |  1226 |   5.6 |1155k|  14 |   - |  27 | 122 |  27 | 123 |  14 |   4 | 207 | 1.300000e+01 | 1.800000e+01 |  38.46%
 * ^Cpressed CTRL-C 1 times (5 times for forcing termination)
 *
 * SCIP Status        : solving was interrupted [user interrupt]
 * Solving Time (sec) : 0.32
 * Solving Nodes      : 216
 * Primal Bound       : +1.80000000000000e+01 (283 solutions)
 * Dual Bound         : +1.30000000000000e+01
 * Gap                : 38.46 %
 *
 * SCIP>
 * \endcode
 *
 * Okay, what happened here? First, we reset all parameters to their default values, using "set default". Next, we
 * loaded some meta-parameter settings (also see <a href="http://scip.zib.de/#faq">the FAQ</a>), to apply primal heuristics
 * more aggressively. SCIP shows us, which single parameters it changed therefor. Now, the optimal solution is already
 * found at the root node, by a heuristic which is deactivated by default.  Then, after node 200, the user pressed
 * CTRL-C which interrupts the solving process, We see that now in the short status report, primal and dual bound are
 * different, thus, the problem is not solved yet.  Nevertheless, we could access statistics, see the current incumbent
 * solution, change parameters and so on. Entering "optimize" we continue the solving process from the point on at which
 * it has been interrupted.
 *
 * Once you found a non-default parameter setting that you wish to save and use in the future, use either the command
 * \code
 * SCIP> set save settingsfile.set
 * \endcode
 * to save <b>all</b> parameter values to the specified file, or
 * \code
 * SCIP> set diffsave settingsfile.set
 * \endcode
 * in order to save only the nondefault parameters. The latter has several advantages, you can, e.g., combine parameter
 * settings from multiple settings files stored by the latter command, as long as they only affect mutually exclusive
 * parameter values.
 *
 * For loading a previously stored settings file, use the "load" command:
 *
 * \code
 * SCIP> set load settingsfile.set
 * \endcode
 *
 * Special attention should be drawn to the reserved settings file name "scip.set"; whenever the SCIP interactive shell
 * is started from a working directory that contains a settings file with the name "scip.set", it will be automatically
 * replace the default settings.
 *
 * For using special settings for automated tests as described in \ref TEST, save your custom settings in a subdirectory
 * "SCIP_HOME/settings".
 *
 *
 * We hope this tutorial gave you an overview of what is possible using the SCIP interactive shell. Please also read our
 * \ref FAQ, in particular the section <a href="http://scip.zib.de/#faq">Using SCIP as a standalone MIP/MINLP-Solver</a>.
 */

/*--+----1----+----2----+----3----+----4----+----5----+----6----+----7----+----8----+----9----+----0----+----1----+----2*/
/**@page DOC How to search the documentation for interface methods
 *
 * If you are looking for a method in order to perform a specific task, there are usually two places to look at:
 * - The file "scip.h" in the file list.
 *   In this main header file, you find all methods that perform "complex" operations that affect or need data from
 *   different components of SCIP.
 *   For these methods, you always have to provide the SCIP pointer that is created by SCIPcreate().
 *   The documentation of "scip.h" is grouped into several blocks, each dealing with methods for a specific kind of
 *   object.
 *   For example, all methods operating on variables are grouped together.

 * - The files \ref PUBLICMETHODS "pub_<...>.h" contain methods that perform "easy" operations that only
 *   affect the corresponding objects.
 *   Usually, with these methods you can access the data of the object.
 *   For example, in "pub_var.h" you find methods to get information about a variable.
 *
 * The file "pub_misc.h" contains methods for data structures like priority queues, hash tables, and hash maps,
 * as well as methods for sorting, numerics, random numbers, string operations, and file operations.
 *
 * If you are looking for a description of a callback method of a plugin that you want to implement, you have to
 * look at the corresponding \ref TYPEDEFINITIONS "type_<...>.h".
 */

/*--+----1----+----2----+----3----+----4----+----5----+----6----+----7----+----8----+----9----+----0----+----1----+----2*/
/**@page CONS How to add constraint handlers
 *
 * A constraint handler defines the semantics and the algorithms to process constraints of a certain class.  A single
 * constraint handler is responsible for all constraints belonging to its constraint class.  For example, there is
 * one \ref cons_knapsack.h "knapsack constraint handler" that ensures solutions are only accepted if they satisfy all
 * knapsack constraints in the model. \n A complete list of all constraint handlers contained in this release can be
 * found \ref CONSHDLRS "here".
 *
 * We now explain how users can add their own constraint handlers.
 * For an example, look into the subtour constraint handler (examples/TSP/src/ConshdlrSubtour.cpp) of the
 * <a href="http://scip.zib.de/doc/examples/TSP">TSP </a> example project.
 * The example is written in C++ and uses the C++ wrapper classes.
 * However, we will explain the implementation of a constraint handler using the C interface.
 * It is very easy to transfer the C explanation to C++; whenever a method should be implemented using the
 * SCIP_DECL_CONS... notion, reimplement the corresponding virtual member function of the abstract scip::ObjConshdlr
 * base class.
 *
 * Additional documentation for the callback methods of a constraint handler can be found in the file
 * type_cons.h.
 *
 * Here is what you have to do (assuming your constraint handler should be named "subtour"):
 * -# Copy the template files src/scip/cons_xyz.c and src/scip/cons_xyz.h into files "cons_subtour.c"
 *    and "cons_subtour.h".
 *     \n
 *    Make sure to <b>adjust your Makefile</b> such that these files are compiled and linked to your project.
 * -# Use SCIPincludeConsSubtour() in order to include the constraint handler into your SCIP instance,
 *    e.g., in the main file of your project (see, e.g., src/cppmain.cpp in the TSP example).
 * -# Open the new files with a text editor and replace all occurrences of "xyz" by "subtour".
 * -# Adjust the \ref CONS_PROPERTIES "properties of the constraint handler".
 * -# Define the \ref CONS_DATA "constraint data and the constraint handler data". This is optional.
 * -# Implement the \ref CONS_INTERFACE "interface methods".
 * -# Implement the \ref CONS_FUNDAMENTALCALLBACKS "fundamental callback methods".
 * -# Implement the \ref CONS_ADDITIONALCALLBACKS "additional callback methods". This is optional.
 *
 *
 * @section CONS_PROPERTIES Properties of a Constraint Handler
 *
 * At the top of the new file "cons_subtour.c" you can find the constraint handler properties.
 * These are given as compiler defines. Some of them are optional, as, e.g., separation-related properties,
 * which only have to be defined if the constraint handler supports the related callbacks.
 * In the C++ wrapper class, you have to provide the constraint handler properties by calling the constructor
 * of the abstract base class scip::ObjConshdlr from within your constructor (see the TSP example).
 * The properties you have to set have the following meaning:
 *
 * @subsection CONS_FUNDAMENTALPROPERTIES Fundamental Constraint Handler properties
 *
 * \par CONSHDLR_NAME: the name of the constraint handler.
 * This name is used in the interactive shell to address the constraint handler.
 * Additionally, if you are searching for a constraint handler with SCIPfindConshdlr(), this name is looked up.
 * Names have to be unique: no two constraint handlers may have the same name.
 *
 * \par CONSHDLR_DESC: the description of the constraint handler.
 * This string is printed as a description of the constraint handler in the interactive shell of SCIP.
 *
 * \par CONSHDLR_ENFOPRIORITY: the priority of the constraint handler for constraint enforcing.
 * Like the separation priority, the enforcement priorities define the order in which the different constraint handlers
 * are called in the constraint enforcement step of the subproblem processing.
 * The constraint enforcement is called after the price-and-cut loop is executed (in the case that the LP is solved
 * at the current subproblem).
 * \n
 * The integrality constraint handler has an enforcement priority of 0.
 * That means, if a constraint handler has negative enforcement priority, it only has to deal with integral solutions
 * in its enforcement methods, because for fractional solutions, the integrality constraint handler would have
 * created a branching, thereby aborting the enforcement step.
 * If you want to implement a constraint-depending branching rule (for example, SOS branching on special ordered
 * set constraints), you have to assign a positive enforcement priority to your constraint handler.
 * In this case, you have to be able to deal with fractional solutions.
 * \n
 * See \ref CONSENFOLP and \ref CONSENFOPS for further details of the separation callback.
 *
 * \par CONSHDLR_CHECKPRIORITY: the priority of the constraint handler for checking feasibility.
 * Like the separation priority, the checking priorities define the order in which the different constraint handlers
 * are called to check the feasibility of a given primal solution candidate.
 * The integrality constraint handler has a checking priority of 0.
 * That means, constraint handlers with negative checking priorities only have to deal with integral solutions.
 *
 * \par CONSHDLR_EAGERFREQ: the default frequency for using all instead of only the useful constraints in separation, propagation and enforcement.
 * If \em constraint \em aging is activated, some constraints that were not useful in the past for propagation or
 * separation are marked to be \em obsolete.
 * Usually, the obsolete constraints are not presented to the separation and propagation methods of the constraint
 * handlers, such that the constraint handlers only process the non-obsolete constraints.
 * However, every n'th call, with n being the EAGERFREQ of the constraint handler, all constraints are presented to the
 * separation and propagation methods of the constraint handler.
 * This gives obsolete constraints the chance of becoming non-obsolete again.
 * \n
 * If the eager evaluation frequency is set to -1, obsolete constraints are never presented to the separation and
 * propagation methods.
 * A frequency of 0 means, that obsolete constraints are only used in the first call of each method.
 *
 * \par CONSHDLR_NEEDSCONS: indicates whether the constraint handler should be skipped, if no constraints are available.
 * Usually, a constraint handler is only executed if there are constraints of its corresponding class in the model.
 * For those constraint handlers, the NEEDSCONS flag should be set to TRUE.
 * However, some constraint handlers must be called without having a constraint of the class in the model, because
 * the constraint is only implicitly available.
 * For example, the integrality constraint handler has the NEEDSCONS flag set to FALSE, because there is no explicit
 * integrality constraint in the model.
 * The integrality conditions are attached to the variables, and the integrality constraint handler has to check
 * all variables that are marked to be integer for integral values.
 *
 * @subsection CONS_ADDITIONALPROPERTIES Optional Constraint Handler properties
 *
 * The following properties are optional and only need to be defined if the constraint handlers support
 * separation, presolving, propagation, and/or upgrade functionality.
 *
 * \par LINCONSUPGD_PRIORITY: priority of the constraint handler for upgrading of linear constraints
 * This property is only needed if a certain linear constraint can be upgraded to a more specific one. In one of
 * the first presolving rounds SCIP tries to upgrade linear constraints to more specialized constraints, such as
 * knapsack constraints. The upgrading calls are processed in the order of decreasing priority.
 *
 * \par NONLINCONSUPGD_PRIORITY: priority of the constraint handler for upgrading of nonlinear constraints
 * This property has the same effect as the LINCONSUPGD_PRIORITY parameter, see above, and should be set whenever
 * an upgrade functionality from a general nonlinear constraint to the more specific one is defined.
 *
 * \par CONSHDLR_SEPAFREQ: the default frequency for separating cuts.
 * The separation frequency defines the depth levels at which the constraint handler's separation methods \ref CONSSEPALP
 * and \ref CONSSEPASOL are called.
 * For example, a separation frequency of 7 means, that the separation callback is executed for subproblems that are
 * in depth 0, 7, 14, ... of the branching tree.
 * A separation frequency of 0 means, that the separation method is only called at the root node.
 * A separation frequency of -1 disables the separation method of the constraint handler.
 * \n
 * The separation frequency can be adjusted by the user.
 * This property of the constraint handler only defines the default value of the frequency.
 * If you want to have a more flexible control of when to execute the separation algorithm, you have to assign
 * a separation frequency of 1 and implement a check at the beginning of your separation algorithm whether you really
 * want to execute the separator or not.
 * If you do not want to execute the method, set the result code to SCIP_DIDNOTRUN.
 *
 * \par CONSHDLR_SEPAPRIORITY: the priority of the constraint handler for separation. (optional: to be set only if the constraint handler supports separation)
 * In each separation round during the price-and-cut loop of the subproblem processing or during the separation loop
 * of the primal solution separation, the separators and separation methods of the constraint handlers are called in
 * a predefined order, which is given by the priorities of the separators and the separation priorities of the
 * constraint handlers.
 * First, the separators with non-negative priority are called in the order of decreasing priority.
 * Next, the separation methods of the different constraint handlers are called in the order of decreasing separation
 * priority.
 * Finally, the separators with negative priority are called in the order of decreasing priority.
 * \n
 * The separation priority of the constraint handler should be set according to the complexity of the cut separation
 * algorithm and the impact of the resulting cuts:
 * Constraint handlers that provide fast algorithms that usually have a high impact (i.e., cut off a large portion of
 * the LP relaxation) should have a high priority.
 * See \ref CONSSEPALP and \ref CONSSEPASOL for further details of the separation callbacks.
 *
 * \par CONSHDLR_DELAYSEPA: the default for whether the separation method should be delayed, if other separators found cuts.
 * If the constraint handler's separation method is marked to be delayed, it is only executed after no other separator
 * or constraint handler found a cut during the price-and-cut loop.
 * If the separation method of the constraint handler is very expensive, you may want to mark it to be delayed until all
 * cheap separation methods have been executed.
 *
 * \par CONSHDLR_PROPFREQ: the default frequency for propagating domains.
 * This default frequency has the same meaning as the CONSHDLR_SEPAFREQ with respect to the domain propagation
 * callback of the constraint handler.
 * A propagation frequency of 0 means that propagation is only applied in preprocessing and at the root node.
 * A propagation frequency of -1 disables the propagation method of the constraint handler.
 *
 * \par CONSHDLR_DELAYPROP: the default for whether the propagation method should be delayed, if other propagators found reductions.
 * This property is analogous to the DELAYSEPA flag, but deals with the propagation method of the constraint handler.
 *
 * \par CONSHDLR_PROP_TIMING: the propagation timing mask of the constraint handler.
 * SCIP calls the domain propagation routines at different places in the node processing loop.
 * This property indicates at which places the propagation routine of the constraint handler is called.
 * Possible values are defined in type_timing.h and can be concatenated, e.g., as in SCIP_PROPTIMING_ALWAYS.
 *
 * \par CONSHDLR_PRESOLTIMING: the timing of the constraint handler's presolving method (FAST, MEDIUM, or EXHAUSTIVE).
 * Every presolving round starts with the FAST presolving methods. MEDIUM presolvers are only called, if FAST presolvers did not find
 * enough reductions in this round so far, and EXHAUSTIVE presolving steps are only performed if all presolvers called before
 * in this round were unsuccessful.
 * Presolving methods should be assigned a timing based on how expensive they are, e.g., presolvers that provide fast algorithms that
 * usually have a high impact (i.e., remove lots of variables or tighten bounds of many variables) should have a timing FAST.
 * If a presolving method implements different algorithms of different complexity, it may also get multiple timings and check the timing
 * internally in the \ref CONSPRESOL callback to decide which algorithms to run.
 *
 * \par CONSHDLR_MAXPREROUNDS: the default maximal number of presolving rounds the constraint handler participates in.
 * The preprocessing is executed in rounds.
 * If enough changes have been applied to the model, an additional preprocessing round is performed.
 * The MAXPREROUNDS parameter of a constraint handler denotes the maximal number of preprocessing rounds the constraint
 * handler participates in.
 * A value of -1 means that there is no limit on the number of rounds.
 * A value of 0 means the preprocessing callback of the constraint handler is disabled.
 *
 *
 *
 * @section CONS_DATA Constraint Data and Constraint Handler Data
 *
 * Below the header "Data structures" you can find two structs called "struct SCIP_ConsData" and
 * "struct SCIP_ConshdlrData".
 * If you are using C++, you only need to define the "struct SCIP_ConsData".
 * The constraint handler data must be implemented as member variables of your constraint handler class.
 * \n
 * The constraint data are the information that is needed to define a single constraint of the constraint handler's
 * constraint class.
 * For example, the data of a knapsack constraint would consist of a list of variables, a list of weights, and
 * the capacity of the knapsack.
 * The data of a subtour constraint consists of the graph on which the problem is defined.
 * In the graph, each edge should be linked to the corresponding binary problem variable.
 * \n
 * The constraint handler data are additional variables, that belong to the constraint handler itself and which are
 * not specific to a single constraint.
 * For example, you can use these data to store parameters of the constraint handler or statistical information.
 * The constraint handler data are optional.
 * You can leave the struct empty.
 *
 *
 * @section CONS_INTERFACE Interface Methods
 *
 * At the bottom of "cons_subtour.c" you can find three interface methods, that also appear in "cons_subtour.h".
 * These are SCIPincludeConshdlrSubtour(), SCIPcreateConsSubtour(), and SCIPcreateConsSubtourBasic().
 * \n
 * The method SCIPincludeConshdlrSubtour() only has to be adjusted slightly.
 * It is responsible for notifying SCIP of the presence of the constraint handler by calling the method
 * SCIPincludeConshdlr().
 * It is called by the user, if (s)he wants to include the constraint handler, i.e., if (s)he wants to make
 * the constraint handler available to the model, and looks like this:
 *  -# If you are using constraint handler data, you have to <b>allocate the memory for the data</b> at this point.
 *     You also have to initialize the fields in struct SCIP_ConshdlrData afterwards.
 *  \code
 * SCIP_RETCODE SCIPincludeConshdlrKnapsack(
 * ...
 * )
 * {
 *    SCIP_EVENTHDLRDATA* eventhdlrdata;
 *    SCIP_CONSHDLRDATA* conshdlrdata;
 *    SCIP_CONSHDLR* conshdlr;
 *
 *  SCIP_CALL( SCIPallocMemory(scip, &conshdlrdata) );
 *  ...
 *  \endcode
 *  -# Now, <b>SCIP gets notified</b> of the presence of the constraint handler together with its \ref CONS_FUNDAMENTALCALLBACKS "basic callbacks".
 *   \code
 *  SCIP_CALL( SCIPincludeConshdlrBasic(scip, &conshdlr, CONSHDLR_NAME, CONSHDLR_DESC,
 *        CONSHDLR_ENFOPRIORITY, CONSHDLR_CHECKPRIORITY, CONSHDLR_EAGERFREQ, CONSHDLR_NEEDSCONS,
 *        consEnfolpKnapsack, consEnfopsKnapsack, consCheckKnapsack, consLockKnapsack,
 *        conshdlrdata) );
 *  assert(conshdlr != NULL);
 *  \endcode
 *  -# All \ref CONS_ADDITIONALCALLBACKS "additional callbacks" are added via their setter functions.
 *  \code
 *  SCIP_CALL( SCIPsetConshdlrCopy(scip, conshdlr, conshdlrCopyKnapsack, consCopyKnapsack) );
 *  SCIP_CALL( SCIPsetConshdlrTrans(scip, conshdlr, consTransKnapsack) );
 *  \endcode
 *  -# If the constraint handler is a specialization of a general linear or nonlinear constraint, we want to include an <b>automatic
 * upgrading mechanism</b> by calling the interface method
 *  \code
 *  if( SCIPfindConshdlr(scip,"linear") != NULL )
 *  {
 *       SCIP_CALL( SCIPincludeLinconsUpgrade(scip, linconsUpgdKnapsack, LINCONSUPGD_PRIORITY, CONSHDLR_NAME) );
 *  }
 *  \endcode
 *  or
 * \code
 * SCIP_CALL( SCIPincludeNonlinconsUpgrade(scip, nonlinconsUpgdSubtour, NULL, NONLINCONSUPGD_PRIORITY, TRUE, CONSHDLR_NAME) );
 * \endcode
 * in the nonlinear case.
 * See also cons_nonlinear.h for further information about the general upgrade procedure in the nonlinear case.
 *  -# You may also add <b>user parameters</b> for your constraint handler.
 * Some parameters which are important to play with are added to every constraint automatically, as, e.g.,
 * propagation or separation frequency.
 * \code
 *  SCIP_CALL( SCIPaddIntParam(scip,
 *        "constraints/knapsack/sepacardfreq",
 *        "multiplier on separation frequency, how often knapsack cuts are separated (-1: never, 0: only at root)",
 *        &conshdlrdata->sepacardfreq, TRUE, DEFAULT_SEPACARDFREQ, -1, INT_MAX, NULL, NULL) );
 *  ...
 *  return SCIP_OKAY;
 * }
 * \endcode
 *
 *
 *
 *
 * The methods SCIPcreateConsSubtour() and SCIPcreateConsSubtourBasic() are called to create a single constraint of the constraint
 * handler's constraint class.
 * It should allocate and fill the constraint data, and call SCIPcreateCons().
 * Take a look at the following example from the \ref cons_knapsack.h "knapsack constraint handler":
 *
 * \code
 * SCIP_RETCODE SCIPcreateConsKnapsack(
 *   SCIP*                 scip,
 *   SCIP_CONS**           cons,
 *   const char*           name,
 *   int                   nvars,
 *   SCIP_VAR**            vars,
 *   SCIP_Longint*         weights,
 *   SCIP_Longint          capacity,
 *   SCIP_Bool             initial,
 *   SCIP_Bool             separate,
 *   SCIP_Bool             enforce,
 *   SCIP_Bool             check,
 *   SCIP_Bool             propagate,
 *   SCIP_Bool             local,
 *   SCIP_Bool             modifiable,
 *   SCIP_Bool             dynamic,
 *   SCIP_Bool             removable,
 *   SCIP_Bool             stickingatnode
 *   )
 * {
 *    SCIP_CONSHDLRDATA* conshdlrdata;
 *    SCIP_CONSHDLR* conshdlr;
 *    SCIP_CONSDATA* consdata;
 *
 *    conshdlr = SCIPfindConshdlr(scip, CONSHDLR_NAME);
 *    if( conshdlr == NULL )
 *    {
 *       SCIPerrorMessage("knapsack constraint handler not found\n");
 *       return SCIP_PLUGINNOTFOUND;
 *    }
 *
 *    conshdlrdata = SCIPconshdlrGetData(conshdlr);
 *    assert(conshdlrdata != NULL);
 *    assert(conshdlrdata->eventhdlr != NULL);
 *
 *    SCIP_CALL( consdataCreate(scip, &consdata, conshdlrdata->eventhdlr, nvars, vars, weights, capacity) );
 *
 *    SCIP_CALL( SCIPcreateCons(scip, cons, name, conshdlr, consdata, initial, separate, enforce, check, propagate,
 *          local, modifiable, dynamic, removable, stickingatnode) );
 *
 *    return SCIP_OKAY;
 * }
 * \endcode
 *
 * In this example, consdataCreate() is a local method that allocates memory for the given consdata
 * and fills the data with the given <code>vars</code> array. For allocating memory for the constraint data, you
 * can use SCIP memory allocation:
 * \code
 * SCIP_CALL( SCIPallocBlockMemory(scip, consdata) );
 * \endcode
 *
 *
 * @section CONS_CALLBACKS Callback methods of Constraint handlers
 *
 * Besides the various functions which you will implement inside your constraint handler there exists a number
 * of <b> callback methods </b> associated with your constraint handler. Callback methods can be regarded as
 * tasks which your constraint handler is able to provide to the solver. They are grouped into two
 * categories:
 *
 * \ref CONS_FUNDAMENTALCALLBACKS "Fundamental Callback methods" are mandatory to implement
 * such that your code will work. For example, every constraint handler has to provide the
 * functionality to state whether all of its constraints are
 * fulfilled by a given variable assignment. Hence, the \ref CONSCHECK "CONSCHECK" callback is
 * one of the fundamental (or \a basic) callbacks of a constraint handler.
 *
 * Callbacks which are not necessarily implemented are grouped together as
 * \ref CONS_ADDITIONALCALLBACKS "additional callbacks". Such callbacks can be used to allocate and free memory
 * at different stages of the solving process. Although not mandatory, it might be useful to implement
 * some of these callbacks, e.g., to extend your constraint handler by a
 * \ref CONSSEPALP "separation" or \ref CONSPRESOL "presolving" functionality.
 *
 * All callbacks should be passed to SCIP during the SCIPinclude\<PLUGINTYPE\>\<PLUGINNAME\> method
 * (e.g., SCIPincludeConshdlrKnapsack() for the \ref cons_knapsack.h "knapsack constraint handler").
 * Since SCIP version 3.0, two ways of setting callbacks can be used, either via SCIPincludeConshdlr()
 * (all at once, as it always was), or via SCIPincludeConshdlrBasic() and setter functions for additional callbacks.
 * Since the basic inclusion methods are very unlikely to change and will thus
 * make your code more stable towards future versions of SCIP with more callbacks,
 * we recommend the latter choice, as explained in the \ref CONS_INTERFACE "interface" section.
 *
 * @section CONS_FUNDAMENTALCALLBACKS Fundamental Callback Methods
 *
 * By implementing the fundamental callbacks, you define the semantics of the constraint class the constraint handler
 * deals with.
 * If these methods are implemented, the resulting code is already correct and finds the optimal solution to the
 * given problem instance.
 * However, it might be very slow because the additional features, like cut separation and domain propagation, are
 * missing.
 * In the C++ wrapper class scip::ObjConshdlr, the fundamental callback methods are virtual abstract member functions.
 * You have to implement them in order to be able to construct an object of your constraint handler class.
 *
 * There are three fundamental callback methods that are all dealing with the feasibility of a given solution.
 * They are called at different places in the algorithm and have slightly different meaning.
 * However, it is usually reasonable to implement a single local method that is called by all of the three callback
 * methods with slightly modified parameters.
 * The fourth method provides dual information that is used for example in preprocessing.
 *
 * Additional documentation for the callback methods can be found in type_cons.h.
 *
 * @subsection CONSCHECK
 *
 * The CONSCHECK callback gets a primal solution candidate in a SCIP_SOL* data structure
 * and has to check this solution for global feasibility.
 * It has to return a result SCIP_FEASIBLE, if the solution satisfies all the constraints of the constraint handler,
 * and a result SCIP_INFEASIBLE if there is at least one constraint that is violated.
 * The callback is used by primal heuristics to check a constructed solution for feasibility.
 * That means, the constraint handler has to deal with arbitrary solutions that do not necessarily satisfy the bounds
 * and constraints of the local subproblem.
 *
 * The value of a variable \em var in the given solution \em sol can be accessed by calling
 * \code
 * SCIPgetSolVal(scip, sol, var)
 * \endcode
 *
 * For example, the \ref cons_knapsack.h "knapsack constraint handler" loops over its constraints and
 * calculates the scalar product \f$w^T x\f$ of weights \f$w\f$ with the solution vector \f$x\f$.
 * This scalar product is compared with the capacity of the knapsack constraint.
 * If it exceeds the capacity, the CONSCHECK method is immediately aborted with the result SCIP_INFEASIBLE.
 * If all knapsack constraints are satisfied, a result SCIP_FEASIBLE is returned.
 *
 * @subsection CONSENFOLP
 *
 * The CONSENFOLP method is called after the price-and-cut loop was finished and an LP solution is available.
 * Like the CHECK call, the ENFOLP method should return a result SCIP_FEASIBLE, if the solution satisfies all the
 * constraints.
 * However, the behavior should be different, if the solution violates some of the associated constraints.
 * The constraint handler may return a result SCIP_INFEASIBLE in this situation, but this is not the best what
 * one can do.
 * The ENFOLP method has the possibility of \em resolving the infeasibility by
 * - stating that the current subproblem is infeasible (result SCIP_CUTOFF),
 * - adding an additional constraint that resolves the infeasibility (result SCIP_CONSADDED),
 * - reducing the domain of a variable (result SCIP_REDUCEDDOM),
 * - adding a cutting plane (result SCIP_SEPARATED),
 * - performing a branching (result SCIP_BRANCHED).
 *
 * However, the solution is not given as a SCIP_SOL* data structure.
 *
 * The value of a variable <code>var</code> in the LP solution can be accessed by calling
 * \code
 * SCIPgetVarSol(scip, var)
 * \endcode
 * or by
 * \code
 * SCIPgetSolVal(scip, NULL, var)
 * \endcode
 * By using the latter method, you can have a single local method to check a solution for feasibility by passing
 * the given <code>sol</code> to the CONSCHECK call and by passing a NULL pointer as <code>sol</code> to
 * the CONSENFOLP and CONSENFOPS calls.
 *
 *
 * @subsection CONSENFOPS
 *
 * The CONSENFOPS callback is similar to the CONSENFOLP callback, but deals with \em pseudo \em solutions instead
 * of LP solutions.
 *
 * If the LP was not solved at the current subproblem (either because the user did not want to solve it, or because
 * numerical difficulties in the LP solving process were detected) no LP solution is available.
 * In this situation, the pseudo solution is used instead.
 * In this solution, the variables are set to the local bound which is best with respect to the objective function.
 * You can think of the pseudo solution as solution to the LP relaxation with all constraints except the bounds
 * being removed.
 *
 * Like the ENFOLP callback, the ENFOPS callback has to check whether the pseudo solution satisfies all the constraints
 * of the constraint handler.
 * The pseudo solution can be accessed by the same methods as the LP solution (SCIP knows, if the LP was solved at the
 * current subproblem, and returns either the LP solution or the pseudo solution).
 *
 * Unlike the ENFOLP callback, the ENFOPS callback must not add cuts and cannot return the result SCIP_SEPARATED.
 * It is, however, possible to force the solving of the LP by returning the result SCIP_SOLVELP.
 * For example, the infeasibility of a linear constraint that contains continuous variables cannot be resolved,
 * if all integer variables in the constraint are already fixed.
 * In this case, the LP has to be solved in order to get a solution that satisfies the linear constraint.
 *
 * @subsection CONSLOCK
 *
 * The CONSLOCK callback provides dual information for a single constraint.
 * It has to tell SCIP, which variables are existing in the given constraint, and in which way modifications of these
 * variables may affect the feasibility of the constraint.
 *
 * For each variable that is affected by the constraint, the callback should call SCIPaddVarLocks():
 *  - If the constraint may become violated by decreasing the value of a variable, it should call
 *    SCIPaddVarLocks(scip, var, nlockspos, nlocksneg), saying that rounding down is potentially rendering the
 *    (positive) constraint infeasible and rounding up is potentially rendering the negation of the constraint
 *    infeasible.
 *  - If the constraint may become violated by increasing the value of a variable, it should call
 *    SCIPaddVarLocks(scip, var, nlocksneg, nlockspos), saying that rounding up is potentially rendering the
 *    constraint's negation infeasible and rounding down is potentially rendering the constraint itself
 *    infeasible.
 *  - If the constraint may become violated by changing the variable in any direction, it should call
 *    SCIPaddVarLocks(scip, var, nlockspos + nlocksneg, nlockspos + nlocksneg).
 *
 *  <b>Note:</b> You do not have to worry about nlockspos and nlocksneg. These integer values are given as
 *  parameter of the CONSLOCK callback (see type_cons.h). Just use these variables in the above described
 *  fashion <b>without</b> adding or subtracting anything to them. In case of the knapsack constraints this
 *  method looks like this.
 *
 *  \code
 *  static
 *  SCIP_DECL_CONSLOCK(consLockKnapsack)
 *  {
 *     SCIP_CONSDATA* consdata;
 *     int i;
 *
 *     consdata = SCIPconsGetData(cons);
 *     assert(consdata != NULL);
 *
 *     for( i = 0; i < consdata->nvars; i++)
 *     {
 *        SCIP_CALL( SCIPaddVarLocks(scip, consdata->vars[i], nlocksneg, nlockspos) );
 *     }
 *
 *     return SCIP_OKAY;
 *  }
 * \endcode
 *
 *  To give same more intuition, consider the linear constraint \f$3x -5y +2z \leq 7\f$ as an example.
 *  The CONSLOCK callback method of the linear constraint handler should call
 *  SCIPaddVarLocks(scip, x, nlocksneg, nlockspos), SCIPaddVarLocks(scip, y, nlockspos, nlocksneg),
 *  and SCIPaddVarLocks(scip, z, nlocksneg, nlockspos) to tell SCIP,  that rounding up of \f$x\f$
 *  and \f$z\f$ and rounding down of \f$y\f$ can destroy the feasibility of the constraint, while rounding
 *  down of \f$x\f$ and \f$z\f$ and rounding up of \f$y\f$ can destroy the feasibility of the
 *  constraint's negation \f$3x -5y +2z > 7\f$.
 *  \n
 *  A linear constraint \f$2 \leq 3x -5y +2z \leq 7\f$ should call
 *  SCIPaddVarLocks(scip, ..., nlockspos + nlocksneg, nlockspos + nlocksneg) on all variables,
 *  since rounding in both directions of each variable can destroy both the feasibility of the
 *  constraint and it's negation \f$3x -5y +2z < 2\f$  or  \f$3x -5y +2z > 7\f$.
 *
 *
 * @section CONS_ADDITIONALCALLBACKS Additional Callback Methods
 *
 * The additional callback methods do not need to be implemented in every case, but provide useful functionality
 * for many applications. They can be added to your constraint handler via setter functions, see
 * \ref CONS_INTERFACE "here".
 *
 * @subsection CONSFREE
 *
 * If you are using constraint handler data, you have to implement this method in order to free the
 * constraint handler data. This can be done by the following procedure (which is taken from the
 * \ref cons_knapsack.h "knapsack constraint handler"):
 *
 * \code
 * static
 * SCIP_DECL_CONSFREE(consFreeKnapsack)
 * {
 *    SCIP_CONSHDLRDATA* conshdlrdata;
 *
 *    conshdlrdata = SCIPconshdlrGetData(conshdlr);
 *    assert(conshdlrdata != NULL);
 *
 *    SCIPfreeMemory(scip, &conshdlrdata);
 *
 *    SCIPconshdlrSetData(conshdlr, NULL);
 *
 *    return SCIP_OKAY;
 * }
 * \endcode
 *
 * If you have allocated memory for fields in your constraint handler data, remember to free this memory
 * before freeing the constraint handler data itself.
 * If you are using the C++ wrapper class, this method is not available.
 * Instead, just use the destructor of your class to free the member variables of your class.
 *
 * @subsection CONSHDLRCOPY
 *
 * The CONSHDLRCOPY callback is executed when the SCIP instance is copied, e.g. to solve a sub-SCIP. By defining this
 * callback as <code>NULL</code> the user disables the inclusion of the specified constraint handler into all copied SCIP
 * instances. This may deteriorate the performance of primal heuristics solving sub-SCIPs, since these constitute only
 * relaxations of the original problem if constraint handlers are missing.
 *
 * A usual implementation just
 * calls the interface method which includes the constraint handler to the model. For example, this callback is
 * implemented for the knapsack constraint handler as follows:
 *
 * \code
 * static
 * SCIP_DECL_CONSHDLRCOPY(conshdlrCopyKnapsack)
 * {
 *    assert(scip != NULL);
 *    assert(conshdlr != NULL);
 *    assert(strcmp(SCIPconshdlrGetName(conshdlr), CONSHDLR_NAME) == 0);
 *
 *    SCIP_CALL( SCIPincludeConshdlrKnapsack(scip) );
 *
 *    *valid = TRUE;
 *
 *    return SCIP_OKAY;
 * }
 * \endcode
 *
 * <b>Note:</b> If you implement this callback, take care when setting the valid pointer. The valid pointer should be
 * set to TRUE if (and only if!) you can make sure that all necessary data of the constraint handler are copied
 * correctly. If the complete problem is validly copied, i.e. if the copy methods of all problem defining plugins
 * (constraint handlers and pricers) return <code>*valid = TRUE</code>, then dual reductions found for the copied problem can be
 * transferred to the original SCIP instance. Thus, if the valid pointer is wrongly set to TRUE, it might happen that
 * optimal solutions are cut off.
 *
 * <b>Note:</b> If you implement this callback and the constraint handler needs constraints (see CONSHDLR_NEEDSCONS),
 * then you also need to implement the callback \ref CONSCOPY.
 *
 * @subsection CONSINIT
 *
 * The CONSINIT callback is executed after the problem is transformed.
 * The constraint handler may, e.g., use this call to replace the original variables in its constraints by transformed
 * variables, or to initialize its statistical constraint handler data.
 *
 * @subsection CONSEXIT
 *
 * The CONSEXIT callback is executed before the transformed problem is freed.
 * In this method, the constraint handler should free all resources that were allocated for the solving process.
 *
 * @subsection CONSINITPRE
 *
 * The CONSINITPRE callback is executed before the preprocessing is started, even if presolving is turned off.
 * The constraint handler may use this call to initialize its presolving data, or to modify its constraints
 * before the presolving process begins.
 * Necessary constraint modifications that have to be performed even if presolving is turned off should be done here
 * or in the presolving deinitialization call.
 *
 * @subsection CONSEXITPRE
 *
 * The CONSEXITPRE callback is executed after the preprocessing has been finished, even if presolving is turned off.
 * The constraint handler may use this call e.g. to clean up its presolving data, or to finally modify its constraints
 * before the branch-and-bound process begins.
 * Necessary constraint modifications that have to be performed even if presolving is turned off should be done here
 * or in the presolving initialization call.
 * Besides necessary modifications and clean up, no time consuming operations should be done.
 *
 * @subsection CONSINITSOL
 *
 * The CONSINITSOL callback is executed when the presolving is finished and the branch-and-bound process is about to
 * begin.
 * The constraint handler may use this call to initialize its branch-and-bound specific data.
 *
 * @subsection CONSEXITSOL
 *
 * The CONSEXITSOL callback is executed before the branch-and-bound process is freed.
 * The constraint handler should use this call to clean up its branch-and-bound data, in particular to release
 * all LP rows that it has created or captured.
 *
 * @subsection CONSDELETE
 *
 * The CONSDELETE callback is executed if a constraint should be freed.
 * You can think of it as the destructor of a single constraint.
 * In the callback, you have to free the given constraint data.
 * The CONSDELETE callback is therefore the counterpart of the SCIPcreateCons...() interface method and the CONSTRANS
 * method.
 *
 * @subsection CONSTRANS
 *
 * The CONSTRANS method is called for each constraint of the constraint handler, when the user starts the solving
 * process.
 * It has to copy the original constraint data of the constraint to the memory for the transformed problem.
 * You can think of it as a copy constructor for a single constraint.
 *
 * The original model is copied in order to protect it from transformations that are applied during the solving process,
 * in particular during preprocessing.
 * Preprocessing and solving always operates on the transformed problem.
 * If the solving process data are freed, the original data still exist and the user can, e.g., modify the problem and
 * restart the solving process.
 *
 * If you do not implement the CONSTRANS method, a transformed constraint is created with the same flags and the
 * same constraint data pointer.
 * That means, the transformed constraint points to the original constraint data.
 * This is okay, as long as the constraint data is not changed during the solving process.
 * If you want to implement preprocessing methods or other methods that modify the constraint data, you have to
 * implement the CONSTRANS method and create a copy of the constraint data.
 *
 * Here is an example, which is taken from the \ref cons_knapsack.h "knapsack constraint handler":
 * \code
 * static
 * SCIP_DECL_CONSTRANS(consTransKnapsack)
 * {
 *    SCIP_CONSHDLRDATA* conshdlrdata;
 *    SCIP_CONSDATA* sourcedata;
 *    SCIP_CONSDATA* targetdata;
 *
 *    assert(conshdlr != NULL);
 *    assert(strcmp(SCIPconshdlrGetName(conshdlr), CONSHDLR_NAME) == 0);
 *    assert(SCIPgetStage(scip) == SCIP_STAGE_TRANSFORMING);
 *    assert(sourcecons != NULL);
 *    assert(targetcons != NULL);
 *
 *    sourcedata = SCIPconsGetData(sourcecons);
 *    assert(sourcedata != NULL);
 *    assert(sourcedata->row == NULL);
 *
 *    conshdlrdata = SCIPconshdlrGetData(conshdlr);
 *    assert(conshdlrdata != NULL);
 *    assert(conshdlrdata->eventhdlr != NULL);
 *
 *    SCIP_CALL( consdataCreate(scip, &targetdata, conshdlrdata->eventhdlr,
 *          sourcedata->nvars, sourcedata->vars, sourcedata->weights, sourcedata->capacity) );
 *
 *    SCIP_CALL( SCIPcreateCons(scip, targetcons, SCIPconsGetName(sourcecons), conshdlr, targetdata,
 *          SCIPconsIsInitial(sourcecons), SCIPconsIsSeparated(sourcecons), SCIPconsIsEnforced(sourcecons),
 *          SCIPconsIsChecked(sourcecons), SCIPconsIsPropagated(sourcecons),
 *          SCIPconsIsLocal(sourcecons), SCIPconsIsModifiable(sourcecons),
 *          SCIPconsIsDynamic(sourcecons), SCIPconsIsRemovable(sourcecons), SCIPconsIsStickingAtNode(sourcecons)) );
 *
 *    return SCIP_OKAY;
 * }
 * \endcode
 *
 * @subsection CONSINITLP
 *
 * The CONSINITLP callback is executed before the first LP relaxation is solved.
 * It should add the LP relaxations of all "initial" constraints to the LP. The method should scan the constraints
 * array for constraints that are marked initial via calls to SCIPconsIsInitial() and put the LP relaxation
 * of all initial constraints to the LP with calls to SCIPaddCut().
 *
 * @subsection CONSSEPALP
 *
 * The CONSSEPALP callback is executed during the price-and-cut loop of the subproblem processing.
 * It should try to generate cutting planes for the constraints of the constraint handler in order to separate
 * the current LP solution.
 * The method is called in the LP solution loop, which means that a valid LP solution exists.
 *
 * Usually, a separation callback searches and produces cuts, that are added with a call to SCIPaddCut().
 * If the cut should be remembered in the global cut pool, it may also call SCIPaddPoolCut().
 * However, the callback may also produce domain reductions or add other constraints.
 *
 * The CONSSEPALP callback has the following options:
 *  - detecting that the node is infeasible in the variables' bounds and can be cut off (result SCIP_CUTOFF)
 *  - adding an additional constraint (result SCIP_CONSADDED)
 *  - reducing a variable's domain (result SCIP_REDUCEDDOM)
 *  - adding a cutting plane to the LP (result SCIP_SEPARATED)
 *  - stating that the separator searched, but did not find domain reductions, cutting planes, or cut constraints
 *    (result SCIP_DIDNOTFIND)
 *  - stating that the separator was skipped (result SCIP_DIDNOTRUN)
 *  - stating that the separator was skipped, but should be called again (result SCIP_DELAYED)
 *  - stating that a new separation round should be started without calling the remaining separator methods (result SCIP_NEWROUND)
 *
 * Please see also the @ref CONS_ADDITIONALPROPERTIES section to learn about the properties
 * CONSHDLR_SEPAFREQ, CONSHDLR_SEPAPRIORITY, and CONSHDLR_DELAYSEPA, which influence the behaviour of SCIP
 * calling CONSSEPALP.
 *
 * @subsection CONSSEPASOL
 *
 * The CONSSEPASOL callback is executed during separation loop on arbitrary primal solutions.
 * It should try to generate cutting planes for the constraints of the constraint handler in order to separate
 * the given primal solution.
 * The method is not called in the LP solution loop, which means that there is no valid LP solution.
 *
 * Usually, a separation callback searches and produces cuts, that are added with a call to SCIPaddCut().
 * If the cut should be remembered in the global cut pool, it may also call SCIPaddPoolCut().
 * However, the callback may also produce domain reductions or add other constraints.
 *
 * The CONSSEPASOL callback has the following options:
 *  - detecting that the node is infeasible in the variables' bounds and can be cut off (result SCIP_CUTOFF)
 *  - adding an additional constraint (result SCIP_CONSADDED)
 *  - reducing a variable's domain (result SCIP_REDUCEDDOM)
 *  - adding a cutting plane to the LP (result SCIP_SEPARATED)
 *  - stating that the separator searched, but did not find domain reductions, cutting planes, or cut constraints
 *    (result SCIP_DIDNOTFIND)
 *  - stating that the separator was skipped (result SCIP_DIDNOTRUN)
 *  - stating that the separator was skipped, but should be called again (result SCIP_DELAYED)
 *  - stating that a new separation round should be started without calling the remaining separator methods (result SCIP_NEWROUND)
 *
 * Please see also the @ref CONS_ADDITIONALPROPERTIES section to learn about the properties
 * CONSHDLR_SEPAFREQ, CONSHDLR_SEPAPRIORITY, and CONSHDLR_DELAYSEPA, which influence the behaviour of SCIP
 * calling CONSSEPASOL.
 *
 * @subsection CONSPROP
 *
 * The CONSPROP callback is called during the subproblem processing.
 * It should propagate the constraints, which means that it should infer reductions in the variables' local bounds
 * from the current local bounds.
 * This technique, which is the main workhorse of constraint programming, is called "node preprocessing" in the
 * Integer Programming community.
 *
 * The CONSPROP callback has the following options:
 *  - detecting that the node is infeasible in the variables' bounds and can be cut off (result SCIP_CUTOFF)
 *  - reducing a variable's domain (result SCIP_REDUCEDDOM)
 *  - stating that the propagator searched, but did not find domain reductions, cutting planes, or cut constraints
 *    (result SCIP_DIDNOTFIND)
 *  - stating that the propagator was skipped (result SCIP_DIDNOTRUN)
 *  - stating that the propagator was skipped, but should be called again (result SCIP_DELAYED)
 *
 * Please see also the @ref CONS_ADDITIONALPROPERTIES section to learn about the properties
 * CONSHDLR_PROPFREQ, CONSHDLR_DELAYPROP, and CONSHDLR_PROP_TIMING, which influence the behaviour of SCIP
 * calling CONSPROP.
 *
 * @subsection CONSRESPROP
 *
 * If the constraint handler should support \ref CONF "conflict analysis", it has to supply a CONSRESPROP method.
 * It also should call SCIPinferVarLbCons() or SCIPinferVarUbCons() in domain propagation instead of SCIPchgVarLb() or
 * SCIPchgVarUb() in order to deduce bound changes on variables.
 * In the SCIPinferVarLbCons() and SCIPinferVarUbCons() calls, the handler provides the constraint that deduced the
 * variable's bound change, and an integer value <code>inferinfo</code> that can be arbitrarily chosen.
 *
 * The propagation conflict resolving method CONSRESPROP must then be implemented to provide the "reasons" for the bound
 * changes, i.e., the bounds of variables at the time of the propagation, which forced the constraint to set the
 * conflict variable's bound to its current value. It can use the <code>inferinfo</code> tag to identify its own propagation rule
 * and thus identify the "reason" bounds. The bounds that form the reason of the assignment must then be provided by
 * calls to SCIPaddConflictLb() and SCIPaddConflictUb() in the propagation conflict resolving method.
 *
 * <b>Note:</b> The fact that <code>inferinfo</code> is an integer, as opposed to an arbitrary data object, is a compromise between space and speed. Sometimes a propagator would
 * need more information to efficiently infer the original propagation steps that lead to the conflict. This would,
 * however, require too much space. In the extreme, the original propagation steps have to be repeated.
 *
 * For example, the \ref cons_logicor.h "logicor constraint" \f$c = x \vee y \vee z\f$ fixes variable \f$z\f$ to TRUE (i.e., changes the lower
 * bound of \f$z\f$ to 1.0), if both, \f$x\f$ and \f$y\f$, are assigned to FALSE (i.e., if the upper bounds of these
 * variables are 0.0). It uses <code>SCIPinferVarLbCons(scip, z, 1.0, c, 0)</code> to apply this assignment (an
 * inference information tag is not needed by the constraint handler and is set to 0).  In the conflict analysis, the
 * constraint handler may be asked to resolve the lower bound change on \f$z\f$ with constraint \f$c\f$, that was
 * applied at a time given by a bound change index "bdchgidx".  With a call to <code>SCIPvarGetLbAtIndex(z,
 * bdchgidx)</code>, the handler can find out, that the lower bound of variable \f$z\f$ was set to 1.0 at the given
 * point of time, and should call <code>SCIPaddConflictUb(scip, x, bdchgidx)</code> and <code>SCIPaddConflictUb(scip, y,
 * bdchgidx)</code> to tell SCIP, that the upper bounds of \f$x\f$ and \f$y\f$ at this point of time were the reason for
 * the deduction of the lower bound of \f$z\f$.
 *
 * If conflict analysis should not be supported, the method has to set the result code to SCIP_DIDNOTFIND.  Although
 * this is a viable approach to circumvent the implementation of the usually rather complex conflict resolving method, it
 * will make the conflict analysis less effective. We suggest to first omit the conflict resolving method and check how
 * effective the \ref CONSPROP "propagation method" is. If it produces a lot of propagations for your application, you definitely should
 * consider implementing the conflict resolving method.
 *
 * @subsection CONSPRESOL
 *
 * The CONSPRESOL callback is called during preprocessing.
 * It should try to tighten the domains of the variables, tighten the coefficients of the constraints of the constraint
 * handler, delete redundant constraints, aggregate and fix variables if possible, and upgrade constraints to more
 * specific types.
 *
 * If the CONSPRESOL callback applies changes to the constraint data, you also have to implement the \ref CONSTRANS callback
 * in order to copy the constraint data to the transformed problem space and protect the original problem from the
 * preprocessing changes.
 *
 * To inform SCIP that the presolving method found a reduction the result pointer has to be set in a proper way.
 * The following options are possible:
 *
 *  - SCIP_UNBOUNDED  : at least one variable is not bounded by any constraint in objective direction
 *  - SCIP_CUTOFF     : at least one constraint is infeasible in the variable's bounds
 *  - SCIP_SUCCESS    : the presolver found a reduction
 *  - SCIP_DIDNOTFIND : the presolver searched, but did not find a presolving change
 *  - SCIP_DIDNOTRUN  : the presolver was skipped
 *  - SCIP_DELAYED    : the presolver was skipped, but should be called again
 *
 * Please see also the @ref CONS_ADDITIONALPROPERTIES section to learn about the properties
 * CONSHDLR_PRESOLTIMING and CONSHDLR_MAXPREROUNDS, which influence the behaviour of SCIP
 * calling CONSPRESOL.
 *
 * @subsection CONSACTIVE
 *
 * The CONSACTIVE callback method is called each time a constraint of the constraint handler is activated.
 * For example, if a constraint is added locally to a subproblem, the CONSACTIVE callback is called whenever the
 * search enters the subtree where the constraint exists.
 *
 * @subsection CONSDEACTIVE
 *
 * The CONSDEACTIVE callback method is called each time a constraint of the constraint handler is deactivated.
 * For example, if a constraint is added locally to a subproblem, the CONSDEACTIVE callback is called whenever the
 * search leaves the subtree where the constraint exists.
 *
 * @subsection CONSENABLE
 *
 * The CONSENABLE callback method is called each time a constraint of the constraint handler is enabled.
 * Constraints might be active without being enabled. In this case, only the feasibility checks are executed,
 * but domain propagation and separation is skipped.
 *
 * @subsection CONSDISABLE
 *
 * The CONSDISABLE callback method is called each time a constraint of the constraint handler is disabled.
 *
 * @subsection CONSPRINT
 *
 * The CONSPRINT callback method is called, when the user asks SCIP to display the problem to the screen
 * or save the problem into a file. This is, however, only the case if the user requested the CIP format.
 * For more details about reading and writing with SCIP we refer to the \ref READER "file readers". In this
 * callback method the constraint handler should display the data of the constraint in an appropriate form.
 * The output format that is defined by the CONSPRINT callbacks is called CIP format.
 * In later versions of SCIP, the constraint handlers should also be able to parse (i.e., read) constraints
 * which are given in CIP format.
 *
 * @subsection CONSCOPY
 *
 * The CONSCOPY callback method is used whenever constraints should be copied from one SCIP instance into another SCIP
 * instance. This method comes with the necessary parameters to do so, most importantly with a mapping of the variables of the
 * source SCIP instance to the corresponding variables of the target SCIP instance, and a mapping for the constraints
 * in the same way. For a complete list of all arguments of this callback method see type_cons.h.
 *
 * To get the corresponding target variable of a given source variable, you can use the variable map directly:
 *
 * \code
 * targetvar = (SCIP_VAR*) (size_t) SCIPhashmapGetImage(varmap, sourcevar);
 * \endcode
 *
 * We recommend, however, to use the method SCIPgetVarCopy() which gets besides others the variable map and the constraint map as input
 * and returns the requested target variable. The advantage of using SCIPgetVarCopy() is that in the case
 * the required variable does not yet exist, it is created and added to the copy automatically:
 *
 * \code
 * SCIP_CALL( SCIPgetVarCopy(sourcescip, scip, sourcevar, &targetvar, varmap, consmap, global) );
 * \endcode
 *
 * Finally, the result pointer <code>valid</code> has to be set to TRUE if (and only if!) the copy process was successful.
 *
 * <b>Note:</b> Be careful when setting the valid pointer. If you set the valid pointer to TRUE, but the constraint was
 * not copied one-to-one, then optimal solutions might be cut off during the search (see section
 * CONSHDLRCOPY above).
 *
 * For an example implementation we refer to cons_linear.h. Additional documentation and the complete list of all
 * parameters can be found in the file in type_cons.h.
 *
 * @subsection CONSPARSE
 *
 * This method is the counter part to CONSPRINT. The ideal idea is that a constraint handler is able to parse the output
 * which it generated via the CONSPRINT method and creates the corresponding constraint. If the parsing was successfully
 * the result pointer success should be set to TRUE. An example implementation can be found in the \ref cons_linear.h
 * "linear constraint handler".
 *
 * @subsection CONSDELVARS
 *
 * This method should iterate over the given constraints and delete all variables that were marked for deletion by SCIPdelVar().
 * Variable deletion is especially interesting for branch-cut-and-price applications. If your constraint handler allows
 * the addition of variables during the solving process (see "modifiable" attribute of constraints), then you might also want to
 * implement this callback. This would allow you to not only create variables during solving, but also remove them dynamically
 * from the problem to reduce memory consumption in case they are no longer necessary.
 * During presolving, SCIP may also find that some variables are not needed anymore and then try
 * to delete them. Thus, if you do not implement this callback, the constraint handler should capture its variables via
 * SCIPcaptureVar() to prevent SCIP from erroneously deleting them.
 *
 * Additional documentation and the complete list of all parameters can be found in the file type_cons.h.
 *
 * @subsection CONSGETVARS
 *
 * The CONSGETVARS callback of a constraint handler can be implemented to give access to the constraint variables
 * as array, independently from the internal data structure of the constraint. The buffer array
 * is already passed, together with its length. Consider implementing @ref CONSGETNVARS, too, to have
 * information about the number of variables in this constraint.
 *
 * @subsection CONSGETNVARS
 *
 * This callback can be implemented to return the number of variables involved into a particular constraint.
 * In order to have access to the variable pointers, consider implementing @ref CONSGETVARS.
 *
 * @subsection CONSGETDIVEBDCHGS
 *
 *  This callback is used inside the various diving heuristics of SCIP and does not affect the normal branching
 *  of the actual search.
 *  The constraint handler can provide this callback to render a current working solution (even more) infeasible by
 *  suggesting one or several variable bound changes.
 *
 * @section CONS_FURTHERINFO Further documentation
 *
 * Further documentation can be found in @ref type_cons.h for callback descriptions and a complete
 * list of all callback parameters, or in @ref scip.h
 * for globally available functions.
 */

/*--+----1----+----2----+----3----+----4----+----5----+----6----+----7----+----8----+----9----+----0----+----1----+----2*/
/**@page PRICER How to add variable pricers
 *
 * A pricer performs the dynamic generation of new variables in a column generation algorithm.
 * It is an algorithmic representation of a (usually exponential) number of variables.
 * The \ref PRICERREDCOST and \ref PRICERFARKAS methods are called after each LP solve to generate additional
 * variables which may improve the objective value or decrease the LP infeasibility, respectively.
 * \n
 * A complete list of all pricers contained in this release can be found \ref PRICERS "here".
 *
 * If the pricer finds one or more variables with negative reduced costs or negative Farkas value, it should
 * call SCIPcreateVar() and SCIPaddPricedVar() to create and add the variable to the problem. Additionally,
 * the pricer has to add the variable to all constraints in which it appears. Therefore, a pricer needs to
 * know the constraints of the model and their meaning. Note that all constraints for which additional variables
 * are generated by a pricer have to be flagged as "modifiable" in the SCIPcreateCons() call.
 *
 * We now explain how users can add their own pricers.
 * For example, look into the variable pricer for the binpacking problem (examples/Binpacking/src/pricer_binpacking.c) of the
 * Binpacking example project.
 * The example is written in C. C++ users can easily adapt the code by using the scip::scip::ObjPricer wrapper base class and
 * implement the scip_...() virtual methods instead of the SCIP_DECL_PRICER... callback methods.
 *
 * Additional documentation for the callback methods of a pricer can be found in the file
 * type_pricer.h.
 *
 * Notice that if your pricer cannot cope with variable bounds other than 0 and infinity, you have to mark
 * all constraints containing priced variables as modifiable, and you may have to disable reduced cost
 * strengthening by setting propagating/rootredcost/freq to -1.
 *
 * Here is what you have to do to implement a pricer:
 * -# Copy the template files src/scip/pricer_xyz.c and src/scip/pricer_xyz.h into files "pricer_mypricer.c"
 *    and "pricer_mypricer.h".
 *    \n
 *    Make sure to adjust your Makefile such that these files are compiled and linked to your project.
 * -# Use SCIPincludePricerMypricer() in order to include the pricer into your SCIP instance,
 *    e.g., in the main file of your project (see, e.g., src/cmain.c in the Binpacking example).
 * -# Open the new files with a text editor and replace all occurrences of "xyz" by "mypricer".
 * -# Adjust the properties of the pricer (see \ref PRICER_PROPERTIES).
 * -# Define the pricer data (see \ref PRICER_DATA). This is optional.
 * -# Implement the interface methods (see \ref PRICER_INTERFACE).
 * -# Implement the fundamental callback methods (see \ref PRICER_FUNDAMENTALCALLBACKS).
 * -# Implement the additional callback methods (see \ref PRICER_ADDITIONALCALLBACKS).  This is optional.
 *
 *
 * @section PRICER_PROPERTIES Properties of a Pricer
 *
 * At the top of the new file "pricer_mypricer.c" you can find the pricer properties.
 * These are given as compiler defines.
 * In the C++ wrapper class, you have to provide the pricer properties by calling the constructor
 * of the abstract base class scip::ObjPricer from within your constructor.
 * The properties you have to set have the following meaning:
 *
 * \par PRICER_NAME: the name of the pricer.
 * This name is used in the interactive shell to address the pricer.
 * Additionally, if you are searching for a pricer with SCIPfindPricer(), this name is looked up.
 * Names have to be unique: no two pricers may have the same name.
 *
 * \par PRICER_DESC: the description of the pricer.
 * This string is printed as a description of the pricer in the interactive shell.
 *
 * \par PRICER_PRIORITY: the priority of the pricer.
 * In each pricing round during the price-and-cut loop of the subproblem processing, the included pricers are
 * called in a predefined order, which is given by the priorities of the pricers.
 * The higher the priority, the earlier the pricer is called.
 * Usually, you will have only one pricer in your application and the priority is therefore irrelevant.
 *
 * \par PRICER_DELAY: the default for whether the pricer should be delayed, if other variables with negative reduced
 * costs have already been found in the current pricing round.
 * Variables may be declared to be "removable" in the SCIPcreateVar() call. This means that SCIP may remove the variable
 * from the LP if it was inactive (i.e., sitting at zero) for a number of LP solves. Nevertheless, after the removal of the
 * column from the LP, the variable still exists, and SCIP can calculate reduced costs and add it to the LP again if
 * necessary.
 * \n
 * If the PRICER_DELAY flag is set to TRUE (which is the common setting), all those existing variables with negative reduced costs
 * are added to the LP, and the LP is resolved before the pricer is called. Thus, the pricer can assume that all existing variables
 * have non-negative reduced costs if the \ref PRICERREDCOST method is called or non-positive Farkas value if the \ref PRICERFARKAS
 * method is called.
 * \n
 * In some applications, this inner pricing loop on the already existing variables can significantly slow down the solving process,
 * since it may lead to the addition of only very few variables in each pricing round. If this is an issue in your application,
 * you should consider setting the PRICER_DELAY flag to FALSE. You must, however, be aware of the fact that there may be already
 * existing variables with negative reduced costs. For example, this may lead to the issue that your pricer generates the same
 * variable twice. In some models, this is not critical because an optimal solution would choose only one of the two identical
 * variables anyway, but for other models this can lead to wrong results because the duplication of a variable essentially doubles
 * the upper bound of the variable.
 *
 *
 * @section PRICER_DATA Pricer Data
 *
 * Below the header "Data structures" you can find a struct which is called "struct SCIP_PricerData".
 * In this data structure, you can store the data of your pricer. For example, it may be convenient to store pointers to the
 * constraints of the problem instance here, because the pricer has to add variables to those constraints.
 * If you are using C++, you can add pricer data, as usual, as object variables to your class.
 * \n
 * Defining pricer data is optional. You can leave the struct empty.
 *
 *
 * @section PRICER_INTERFACE Interface Methods
 *
 * At the bottom of "pricer_mypricer.c" you can find the interface method SCIPincludePricerMypricer(), which also appears in "pricer_mypricer.h".
 * It is called by the user, if (s)he wants to include the pricer, i.e., if (s)he wants to solve a model for which variables should
 * be generated by this pricer.
 *
 * This method only has to be adjusted slightly.
 * It is responsible for notifying SCIP of the presence of the pricer. For this, you can either call SCIPincludePricer(),
 * or SCIPincludePricerBasic() since SCIP version 3.0. In the latter variant, \ref PRICER_ADDITIONALCALLBACKS "additional callbacks"
 * must be added via setter functions as, e.g., SCIPsetPricerCopy(). We recommend this latter variant because
 * it is more stable towards future SCIP versions which might have more callbacks, whereas source code using the first
 * variant must be manually adjusted with every SCIP release containing new callbacks for pricers in order to compile.
 *
 *
 * In addition, the pricer has to be activated before the solution process starts, like it is done
 * in the pricer of the Coloring application (applications/Coloring/src/reader_col.c) by calling
 * \code
 * SCIP_CALL( SCIPactivatePricer(scip, SCIPfindPricer(scip, "coloring")) );
 * \endcode
 *
 * If you are using pricer data, you have to allocate the memory for the data at this point.
 * You can do this by calling:
 * \code
 * SCIP_CALL( SCIPallocMemory(scip, &pricerdata) );
 * \endcode
 * You also have to initialize the fields in struct SCIP_PricerData afterwards.
 *
 * You may also add user parameters for your pricer, see the method SCIPincludePricerColoring() in the pricer of the Coloring application
 * for an example of how to add user parameters.
 *
 *
 * @section PRICER_FUNDAMENTALCALLBACKS Fundamental Callback Methods of a Pricer
 *
 * The fundamental callback methods have to be implemented in order to obtain an operational algorithm.
 * They are passed together with the pricer itself to SCIP using SCIPincludePricer() or SCIPincludePricerBasic(),
 * see @ref PRICER_INTERFACE.
 *
 * In the case of a pricer, there are two fundamental callback methods, namely the @ref PRICERREDCOST and the
 * @ref PRICERFARKAS callbacks, which both search for new variables and add them to the problem.
 * These methods have to be implemented for every pricer; the other callback methods are optional.
 * In the C++ wrapper class scip::ObjPricer, the scip_redcost() method (which corresponds to the PRICERREDCOST callback)
 * is a virtual abstract member function. You have to implement it in order to be able to construct an object of your
 * pricer class.
 *
 * Additional documentation for the callback methods can be found in type_pricer.h.
 *
 * @subsection PRICERREDCOST
 *
 * The PRICERREDCOST callback is called inside the price-and-cut loop of the subproblem solving process if the current LP relaxation
 * is feasible.
 * It should search for additional variables that can contribute to improve the current LP's solution value.
 * In standard branch-and-price, these are variables with negative dual feasibility, that is negative
 * reduced costs for non-negative variables, positive reduced costs for non-positive variables,
 * and non-zero reduced costs for variables that can be negative and positive.
 *
 * Whenever the pricer finds a variable with negative dual feasibility, it should call SCIPcreateVar()
 * and SCIPaddPricedVar() to add the variable to the problem. Furthermore, it should call the appropriate
 * methods of the constraint handlers to add the necessary variable entries to the constraints, see pub_cons.h.
 *
 * In the usual case that the pricer either adds a new variable or ensures that there are no further variables with negative dual feasibility,
 * the result pointer should be set to SCIP_SUCCESS. Only if the pricer aborts pricing without creating a new variable, but
 * there might exist additional variables with negative dual feasibility, the result pointer should be set to SCIP_DIDNOTRUN.
 * In this case, which sometimes is referred to as "early branching", the LP solution will not be used as a lower bound.
 * The pricer can, however, store a valid lower bound in the <code>lowerbound</code> pointer.
 *
 * Pricers usually need the dual LP solution as input for the pricing algorithm.
 * Since SCIP does not know the semantics of the individual constraints in the problem, the dual solution
 * has to be provided by the constraint handlers.
 * For example, the \ref cons_setppc.h "setppc constraint handler", which deals with set partitioning, packing, and covering constraints, provides
 * the method SCIPgetDualsolSetppc() to access the dual solution value for a single constraint.
 * Similarly, the dual solution of a linear constraint can be queried with the method SCIPgetDualsolLinear() of cons_linear.h.
 * The reduced costs of the existing variables can be accessed with the method SCIPgetVarRedcost().
 *
 * @subsection PRICERFARKAS
 *
 * If the current LP relaxation is infeasible, it is the task of the pricer to generate additional variables that can
 * potentially render the LP feasible again. In standard branch-and-price, these are variables with positive Farkas values,
 * and the PRICERFARKAS method should identify those variables.
 *
 * If the LP was proven to be infeasible, we have an infeasibility proof by the dual Farkas multipliers \f$y\f$.
 * With the values of \f$y\f$, an implicit inequality \f$y^T A x \ge y^T b\f$ is associated, with \f$b\f$ given
 * by the sides of the LP rows and the sign of \f$y\f$:
 *  - if \f$y_i\f$ is positive, \f$b_i\f$ is the left hand side of the row,
 *  - if \f$y_i\f$ is negative, \f$b_i\f$ is the right hand side of the row.
 *
 * \f$y\f$ is chosen in a way, such that the valid inequality  \f$y^T A x \ge y^T b\f$  is violated by all \f$x\f$,
 * especially by the (for this inequality least infeasible solution) \f$x'\f$ defined by
 *  - \f$x'_i := ub_i\f$, if \f$y^T A_i \ge 0\f$
 *  - \f$x'_i := lb_i\f$, if \f$y^T A_i < 0\f$.
 * Pricing in this case means to add variables \f$i\f$ with positive Farkas value, i.e., \f$y^T A_i x'_i > 0\f$.
 *
 * To apply Farkas pricing, the pricer needs to know the Farkas values of the constraints. Like the dual solution values for
 * feasible LP solutions, the dual Farkas values for infeasible solutions can be obtained by constraint handler interface
 * methods such as the SCIPgetDualfarkasLinear() method of the linear constraint handler.
 * The Farkas values for the bounds of the variables are just the regular reduced costs and can be accessed with SCIPgetVarRedcost().
 *
 * It is useful to note that Farkas pricing is the same as the regular pricing with a zero objective function.
 * Therefore, a typical implementation of a pricer would consist of a generic pricing algorithm that gets a dual solution and an
 * objective function vector as input and generates variables by calling SCIPcreateVar() and SCIPaddPricedVar().
 * The PRICERREDCOST callback would call this function with the regular objective function and the regular dual solution vector,
 * while the PRICERFARKAS callback would call this function with a zero objective function and the Farkas vector.
 * From a practical point of view, it is usually the simplest approach to provide just one Boolean flag to the generic pricing
 * algorithm in order to identify whether it is reduced cost or Farkas pricing. Then, the algorithm would just call the appropriate
 * methods to access the dual solution or objective function, depending on the Boolean flag.
 *
 * @section PRICER_ADDITIONALCALLBACKS Additional Callback Methods of a Pricer
 *
 * The additional callback methods do not need to be implemented in every case.
 * However, some of them have to be implemented for most applications. They can either be passed directly with
 * SCIPincludePricer() to SCIP or via specific <b>setter functions</b> after a call of SCIPincludePricerBasic(),
 * see also @ref PRICER_INTERFACE.
 *
 * @subsection PRICERFREE
 *
 * If you are using pricer data, you have to implement this method in order to free the pricer data.
 * This can be done by the following procedure:
 * \code
 * static
 * SCIP_DECL_PRICERFREE(pricerFreeMypricer)
 * {
 *    SCIP_PRICERDATA* pricerdata;
 *
 *    pricerdata = SCIPpricerGetData(pricer);
 *    assert(pricerdata != NULL);
 *
 *    SCIPfreeMemory(scip, &pricerdata);
 *
 *    SCIPpricerSetData(pricer, NULL);
 *
 *    return SCIP_OKAY;
 * }
 * \endcode
 * If you have allocated memory for fields in your pricer data, remember to free this memory
 * before freeing the pricer data itself.
 * If you are using the C++ wrapper class, this method is not available.
 * Instead, just use the destructor of your class to free the member variables of your class.
 *
 * @subsection PRICERCOPY
 *
 * The PRICERCOPY callback is executed when the SCIP instance is copied, e.g. to solve a sub-SCIP. By defining this
 * callback as <code>NULL</code> the user disables the inclusion of the pricer into all copied SCIP
 * instances. This means that primal heuristics will work on a sub-SCIP that contains only a part of the variables
 * and no variables are priced in during the solving process of the sub-SCIP. Therefore, primal solutions found in the
 * copied problem are typically still valid for the original problem and used for its solving process,
 * but dual reductions cannot be transferred to the original problem.
 *
 * <b>Note:</b> If you implement this callback, be careful when setting the valid pointer. The valid pointer should be
 * set to TRUE if (and only if!) you can make sure that all necessary data of the pricer are copied
 * correctly. If the complete problem is validly copied, i.e. if the copy methods of all problem defining plugins
 * (constraint handlers and pricers) return <code>*valid = TRUE</code>, then dual reductions found for the copied problem can be
 * transferred to the original SCIP instance. Thus, if the valid pointer is wrongly set to TRUE, it might happen that
 * optimal solutions are cut off.
 *
 * @subsection PRICERINIT
 *
 * The PRICERINIT callback is executed after the problem is transformed.
 * The pricer may, e.g., use this call to replace the original constraints stored in its pricer data by transformed
 * constraints, or to initialize other elements of its pricer data.
 *
 * @subsection PRICEREXIT
 *
 * The PRICEREXIT callback is executed before the transformed problem is freed.
 * In this method, the pricer should free all resources that have been allocated for the solving process in PRICERINIT.
 *
 * @subsection PRICERINITSOL
 *
 * The PRICERINITSOL callback is executed when the presolving is finished and the branch-and-bound process is about to begin.
 * The pricer may use this call to initialize its branch-and-bound specific data.
 *
 * @subsection PRICEREXITSOL
 *
 * The PRICEREXITSOL callback is executed before the branch-and-bound process is freed.
 * The pricer should use this call to clean up its branch-and-bound data, which was allocated in PRICERINITSOL.
 *
 * @section PRICER_REMARKS Further remarks
 *
 * If you use your own branching rule (e.g., to branch on constraints), make sure that it is able to branch on \a "pseudo solutions".
 * Otherwise, SCIP will use its default branching rules, if necessary (which all branch on variables). This
 * could disturb the pricing problem or branching might not even be possible, e.g., if all variables created thus far have already been fixed.
 *
 * Note that if the original problem is a maximization problem, SCIP will transform the problem into a minimization
 * problem by multiplying the objective function by -1. The pricer has to take care of this by multiplying
 * the original objective function value of all variables created during the solving process by -1.
 *
 * In some cases, bounds on variables are implicitly enforced by constraints of the problem and the objective function.
 * Therefore, these bounds do not need to be added to the LP explicitly, which has the advantage that the pricing routine does not need to
 * care about the corresponding dual values.
 * We call these bounds lazy bounds, they may be set by SCIPchgVarLbLazy() and SCIPchgVarUbLazy() for upper or lower bounds, respectively.
 * If the lazy bound is tighter than the local bound, the corresponding bound is not put into the LP.
 * In diving mode, lazy bounds are explicitly put into the LP, because changing the objective (which is only possible in diving)
 * might reverse the implicitly given bounds. When diving is finished, the bounds are again removed from the LP.
 */

/*--+----1----+----2----+----3----+----4----+----5----+----6----+----7----+----8----+----9----+----0----+----1----+----2*/
/**@page PRESOL How to add presolvers
 *
 * Presolvers are used to reduce the size of the model by removing irrelevant information like redundant constraints,
 * to strengthen the LP relaxation by exploiting integrality information, and to extract useful information in the
 * presolving step.
 * Constraint based presolving is done in the CONSPRESOL callback methods of the constraint handlers, see \ref CONSPRESOL.
 * Some propagation steps can already be applied in presolving via the PROPRESOL callback methods of propagators, see \ref PROPPRESOL.
 * The presolver plugins complement these by additional, usually optimality based, presolving reductions.
 * \n
 * A complete list of all presolvers contained in this release can be found \ref PRESOLVERS "here".
 *
 * We now explain how users can add their own presolvers.
 * Take the trivial presolver (src/scip/presol_trivial.c) as an example.
 * As all other default plugins, it is written in C. C++ users can easily adapt the code by using the scip::ObjPresol wrapper
 * base class and implement the scip_...() virtual methods instead of the SCIP_DECL_PRESOL... callback methods.
 *
 * Additional documentation for the callback methods of a presolver, in particular for their input parameters,
 * can be found in the file type_presol.h.
 *
 * Here is what you have to do to implement a presolver:
 * -# Copy the template files src/scip/presol_xyz.c and src/scip/presol_xyz.h into files named "presol_mypresolver.c"
 *    and "presol_mypresolver.h".
 *    \n
 *    Make sure to adjust your Makefile such that these files are compiled and linked to your project.
 * -# Use SCIPincludePresolMypresolver() in order to include the presolver into your SCIP instance,
 *    e.g., in the main file of your project (see, e.g., src/cmain.c in the Binpacking example).
 * -# Open the new files with a text editor and replace all occurrences of "xyz" by "mypresolver".
 * -# Adjust the properties of the presolver (see \ref PRESOL_PROPERTIES).
 * -# Define the presolver data (see \ref PRESOL_DATA). This is optional.
 * -# Implement the interface methods (see \ref PRESOL_INTERFACE).
 * -# Implement the fundamental callback methods (see \ref PRESOL_FUNDAMENTALCALLBACKS).
 * -# Implement the additional callback methods (see \ref PRESOL_ADDITIONALCALLBACKS). This is optional.
 *
 *
 * @section PRESOL_PROPERTIES Properties of a Presolver
 *
 * At the top of the new file "presol_mypresolver.c", you can find the presolver properties.
 * These are given as compiler defines.
 * In the C++ wrapper class, you have to provide the presolver properties by calling the constructor
 * of the abstract base class scip::ObjPresol from within your constructor.
 * The properties you have to set have the following meaning:
 *
 * \par PRESOL_NAME: the name of the presolver.
 * This name is used in the interactive shell to address the presolver.
 * Additionally, if you are searching for a presolver with SCIPfindPresol(), this name is looked up.
 * Names have to be <b>unique</b>: no two presolvers may have the same name.
 *
 * \par PRESOL_DESC: the description of the presolver.
 * This string is printed as a description of the presolver in the interactive shell.
 *
 * \par PRESOL_TIMING: the default timing of the presolver.
 * There are three presolving timings: FAST, MEDIUM, and EXHAUSTIVE.
 * Every presolving round starts with the FAST presolvers. MEDIUM presolvers are only called, if FAST presolvers did not find
 * enough reductions in this round so far, and EXHAUSTIVE presolving steps are only performed if all presolvers called before
 * in this round were unsuccessful.
 * Presolvers should be assigned a timing based on how expensive they are, e.g., presolvers that provide fast algorithms that
 * usually have a high impact (i.e., remove lots of variables or tighten bounds of many variables) should have a timing FAST.
 * If a presolver implements different algorithms of different complexity, it may also get multiple timings and check the timing
 * internally in the \ref PRESOLEXEC callback to decide which algorithms to run.
 *
 * \par PRESOL_PRIORITY: the priority of the presolver.
 * Within a presolving round, when calling all presolvers and presolving methods of propagators and constraint handlers
 * with a given timing, those are called in
 * a predefined order, which is given by the priorities of the presolvers and the check priorities of the
 * constraint handlers, see \ref CONS_PROPERTIES.
 * First, the presolvers with non-negative priority are called in the order of decreasing priority.
 * Next, the presolving methods of the different constraint handlers are called in the order of decreasing check
 * priority.
 * Finally, the presolvers with negative priority are called in the order of decreasing priority.
 * \n
 * Again, presolvers that provide fast algorithms that  usually have a high impact (i.e., remove lots of variables or tighten
 * bounds of many variables) should have a high priority.
 * An easy way to list the timings and
 * priorities of all presolvers, propagators, and constraint handlers is to type "display presolvers", "display propagators",
 * and "display conshdlrs" in the interactive shell of SCIP.
 *
 * \par PRESOL_MAXROUNDS: the default maximal number of rounds the presolver participates in.
 * The presolving is conducted in rounds: the presolvers and presolving methods of the constraint handlers
 * are called iteratively until no more reductions have been found or some other abort criterion applies.
 * The "maxrounds" parameter of a presolver imposes a limit on the number of presolving rounds in which the
 * presolver is called. The PRESOL_MAXROUNDS property specifies the default value for this parameter.
 * A value of -1 represents an unlimited number of rounds.
 *
 *
 * @section PRESOL_DATA Presolver Data
 *
 * Below the header "Data structures" you can find a struct which is called "struct SCIP_PresolData".
 * In this data structure, you can store the data of your presolver. For example, you should store the adjustable parameters
 * of the presolver in this data structure.
 * If you are using C++, you can add presolver data as usual as object variables to your class.
 * \n
 * Defining presolver data is optional. You can leave this struct empty.
 *
 *
 * @section PRESOL_INTERFACE Interface Methods
 *
 * At the bottom of "presol_mypresolver.c", you can find the interface method SCIPincludePresolMypresolver(),
 * which also appears in "presol_mypresolver.h"
 * SCIPincludePresolMypresolver() is called by the user, if (s)he wants to include the presolver,
 * i.e., if (s)he wants to use the presolver in his/her application.
 *
 * This method only has to be adjusted slightly.
 * It is responsible for notifying SCIP of the presence of the presolver. For this, you can either call SCIPincludePresol(),
 * or SCIPincludePresolBasic() since SCIP version 3.0. In the latter variant, \ref PRESOL_ADDITIONALCALLBACKS "additional callbacks"
 * must be added via setter functions as, e.g., SCIPsetPresolCopy(). We recommend this latter variant because
 * it is more stable towards future SCIP versions which might have more callbacks, whereas source code using the first
 * variant must be manually adjusted with every SCIP release containing new callbacks for presolvers in order to compile.
 *
 * If you are using presolver data, you have to allocate the memory for the data at this point.
 * You can do this by calling:
 * \code
 * SCIP_CALL( SCIPallocMemory(scip, &presoldata) );
 * \endcode
 * You also have to initialize the fields in struct SCIP_PresolData afterwards. For freeing the
 * presolver data, see \ref PRESOLFREE.
 *
 * You may also add user parameters for your presolver, see \ref PARAM for how to add user parameters and
 * the method SCIPincludePresolTrivial() in src/scip/presol_trivial.c for an example.
 *
 *
 * @section PRESOL_FUNDAMENTALCALLBACKS Fundamental Callback Methods of a Presolver
 *
 * The fundamental callback methods of the plugins are the ones that have to be implemented in order to obtain
 * an operational algorithm.
 * They are passed together with the presolver itself to SCIP using SCIPincludePresol() or SCIPincludePresolBasic(),
 * see @ref PRESOL_INTERFACE.
 *
 * Presolver plugins have only one fundamental callback method, namely the @ref PRESOLEXEC method.
 * This method has to be implemented for every presolver; the other callback methods are optional.
 * In the C++ wrapper class scip::ObjPresol, the scip_exec() method (which corresponds to the PRESOLEXEC callback) is a virtual
 * abstract member function.
 * You have to implement it in order to be able to construct an object of your presolver class.
 *
 * Additional documentation for the callback methods, in particular to their input parameters,
 * can be found in type_presol.h.
 *
 * @subsection PRESOLEXEC
 *
 * The PRESOLEXEC callback is called inside the presolving loop and should perform the actual presolving reductions.
 * It should inspect the problem instance at hand and simplify it by tightening bounds of variables, aggregating or fixing
 * variables, changing the type of variables, modifying the graph that represents the instance of your application, and
 * the like.
 *
 * Typical methods called by a presolver are, for example, SCIPchgVarType(), SCIPfixVar(), SCIPaggregateVars(), SCIPtightenVarLb(),
 * and SCIPtightenVarUb().
 *
 *
 * @section PRESOL_ADDITIONALCALLBACKS Additional Callback Methods of a Presolver
 *
 * The additional callback methods do not need to be implemented in every case. However, some of them have to be
 * implemented for most applications, they can be used, for example, to initialize and free private data.
 * Additional callbacks can either be passed directly with SCIPincludePresol() to SCIP or via specific
 * <b>setter functions</b> after a call of SCIPincludePresolBasic(), see also @ref PRESOL_INTERFACE.
 *
 * @subsection PRESOLFREE
 *
 * If you are using presolver data (see \ref PRESOL_DATA and \ref PRESOL_INTERFACE), you have to implement this method in order to free the presolver data.
 * This can be done by the following procedure:
 * \code
 * static
 * SCIP_DECL_PRESOLFREE(presolFreeMypresolver)
 * {
 *    SCIP_PRESOLDATA* presoldata;
 *
 *    presoldata = SCIPpresolGetData(presol);
 *    assert(presoldata != NULL);
 *
 *    SCIPfreeMemory(scip, &presoldata);
 *
 *    SCIPpresolSetData(presol, NULL);
 *
 *    return SCIP_OKAY;
 * }
 * \endcode
 * If you have allocated memory for fields in your presolver data, remember to free this memory
 * before freeing the presolver data itself.
 * If you are using the C++ wrapper class, this method is not available.
 * Instead, just use the destructor of your class to free the member variables of your class.
 *
 * @subsection PRESOLINIT
 *
 * The PRESOLINIT callback is executed after the problem is transformed.
 * The presolver may, e.g., use this call to initialize its presolver data.
 * The difference between the original and the transformed problem is explained in
 * "What is this thing with the original and the transformed problem about?" on \ref FAQ.
 *
 * @subsection PRESOLCOPY
 *
 * The PRESOLCOPY callback is executed when a SCIP instance is copied, e.g. to
 * solve a sub-SCIP. By
 * defining this callback as
 * <code>NULL</code> the user disables the execution of the specified
 * presolver for all copied SCIP instances. This may deteriorate the performance
 * of primal heuristics using sub-SCIPs.
 *
 * @subsection PRESOLEXIT
 *
 * The PRESOLEXIT callback is executed before the transformed problem is freed.
 * In this method, the presolver should free all resources that have been allocated for the solving process in PRESOLINIT.
 *
 * @subsection PRESOLINITPRE
 *
 * The PRESOLINITPRE callback is executed when the presolving is about to begin.
 * The presolver may use this call to initialize its presolving data which only need to exist during the presolving stage.
 *
 * @subsection PRESOLEXITPRE
 *
 * The PRESOLEXITPRE callback is executed after presolving finishes and before the branch-and-bound process begins.
 * The presolver should use this call to clean up its presolving data, which was allocated in PRESOLINITPRE.
 */

/*--+----1----+----2----+----3----+----4----+----5----+----6----+----7----+----8----+----9----+----0----+----1----+----2*/
/**@page SEPA How to add separators
 *
 * Separators are used to generate general purpose cutting planes.
 * Constraint based cutting planes, the second type of cutting planes in SCIP, are separated in the CONSSEPALP and
 * CONSSEPASOL callback methods of the constraint handlers, see \ref CONSSEPALP and \ref CONSSEPASOL. These cuts are
 * valid inequalities or even facets of the polyhedron described by a single constraint or a subset of the constraints of
 * a single constraint class. In contrast, general purpose cuts do not require or exploit any knowledge about the
 * underlying problem structure but use only the current LP relaxation and the integrality conditions. See also
 * "When should I implement a constraint handler, when should I implement a separator?" on \ref FAQ.
 * \n
 * A complete list of all separators contained in this release can be found \ref SEPARATORS "here".
 *
 * We now explain how users can add their own separators.
 * Take the separator for the class of Gomory mixed integer inequalities (src/scip/sepa_gomory.c) as an example.
 * As all other default plugins, it is written in C. C++ users can easily adapt the code by using the scip::ObjSepa wrapper
 * base class and implement the scip_...() virtual methods instead of the SCIP_DECL_SEPA... callback methods.
 *
 * Additional documentation for the callback methods of a separator, in particular for the input parameters,
 * can be found in the file type_sepa.h.
 *
 * Here is what you have to do to implement a separator:
 * -# Copy the template files src/scip/sepa_xyz.c and src/scip/sepa_xyz.h into files "sepa_myseparator.c"
 *    and "sepa_myseparator.h".
      \n
 *    Make sure to adjust your Makefile such that these files are compiled and linked to your project.
 * -# Use SCIPincludeSepaMyseparator() in order to include the separator into your SCIP instance,
 *    e.g., in the main file of your project (see, e.g., src/cmain.c in the Binpacking example).
 * -# Open the new files with a text editor and replace all occurrences of "xyz" by "myseparator".
 * -# Adjust the properties of the separator (see \ref SEPA_PROPERTIES).
 * -# Define the separator data (see \ref SEPA_DATA). This is optional.
 * -# Implement the interface methods (see \ref SEPA_INTERFACE).
 * -# Implement the fundamental callback methods (see \ref SEPA_FUNDAMENTALCALLBACKS).
 * -# Implement the additional callback methods (see \ref SEPA_ADDITIONALCALLBACKS).  This is optional.
 *
 *
 * @section SEPA_PROPERTIES Properties of a Separator
 *
 * At the top of the new file "sepa_myseparator.c", you can find the separator properties.
 * These are given as compiler defines.
 * In the C++ wrapper class, you have to provide the separator properties by calling the constructor
 * of the abstract base class scip::ObjSepa from within your constructor.
 * The properties you have to set have the following meaning:
 *
 * \par SEPA_NAME: the name of the separator.
 * This name is used in the interactive shell to address the separator.
 * Additionally, if you are searching for a separator with SCIPfindSepa(), this name is looked up.
 * Names have to be unique: no two separators may have the same name.
 *
 * \par SEPA_DESC: the description of the separator.
 * This string is printed as a description of the separator in the interactive shell.
 *
 * \par SEPA_PRIORITY: the priority of the separator.
 * In each separation round during the price-and-cut loop of the subproblem processing or the separation loop
 * of the primal solution separation, the separators and separation methods of the constraint handlers are called in
 * a predefined order, which is given by the priorities of the separators and the separation priorities
 * of the constraint handlers (see \ref CONS_PROPERTIES).
 * First, the separators with non-negative priority are called in the order of decreasing priority.
 * Next, the separation methods of the constraint handlers are called in the order of decreasing separation
 * priority.
 * Finally, the separators with negative priority are called in the order of decreasing priority. An easy way to list the
 * priorities of all separators and constraint handlers is to type "display separators" and "display conshdlrs" in
 * the interactive shell.
 * \n
 * The priority of the separator should be set according to the complexity of the cut separation algorithm and the
 * impact of the resulting cuts: separators that provide fast algorithms that usually have a high impact (i.e., cut off
 * a large portion of the LP relaxation) should have a high priority.
 * See \ref SEPAEXECLP and \ref SEPAEXECSOL for further details of the separation callbacks.
 *
 * \par SEPA_FREQ: the default frequency for separating cuts.
 * The frequency defines the depth levels at which the separation methods \ref SEPAEXECLP and \ref SEPAEXECSOL are called.
 * For example, a frequency of 7 means, that the separation callback is executed for subproblems that are in depth
 * 0, 7, 14, ... of the branching tree. A frequency of 0 means, that the separation method is only called at the root node.
 * A frequency of -1 disables the separator.
 * \n
 * The frequency can be adjusted by the user. This property of the separator only defines the default value of the frequency.
 * If you want to have a more flexible control of when to execute the separation algorithm, you have to assign
 * a frequency of 1 and implement a check at the beginning of your separation methods whether you really want to execute
 * the separation or not. If you do not want to execute it, set the result code of
 * \ref SEPAEXECLP and \ref SEPAEXECSOL to SCIP_DIDNOTRUN.
 *
 * \par SEPA_MAXBOUNDDIST: the default maximal relative distance from the current node's dual bound to primal bound compared to best node's dual bound for applying separation.
 * At the current branch-and-bound node, the relative distance from its dual bound (local dual bound)
 * to the primal bound compared to the best node's dual bound (global dual bound) is considered. The separation method
 * of the separator will only be applied at the current node if this relative distance does not exceed SEPA_MAXBOUNDDIST.
 * \n
 * For example, if the global dual bound is 50 and the primal bound is 60, SEPA_MAXBOUNDDIST = 0.25 means that separation
 * is only applied if the current node's dual bound is in the first quarter of the interval [50,60], i.e., if it is less
 * than or equal to 52.5.
 * \n
 * In particular, the values 0.0 and 1.0 mean that separation is applied at the current best node only or at all
 * nodes, respectively. Since separation seems to be most important to apply at nodes that define to the global
 * dual bound, 0.0 is probably a good choice for SEPA_MAXBOUNDDIST.
 * Note that separators with a frequency of SEPA_FREQ = 0 are only applied at the root node.
 * Obviously, at the root node the local dual bound is equal to the global dual bound and thus, the separator is called
 * for any value of SEPA_MAXBOUNDDIST.
 *
 * \par SEPA_USESSUBSCIP: Does the separator use a secondary SCIP instance?
 * Some heuristics and separators solve MIPs or SAT problems and use a secondary SCIP instance. Examples are
 * Large Neighborhood Search heuristics such as RINS and Local Branching or the CGMIP separator. To avoid recursion,
 * these plugins usually deactivate all other plugins that solve MIPs. If a separator uses a secondary SCIP instance,
 * this parameter has to be TRUE and it is recommended to call SCIPsetSubscipsOff() for the secondary SCIP instance.
 *
 * \par SEPA_DELAY: the default for whether the separation method should be delayed, if other separators or constraint handlers found cuts.
 * If the separator's separation method is marked to be delayed, it is only executed after no other separator
 * or constraint handler found a cut during the price-and-cut loop.
 * If the separation method of the separator is very expensive, you may want to mark it to be delayed until all cheap
 * separation methods have been executed.
 *
 * @section SEPA_DATA Separator Data
 *
 * Below the header "Data structures" you can find a struct which is called "struct SCIP_SepaData".
 * In this data structure, you can store the data of your separator. For example, you should store the adjustable
 * parameters of the separator in this data structure. In a separator, user parameters for the maximal number of
 * separation rounds per node and for the maximal number of cuts separated per separation round might be useful.
 * If you are using C++, you can add separator data as usual as object variables to your class.
 * \n
 * Defining separator data is optional. You can leave the struct empty.
 *
 * @section SEPA_INTERFACE Interface Methods
 *
 * At the bottom of "sepa_myseparator.c", you can find the interface method SCIPincludeSepaMyseparator(),
 * which also appears in "sepa_myseparator.h"
 * SCIPincludeSepaMyseparator() is called by the user, if (s)he wants to include the separator,
 * i.e., if (s)he wants to use the separator in his/her application.
 *
 * This method only has to be adjusted slightly.
 * It is responsible for notifying SCIP of the presence of the separator. For this, you can either call SCIPincludeSepa(),
 * or SCIPincludeSepaBasic() since SCIP version 3.0. In the latter variant, \ref SEPA_ADDITIONALCALLBACKS "additional callbacks"
 * must be added via setter functions as, e.g., SCIPsetSepaCopy(). We recommend this latter variant because
 * it is more stable towards future SCIP versions which might have more callbacks, whereas source code using the first
 * variant must be manually adjusted with every SCIP release containing new callbacks for separators in order to compile.
 *
 * If you are using separator data, you have to allocate the memory
 * for the data at this point. You can do this by calling:
 * \code
 * SCIP_CALL( SCIPallocMemory(scip, &sepadata) );
 * \endcode
 * You also have to initialize the fields in "struct SCIP_SepaData" afterwards. For freeing the
 * separator data, see \ref SEPAFREE.
 *
 * You may also add user parameters for your separator, see \ref PARAM for how to add user parameters and
 * the method SCIPincludeSepaGomory() in src/scip/sepa_gomory.c for an example.
 *
 *
 * @section SEPA_FUNDAMENTALCALLBACKS Fundamental Callback Methods of a Separator
 *
 * The fundamental callback methods of the plugins are the ones that have to be implemented in order to obtain
 * an operational algorithm.
 * They are passed together with the separator itself to SCIP using SCIPincludeSepa() or SCIPincludeSepaBasic(),
 * see @ref SEPA_INTERFACE.
 *
 * Separator plugins have two callbacks, @ref SEPAEXECLP and @ref SEPAEXECSOL, of which at least one must be implemented.
 *
 * Additional documentation for the callback methods, in particular to their input parameters,
 * can be found in type_sepa.h.
 *
 * @subsection SEPAEXECLP
 *
 * The SEPAEXECLP callback is executed during the price-and-cut loop of the subproblem processing.
 * It should try to generate general purpose cutting planes in order to separate the current LP solution.
 * The method is called in the LP solution loop, which means that a valid LP solution exists.
 *
 * Usually, the callback searches and produces cuts, that are added with a call to SCIPaddCut().
 * If the cut should be added to the global cut pool, it calls SCIPaddPoolCut().
 * In addition to LP rows, the callback may also produce domain reductions or add additional constraints.
 *
 * Overall, the SEPAEXECLP callback has the following options, which is indicated by the possible return values of
 * the 'result' variable (see type_sepa.h):
 *  - detecting that the node is infeasible in the variable's bounds and can be cut off (result SCIP_CUTOFF)
 *  - adding an additional constraint (result SCIP_CONSADDED)
 *  - reducing a variable's domain (result SCIP_REDUCEDDOM)
 *  - adding a cutting plane to the LP (result SCIP_SEPARATED)
 *  - stating that the separator searched, but did not find domain reductions, cutting planes, or cut constraints
 *    (result SCIP_DIDNOTFIND)
 *  - stating that the separator was skipped (result SCIP_DIDNOTRUN)
 *  - stating that the separator was skipped, but should be called again (result SCIP_DELAYED)
 *  - stating that a new separation round should be started without calling the remaining separator methods (result SCIP_NEWROUND)
 *
 * @subsection SEPAEXECSOL
 *
 * The SEPAEXECSOL callback is executed during the separation loop on arbitrary primal solutions.
 * It should try to generate general purpose cutting planes in order to separate the given primal solution.
 * The method is not called in the LP solution loop, which means that there is no valid LP solution.
 *
 * In the standard SCIP environment, the SEPAEXECSOL callback is not used because only LP solutions are
 * separated. The SEPAEXECSOL callback provides means to support external relaxation handlers like semidefinite
 * relaxations that want to separate an intermediate primal solution vector. Thus, if you do not want to support
 * such external plugins, you do not need to implement this callback method.
 *
 * Usually, the callback searches and produces cuts, that are added with a call to SCIPaddCut().
 * If the cut should be added to the global cut pool, it calls SCIPaddPoolCut().
 * In addition to LP rows, the callback may also produce domain reductions or add other constraints.
 *
 * Overall, the SEPAEXECSOL callback has the following options, which is indicated by the possible return values of
 * the 'result' variable (see type_sepa.h):
 *  - detecting that the node is infeasible in the variable's bounds and can be cut off (result SCIP_CUTOFF)
 *  - adding an additional constraint (result SCIP_CONSADDED)
 *  - reducing a variable's domain (result SCIP_REDUCEDDOM)
 *  - adding a cutting plane to the LP (result SCIP_SEPARATED)
 *  - stating that the separator searched, but did not find domain reductions, cutting planes, or cut constraints
 *    (result SCIP_DIDNOTFIND)
 *  - stating that the separator was skipped (result SCIP_DIDNOTRUN)
 *  - stating that the separator was skipped, but should be called again (result SCIP_DELAYED)
 *  - stating that a new separation round should be started without calling the remaining separator methods (result SCIP_NEWROUND)
 *
 *
 * @section SEPA_ADDITIONALCALLBACKS Additional Callback Methods of a Separator
 *
 * The additional callback methods do not need to be implemented in every case. However, some of them have to be
 * implemented for most applications, they can be used, for example, to initialize and free private data.
 * Additional callbacks can either be passed directly with SCIPincludeSepa() to SCIP or via specific
 * <b>setter functions</b> after a call of SCIPincludeSepaBasic(), see also @ref SEPA_INTERFACE.
 *
 * @subsection SEPAFREE
 *
 * If you are using separator data (see \ref SEPA_DATA and \ref SEPA_INTERFACE), you have to implement this method
 * in order to free the separator data. This can be done by the following procedure:
 * \code
 * static
 * SCIP_DECL_SEPAFREE(sepaFreeMyseparator)
 * {
 *    SCIP_SEPADATA* sepadata;
 *
 *    sepadata = SCIPsepaGetData(sepa);
 *    assert(sepadata != NULL);
 *
 *    SCIPfreeMemory(scip, &sepadata);
 *
 *    SCIPsepaSetData(sepa, NULL);
 *
 *    return SCIP_OKAY;
 * }
 * \endcode
 * If you have allocated memory for fields in your separator data, remember to free this memory
 * before freeing the separator data itself.
 * If you are using the C++ wrapper class, this method is not available.
 * Instead, just use the destructor of your class to free the member variables of your class.
 *
 * @subsection SEPACOPY
 *
 * The SEPACOPY callback is executed when a SCIP instance is copied, e.g. to
 * solve a sub-SCIP. By
 * defining this callback as
 * <code>NULL</code> the user disables the execution of the specified
 * separator for all copied SCIP instances. This may deteriorate the performance
 * of primal heuristics using sub-SCIPs.
 *
 * @subsection SEPAINIT
 *
 * The SEPAINIT callback is executed after the problem is transformed.
 * The separator may, e.g., use this call to initialize its separator data.
 * The difference between the original and the transformed problem is explained in
 * "What is this thing with the original and the transformed problem about?" on \ref FAQ.
 *
 * @subsection SEPAEXIT
 *
 * The SEPAEXIT callback is executed before the transformed problem is freed.
 * In this method, the separator should free all resources that have been allocated for the solving process in SEPAINIT.
 *
 * @subsection SEPAINITSOL
 *
 * The SEPAINITSOL callback is executed when the presolving is finished and the branch-and-bound process is about to
 * begin. The separator may use this call to initialize its branch-and-bound specific data.
 *
 * @subsection SEPAEXITSOL
 *
 * The SEPAEXITSOL callback is executed before the branch-and-bound process is freed. The separator should use this call
 * to clean up its branch-and-bound data, in particular to release all LP rows that it has created or captured.
 */

/*--+----1----+----2----+----3----+----4----+----5----+----6----+----7----+----8----+----9----+----0----+----1----+----2*/
/**@page PROP How to add propagators
 *
 * Propagators are used to tighten the domains of the variables. Like for cutting planes, there are two different types
 * of domain propagations. Constraint based (primal) domain propagation algorithms are part of the corresponding
 * constraint handlers, see \ref CONSPROP. In contrast, domain propagators usually provide dual propagations, i.e.,
 * propagations that can be applied using the objective function and the current best known primal solution. This
 * section deals with such propagators.
 *
 * A complete list of all propagators contained in this release can be found \ref PROPAGATORS "here".
 *
 * We now explain how users can add their own propagators.  Take the pseudo objective function propagator
 * (src/scip/prop_pseudoobj.c) as an example.  As all other default plugins, it is written in C. C++ users can easily
 * adapt the code by using the scip::ObjProp wrapper base class and implement the @c scip_...() virtual methods instead
 * of the @c SCIP_DECL_PROP... callback methods.
 *
 * Additional documentation for the callback methods of a propagator can be found in the file type_prop.h.
 *
 * Here is what you have to do to implement a propagator:
 * -# Copy the template files src/scip/prop_xyz.c and src/scip/prop_xyz.h into files named "prop_mypropagator.c"
 *    and "prop_mypropagator.h".
 *    \n
 *    Make sure to adjust your Makefile such that these files are compiled and linked to your project.
 * -# Use SCIPincludePropMypropagator() in order to include the propagator into your SCIP instance,
 *    e.g., in the main file of your project (see, e.g., src/cmain.c in the Binpacking example).
 * -# Open the new files with a text editor and replace all occurrences of "xyz" by "mypropagator".
 * -# Adjust the properties of the propagator (see \ref PROP_PROPERTIES).
 * -# Define the propagator data (see \ref PROP_DATA). This is optional.
 * -# Implement the interface methods (see \ref PROP_INTERFACE).
 * -# Implement the fundamental callback methods (see \ref PROP_FUNDAMENTALCALLBACKS).
 * -# Implement the additional callback methods (see \ref PROP_ADDITIONALCALLBACKS). This is optional.
 *
 * @section PROP_PROPERTIES Properties of a Propagator
 *
 * At the top of the new file "prop_mypropagator.c" you can find the propagator properties. These are given as compiler
 * defines. The presolving-related properties are optional,
 * they only have to be defined if the propagator supports presolving routines.
 * In the C++ wrapper class, you have to provide the propagator properties by calling the constructor of the
 * abstract base class scip::ObjProp from within your constructor.  The properties you have the following meaning:
 *
 * @subsection PROP_FUNDAMENTALPROPERTIES Fundamental properties of a propagator
 *
 * \par PROP_NAME: the name of the propagator.
 * This name is used in the interactive shell to address the propagator.  Additionally, if you are searching for a
 * propagator with SCIPfindProp(), this name is searched for.  Names have to be unique: no two propagators may have the
 * same name.
 *
 * \par PROP_DESC: the description of the propagator.
 * This string is printed as a description of the propagator in the interactive shell.
 *
 * \par PROP_PRIORITY: the priority of the propagator.
 * In each propagation round, the propagators and propagation methods of the constraint handlers are called in a
 * predefined order, which is given by the priorities of the propagators and the check priorities of the constraint
 * handlers.  First, the propagators with non-negative priority are called in order of decreasing priority.  Next, the
 * propagation methods of the different constraint handlers are called in order of decreasing check priority.  Finally,
 * the propagators with negative priority are called in order of decreasing priority.  \n The priority of the
 * propagators should be set according to the complexity of the propagation algorithm and the impact of the domain
 * propagations: propagators providing fast algorithms that usually have a high impact (i.e., tighten many bounds)
 * should have a high priority.
 *
 * \par PROP_FREQ: the default frequency for propagating domains.
 * The frequency defines the depth levels at which the propagation method \ref PROPEXEC is called.  For example, a
 * frequency of 7 means, that the propagation callback is executed for subproblems that are in depth 0, 7, 14, ... of
 * the branching tree. A frequency of 0 means that propagation is only applied in preprocessing and at the root node. A
 * frequency of -1 disables the propagator.
 * \n
 * The frequency can be adjusted by the user. This property of the propagator only defines the default value of the
 * frequency.\n
 * <b>Note:</b> If you want to have a more flexible control of when to execute the propagation algorithm, you have to
 * assign a frequency of 1 and implement a check at the beginning of your propagation algorithm whether you really want
 * to execute the domain propagation or not. If you do not want to execute it, set the result code to SCIP_DIDNOTRUN.
 *
 * \par PROP_DELAY: the default for whether the propagation method should be delayed, if other propagators or constraint handlers found domain reductions.
 * If the propagator's propagation method is marked to be delayed, it is only executed after no other propagator or
 * constraint handler found a domain reduction in the current iteration of the domain propagation loop.  If the
 * propagation method of the propagator is very expensive, you may want to mark it to be delayed until all cheap
 * propagation methods have been executed.
 *
 * \par PROP_TIMING: the timing mask of the propagator.
 * SCIP calls the domain propagation routines at different places in the node processing loop.
 * This property indicates at which places the propagator is called.
 * Possible values are defined in type_timing.h and can be concatenated, e.g., as in SCIP_PROPTIMING_ALWAYS.
 *
 * @subsection PROP_ADDITIONALPROPERTIES Optional propagator properties
 *
 * The following properties are optional and only need to be defined if the propagator supports
 * presolving, that is, if the \ref PROPPRESOL "presolving callback" is implemented.

 * \par PROP_PRESOLTIMING: the timing of the presolving method (FAST, MEDIUM, or EXHAUSTIVE).
 * Every presolving round starts with the FAST presolving methods. MEDIUM presolvers are only called, if FAST presolvers did not find
 * enough reductions in this round so far, and EXHAUSTIVE presolving steps are only performed if all presolvers called before
 * in this round were unsuccessful.
 * Presolving methods should be assigned a timing based on how expensive they are, e.g., presolvers that provide fast algorithms that
 * usually have a high impact (i.e., remove lots of variables or tighten bounds of many variables) should have a timing FAST.
 * If a presolving method implements different algorithms of different complexity, it may also get multiple timings and check the timing
 * internally in the \ref PROPPRESOL callback to decide which algorithms to run.
 *
 * \par PROP_PRESOL_PRIORITY: the priority of the presolving method.
 * This attribute is analogous to the PROP_PRIORITY flag, but deals with the preprocessing method of the presolver.
 *
 * \par PROP_PRESOL_MAXROUNDS: the default maximal number of presolving rounds the propagator participates in.
 * The preprocessing is executed in rounds.
 * If enough changes have been applied to the model, an additional preprocessing round is performed.
 * The MAXROUNDS parameter of a propagator denotes the maximal number of preprocessing rounds, the propagator
 * participates in.
 * A value of -1 means, that there is no limit on the number of rounds.
 * A value of 0 means, the preprocessing callback of the propagator is disabled.
 *
 * @section PROP_DATA Propagator Data
 *
 * Below the title "Data structures" you can find a struct called <code>struct SCIP_PropData</code>.  In this data
 * structure, you can store the data of your propagator. For example, you should store the adjustable parameters of the
 * propagator in this data structure.  If you are using C++, you can add propagator data as object variables to your
 * class as usual .
 * \n
 * Defining propagator data is optional. You can leave the struct empty.
 *
 *
 * @section PROP_INTERFACE Interface Methods
 *
 * At the bottom of "prop_mypropagator.c", you can find the interface method SCIPincludeSepaMypropagator(),
 * which also appears in "prop_mypropagator.h"
 * SCIPincludePropMypropagator() is called by the user, if (s)he wants to include the propagator,
 * i.e., if (s)he wants to use the propagator in his/her application.
 *
 * This method only has to be adjusted slightly.
 * It is responsible for notifying SCIP of the presence of the propagator. For this, you can either call SCIPincludeProp(),
 * or SCIPincludePropBasic() since SCIP version 3.0. In the latter variant, \ref PROP_ADDITIONALCALLBACKS "additional callbacks"
 * must be added via setter functions as, e.g., SCIPsetPropCopy(). We recommend this latter variant because
 * it is more stable towards future SCIP versions which might have more callbacks, whereas source code using the first
 * variant must be manually adjusted with every SCIP release containing new callbacks for separators in order to compile.
 *
 *
 * If you are using propagator data, you have to allocate the memory for the data at this point.  You can do this by
 * calling
 * \code
 * SCIP_CALL( SCIPallocMemory(scip, &propdata) );
 * \endcode
 * You also have to initialize the fields in <code>struct SCIP_PropData</code> afterwards.
 *
 * You may also add user parameters for your propagator, see the method SCIPincludePropPseudoobj() in
 * src/scip/prop_pseudoobj.c for an example.
 *
 *
 * @section PROP_FUNDAMENTALCALLBACKS Fundamental Callback Methods of a Propagator
 *
 * The fundamental callback methods of the plugins are the ones that have to be implemented in order to obtain
 * an operational algorithm.
 * They are passed together with the propagator itself to SCIP using SCIPincludeProp() or SCIPincludePropBasic(),
 * see @ref PROP_INTERFACE.
 *
 * Propagator plugins have one fundamental callback method, namely the \ref PROPEXEC method
 * method.  This method has to be implemented for every propagator; the other callback methods are optional.  In the
 * C++ wrapper class scip::ObjProp, the scip_exec() method (which corresponds to the \ref PROPEXEC
 * callback) is a virtual abstract member function. You have to
 * implement it in order to be able to construct an object of your propagator class.
 *
 * Additional documentation for the callback methods can be found in type_prop.h.
 *
 * @subsection PROPEXEC
 *
 * The PROPEXEC callback is called during presolving and during the subproblem processing. It should perform the actual
 * domain propagation, which means that it should tighten the variables' bounds.  The technique of domain propagation,
 * which is the main workhorse of constraint programming, is called "node preprocessing" in the Integer Programming
 * community.
 *
 * The PROPEXEC callback has the following options:
 *  - detecting that the node is infeasible in the variables' bounds and can be cut off (result SCIP_CUTOFF)
 *  - reducing (i.e, tightening) the domains of some variables (result SCIP_REDUCEDDOM)
 *  - stating that the propagator searched, but did not find domain reductions, cutting planes, or cut constraints
 *    (result SCIP_DIDNOTFIND)
 *  - stating that the propagator was skipped (result SCIP_DIDNOTRUN)
 *  - stating that the propagator was skipped, but should be called again (result SCIP_DELAYED)
 *
 *
 *
 * @section PROP_ADDITIONALCALLBACKS Additional Callback Methods of a Propagator
 *
 * The additional callback methods do not need to be implemented in every case. However, some of them have to be
 * implemented for most applications, they can be used, for example, to initialize and free private data.
 * Additional callbacks can either be passed directly with SCIPincludeProp() to SCIP or via specific
 * <b>setter functions</b> after a call of SCIPincludePropBasic(), see also @ref PROP_INTERFACE.
 *
 * @subsection PROPRESPROP
 *
 * If the propagator wants to support \ref CONF "conflict analysis", it has to supply the PROPRESPROP method.  It also should call
 * SCIPinferVarLbProp() or SCIPinferVarUbProp() in the domain propagation instead of SCIPchgVarLb() or SCIPchgVarUb() in
 * order to deduce bound changes on variables.  In the SCIPinferVarLbProp() and SCIPinferVarUbProp() calls, the
 * propagator provides a pointer to itself and an integer value "inferinfo" that can be arbitrarily chosen.
 *
 * The propagation conflict resolving method PROPRESPROP must then be implemented to provide the "reasons" for the bound
 * changes, i.e., the bounds of variables at the time of the propagation, which forced the propagator to set the
 * conflict variable's bound to its current value. It can use the "inferinfo" tag to identify its own propagation rule
 * and thus identify the "reason" bounds. The bounds that form the reason of the assignment must then be provided by
 * calls to SCIPaddConflictLb() and SCIPaddConflictUb() in the propagation conflict resolving method.
 *
 * See the description of the propagation conflict resolving method \ref CONSRESPROP of constraint handlers for
 * further details.
 *
 * Omitting the PROPRESPROP callback circumvents the implementation of the usually rather complex conflict resolving method.
 * Yet, it
 * will make the conflict analysis less effective. We suggest to first omit the conflict resolving method and check how
 * effective the propagation method is. If it produces a lot of propagations for your application, you definitely should
 * consider implementing the conflict resolving method.
 *
 *
 * @subsection PROPFREE
 *
 * If you are using propagator data, you have to implement this method in order to free the propagator data.
 * This can be done by the following procedure:
 * \code
 * static
 * SCIP_DECL_PROPFREE(propFreeMypropagator)
 * {
 *    SCIP_PROPDATA* propdata;
 *
 *    propdata = SCIPpropGetData(prop);
 *    assert(propdata != NULL);
 *
 *    SCIPfreeMemory(scip, &propdata);
 *
 *    SCIPpropSetData(prop, NULL);
 *
 *    return SCIP_OKAY;
 * }
 * \endcode
 * If you have allocated memory for fields in your propagator data, remember to free this memory
 * before freeing the propagator data itself.
 * If you are using the C++ wrapper class, this method is not available.
 * Instead, just use the destructor of your class to free the member variables of your class.
 *
 * @subsection PROPINIT
 *
 * The PROPINIT callback is executed after the problem is transformed.  The propagator may, e.g., use this call to
 * initialize its propagator data.
 *
 * @subsection PROPCOPY
 *
 * The PROPCOPY callback is executed when a SCIP instance is copied, e.g. to
 * solve a sub-SCIP. By
 * defining this callback as
 * <code>NULL</code> the user disables the execution of the specified
 * propagator for all copied SCIP instances. This may deteriorate the performance
 * of primal heuristics using sub-SCIPs.
 *
 * @subsection PROPEXIT
 *
 * The PROPEXIT callback is executed before the transformed problem is freed.
 * In this method, the propagator should free all resources that have been allocated for the solving process in PROPINIT.
 *
 * @subsection PROPINITPRE
 *
 * The PROPINITPRE callback is executed before the preprocessing is started, even if presolving is turned off.
 * The propagator may use this call to initialize its presolving data before the presolving process begins.
 *
 * @subsection PROPEXITPRE
 *
 * The PROPEXITPRE callback is executed after the preprocessing has been finished, even if presolving is turned off.
 * The propagator may use this call, e.g., to clean up its presolving data.
 * Besides clean up, no time consuming operations should be done.
 *
 * @subsection PROPINITSOL
 *
 * The PROPINITSOL callback is executed when the presolving is finished and the branch-and-bound process is about to
 * begin.
 * The propagator may use this call to initialize its branch-and-bound specific data.
 *
 * @subsection PROPEXITSOL
 *
 * The PROPEXITSOL callback is executed before the branch-and-bound process is freed.
 * The propagator should use this call to clean up its branch-and-bound data.
 *
 * @subsection PROPPRESOL
 *
 * Seaches for domain propagations, analogous to the \ref PROPEXEC callback.
 * However, this callback is called during preprocessing.
 *
 * To inform SCIP that the presolving method found a reduction the result pointer has to be set in a proper way.
 * The following options are possible:
 *
 *  - SCIP_UNBOUNDED  : at least one variable is not bounded by any constraint in objective direction
 *  - SCIP_CUTOFF     : at least one domain reduction that renders the problem infeasible has been found
 *  - SCIP_SUCCESS    : the presolver found a domain reduction
 *  - SCIP_DIDNOTFIND : the presolver searched, but did not find a presolving change
 *  - SCIP_DIDNOTRUN  : the presolver was skipped
 *  - SCIP_DELAYED    : the presolver was skipped, but should be called again
 *
 *
 * Please see also the @ref PROP_ADDITIONALPROPERTIES section to learn about the properties
 * PROP_PRESOLTIMING and PROP_PRESOL_MAXROUNDS, which influence the behaviour of SCIP
 * calling PROPPRESOL.
 *
 */

/*--+----1----+----2----+----3----+----4----+----5----+----6----+----7----+----8----+----9----+----0----+----1----+----2*/
/**@page BRANCH How to add branching rules
 *
 * Branching rules are used to split the problem at the current node into smaller subproblems. Branching rules can be called at three
 * different occasions, which is why they have three different execution methods (see \ref
 * BRANCHRULE_ADDITIONALCALLBACKS).  Branching is performed if:
 * - the LP solution of the current problem is fractional. In this case, the integrality constraint handler calls the
 *   \ref BRANCHEXECLP methods of the branching rules.
 * - the list of external branching candidates is not empty. This will only be the case if branching candidates were added
 *   by a user's \ref RELAX "relaxation handler" or \ref CONS "constraint handler" plugin, calling SCIPaddExternBranchCand().
 *   These branching candidates should be processed by the \ref BRANCHEXECEXT method.
 * - if an integral solution violates one or more constraints and this infeasibility could not be resolved in the callback methods
 *   \ref CONSENFOLP and \ref CONSENFOPS of the corresponding constraint handlers. In this case, the \ref BRANCHEXECPS method will be called. This is the
 *   standard case, if you use SCIP as a pure CP or SAT solver. If the LP or any other type of relaxation is used, then
 *   branching on pseudo solutions works as a last resort.
 *
 * The idea of branching rules is to take a global view on the problem. In contrast, branching paradigms which are
 * specific to one type of constraint are best implemented within the enforcement callbacks of your constraint handler.
 * See, e.g., the constraint specific branching rules provided by the constraint handlers for special ordered sets
 * (src/scip/cons_sos{1,2}.c)).
 * \n
 * All branching rules that come with the default distribution of SCIP create two subproblems by splitting a single
 * variable's domain.  It is, however, fully supported to implement much more general branching schemes, for example by
 * creating more than two subproblems, or by adding additional constraints to the subproblems instead of tightening the
 * domains of the variables.
 * \n
 * A complete list of all branching rules contained in this release can be found \ref BRANCHINGRULES "here".
 *
 * We now explain how users can add their own branching rules.  Take the most infeasible LP branching rule
 * (src/scip/branch_mostinf.c) as an example.  As all other default plugins, it is written in C. C++ users can easily
 * adapt the code by using the scip::ObjBranchrule wrapper base class and implement the scip_...() virtual methods instead of
 * the SCIP_DECL_BRANCH... callback methods.
 *
 * Additional documentation for the callback methods of a branching rule can be found in the file type_branch.h.
 *
 * Here is what you have to do to implement a branching rule:
 * -# Copy the template files src/scip/branch_xyz.c and src/scip/branch_xyz.h into files named
 *    "branch_mybranchingrule.c" and "branch_mybranchingrule.h".
 *    \n
 *    Make sure to adjust your Makefile such that these files are compiled and linked to your project.
 * -# Use SCIPincludeBranchruleMybranchingrule() in order to include the branching rule into your SCIP instance,
 *    e.g., in the main file of your project (see, e.g., src/cmain.c in the Binpacking example).
 * -# Open the new files with a text editor and replace all occurrences of "xyz" by "mybranchingrule".
 * -# Adjust the properties of the branching rule (see \ref BRANCHRULE_PROPERTIES).
 * -# Define the branching rule data (see \ref BRANCHRULE_DATA). This is optional.
 * -# Implement the interface methods (see \ref BRANCHRULE_INTERFACE).
 * -# Implement the fundamental callback methods (see \ref BRANCHRULE_FUNDAMENTALCALLBACKS).
 * -# Implement the additional callback methods (see \ref BRANCHRULE_ADDITIONALCALLBACKS). This is optional.
 *
 *
 * @section BRANCHRULE_PROPERTIES Properties of a Branching Rule
 *
 * At the top of the new file "branch_mybranchingrule.c" you can find the branching rule properties.
 * These are given as compiler defines.
 * In the C++ wrapper class, you have to provide the branching rule properties by calling the constructor
 * of the abstract base class scip::ObjBranchrule from within your constructor.
 * The properties you have to set have the following meaning:
 *
 * \par BRANCHRULE_NAME: the name of the branching rule.
 * This name is used in the interactive shell to address the branching rule.
 * Additionally, if you are searching for a branching rule with SCIPfindBranchrule(), this name is looked up.
 * Names have to be unique: no two branching rules may have the same name.
 *
 * \par BRANCHRULE_DESC: the description of the branching rule.
 * This string is printed as a description of the branching rule in the interactive shell.
 *
 * \par BRANCHRULE_PRIORITY: the default value for the priority of the branching rule.
 * In the subproblem processing, the branching rules are called in decreasing order of their priority until
 * one succeeded to branch. Since most branching rules are able to generate a branching in all situations,
 * only the rule of highest priority is used. In combination with the BRANCHRULE_MAXDEPTH and
 * BRANCHRULE_MAXBOUNDDIST settings, however, interesting strategies can be easily employed. For example,
 * the user can set the priority of the "full strong branching" strategy to the highest value and assign the
 * second highest value to the "reliable pseudo cost" rule. If (s)he also sets the maximal depth for the
 * "full strong branching" to 5, in the top 5 depth levels of the search tree the "full strong branching" is
 * applied, while in the deeper levels "reliable pseudo cost branching" is used.
 * \n
 * Note that the BRANCHRULE_PRIORITY property only specifies the default value of the priority. The user can
 * change this value arbitrarily.
 *
 * \par BRANCHRULE_MAXDEPTH: the default value for the maximal depth level of the branching rule.
 * This parameter denotes the maximal depth level in the branch-and-bound tree up to which the branching method of the
 * branching rule will be applied. Use -1 for no limit.
 * \n
 * Note that this property only specifies the default value. The user can change this value arbitrarily.
 *
 * \par BRANCHRULE_MAXBOUNDDIST: the default value for the maximal relative distance from current node's dual bound to primal bound compared to best node's dual bound for applying branching.
 * At the current branch-and-bound node, the relative distance from its dual bound (local dual bound)
 * to the primal bound compared to the best node's dual bound (global dual bound) is considered. The branching method of
 * the branching rule will only be applied at the node if this relative distance does not exceed BRANCHRULE_MAXBOUNDDIST.
 * \n
 * For example, if the global dual bound is 50 and the primal bound is 60, BRANCHRULE_MAXBOUNDDIST = 0.25 means that
 * branching is only applied if the current node's dual bound is in the first quarter of the interval [50,60], i.e., if it
 * is less than or equal to 52.5. In particular, the values 0.0 and 1.0 mean that the branching rule is applied at the
 * current best node only or at all nodes, respectively.
 * \n
 * Note that the BRANCHRULE_MAXBOUNDDIST property only specifies the default value of the maximal bound distance.
 * The user can change this value arbitrarily.
 *
 *
 * @section BRANCHRULE_DATA Branching Rule Data
 *
 * Below the header "Data structures" you can find a struct which is called "struct SCIP_BranchruleData".
 * In this data structure, you can store the data of your branching rule. For example, you should store the adjustable
 * parameters of the branching rule in this data structure.
 * If you are using C++, you can add branching rule data as usual as object variables to your class.
 * \n
 * Defining branching rule data is optional. You can leave the struct empty.
 *
 *
 * @section BRANCHRULE_INTERFACE Interface Methods
 *
 * At the bottom of "branch_mybranchingrule.c", you can find the interface method SCIPincludeBranchruleMybranchingrule(),
 * which also appears in "branch_mybranchingrule.h"
 * SCIPincludeBranchruleMybranchingrule() is called by the user, if (s)he wants to include the branching rule,
 * i.e., if (s)he wants to use the branching rule in his/her application.
 *
 * This method only has to be adjusted slightly.
 * It is responsible for notifying SCIP of the presence of the branching rule. For this, you can either call
 * SCIPincludeBranchrule(),
 * or SCIPincludeBranchruleBasic() since SCIP version 3.0. In the latter variant, \ref BRANCHRULE_ADDITIONALCALLBACKS "additional callbacks"
 * must be added via setter functions as, e.g., SCIPsetBranchruleCopy(). We recommend this latter variant because
 * it is more stable towards future SCIP versions which might have more callbacks, whereas source code using the first
 * variant must be manually adjusted with every SCIP release containing new callbacks for branchrule in order to compile.
 *
 *
 * If you are using branching rule data, you have to allocate the memory for the data at this point.
 * You can do this by calling:
 * \code
 * SCIP_CALL( SCIPallocMemory(scip, &branchruledata) );
 * \endcode
 * You also have to initialize the fields in struct SCIP_BranchruleData afterwards.
 *
 * You may also add user parameters for your branching rule, see the method SCIPincludeBranchruleRelpscost() in
 * src/scip/branch_relpscost.c for an example.
 *
 *
 * @section BRANCHRULE_FUNDAMENTALCALLBACKS Fundamental Callback Methods of a Branching Rule
 *
 * Branching rules do not have any fundamental callback methods, i.e., all callback methods are optional.
 * In most cases, however, you want to implement the \ref BRANCHEXECLP method and sometimes the \ref BRANCHEXECPS method.
 *
 *
 * @section BRANCHRULE_ADDITIONALCALLBACKS Additional Callback Methods of a Branching Rule
 *
 * The additional callback methods do not need to be implemented in every case. However, some of them have to be
 * implemented for most applications, they can be used, for example, to initialize and free private data.
 * Additional callbacks can either be passed directly with SCIPincludeBranchrule() to SCIP or via specific
 * <b>setter functions</b> after a call of SCIPincludeBranchruleBasic(), see also @ref BRANCHRULE_INTERFACE.
 *
 * The most important callback methods are the \ref BRANCHEXECLP, \ref BRANCHEXECEXT,
 * and \ref BRANCHEXECPS methods, which perform the actual task of generating a branching.
 *
 * Additional documentation for the callback methods can be found in type_branch.h.
 *
 * @subsection BRANCHEXECLP
 *
 * The BRANCHEXECLP callback is executed during node processing if a fractional LP solution is available. It should
 * split the current problem into smaller subproblems. Usually, the branching is done in a way such that the current
 * fractional LP solution is no longer feasible in the relaxation of the subproblems.  It is, however, possible to
 * create a child node for which the fractional LP solution is still feasible in the relaxation, for example, by
 * branching on a variable with integral LP value.  In every case, you have to make sure that each subproblem is a
 * proper restriction of the current problem.  Otherwise, you risk to produce an infinite path in the search tree.
 *
 * The user gains access to the branching candidates, i.e., to the fractional variables, and their LP solution values by
 * calling the method SCIPgetLPBranchCands(). Furthermore, SCIP provides two methods for performing the actual
 * branching, namely SCIPbranchVar() and SCIPcreateChild().
 *
 * Given an integral variable \f$x\f$ with fractional LP solution value \f$x^*\f$, the method SCIPbranchVar() creates
 * two child nodes; one contains the bound \f$x \le \lfloor x^* \rfloor\f$ and the other one contains the bound \f$x \ge
 * \lceil x^* \rceil\f$, see the BRANCHEXECLP callback in src/scip/branch_mostinf.c for an example. In addition, if a
 * proven lower objective bound of a created child node is known, like after strong branching has been applied, the user
 * may call the method SCIPupdateNodeLowerbound() in order to update the child node's lower bound.
 *
 * Please also see the \ref BRANCHEXEC "further information for the three execution methods".
 *
 * @subsection BRANCHEXECEXT
 *
 * The BRANCHEXECEXT callback is executed during node processing if no LP solution is available and the list of
 * external branching candidates is not empty. It should split the current problem into smaller subproblems. If you
 * do not use relaxation handlers or constraints handlers that provide external branching candidates, you do not need to
 * implement this callback.
 *
 * In contrast to the LP branching candidates and the pseudo branching candidates, the list of external branching
 * candidates will not be generated automatically. The user has to add all variables to the list by calling
 * SCIPaddExternBranchCand() for each of them. Usually, this will happen in the execution method of a relaxation handler or in the
 * enforcement methods of a constraint handler.
 *
 * The user gains access to these branching candidates by calling the method SCIPgetExternBranchCands(). Furthermore,
 * SCIP provides two methods for performing the actual branching with a given solution value, namely SCIPbranchVarVal()
 * and SCIPcreateChild(). SCIPbranchVarVal() allows users to specify the branching point for a variable in contrast to
 * SCIPbranchVar(), which will always use the current LP or pseudo solution.
 *
 * This paragraph contains additional information regarding how the method SCIPbranchVarVal() works. For external branching candidates,
 * there are three principle possibilities:
 * - Given a continuous variable \f$x\f$ with solution value \f$x^*\f$, the method SCIPbranchVarVal() creates
 *   two child nodes; one contains the bound \f$x \le x^* \f$ and the other one contains the bound \f$x \ge x^* \f$.
 * - Given an integer variable \f$x\f$ with fractional solution value \f$x^*\f$, the method
 *   SCIPbranchVarVal() creates two child nodes; one contains the bound \f$x \le \lfloor x^* \rfloor\f$ and the other
 *   one contains the bound \f$x \ge \lceil x^* \rceil\f$.
 * - Given an integer variable \f$x\f$ with integral solution value \f$x^*\f$, the method SCIPbranchVarVal()
 *   creates three child nodes; one contains the bound \f$x \le x^* -1\f$, one contains the bound \f$x \ge x^* +1\f$,
 *   one contains the fixing \f$x = x^*\f$.
 *
 * See the BRANCHEXECEXT callback in src/scip/branch_random.c for an example. In addition, if a proven lower bound of a
 * created child node is known the user may call the method SCIPupdateNodeLowerbound() in order to update the child
 * node's lower bound.
 *
 * Please also see the \ref BRANCHEXEC "further information for the three execution methods".
 *
 * @subsection BRANCHEXECPS
 *
 * The BRANCHEXECPS callback is executed during node processing if no LP solution is available and at least one of the
 * integer variables is not yet fixed. It should split the current problem into smaller subproblems. PS stands for
 * pseudo solution which is the vector of all variables set to their locally best (w.r.t. the objective function)
 * bounds.
 *
 * The user gains access to the branching candidates, i.e., to the non-fixed integer variables, by calling the method
 * SCIPgetPseudoBranchCands(). Furthermore, SCIP provides two methods for performing the actual branching, namely
 * SCIPbranchVar() and SCIPcreateChild().
 *
 * Given an integer variable \f$x\f$ with bounds \f$[l,u]\f$ and not having solved the LP, the method SCIPbranchVar()
 * creates two child nodes:
 * - If both bounds are finite, then the two children will contain the domain reductions \f$x \le x^*\f$, and \f$x \ge
 *   x^*+1\f$ with \f$x^* = \lfloor \frac{l + u}{2}\rfloor\f$. The current pseudo solution will remain feasible in one
 *   of the branches, but the hope is that halving the domain's size leads to good propagations.
 * - If only one of the bounds is finite, the variable will be fixed to that bound in one of the child nodes. In the
 *   other child node, the bound will be shifted by one.
 * - If both bounds are infinite, three children will be created: \f$x \le 1\f$, \f$x \ge 1\f$, and \f$x = 0\f$.

 *
 * See the BRANCHEXECPS callback in src/scip/branch_random.c for an example. In addition, if a proven lower bound of a
 * created child node is known, the user may call the method SCIPupdateNodeLowerbound() in order to update the child
 * node's lower bound.
 *
 * Please also see the \ref BRANCHEXEC "further information for the three execution methods".
 *
 * @subsection BRANCHEXEC Further information for the three execution methods
 *
 * In order to apply more general branching schemes, one should use the method SCIPcreateChild().
 * After having created a child node, the additional restrictions of the child node have to be added with calls to
 * SCIPaddConsNode(), SCIPchgVarLbNode(), or SCIPchgVarUbNode().
 * \n
 * In the method SCIPcreateChild(), the branching rule has to assign two values to the new nodes: a node selection
 * priority for each node and an estimate for the objective value of the best feasible solution contained in the subtree
 * after applying the branching. If the method SCIPbranchVar() is used, these values are automatically assigned. For
 * variable based branching schemes, one might use the methods SCIPcalcNodeselPriority() and the method
 * SCIPcalcChildEstimate().
 *
 * In some cases, the branching rule can tighten the current subproblem instead of producing a branching. For example,
 * strong branching might have proven that rounding up a variable would lead to an infeasible LP relaxation and thus,
 * the variable must be rounded down. Therefore, the BRANCHEXECLP, BRANCHEXECPS and BRANCHEXECREL callbacks may also
 * produce domain reductions or add additional constraints to the current subproblem.
 *
 * The execution callbacks have the following options:
 *  - detecting that the node is infeasible and can be cut off (result SCIP_CUTOFF)
 *  - adding an additional constraint (e.g. a conflict constraint) (result SCIP_CONSADDED; note that this action
 *    must not be performed if the input "allowaddcons" is FALSE)
 *  - reducing the domain of a variable such that the current LP solution becomes infeasible (result SCIP_REDUCEDDOM)
 *  - applying a branching (result SCIP_BRANCHED)
 *  - stating that the branching rule was skipped (result SCIP_DIDNOTRUN).
 *
 * Only the BRANCHEXECLP callback has the possibility to add a cutting plane to the LP (result SCIP_SEPARATED).
 *
 * @subsection BRANCHFREE
 *
 * If you are using branching rule data, you have to implement this method in order to free the branching rule data.
 * This can be done by the following procedure:
 * \code
 * static
 * SCIP_DECL_BRANCHFREE(branchFreeMybranchingrule)
 * {
 *    SCIP_BRANCHRULEDATA* branchruledata;
 *
 *    branchruledata = SCIPbranchruleGetData(branchrule);
 *    assert(branchruledata != NULL);
 *
 *    SCIPfreeMemory(scip, &branchruledata);
 *
 *    SCIPbranchruleSetData(branchrule, NULL);
 *
 *    return SCIP_OKAY;
 * }
 * \endcode
 * If you have allocated memory for fields in your branching rule data, remember to free this memory
 * before freeing the branching rule data itself.
 * If you are using the C++ wrapper class, this method is not available.
 * Instead, just use the destructor of your class to free the member variables of your class.
 *
 * @subsection BRANCHINIT
 *
 * The BRANCHINIT callback is executed after the problem is transformed.
 * The branching rule may, e.g., use this call to initialize its branching rule data.
 *
 * @subsection BRANCHCOPY
 *
 * The BRANCHCOPY callback is executed when a SCIP instance is copied, e.g. to
 * solve a sub-SCIP. By
 * defining this callback as
 * <code>NULL</code> the user disables the execution of the specified
 * branching rule for all copied SCIP instances. This may deteriorate the performance
 * of primal heuristics using sub-SCIPs.
 *
 * @subsection BRANCHEXIT
 *
 * The BRANCHEXIT callback is executed before the transformed problem is freed.
 * In this method, the branching rule should free all resources that have been allocated for the solving process in
 * BRANCHINIT.
 *
 * @subsection BRANCHINITSOL
 *
 * The BRANCHINITSOL callback is executed when the presolving is finished and the branch-and-bound process is about to
 * begin.
 * The branching rule may use this call to initialize its branch-and-bound specific data.
 *
 * @subsection BRANCHEXITSOL
 *
 * The BRANCHEXITSOL callback is executed before the branch-and-bound process is freed.
 * The branching rule should use this call to clean up its branch-and-bound data.
 */

/*--+----1----+----2----+----3----+----4----+----5----+----6----+----7----+----8----+----9----+----0----+----1----+----2*/
/**@page NODESEL How to add node selectors
 *
 * Node selectors are used to decide which of the leaves in the current branching tree is selected as next subproblem
 * to be processed. The ordering relation of the tree's leaves for storing them in the leaf priority queue is also
 * defined by the node selectors.
 * \n
 * A complete list of all node selectors contained in this release can be found \ref NODESELECTORS "here".
 *
 * We now explain how users can add their own node selectors.
 * Take the node selector for depth first search (src/scip/nodesel_dfs.c) as an example.
 * As all other default plugins, it is written in C. C++ users can easily adapt the code by using the scip::ObjNodesel wrapper
 * base class and implement the scip_...() virtual methods instead of the SCIP_DECL_NODESEL... callback methods.
 *
 * Additional documentation for the callback methods of a node selector can be found in the file type_nodesel.h.
 *
 * Here is what you have to do to implement a node selector:
 * -# Copy the template files src/scip/nodesel_xyz.c and src/scip/nodesel_xyz.h into files named "nodesel_mynodeselector.c"
 *    and "nodesel_mynodeselector.h".
 *    \n
 *    Make sure to adjust your Makefile such that these files are compiled and linked to your project.
 * -# Use SCIPincludeNodeselMynodeselector() in oder to include the node selector into your SCIP instance,
 *    e.g., in the main file of your project (see, e.g., src/cmain.c in the Binpacking example).
 * -# Open the new files with a text editor and replace all occurrences of "xyz" by "mynodeselector".
 * -# Adjust the properties of the node selector (see \ref NODESEL_PROPERTIES).
 * -# Define the node selector data (see \ref NODESEL_DATA). This is optional.
 * -# Implement the interface methods (see \ref NODESEL_INTERFACE).
 * -# Implement the fundamental callback methods (see \ref NODESEL_FUNDAMENTALCALLBACKS).
 * -# Implement the additional callback methods (see \ref NODESEL_ADDITIONALCALLBACKS). This is optional.
 *
 *
 * @section NODESEL_PROPERTIES Properties of a Node Selector
 *
 * At the top of the new file "nodesel_mynodeselector.c" you can find the node selector properties.
 * These are given as compiler defines.
 * In the C++ wrapper class, you have to provide the node selector properties by calling the constructor
 * of the abstract base class scip::ObjNodesel from within your constructor.
 * The properties you have to set have the following meaning:
 *
 * \par NODESEL_NAME: the name of the node selector.
 * This name is used in the interactive shell to address the node selector.
 * Additionally, if you are searching for a node selector with SCIPfindNodesel(), this name is looked up.
 * Names have to be unique: no two node selectors may have the same name.
 *
 * \par NODESEL_DESC: the description of the node selector.
 * This string is printed as a description of the node selector in the interactive shell.
 *
 * \par NODESEL_STDPRIORITY: the default priority of the node selector in the standard mode.
 * The first step of each iteration of the main solving loop is the selection of the next subproblem to be processed.
 * The node selector of highest priority (the active node selector) is called to do this selection.
 * In particular, if you implemented your own node selector plugin which you want to be applied, you should choose a priority
 * which is greater then all priorities of the SCIP default node selectors.
 * Note that SCIP has two different operation modes: the standard mode and the memory saving mode. If the memory
 * limit - given as a parameter by the user - is almost reached, SCIP switches from the standard mode to the memory saving
 * mode in which different priorities for the node selectors are applied. NODESEL_STDPRIORITY is the priority of the
 * node selector used in the standard mode.
 * \n
 * Note that this property only defines the default value of the priority. The user may change this value arbitrarily by
 * adjusting the corresponding parameter setting.
 *
 * \par NODESEL_MEMSAVEPRIORITY: the default priority of the node selector in the memory saving mode.
 * The priority NODESEL_MEMSAVEPRIORITY of the node selector has the same meaning as the priority NODESEL_STDPRIORITY, but
 * is used in the memory saving mode.
 * Usually, you want the best performing node selector, for example best estimate search, to have maximal
 * standard priority, while you want a node selector which tends to keep the growth of the search tree limited, for example
 * depth first search, to have maximal memory saving priority.
 * \n
 * Note that this property only defines the default value of the priority. The user may change this value arbitrarily by
 * adjusting the corresponding parameter setting.
 *
 *
 * @section NODESEL_DATA Node Selector Data
 *
 * Below the header "Data structures" you can find a struct which is called "struct SCIP_NodeselData".
 * In this data structure, you can store the data of your node selector. For example, you should store the adjustable
 * parameters of the node selector in this data structure.
 * If you are using C++, you can add node selector data as usual as object variables to your class.
 * \n
 * Defining node selector data is optional. You can leave the struct empty.
 *
 *
 * @section NODESEL_INTERFACE Interface Methods
 *
 * At the bottom of "nodesel_mynodeselector.c", you can find the interface method SCIPincludeNodeselMynodeselector(),
 * which also appears in "nodesel_mynodeselector.h"
 * SCIPincludeNodeselMynodeselector() is called by the user, if (s)he wants to include the node selector,
 * i.e., if (s)he wants to use the node selector in his/her application.
 *
 * This method only has to be adjusted slightly.
 * It is responsible for notifying SCIP of the presence of the node selector. For this, you can either call
 * SCIPincludeNodesel(),
 * or SCIPincludeNodeselBasic() since SCIP version 3.0. In the latter variant, \ref NODESEL_ADDITIONALCALLBACKS "additional callbacks"
 * must be added via setter functions as, e.g., SCIPsetNodeselCopy(). We recommend this latter variant because
 * it is more stable towards future SCIP versions which might have more callbacks, whereas source code using the first
 * variant must be manually adjusted with every SCIP release containing new callbacks for node selectors in order to compile.
 *
 *
 * If you are using node selector data, you have to allocate the memory for the data at this point.
 * You can do this by calling:
 * \code
 * SCIP_CALL( SCIPallocMemory(scip, &nodeseldata) );
 * \endcode
 * You also have to initialize the fields in struct SCIP_NodeselData afterwards.
 *
 * You may also add user parameters for your node selector, see the method SCIPincludeNodeselRestartdfs() in
 * src/scip/nodesel_restartdfs.c for an example.
 *
 *
 * @section NODESEL_FUNDAMENTALCALLBACKS Fundamental Callback Methods of a Node Selector
 *
 * The fundamental callback methods of the plugins are the ones that have to be implemented in order to obtain
 * an operational algorithm.
 * They are passed together with the node selector itself to SCIP using SCIPincludeNodesel() or SCIPincludeNodeselBasic(),
 * see @ref NODESEL_INTERFACE.
 *
 * Node selector plugins have two fundamental callback methods, namely the NODESELSELECT method and the NODESELCOMP method.
 * These methods have to be implemented for every node selector; the other callback methods are optional.
 * They implement the two requirements every node selector has to fulfill: Selecting a node from the queue to be processed
 * next and, given two nodes, deciding which of both is favored by the node selector's selection rule. The first
 * task is implemented in the NODESELSELECT callback, the second one in the NODESELCOMP callback.
 * In the C++ wrapper class scip::ObjNodesel, the scip_select() method and the scip_comp() method (which correspond to the
 * NODESELSELECT callback and the NODESELCOMP callback, respectively) are virtual abstract member functions.
 * You have to implement them in order to be able to construct an object of your node selector class.
 *
 * Additional documentation for the callback methods can be found in type_nodesel.h.
 *
 * @subsection NODESELSELECT
 *
 * The NODESELSELECT callback is the first method called in each iteration in the main solving loop. It should decide
 * which of the leaves in the current branching tree is selected as the next subproblem to be processed.
 * It can arbitrarily decide between all leaves stored in the tree, but for performance reasons,
 * the current node's children and siblings are often treated different from the remaining leaves.
 * This is mainly due to the warm start capabilities of the simplex algorithm and the expectation that the bases of
 * neighboring vertices in the branching tree very similar.
 * The node selector's choice of the next node to process can
 * have a large impact on the solver's performance, because it influences the finding of feasible solutions and the
 * development of the global dual bound.
 *
 * Besides the ranking of the node selector, every node gets assigned a node selection priority by the branching rule
 * that created the node. See the \ref BRANCHEXECLP and \ref BRANCHEXECPS callbacks of the branching rules for details.
 * For example, the node where the branching went in the same way as the deviation from the branching variable's
 * root solution could be assigned a higher priority than the node where the branching went in the opposite direction.
 *
 * The following methods provide access to the various types of leaf nodes:
 * - SCIPgetPrioChild() returns the child of the current node with the largest node selection priority, as assigned by the
 *   branching rule.
 *   If no child is available (for example, because the current node was pruned), a NULL pointer is returned.
 * - SCIPgetBestChild() returns the best child of the current node with respect to the node selector's ordering relation as
 *   defined by the \ref NODESELCOMP callback. If no child is available, a NULL pointer is returned.
 * - SCIPgetPrioSibling() returns the sibling of the current node with the largest node selection priority.
 *   If no sibling is available (for example, because all siblings of the current node have already been processed), a NULL
 *   pointer is returned.
 *   Note that in binary branching every node has at most one sibling, but since SCIP supports arbitrary branching rules,
 *   this might not always be the case.
 * - SCIPgetBestSibling() returns the best sibling of the current node with respect to the node selector's ordering relation
 *   as defined by the \ref NODESELCOMP callback. If no sibling is available, a NULL pointer is returned.
 * - SCIPgetBestNode() returns the best leaf from the tree (children, siblings, or other leaves) with respect to the node
 *   selector's ordering relation as defined by the \ref NODESELCOMP callback. If no open leaf exists, a NULL pointer is
 *   returned. In this case, the optimization is finished, and the node selector should return a NULL pointer as 'selnode'.
 * - SCIPgetBestboundNode() returns a leaf from the tree (children, siblings, or other leaves) with the smallest lower (dual)
 *   objective bound. If the queue is empty, a NULL pointer is returned. In this case, the optimization is finished, and the
 *   node selector should return a NULL pointer as 'selnode'.
 *
 *
 * @subsection NODESELCOMP
 *
 * The NODESELCOMP callback is called to compare two leaves of the current branching tree (say node 1 and node 2)
 * regarding their ordering relation.
 *
 * The NODESELCOMP should return the following values:
 *  - value < 0, if node 1 comes before (is better than) node 2
 *  - value = 0, if both nodes are equally good
 *  - value > 0, if node 1 comes after (is worse than) node 2.
 *
 * @section NODESEL_ADDITIONALCALLBACKS Additional Callback Methods of a Node Selector
 *
 * The additional callback methods do not need to be implemented in every case. However, some of them have to be
 * implemented for most applications, they can be used, for example, to initialize and free private data.
 * Additional callbacks can either be passed directly with SCIPincludeNodesel() to SCIP or via specific
 * <b>setter functions</b> after a call of SCIPincludeNodeselBasic(), see also @ref NODESEL_INTERFACE.
 *
 * @subsection NODESELFREE
 *
 * If you are using node selector data, you have to implement this method in order to free the node selector data.
 * This can be done by the following procedure:
 * \code
 * static
 * SCIP_DECL_NODESELFREE(nodeselFreeMynodeselector)
 * {
 *    SCIP_NODESELDATA* nodeseldata;
 *
 *    nodeseldata = SCIPnodeselGetData(nodesel);
 *    assert(nodeseldata != NULL);
 *
 *    SCIPfreeMemory(scip, &nodeseldata);
 *
 *    SCIPnodeselSetData(nodesel, NULL);
 *
 *    return SCIP_OKAY;
 * }
 * \endcode
 * If you have allocated memory for fields in your node selector data, remember to free this memory
 * before freeing the node selector data itself.
 * If you are using the C++ wrapper class, this method is not available.
 * Instead, just use the destructor of your class to free the member variables of your class.
 *
 * @subsection NODESELINIT
 *
 * The NODESELINIT callback is executed after the problem is transformed.
 * The node selector may, e.g., use this call to initialize its node selector data.
 *
 * @subsection NODESELCOPY
 *
 * The NODESELCOPY callback is executed when a SCIP instance is copied, e.g. to
 * solve a sub-SCIP. By
 * defining this callback as
 * <code>NULL</code> the user disables the execution of the specified
 * node selector for all copied SCIP instances. This may deteriorate the performance
 * of primal heuristics using sub-SCIPs.
 *
 * @subsection NODESELEXIT
 *
 * The NODESELEXIT callback is executed before the transformed problem is freed.
 * In this method, the node selector should free all resources that have been allocated for the solving process
 * in NODESELINIT.
 *
 * @subsection NODESELINITSOL
 *
 * The NODESELINITSOL callback is executed when the presolving is finished and the branch-and-bound process is about to
 * begin.
 * The node selector may use this call to initialize its branch-and-bound specific data.
 *
 * @subsection NODESELEXITSOL
 *
 * The NODESELEXITSOL callback is executed before the branch-and-bound process is freed.
 * The node selector should use this call to clean up its branch-and-bound data.
 */


/*--+----1----+----2----+----3----+----4----+----5----+----6----+----7----+----8----+----9----+----0----+----1----+----2*/
/**@page HEUR How to add primal heuristics
 *
 * Feasible solutions can be found in two different ways during the traversal of the branch-and-bound tree. On one
 * hand, the solution of a node's relaxation may be feasible with respect to the constraints (including the integrality).
 * On the other hand, feasible solutions can be discovered by primal heuristics.
 * \n
 * A complete list of all primal heuristics contained in this release can be found \ref PRIMALHEURISTICS "here".
 * \n
 * Diving heuristics are primal heuristics that explore an auxiliary search tree in a depth-first manner. Since SCIP
 * version 3.2, it is easy to integrate further diving heuristics by using a special controller for the scoring,
 * see \ref DIVINGHEUR "here" for information on how to implement a diving heuristic.
 * \n
 * We now explain how users can add their own primal heuristics.
 * Take the simple and fast LP rounding heuristic (src/scip/heur_simplerounding.c) as an example.
 * The idea of simple rounding is to iterate over all fractional variables of an LP solution and round them down,
 * if the variables appears only with nonnegative coefficients in the system Ax <= b and round them up if
 * the variables appears only with nonpositive coefficients.
 * If one of both conditions applies for each of the fractional variables, this will give a feasible solution.
 * As all other default plugins, it is written in C. C++ users can easily adapt the code by using the scip::ObjHeur wrapper
 * base class and implement the scip_...() virtual methods instead of the SCIP_DECL_HEUR... callback methods.
 *
 * Additional documentation for the callback methods of a primal heuristic can be found in the file type_heur.h.
 *
 * Here is what you have to do to implement a primal heuristic:
 * -# Copy the template files src/scip/heur_xyz.c and src/scip/heur_xyz.h into files named "heur_myheuristic.c"
 *    and "heur_myheuristic.h".
 *    \n
 *    Make sure to adjust your Makefile such that these files are compiled and linked to your project.
 * -# Use SCIPincludeHeurMyheuristic() in order to include the heuristic into your SCIP instance,
 *    e.g., in the main file of your project (see, e.g., src/cmain.c in the Binpacking example).
 * -# Open the new files with a text editor and replace all occurrences of "xyz" by "myheuristic".
 * -# Adjust the properties of the primal heuristic (see \ref HEUR_PROPERTIES).
 * -# Define the primal heuristic data (see \ref HEUR_DATA). This is optional.
 * -# Implement the interface methods (see \ref HEUR_INTERFACE).
 * -# Implement the fundamental callback methods (see \ref HEUR_FUNDAMENTALCALLBACKS).
 * -# Implement the additional callback methods (see \ref HEUR_ADDITIONALCALLBACKS). This is optional.
 *
 *
 * @section HEUR_PROPERTIES Properties of a Primal Heuristic
 *
 * At the top of the new file "heur_myheuristic.c" you can find the primal heuristic properties.
 * These are given as compiler defines.
 * In the C++ wrapper class, you have to provide the primal heuristic properties by calling the constructor
 * of the abstract base class scip::ObjHeur from within your constructor.
 * Of course, all of them are of relevant, but the most important ones for controlling the performance
 * are usually HEUR_FREQ and HEUR_TIMING.
 * The properties you have to set have the following meaning:
 *
 * \par HEUR_NAME: the name of the primal heuristic.
 * This name is used in the interactive shell to address the primal heuristic.
 * Additionally, if you are searching for a primal heuristic with SCIPfindHeur(), this name is looked up.
 * Names have to be unique: no two primal heuristics may have the same name.
 *
 * \par HEUR_DESC: the description of the primal heuristic.
 * This string is printed as a description of the primal heuristic in the interactive shell when you call "display heuristics".
 *
 * \par HEUR_DISPCHAR: the display character of the primal heuristic.
 * In the interactive shell, this character is printed in the first column of a status information row, if the primal
 * heuristic found the feasible solution belonging to the primal bound. Note that a star '*' stands for an integral
 * LP-relaxation.
 * In order to avoid confusion, display characters should be unique: no two primal heuristics should have the same display character.
 * You can get a list of all primal heuristics along with their display characters by entering "display heuristics" in the
 * SCIP interactive shell.
 *
 * \par HEUR_PRIORITY: the priority of the primal heuristic.
 * At each of the different entry points of the primal heuristics during the solving process (see HEUR_TIMING), they are
 * called in decreasing order of their priority.
 * \n
 * The priority of a primal heuristic should be set according to the complexity of the heuristic and the likelihood to find
 * feasible solutions: primal heuristics that provide fast algorithms that often succeed in finding a feasible solution should have
 * a high priority (like simple rounding). In addition, the interaction between different types of primal heuristics should be taken into account.
 * For example, improvement heuristics, which try to generate improved solutions by inspecting one or more of the feasible
 * solutions that have already been found, should have a low priority (like Crossover which by default needs at least 3 feasible solutions).
 *
 * \par HEUR_FREQ: the default frequency for executing the primal heuristic.
 * The frequency together with the frequency offset (see HEUR_FREQOFS) defines the depth levels at which the execution
 * method of the primal heuristic \ref HEUREXEC is called. For example, a frequency of 7 together with a frequency offset
 * of 5 means, that the \ref HEUREXEC callback is executed for subproblems that are in depth 5, 12, 19, ... of the branching tree. A
 * frequency of 0 together with a frequency offset of 3 means, that the execution method is only called at those nodes that are in
 * depth level 3 (i.e., at most for \f$2^3 = 8\f$ nodes if binary branching is applied).
 * Typical cases are: A frequency of 0 and an offset of 0 which means that
 * the heuristic is only called at the root node and a frequency of -1 which disables the heuristic.
 * \n
 * The frequency can be adjusted by the user. This property of the primal heuristic only defines the default value of the
 * frequency. If you want to have a more flexible control of when to execute the primal heuristic, you have to assign
 * a frequency of 1 and implement a check at the beginning of your execution method whether you really want to search for feasible
 * solutions or not. If you do not want to execute the method, set the result code to SCIP_DIDNOTRUN.
 *
 * \par HEUR_FREQOFS: the frequency offset for executing the primal heuristic.
 * The frequency offset defines the depth of the branching tree at which the primal heuristic is executed for the first
 * time. For example, a frequency of 7 (see HEUR_FREQ) together with a frequency offset of 10 means, that the
 * callback is executed for subproblems that are in depth 10, 17, 24, ... of the branching tree. In particular, assigning
 * different offset values to heuristics of the same type, like diving heuristics, can be useful for evenly spreading the
 * application of these heuristics across the branch-and-bound tree.
 * Note that if the frequency is equal to 1, the heuristic is applied for all nodes with depth level larger or equal to
 * the frequency offset.
 *
 * \par HEUR_MAXDEPTH: the maximal depth level for executing the primal heuristic.
 * This parameter denotes the maximal depth level in the branching tree up to which the execution method of the primal
 * heuristic is called. Use -1 for no limit (a usual case).
 *
 * \par HEUR_TIMING: the execution timing of the primal heuristic.
 * Primal heuristics have different entry points during the solving process and the execution timing parameter defines the
 * entry point at which the primal heuristic is executed first.
 * \n
 * The primal heuristic can be called first:
 * - before the processing of the node starts (SCIP_HEURTIMING_BEFORENODE)
 * - after each LP solve during the cut-and-price loop (SCIP_HEURTIMING_DURINGLPLOOP)
 * - after the cut-and-price loop was finished (SCIP_HEURTIMING_AFTERLPLOOP)
 * - after the processing of a node <em>with solved LP</em>  was finished (SCIP_HEURTIMING_AFTERLPNODE)
 * - after the processing of a node <em>without solved LP</em> was finished (SCIP_HEURTIMING_AFTERPSEUDONODE)
 * - after the processing of the last node in the current plunge was finished, <em>and only if the LP was solved for
 *   this node</em> (SCIP_HEURTIMING_AFTERLPPLUNGE)
 * - after the processing of the last node in the current plunge was finished, <em>and only if the LP was not solved
 *   for this node</em> (SCIP_HEURTIMING_AFTERPSEUDOPLUNGE).
 * \par
 * A plunge is the successive solving of child and sibling nodes in the search tree.
 * The flags listed above can be combined to call the heuristic at multiple times by concatenating them with a bitwise OR.
 * Two useful combinations are already predefined:
 * - after the processing of a node was finished (SCIP_HEURTIMING_AFTERNODE; combines SCIP_HEURTIMING_AFTERLPNODE and
 *   SCIP_HEURTIMING_AFTERPSEUDONODE)
 * - after the processing of the last node in the current plunge was finished (SCIP_HEURTIMING_AFTERPLUNGE; combines
 *   SCIP_HEURTIMING_AFTERLPPLUNGE and SCIP_HEURTIMING_AFTERPSEUDOPLUNGE)
 * \par
 * Calling a primal heuristic "before the processing of the node starts" is particularly useful for heuristics
 * that do not need to access the LP solution of the current node. If such a heuristic finds a feasible solution, the
 * leaves of the branching tree exceeding the new primal bound are pruned. It may happen that even the current node can
 * be cut off without solving the LP relaxation. Combinatorial heuristics, like the farthest insert heuristic for the TSP
 * (see examples/TSP/src/HeurFarthestInsert.cpp), are often applicable at this point.
 * \n
 * Very fast primal heuristics that require an LP solution can also be called "after each LP solve during the
 * cut-and-price loop". Rounding heuristics, like the simple and fast LP rounding heuristic
 * (src/scip/heur_simplerounding.c), belong to this group of primal heuristics.
 * \n
 * Most heuristics, however, are called either after a node was completely processed
 * (e.g. expensive rounding heuristics like RENS), or even only after a full plunge was finished (e.g., diving heuristics).
 *
 * \par HEUR_USESSUBSCIP: Does the heuristic use a secondary SCIP instance?
 * Some heuristics and separators solve MIPs or SAT problems using a secondary SCIP instance. Examples are
 * Large Neighborhood Search heuristics such as RINS and Local Branching or the CGMIP separator. To avoid recursion,
 * these plugins usually deactivate all other plugins that solve MIPs. If a heuristic uses a secondary SCIP instance,
 * this parameter has to be TRUE and it is recommended to call SCIPsetSubscipsOff() for the secondary SCIP instance.
 *
 * Computational experiments indicate that for the overall performance of a MIP solver, it is important to evenly
 * spread the application of the heuristics across the branch-and-bound tree. Thus, the assignment of the parameters
 * HEUR_FREQ, HEUR_FREQOFS, and HEUR_TIMING should contribute to this aim.
 *
 * Note that all diving heuristics in the SCIP distribution (see, e.g., src/scip/heur_guideddiving.c) check whether other diving
 * heuristics have already been called at the current node. This can be done by comparing SCIPgetLastDivenode(scip) and
 * SCIPgetNNodes(scip). If the two are equal, and if the current node is not the root node (SCIPgetDepth(scip) > 0), diving
 * heuristics should be delayed by returning the result code 'SCIP_DELAYED'. This is an additional contribution to the goal of
 * not calling multiple similar heuristics at the same node.
 *
 *
 * @section HEUR_DATA Primal Heuristic Data
 *
 * Below the header "Data structures" you can find a struct which is called "struct SCIP_HeurData".
 * In this data structure, you can store the data of your primal heuristic. For example, you should store the adjustable
 * parameters of the primal heuristic or a working solution in this data structure.
 * If you are using C++, you can add primal heuristic data as usual as object variables to your class.
 * \n
 * Defining primal heuristic data is optional. You can leave the struct empty.
 *
 *
 * @section HEUR_INTERFACE Interface Methods
 *
 * At the bottom of "heur_myheuristic.c", you can find the interface method SCIPincludeHeurMyheuristic(),
 * which also appears in "heur_myheuristic.h"
 * SCIPincludeHeurMyheuristic() is called by the user, if (s)he wants to include the heuristic,
 * i.e., if (s)he wants to use the heuristic in his/her application.
 *
 * This method only has to be adjusted slightly.
 * It is responsible for notifying SCIP of the presence of the heuristic. For this, you can either call
 * SCIPincludeHeur(),
 * or SCIPincludeHeurBasic() since SCIP version 3.0. In the latter variant, \ref HEUR_ADDITIONALCALLBACKS "additional callbacks"
 * must be added via setter functions as, e.g., SCIPsetHeurCopy(). We recommend this latter variant because
 * it is more stable towards future SCIP versions which might have more callbacks, whereas source code using the first
 * variant must be manually adjusted with every SCIP release containing new callbacks for heuristics in order to compile.
 *
 * If you are using primal heuristic data, you have to allocate the memory for the data at this point.
 * You can do this by calling:
 * \code
 * SCIP_CALL( SCIPallocMemory(scip, &heurdata) );
 * \endcode
 * You also have to initialize the fields in struct SCIP_HeurData afterwards.
 *
 * You may also add user parameters for your primal heuristic, see the method SCIPincludeHeurFeaspump() in
 * src/scip/heur_oneopt.c for an example where a single Boolean parameter is added.
 *
 *
 * @section HEUR_FUNDAMENTALCALLBACKS Fundamental Callback Methods of a Primal Heuristic
 *
 * The fundamental callback methods of the plugins are the ones that have to be implemented in order to obtain
 * an operational algorithm.
 * They are passed together with the primal heuristic itself to SCIP using SCIPincludeHeur() or SCIPincludeHeurBasic(),
 * see @ref HEUR_INTERFACE.
 *
 *
 * Primal heuristic plugins have only one fundamental callback method, namely the HEUREXEC method.
 * This method has to be implemented for every primal heuristic; the other callback methods are optional.
 * In the C++ wrapper class scip::ObjHeur, the scip_exec() method (which corresponds to the HEUREXEC callback) is a virtual
 * abstract member function. You have to implement it in order to be able to construct an object of your primal heuristic
 * class.
 *
 * Additional documentation for the callback methods can be found in type_heur.h.
 *
 * @subsection HEUREXEC
 *
 * The HEUREXEC callback is called at different positions during the node processing loop, see HEUR_TIMING. It should
 * search for feasible solutions and add them to the solution pool. For creating a new feasible solution, the
 * methods SCIPcreateSol() and SCIPsetSolVal() can be used. Afterwards, the solution can be added to the storage by
 * calling the method SCIPtrySolFree() (or SCIPtrySol() and SCIPfreeSol()).
 *
 * The HEUREXEC callback gets a SCIP pointer, a pointer to the heuristic itself, the current point in the
 * solve loop and a result pointer as input (see type_heur.h).
 *
 * The heuristic has to set the result pointer appropriately!
 * Therefore it has the following options:
 *  - finding at least one feasible solution (result SCIP_FOUNDSOL)
 *  - stating that the primal heuristic searched, but did not find a feasible solution (result SCIP_DIDNOTFIND)
 *  - stating that the primal heuristic was skipped (result SCIP_DIDNOTRUN)
 *  - stating that the primal heuristic was skipped, but should be called again (result SCIP_DELAYED).
 *
 *
 * @section HEUR_ADDITIONALCALLBACKS Additional Callback Methods of a Primal Heuristic
 *
 * The additional callback methods do not need to be implemented in every case. However, some of them have to be
 * implemented for most applications, they can be used, for example, to initialize and free private data.
 * Additional callbacks can either be passed directly with SCIPincludeHeur() to SCIP or via specific
 * <b>setter functions</b> after a call of SCIPincludeHeurBasic(), see also @ref HEUR_INTERFACE.
 *
 * @subsection HEURFREE
 *
 * If you are using primal heuristic data, you have to implement this method in order to free the primal heuristic data.
 * This can be done by the following procedure:
 * \code
 * static
 * SCIP_DECL_HEURFREE(heurFreeMyheuristic)
 * {
 *    SCIP_HEURDATA* heurdata;
 *
 *    heurdata = SCIPheurGetData(heur);
 *    assert(heurdata != NULL);
 *
 *    SCIPfreeMemory(scip, &heurdata);
 *
 *    SCIPheurSetData(heur, NULL);
 *
 *    return SCIP_OKAY;
 * }
 * \endcode
 * If you have allocated memory for fields in your primal heuristic data, remember to free this memory
 * before freeing the primal heuristic data itself.
 * If you are using the C++ wrapper class, this method is not available.
 * Instead, just use the destructor of your class to free the member variables of your class.
 *
 * @subsection HEURINIT
 *
 * The HEURINIT callback is executed after the problem is transformed.
 * The primal heuristic may, e.g., use this call to initialize its primal heuristic data.
 *
 * @subsection HEURCOPY
 *
 * The HEURCOPY callback is executed when a SCIP instance is copied, e.g. to
 * solve a sub-SCIP. By
 * defining this callback as
 * <code>NULL</code> the user disables the execution of the specified
 * heuristic for all copied SCIP instances. This may deteriorate the performance
 * of primal heuristics using sub-SCIPs.
 *
 * @subsection HEUREXIT
 *
 * The HEUREXIT callback is executed before the tDIVINGHEURransformed problem is freed.
 * In this method, the primal heuristic should free all resources that have been allocated for the solving process in
 * HEURINIT.
 *
 * @subsection HEURINITSOL
 *
 * The HEURINITSOL callback is executed when the presolving is finished and the branch-and-bound process is about to
 * begin. The primal heuristic may use this call to initialize its branch-and-bound specific data.
 *
 * @subsection HEUREXITSOL
 *
 * The HEUREXITSOL callback is executed before the branch-and-bound process is freed. The primal heuristic should use this
 * call to clean up its branch-and-bound data, which was allocated in HEURINITSOL.
 */
/*--+----1----+----2----+----3----+----4----+----5----+----6----+----7----+----8----+----9----+----0----+----1----+----2*/

/**@page DIVINGHEUR How to implement a diving heuristic
 *
 * Diving heuristics are an important addon to the branch-and-cut search. A diving heuristic explores a single probing
 * path down the search tree. In contrast to the regular search guided by branching rule(s) and the selected
 * node selector, the diving is performed in an auxiliary tree originating from the focus node of the main
 * search tree where the heuristic was called. The advantage of this approach is that many different scoring mechanisms
 * can be safely tried as diving heuristic and may probably lead to better solutions. SCIP has a lot of diving heuristics
 * included in its default plugin set.
 * \n
 *
 * Since SCIP version 3.2, the diving heuristics have been redesigned to contain mainly the scoring function used by the
 * heuristic. In order to implement a user-defined diving heuristic, it is possible to create one (or several)
 * divesets that control the scoring mechanism and add them to the primal heuristic. This has the advantage that
 * less code is necessary to create a working diving heuristic. The SCIP statistics now also display some interesting statistics
 * about every diveset together in the section 'Diving Statistics'.
 * \n
 *
 * This page contains the necessary steps to understand and include a diveset into ones primal diving heuristic plugin. As
 * a prerequisite, you should understand the basic implementation steps for a primal heuristic, see \ref HEUR.
 * In order to make use of divesets, they must be included _after_ the primal heuristic to which they should belong
 * has been included, by using SCIPincludeDiveset(). This will create the data structure for the diveset and
 * append it to the list of divesets belonging to the heuristic, which can be retrieved later together with their number
 * by using SCIPheurGetDivesets() and SCIPheurGetNDivesets(), respectively. No further memory allocation or deletion is needed;
 * As a member of the heuristic, SCIP automatically takes care of freeing the diveset when it is exiting.
 * \n
 *
 * Before the inclusion, one may think of adjusting the various properties that a diveset offers to control
 * the behavior of the algorithm. These are subject to the following section.
 * \n
 *
 * It is mandatory to implement the fundamental scoring callback of the diveset, which is explained in more detail
 * in Section \ref DIVING_FUNDAMENTALCALLBACKS.
 * \n
 *
 * Once the properties have been carefully adjusted and the scoring
 * has been defined, use the method SCIPperformGenericDivingAlgorithm() inside the execution callback (\ref HEUREXEC) of the primal
 * heuristic to which the diveset belongs, after checking possible preliminaries that may not be met at all times of the search.
 * \n
 *
 * For a code example, we refer to \ref heur_guideddiving.h, which guides the diving into the direction of the current incumbent solution.
 * Before it calls SCIPperformGenericDivingAlgorithm(), it checks whether an incumbent is available, and returns if there is none.
 *
 *
 * @section DIVING_PARAMETERS User parameters and properties for every diveset
 *
 * Every diveset controls the diving behavior through a set of user-defined parameters, which are explained in the following:
 *
 * \par MINRELDEPTH
 * the minimal relative depth (to the maximum depth explored during regular search) of the current focus node to start diving
 *
 * \par MAXRELDEPTH
 * the maximal relative depth (to the maximum depth explored during regular search) of the current focus node to start diving
 *
 * \par MAXLPITERQUOT
 * maximal fraction of diving LP iterations compared to node LP iterations that this dive controller may consume
 *
 * \par MAXLPITEROFS
 * an additional number of allowed LP iterations
 *
 * \par MAXDIVEUBQUOT
 * maximal quotient (curlowerbound - lowerbound)/(cutoffbound - lowerbound)
 *   where diving is performed (0.0: no limit)
 *
 * \par MAXDIVEAVGQUOT
 * maximal quotient (curlowerbound - lowerbound)/(avglowerbound - lowerbound)
 * where diving is performed (0.0: no limit)
 *
 * \par MAXDIVEUBQUOTNOSOL
 * maximal UBQUOT when no solution was found yet (0.0: no limit)
 *
 * \par MAXDIVEAVGQUOTNOSOL
 * maximal AVGQUOT when no solution was found yet (0.0: no limit)
 *
 * \par BACKTRACK
 * use one level of backtracking if infeasibility is encountered?
 *
 * \par LPRESOLVEDOMCHGQUOT
 * parameter to control LP resolve dynamically based on this percentage of observed bound changes relative to all variables or
 * the LP branching candidates (integer variables with fractional solution values) from the last node where an LP has been solved.
 * This property has no effect when the LPSOLVEFREQ is set to 1.
 *
 * \par LPSOLVEFREQ
 * LP solve frequency for diveset, use a positive integer k to solve an LP at every k'th depth of the diving search (ie. 1 causes the
 * diveset to solve _all_ intermediate LPs) or 0 to only resolve the LP relaxation after propagation found at least a certain percentage
 * domain changes, see also the previous LPRESOLVEDOMCHGQUOT parameter.
 *
 * \par ONLYLPBRANCHCANDS
 * Set this property to TRUE if only LP branching candidates be considered for the execution of the diving algorithm instead of the slower but
 * more general constraint handler diving variable selection.
 *
 * \par DIVETYPES
 * bit mask that represents all supported dive types. Irrelevant if only LP branching candidates should be scored, otherwise, different
 * constraint handlers may ask the diveset if it supports their preferred divetype. See \ref type_heur.h for a list of
 * available dive types.
 *
 * @section DIVING_FUNDAMENTALCALLBACKS Fundamental callbacks of a diveset
 *
 * Only one callback is necessary to complete a diveset to guide the diving search performed:
 *
 * @subsection DIVESETGETSCORE
 *
 * The scoring callback expects a candidate variable and calculates a score value and a preferred direction. The selected
 * variable for diving will be one that _maximizes_ the score function provided by the diveset.
 * If the diveset should support more than one possible type of diving, it may use the divetype argument as a hint how
 * the caller of the score function (could be the diving algorithm itself or one of the constraint handlers that
 * implement diving variable selection) intends to perform the search.
 *
 * @section DIVING_FURTHERINFO Further information
 *
 * This is all there is to extend the SCIP set of diving heuristics by a new one. For further information, please see
 * diveset related methods in \ref type_heur.h, \ref pub_heur.h, \ref heuristics.h, and \ref heur_guideddiving.h or
 * other diving heuristics that implement diving through a diveset.
 */
/*--+----1----+----2----+----3----+----4----+----5----+----6----+----7----+----8----+----9----+----0----+----1----+----2*/

/**@page RELAX How to add relaxation handlers
 *
 * SCIP provides specific support for LP relaxations of constraint integer programs. In addition, relaxation handlers,
 * also called relaxators, can be used to include other relaxations, e.g. Lagrange relaxations or semidefinite
 * relaxations. The relaxation handler manages the necessary data structures and calls the relaxation solver to generate dual
 * bounds and primal solution candidates.
 * \n
 * However, the data to define a single relaxation must either be extracted by the relaxation handler itself (e.g., from
 * the user defined problem data, the LP information, or the integrality conditions), or be provided by the constraint
 * handlers. In the latter case, the constraint handlers have to be extended to support this specific relaxation.
 * \n
 *
 * We now explain how users can add their own relaxation handlers using the C interface. It is very easy to
 * transfer the C explanation to C++: whenever a method should be implemented using the SCIP_DECL_RELAX... notion,
 * reimplement the corresponding virtual member function of the abstract scip::ObjRelax wrapper base class.
 * Unfortunately, SCIP does not contain a default relaxation handler plugin, which could be used as an example.
 *
 * Additional documentation for the callback methods of a relaxation handler can be found in the file type_relax.h.
 *
 * Here is what you have to do to implement a relaxation handler:
 * -# Copy the template files src/scip/relax_xyz.c and src/scip/relax_xyz.h into files named "relax_myrelaxator.c"
 *    and "relax_myrelaxator.h".
 *    \n
 *    Make sure to adjust your Makefile such that these files are compiled and linked to your project.
 * -# Use SCIPincludeRelaxMyrelaxator() in order to include the relaxation handler into your SCIP instance,
 *    e.g, in the main file of your project (see, e.g., src/cmain.c in the Binpacking example).
 * -# Open the new files with a text editor and replace all occurrences of "xyz" by "myrelaxator".
 * -# Adjust the properties of the relaxation handler (see \ref RELAX_PROPERTIES).
 * -# Define the relaxation handler data (see \ref RELAX_DATA). This is optional.
 * -# Implement the interface methods (see \ref RELAX_INTERFACE).
 * -# Implement the fundamental callback methods (see \ref RELAX_FUNDAMENTALCALLBACKS).
 * -# Implement the additional callback methods (see \ref RELAX_ADDITIONALCALLBACKS). This is optional.
 *
 *
 * @section RELAX_PROPERTIES Properties of a Relaxation Handler
 *
 * At the top of the new file "relax_myrelaxator.c" you can find the relaxation handler properties.
 * These are given as compiler defines.
 * In the C++ wrapper class, you have to provide the relaxation handler properties by calling the constructor
 * of the abstract base class scip::ObjRelax from within your constructor.
 * The properties you have to set have the following meaning:
 *
 * \par RELAX_NAME: the name of the relaxation handler.
 * This name is used in the interactive shell to address the relaxation handler.
 * Additionally, if you are searching for a relaxation handler with SCIPfindRelax(), this name is looked up.
 * Names have to be unique: no two relaxation handlers may have the same name.
 *
 * \par RELAX_DESC: the description of the relaxation handler.
 * This string is printed as a description of the relaxation handler in the interactive shell.
 *
 * \par RELAX_PRIORITY: the priority of the relaxation handler.
 * During each relaxation solving round, the included relaxation handlers and the
 * price-and-cut loop for solving the LP relaxation are called in a predefined order, which is given by the priorities
 * of the relaxation handlers.
 * First, the relaxation handlers with non-negative priority are called in the order of decreasing priority.
 * Next, the price-and-cut loop for solving the LP relaxation is executed.
 * Finally, the relaxation handlers with negative priority are called in the order of decreasing priority.
 * \n
 * Usually, you will have only one relaxation handler in your application and thus only have to decide whether it should
 * be called before or after solving the LP relaxation. For this decision you should consider the complexity of
 * the relaxation solving algorithm and the impact of the resulting solution: if your relaxation handler provides a fast
 * algorithm that usually has a high impact (i.e. the relaxation is a good approximation of the
 * feasible region of the subproblem and the solution severely improves the dual bound), it should have a non-negative
 * priority.
 * \n
 * Note that for certain applications, it is useful to disable the LP relaxation and only use your custom relaxation.
 * This can easily be achieved by setting the "lp/solvefreq" parameter to -1.
 *
 * \par RELAX_FREQ: the default frequency for solving the relaxation.
 * The frequency defines the depth levels at which the relaxation solving method \ref RELAXEXEC is called.
 * For example, a frequency of 7 means, that the relaxation solving callback is executed for subproblems that are in depth
 * 0, 7, 14, ... of the branching tree. A frequency of 0 means that the callback is only executed at the root node, i.e.,
 * only the relaxation of the root problem is solved. A frequency of -1 disables the relaxation handler.
 *
 *
 * @section RELAX_DATA Relaxation Handler Data
 *
 * Below the header "Data structures" you can find a struct which is called "struct SCIP_RelaxData".
 * In this data structure, you can store the data of your relaxation handler. For example, you should store the adjustable
 * parameters of the relaxation handler in this data structure.
 * If you are using C++, you can add relaxation handler data as usual as object variables to your class.
 * \n
 * Defining relaxation handler data is optional. You can leave the struct empty.
 *
 *
 * @section RELAX_INTERFACE Interface Methods
 *
 * At the bottom of "relax_myrelaxator.c", you can find the interface method SCIPincludeRelaxMyrelaxator(),
 * which also appears in "relax_myrelaxator.h".
 * SCIPincludeRelaxMyrelaxator() is called by the user, if (s)he wants to include the relaxation handler,
 * i.e., if (s)he wants to use the relaxation handler in his/her application.
 *
 * This method only has to be adjusted slightly.
 * It is responsible for notifying SCIP of the presence of the relaxation handler. For this, you can either call
 * SCIPincludeRelax(),
 * or SCIPincludeRelaxBasic() since SCIP version 3.0. In the latter variant, \ref RELAX_ADDITIONALCALLBACKS "additional callbacks"
 * must be added via setter functions as, e.g., SCIPsetRelaxCopy(). We recommend this latter variant because
 * it is more stable towards future SCIP versions which might have more callbacks, whereas source code using the first
 * variant must be manually adjusted with every SCIP release containing new callbacks for relaxation handlers in order to compile.
 *
 * If you are using relaxation handler data, you have to allocate the memory for the data at this point.
 * You can do this by calling:
 * \code
 * SCIP_CALL( SCIPallocMemory(scip, &relaxdata) );
 * \endcode
 * You also have to initialize the fields in struct SCIP_RelaxData afterwards.
 *
 * You may also add user parameters for your relaxation handler, see the method SCIPincludeConshdlrKnapsack() in
 * the \ref cons_knapsack.h "knapsack constraint handler" for an example of how to add user parameters.
 *
 *
 * @section RELAX_FUNDAMENTALCALLBACKS Fundamental Callback Methods of a Relaxation Handler
 *
 * The fundamental callback methods of the plugins are the ones that have to be implemented in order to obtain
 * an operational algorithm.
 * They are passed together with the relaxation handler itself to SCIP using SCIPincludeRelax() or SCIPincludeRelaxBasic(),
 * see @ref RELAX_INTERFACE.
 *
 *
 * Relaxation handler plugins have only one fundamental callback method, namely the \ref RELAXEXEC method.
 * This method has to be implemented for every relaxation handler; the other callback methods are optional.
 * In the C++ wrapper class scip::ObjRelax, the scip_exec() method (which corresponds to the \ref RELAXEXEC callback) is a virtual
 * abstract member function.
 * You have to implement it in order to be able to construct an object of your relaxation handler class.
 *
 * Additional documentation for the callback methods can be found in type_relax.h.
 *
 * @subsection RELAXEXEC
 * The RELAXEXEC is called in each relaxation solving round. It should solve the current
 * subproblem's relaxation.
 *
 * Note that, like the LP relaxation, the relaxation handler should only operate on variables for which the corresponding
 * column exists in the transformed problem. Typical methods called by a relaxation handler are SCIPconstructLP() and SCIPflushLP() to
 * make sure that the LP of the current node is constructed and its data can be accessed via calls to SCIPgetLPRowsData()
 * and SCIPgetLPColsData(), SCIPseparateSol() to call the cutting plane separators for a given primal solution, and
 * SCIPupdateLocalLowerbound() to update the current node's dual bound after having solved the relaxation.
 * In addition, you may want to call SCIPtrySolFree() if you think that you have found a feasible primal solution.
 *
 * The primal solution of the relaxation can be stored inside the data structures of SCIP with
 * <code>SCIPsetRelaxSolVal()</code> and <code>SCIPsetRelaxSolVals()</code> and later accessed by
 * <code>SCIPgetRelaxSolVal()</code>.
 * Furthermore, there is a list of external branching candidates, that can be filled by relaxation handlers and constraint handlers,
 * allowing branching rules to take these candidates as a guide on how to split the problem into subproblems.
 * Relaxation handlers should store appropriate candidates in this list using the method <code>SCIPaddExternBranchCand()</code>.
 *
 * Usually, the RELAXEXEC callback only solves the relaxation and provides a lower (dual) bound with a call to
 * SCIPupdateLocalLowerbound().
 * However, it may also produce domain reductions, add additional constraints or generate cutting planes. It has the
 * following options:
 *  - detecting that the node is infeasible in the variable's bounds and can be cut off (result SCIP_CUTOFF)
 *  - adding an additional constraint and stating that the relaxation handler should not be called again on the same
 *    relaxation (result SCIP_CONSADDED)
 *  - reducing a variable's domain and stating that the relaxation handler should not be called again on the same
 *    relaxation (result SCIP_REDUCEDDOM)
 *  - adding a cutting plane to the LP and stating that the relaxation handler should not be called again on the same
 *    relaxation (result SCIP_SEPARATED)
 *  - stating that the relaxation handler solved the relaxation and should not be called again on the same relaxation
 *    (result SCIP_SUCCESS)
 *  - interrupting the solving process to wait for additional input, e.g., cutting planes (result SCIP_SUSPENDED)
 *  - stating that the separator was skipped (result SCIP_DIDNOTRUN).
 *
 * In the above criteria, "the same relaxation" means that the LP relaxation stayed unmodified. This means in particular
 * that no row has been added and no bounds have been modified. For example, changing the bounds of a variable will, as
 * long as it was a COLUMN variable, lead to a modification in the LP such that the relaxation handler is called again
 * after it returned with the result code SCIP_REDUCEDDOM.
 *
 *
 * @section RELAX_ADDITIONALCALLBACKS Additional Callback Methods of a Relaxation Handler
 *
 * The additional callback methods do not need to be implemented in every case. However, some of them have to be
 * implemented for most applications, they can be used, for example, to initialize and free private data.
 * Additional callbacks can either be passed directly with SCIPincludeRelax() to SCIP or via specific
 * <b>setter functions</b> after a call of SCIPincludeRelaxBasic(), see also @ref RELAX_INTERFACE.
 *
 * @subsection RELAXFREE
 *
 * If you are using relaxation handler data, you have to implement this method in order to free the relaxation handler
 * data. This can be done by the following procedure:
 * \code
 * static
 * SCIP_DECL_RELAXFREE(relaxFreeMyrelaxator)
 * {
 *    SCIP_RELAXDATA* relaxdata;
 *
 *    relaxdata = SCIPrelaxGetData(relax);
 *    assert(relaxdata != NULL);
 *
 *    SCIPfreeMemory(scip, &relaxdata);
 *
 *    SCIPrelaxSetData(relax, NULL);
 *
 *    return SCIP_OKAY;
 * }
 * \endcode
 * If you have allocated memory for fields in your relaxation handler data, remember to free this memory
 * before freeing the relaxation handler data itself.
 * If you are using the C++ wrapper class, this method is not available.
 * Instead, just use the destructor of your class to free the member variables of your class.
 *
 * @subsection RELAXINIT
 *
 * The RELAXINIT callback is executed after the problem is transformed.
 * The relaxation handler may, e.g., use this call to initialize its relaxation handler data.
 *
 * @subsection RELAXCOPY
 *
 * The RELAXCOPY callback is executed when a SCIP instance is copied, e.g. to
 * solve a sub-SCIP. By
 * defining this callback as
 * <code>NULL</code> the user disables the execution of the specified
 * relaxation handler for all copied SCIP instances. This may deteriorate the performance
 * of primal heuristics using sub-SCIPs.
 *
 * @subsection RELAXEXIT
 *
 * The RELAXEXIT callback is executed before the transformed problem is freed.
 * In this method, the relaxation handler should free all resources that have been allocated for the solving process in
 * RELAXINIT.
 *
 * @subsection RELAXINITSOL
 *
 * The RELAXINITSOL callback is executed when the presolving is finished and the branch-and-bound process is about to
 * begin. The relaxation handler may use this call to initialize its branch-and-bound specific data.
 *
 * @subsection REALXEXITSOL
 *
 * The RELAXEXITSOL callback is executed before the branch-and-bound process is freed.
 * The relaxation handler should use this call to clean up its branch-and-bound data.
 */

/*--+----1----+----2----+----3----+----4----+----5----+----6----+----7----+----8----+----9----+----0----+----1----+----2*/
/**@page READER How to add file readers
 *
 * Mainly, file readers are called to parse an input file and generate a constraint integer programming model. They
 * create constraints and variables and activate variable pricers if necessary. However, they can also be called, for
 * example, to parse an input file containing information about a primal solution or fixing of variables. Besides that
 * it is possible to use some of them for writing (exporting) the problem in a specific format.  \n A complete list of
 * all file readers contained in this release can be found \ref FILEREADERS "here".
 *
 * Since a file reader is also responsible for writing a file, the user may
 * ask why the readers have not the name "filehandler". This name would
 * represent this plugin much better than the used one.
 * \n
 * The used name "readers" is historically grown. In the beginning of SCIP
 * there was no need to write/export problems. Therefore, the the plugin
 * name "readers" was best fitting for this plugin since only reading was essential.
 * It turned out, however, that it is quite nice to write/export certain subproblem during
 * the solving process mainly for debugging. Therefore, a writing callback
 * was added to the "readers" plugin.
 *
 * We now explain how users can add their own file readers.
 * Take the file reader for MIPs in IBM's Mathematical Programming System format (src/scip/reader_mps.c) as an example.
 * As all other default plugins, it is written in C. C++ users can easily adapt the code by using the scip::ObjReader wrapper
 * base class and implement the scip_...() virtual methods instead of the SCIP_DECL_READER... callback methods.
 *
 * Additional documentation for the callback methods of a file reader can be found in the file type_reader.h.
 *
 * Here is what you have to do to implement a file reader named "myreader" in C:
 * -# Copy the template files src/scip/reader_xyz.c and src/scip/reader_xyz.h into files named
 *    "reader_myreader.c" and "reader_myreader.h".
 *    \n
 *    Make sure to adjust your Makefile such that these files are compiled and linked to your project.
 * -# Use SCIPincludeReaderMyreader() in order to include the file reader into your SCIP instance,
 *    e.g., in the main file of your project (see, e.g., src/cmain.c in the Binpacking example).
 * -# Open the new files with a text editor and replace all occurrences of "xyz" by "myreader".
 * -# Adjust the \ref READER_PROPERTIES "properties of the file reader".
 * -# Define the \ref READER_DATA "file reader data". This is optional.
 * -# Implement the \ref READER_INTERFACE "interface methods".
 * -# Implement the \ref READER_FUNDAMENTALCALLBACKS "fundamental callback methods".
 * -# Implement the \ref READER_ADDITIONALCALLBACKS "additional callback methods". This is optional.
 *
 *
 * @section READER_PROPERTIES Properties of a File Reader
 *
 * At the top of the new file "reader_myreader.c" you can find the file reader properties.
 * These are given as compiler defines.
 * In the C++ wrapper class, you have to provide the file reader properties by calling the constructor
 * of the abstract base class scip::ObjReader from within your constructor.
 * The properties you have to set have the following meaning:
 *
 * \par READER_NAME: the name of the file reader.
 * This name is used in the interactive shell to address the file reader.
 * Additionally, if you are searching for a file reader with SCIPfindReader(), this name is looked up.
 * Names have to be unique: no two file readers may have the same name.
 *
 * \par READER_DESC: the description of the file reader.
 * This string is printed as a description of the file reader in the interactive shell.
 *
 * \par READER_EXTENSION: the file name extension of the file reader.
 * Each file reader is hooked to a single file name extension. It is automatically called if the user wants to read in a
 * file of corresponding name. The extensions of the different file readers have to be unique.
 * Note that the additional extension '.gz', '.z', or '.Z' (indicating a gzip compressed file) are ignored for assigning
 * an input file to a reader.
 * \n
 * It is not possible to hook up a (single) file reader with more than one file extension.
 * It is, however, not necessary to implement the same (parsing/writing) methods more than once, if you want to
 * support several file extension with the same parser. To do so look at the files reader_lp.c
 * and reader_rlp.c. Both support the LP format.
 *
 *
 * @section READER_DATA File Reader Data
 *
 * Below the header "Data structures" you can find a struct which is called "struct SCIP_ReaderData".
 * In this data structure, you can store the data of your file reader. For example, you should store the adjustable
 * parameters of the file reader in this data structure.
 * If you are using C++, you can add file reader data as usual as object variables to your class.
 * \n
 * Defining file reader data is optional. You can leave the struct empty.
 *
 *
 * @section READER_INTERFACE Interface Methods
 *
 * At the bottom of "reader_myreader.c", you can find the interface method SCIPincludeReaderMyreader(),
 * which also appears in "reader_myreader.h".
 * SCIPincludeReaderMyreader() is called by the user, if (s)he wants to include the reader,
 * i.e., if (s)he wants to use the reader in his/her application.
 *
 * This method only has to be adjusted slightly.
 * It is responsible for notifying SCIP of the presence of the reader. For this, you can either call
 * SCIPincludeReader(),
 * or SCIPincludeReaderBasic() since SCIP version 3.0. In the latter variant, \ref READER_ADDITIONALCALLBACKS "additional callbacks"
 * must be added via setter functions as, e.g., SCIPsetReaderCopy(). We recommend this latter variant because
 * it is more stable towards future SCIP versions which might have more callbacks, whereas source code using the first
 * variant must be manually adjusted with every SCIP release containing new callbacks for readers in order to compile.
 *
 * If you are using file reader data, you have to allocate the memory for the data at this point.
 * You can do this by calling:
 * \code
 * SCIP_CALL( SCIPallocMemory(scip, &readerdata) );
 * \endcode
 * You also have to initialize the fields in struct SCIP_ReaderData afterwards.
 *
 * You may also add user parameters for your file reader, see the method SCIPincludeReaderLp() in
 * src/scip/reader_lp.c for an example.
 *
 *
 * @section READER_FUNDAMENTALCALLBACKS Fundamental Callback Methods of a File Reader
 *
 * File reader plugins have no fundamental callback methods. This is due to
 * the fact that a file reader can be used for reading and/or writing a
 * file. A file reader is only useful if the reader method \ref READERREAD
 * and/or the writing method \ref READERWRITE is implemented.  One of these
 * methods should be implemented for every file reader; the other callback
 * methods \ref READERCOPY and \ref READERFREE are optional.  In the C++ wrapper class scip::ObjReader, the
 * scip_read() and scip_write() methods (which corresponds to the \ref
 * READERREAD and \ref READERWRITE callback) are virtual member
 * functions. At least one of them should be implemented.
 *
 * Additional documentation for the callback methods can be found in type_reader.h.
 *
 *
 * @section READER_ADDITIONALCALLBACKS Additional Callback Methods of a File Reader
 *
 * Additional callbacks can either be passed directly with SCIPincludeReader() to SCIP or via specific
 * <b>setter functions</b> after a call of SCIPincludeReaderBasic(), see also @ref READER_INTERFACE.
 *
 *
 * File reader plugins contain only additional callback methods, namely the methods \ref READERREAD,
 * \ref READERWRITE, \ref READERFREE, and \ref READERCOPY. Therefore, these are not needed to be implemented. However,
 * at least \ref READERREAD and/or \ref READERWRITE should be implemented (see notes
 * \ref READER_FUNDAMENTALCALLBACKS "above").
 *
 *
 * @subsection READERREAD
 *
 * The READERREAD callback is called when the user invokes SCIP to read in a file with file name extension
 * corresponding to the READER_EXTENSION property of the file reader. This is usually triggered by a call to the method
 * SCIPreadProb() or by an interactive shell command.
 * The READERREAD callback should parse the input file and perform the desired action, which usually means
 * generating a constraint integer programming model, adding a primal solution, fixing variables
 * in an existing model.
 * \n
 * Typical methods called by a file reader that is used to read/generate constraint
 * integer programming models are, for example,
 *
 * - creating an empty problem: SCIPcreateProb()
 * - creating the variables: SCIPcreateVar(), SCIPchgVarType(), SCIPchgVarLb(), SCIPchgVarUb(), SCIPaddVar(), and
 *   SCIPreleaseVar()
 * - modifying the objective function: SCIPchgVarObj() and SCIPsetObjsense().
 * - creating the constraints: SCIPcreateConsLinear(), SCIPaddCoefLinear(), SCIPchgLhsLinear(), SCIPchgRhsLinear(),
 *   SCIPaddCons(), and SCIPreleaseCons()
 *
 * Primal solutions can only be created for the transformed problem. Therefore, the user has to call SCIPtransformProb()
 * before (s)he reads in the file containing the solution and adds it to the solution pool via the method SCIPreadSol().
 *
 *
 * @subsection READERWRITE
 *
 * The READERWRITE callback is called when the user invokes SCIP to write a problem (original or transformed)
 * in the format the reader supports. This is only possible if this callback is implemented. To write the problem
 * all necessary information is given through the parameters of this callback method (see type_reader.h). This
 * information should be used to output the problem in the requested format. This callback method is usually
 * triggered by the call of the methods SCIPwriteOrigProblem(), SCIPwriteTransProblem(), SCIPprintOrigProblem(),
 * or SCIPprintTransProblem().
 * \n
 * A typical method called by a file reader which is used to write/export a constraint
 * integer programming model is SCIPinfoMessage(). This method outputs a given string into a file
 * or into stdout.
 * \n
 * For an example we refer to the writing method of the MPS reader (see reader_mps.c).
 *
 *
 * @subsection READERCOPY
 *
 * The READERCOPY callback is executed when a SCIP instance is copied, e.g. to solve a sub-SCIP. By defining this
 * callback as <code>NULL</code> the user disables the execution of the specified reader for all copied SCIP
 * instances. The question might arise why to copy that plugin. In case of debugging it is nice to be able to
 * write/display the copied instances. Since the reader is in charge of that, you might want to copy the plugin. Below
 * you see a standard implementation.
 *
 * \code
 * static
 * SCIP_DECL_READERCOPY(readerCopyMyreader)
 * {
 *    assert(scip != NULL);
 *    assert(reader != NULL);
 *    assert(strcmp(SCIPreaderGetName(reader), READER_NAME) == 0);
 *
 *    SCIP_CALL( SCIPincludeReaderMyreader(scip) );
 *
 *    return SCIP_OKAY;
 * }
 * \endcode
 *
 * @subsection READERFREE
 *
 * If you are using file reader data, you have to implement this method in order to free the file reader data.
 * This can be done by the following procedure:
 * \code
 * static
 * SCIP_DECL_READERFREE(readerFreeMyreader)
 * {
 *    SCIP_READERDATA* readerdata;
 *
 *    readerdata = SCIPreaderGetData(reader);
 *    assert(readerdata != NULL);
 *
 *    SCIPfreeMemory(scip, &readerdata);
 *
 *    SCIPreaderSetData(reader, NULL);
 *
 *    return SCIP_OKAY;
 * }
 * \endcode
 * If you have allocated memory for fields in your file reader data, remember to free this memory
 * before freeing the file reader data itself.
 * If you are using the C++ wrapper class, this method is not available.
 * Instead, just use the destructor of your class to free the member variables of your class.
 *
 */

/*--+----1----+----2----+----3----+----4----+----5----+----6----+----7----+----8----+----9----+----0----+----1----+----2*/
/**@page DIALOG How to add dialogs
 *
 * SCIP comes with a command line shell which allows the user to read in problem instances, modify the solver's
 * parameters, initiate the optimization and display certain statistics and solution information. This shell consists
 * of dialogs, which are organized as a tree in SCIP. A node of this tree which is not a leaf represents a menu in
 * the shell and the children of this node correspond to the entries of this menu (which can again be menus). All
 * different dialogs are managed by a dialog handler, which, in particular, is responsible for executing the dialog
 * corresponding to the user's command in the shell. The concept of a dialog handler is different to that
 * of a constraint handler, which is used to manage objects of the same structure, see \ref CONS. In particular, SCIP
 * features only one dialog handler (dialog_default.h), whereas there may exist different constraint handlers.
 * \n
 * A complete list of all dialogs contained in this release can be found \ref DIALOGS "here".
 *
 * We now explain how users can extend the interactive shell by adding their own dialog.
 * We give the explanation for creating your own source file for each additional dialog. Of course, you can collect
 * different dialogs in one source file. Take src/scip/dialog_default.c, where all default dialog plugins are collected, as an
 * example.
 * As all other default plugins, the default dialog plugin and the template dialog are written in C. C++ users can easily
 * adapt the code by using the scip::ObjDialog wrapper base class and implement the scip_...() virtual methods instead of the
 * SCIP_DECL_DIALOG... callback methods.
 *
 * Additional documentation for the callback methods of a dialog can be found in the file type_dialog.h.
 *
 * Here is what you have to do to add a dialog (assuming your dialog is named "mydialog"):
 * -# Copy the template files src/scip/dialog_xyz.c and src/scip/dialog_xyz.h into files named "dialog_mydialog.c"
 *    and "dialog_mydialog.h".
 *    \n
 *    Make sure to adjust your Makefile such that these files are compiled and linked to your project.
 * -# Use SCIPincludeDialogMydialog() in order to include the dialog handler into your SCIP instance,
 *    e.g., in the main file of your project (see, e.g., src/cmain.c in the Binpacking example).
 * -# Open the new files with a text editor and replace all occurrences of "xyz" by "mydialog".
 * -# Adjust the \ref DIALOG_PROPERTIES "properties of the dialog".
 * -# Define the \ref DIALOG_DATA "dialog data". This is optional.
 * -# Implement the \ref DIALOG_INTERFACE "interface methods".
 * -# Implement the \ref DIALOG_FUNDAMENTALCALLBACKS "fundamental callback methods".
 * -# Implement the \ref DIALOG_ADDITIONALCALLBACKS "additional callback methods". This is optional.
 *
 *
 * @section DIALOG_PROPERTIES Properties of a Dialog
 *
 * At the top of the new file "dialog_mydialog.c" you can find the dialog properties.
 * These are given as compiler defines.
 * In the C++ wrapper class, you have to provide the dialog properties by calling the constructor
 * of the abstract base class scip::ObjDialog from within your constructor.
 * The properties you have to set have the following meaning:
 *
 * \par DIALOG_NAME: the name of the dialog.
 * In the interactive shell, this name appears as the command name of the dialog in the parent dialog.
 * Additionally, if you are searching an entry in a menu with SCIPdialogFindEntry(), this name is looked up.
 * Names within one menu have to be unique: no two dialogs in the same menu may have the same name.
 *
 * \par DIALOG_DESC: the description of the dialog.
 * This string is printed as a description of the dialog in the interactive shell if the additional
 * callback method \ref DIALOGDESC is not implemented.
 *
 * \par DIALOG_ISSUBMENU: whether the dialog is a (sub)menu.
 * This parameter states whether the dialog is a menu in the interactive shell, i.e., is the parent of further
 * dialogs.
 *
 *
 * @section DIALOG_DATA Dialog Data
 *
 * Below the header "Data structures" you can find a struct which is called "struct SCIP_DialogData".
 * In this data structure, you can store the data of your dialog.
 * If you are using C++, you can add dialog data as usual as object variables to your class.
 * \n
 * Defining dialog data is optional. You can leave the struct empty.
 *
 *
 * @section DIALOG_INTERFACE Interface Methods
 *
 * At the bottom of "dialog_mydialog.c" you can find the interface method SCIPincludeDialogMydialog(), which also appears
 * in "dialog_mydialog.h".
 * \n
 * This method only has to be adjusted slightly.
 * It is responsible for notifying SCIP of the presence of the dialog, which can be done by the following lines of code:
 * \code
 * if( !SCIPdialogHasEntry(parentdialog, DIALOG_NAME) )
 * {
 *    SCIP_CALL( SCIPcreateDialog(scip, &dialog, dialogExecMydialog, dialogDescMydialog, dialogFreeMydialog,
 *          DIALOG_NAME, DIALOG_DESC, DIALOG_ISSUBMENU, dialogdata) );
 *
 *    SCIP_CALL( SCIPaddDialogEntry(scip, parentdialog, dialog) );
 *
 *    SCIP_CALL( SCIPreleaseDialog(scip, &dialog) );
 * }
 * \endcode
 * Here "parentdialog" has to be an existing dialog which is defined to be a menu (see DIALOG_ISSUBMENU), e.g.,
 * the default root dialog. The method SCIPgetRootDialog() returns the root dialog.
 *
 * The interface method is called by the user, if (s)he wants to include the dialog, i.e., if (s)he wants to use the dialog in
 * his/her application.
 * Note that in order to be able to link the new dialog to an existing default dialog
 * (except the root dialog) it has to be included <b>after the
 * default dialogs plugin</b>, i.e., the SCIPincludeDialogMydialog() call has to occur after the
 * SCIPincludeDialogDefault() call. The SCIPincludeDialogDefault() method is called from within the SCIPincludeDefaultPlugins()
 * method. Therefore, it suffices to include your dialog plugins after you have called SCIPincludeDefaultPlugins().
 * In case you want to add a dialog to the <b>root dialog</b>, you just use the following
 * lines of code to get/create the root dialog.
 *
 * \code
 * SCIP_DIALOG* root;
 *
 * root = SCIPgetRootDialog(scip);
 * if( root == NULL )
 * {
 *    SCIP_CALL( SCIPcreateRootDialog(scip, &root) );
 * }
 * assert( root != NULL );
 * \endcode
 *
 * Therefore, in this case you do not have to worry about the calls of
 * SCIPincludeDialogDefault() and SCIPincludeDefaultPlugins() .
 *
 * If you are using dialog data, you have to allocate the memory for the data at this point.
 * You can do this by calling:
 * \code
 * SCIP_CALL( SCIPallocMemory(scip, &dialogdata) );
 * \endcode
 * You also have to initialize the fields in struct SCIP_DialogData afterwards.
 *
 * Consider the following example. The user wants to add a "drawgraph" command to the root menu of SCIP.
 * (S)he copies the "dialog_xyz.c" and "dialog_xyz.h" files into files "dialog_drawgraph.c" and "dialog_drawgraph.h", respectively.
 * Then, (s)he puts the following code into the SCIPincludeDialogDrawgraph() method, compare SCIPincludeDialogDefault() in
 * src/scip/dialog_default.c:
 * \code
 * SCIP_RETCODE SCIPincludeDialogDrawgraph(
 *    SCIP*                 scip
 *    )
 * {
 *    SCIP_DIALOG* root;
 *    SCIP_DIALOG* dialog;
 *
 *    root = SCIPgetRootDialog(scip);
 *    if( root == NULL )
 *    {
 *       SCIP_CALL( SCIPcreateRootDialog(scip, &root) );
 *    }
 *    assert( root != NULL );
 *
 *    if( !SCIPdialogHasEntry(root, "drawgraph") )
 *    {
 *       SCIP_CALL( SCIPcreateDialog(scip, &dialog, SCIPdialogExecDrawgraph, NULL, NULL,
 *             "drawgraph", "draws the graph for the current problem instance", FALSE, NULL) );
 *       SCIP_CALL( SCIPaddDialogEntry(scip, root, dialog) );
 *       SCIP_CALL( SCIPreleaseDialog(scip, &dialog) );
 *    }
 *
 *    return SCIP_OKAY;
 * }
 * \endcode
 *
 * Using this code, it is even possible to call SCIPincludeDialogDrawgraph() before including the default dialog plugins,
 * and you can also call it multiple times without causing inconsistencies in the dialog structure.
 *
 *
 * @section DIALOG_FUNDAMENTALCALLBACKS Fundamental Callback Methods of a Dialog
 *
 * Dialogs have only one fundamental callback method, namely the \ref DIALOGEXEC method.
 * This method has to be implemented for every dialog; the other callback methods are optional.
 * In the C++ wrapper class scip::ObjDialog, the scip_exec() method (which corresponds to the \ref DIALOGEXEC callback) is a virtual
 * abstract member function.
 * You have to implement it in order to be able to construct an object of your dialog class.
 *
 * Additional documentation for the callback methods can be found in type_dialog.h.
 *
 * @subsection DIALOGEXEC
 *
 * The DIALOGEXEC method is invoked, if the user selected the dialog's command name in the parent's menu. It should
 * execute what is stated in DIALOG_DESC, e.g., the display constraint handlers dialog should display information about
 * the constraint handlers included in SCIP, see src/scip/dialog_default.c.
 *
 * For typical methods called by the execution method, have a look at src/scip/dialog_default.c.
 *
 * The callback has to return which dialog should be processed next. This can be, for example, the root dialog
 * (SCIPdialoghdlrGetRoot()), the parent dialog (SCIPdialogGetParent()) or NULL, which stands for closing the interactive
 * shell.
 *
 *
 * @section DIALOG_ADDITIONALCALLBACKS Additional Callback Methods of a Dialog
 *
 * The additional callback methods do not need to be implemented in every case.
 * They can be used, for example, to free private data.
 *
 * @subsection DIALOGPFREE
 *
 * If you are using dialog data, you have to implement this method in order to free the dialog data.
 * This can be done by the following procedure:
 * \code
 * static
 * SCIP_DECL_DIALOGFREE(dialogFreeMydialog)
 * {
 *    SCIP_DIALOGDATA* dialogdata;
 *
 *    dialogdata = SCIPdialogGetData(dialog);
 *    assert(dialogdata != NULL);
 *
 *    SCIPfreeMemory(scip, &dialogdata);
 *
 *    SCIPdialogSetData(dialog, NULL);
 *
 *    return SCIP_OKAY;
 * }
 * \endcode
 * If you have allocated memory for fields in your dialog data, remember to free this memory
 * before freeing the dialog data itself.
 * If you are using the C++ wrapper class, this method is not available.
 * Instead, just use the destructor of your class to free the member variables of your class.
 *
 * @subsection DIALOGDESC
 *
 * This method is called when the help menu of the parent is displayed. It should output (usually a single line of)
 * information describing the meaning of the dialog.
 * \n
 * If this callback is not implemented, the description string of the dialog (DIALOG_DESC) is displayed instead.
 *
 * @subsection DIALOGCOPY
 *
 * The DIALOGCOPY callback is executed when a SCIP instance is copied, e.g. to solve a sub-SCIP. By defining this
 * callback as <code>NULL</code> the user disables the execution of this dialog for all copied SCIP instances. In
 * general there is no need to copy any dialog since it is most unlikely to start the interactive shell of the copied
 * instances.
 *
 */

/*--+----1----+----2----+----3----+----4----+----5----+----6----+----7----+----8----+----9----+----0----+----1----+----2*/
/**@page DISP How to add display columns
 *
 * While solving a constraint integer program, SCIP displays status information in a column-like fashion. The current
 * number of processed branching tree nodes, the solving time, and the relative gap between primal and dual bound are
 * examples of such display columns. There already exists a wide variety of display columns which can be activated or
 * deactivated on demand, see src/scip/disp_default.c. Additionally, the user can implement his/her own display columns
 * in order to track problem or algorithm specific values.
 * \n
 * A complete list of all displays contained in this release can be found \ref DISPLAYS "here".
 *
 * We now explain users can add their own display columns.
 * We give the explanation for creating your own source file for each additional display column. Of course, you can collect
 * different additional display columns in one source file.
 * Take src/scip/disp_default.c, where all default display columns are collected, as an example.
 * As all other default plugins, the default display column plugins and the display column template are written in C.
 * C++ users can easily adapt the code by using the scip::ObjDisp wrapper base class and implement the scip_...() virtual methods
 * instead of the SCIP_DECL_DISP... callback methods.
 *
 *
 * Additional documentation for the callback methods of a display column can be found in the file type_disp.h.
 *
 * Here is what you have to do to implement a display column (assuming your display column is named "mydisplaycolumn"):
 * -# Copy the template files src/scip/disp_xyz.c and src/scip/disp_xyz.h into files named "disp_mydisplaycolumn.c"
 *    and "disp_mydisplaycolumn.h".
      \n
 *    Make sure to adjust your Makefile such that these files are compiled and linked to your project.
 * -# Use SCIPincludeDispMydisplaycolumn() in order to include the display column into your SCIP instance,
 *    e.g., in the main file of your project (see, e.g., src/cmain.c in the Binpacking example).
 * -# Open the new files with a text editor and replace all occurrences of "xyz" by "mydisplaycolumn".
 * -# Adjust the \ref DISP_PROPERTIES "properties of the display column".
 * -# Define the  \ref DISP_DATA "display column data". This is optional.
 * -# Implement the \ref DISP_INTERFACE "interface methods".
 * -# Implement the \ref DISP_FUNDAMENTALCALLBACKS "fundamental callback methods".
 * -# Implement the \ref DISP_ADDITIONALCALLBACKS "additional callback methods". This is optional.
 *
 *
 * @section DISP_PROPERTIES Properties of a Display Column
 *
 * At the top of the new file "disp_mydisplaycolumn.c" you can find the display column properties.
 * These are given as compiler defines.
 * In the C++ wrapper class, you have to provide the display column properties by calling the constructor
 * of the abstract base class scip::ObjDisp from within your constructor.
 * The properties you have to set have the following meaning:
 *
 * \par DISP_NAME: the name of the display column.
 * This name is used in the interactive shell to address the display column.
 * Additionally, if you are searching for a display column with SCIPfindDisp(), this name is looked up.
 * Names have to be unique: no two display columns may have the same name.
 *
 * \par DISP_DESC: the description of the display column.
 * This string is printed as a description of the display column in the interactive shell.
 *
 * \par DISP_HEADER: the header of the display column.
 * This string is printed as the header of the display column in the status information display.
 *
 * \par DISP_WIDTH: the width of the display column.
 * This parameter defines the width (number of characters) of the display column. The value of the parameter has to be
 * greater than or equal to the number of characters in the header string.
 *
 * \par DISP_PRIORITY: the priority of the display column.
 * The total width of status information lines is bounded by the parameter "display width". The display columns actually contained
 * in the status information display are selected in decreasing order of their priority. Furthermore, the user can force
 * columns to be displayed or not to be displayed in the status information display. For that, (s)he has to switch the value
 * of the display column's parameter "active" from "auto" (its default value) to "on" or "off", respectively.
 *
 * \par DISP_POSITION: the relative position of the display column.
 * In the status information display, the display columns are arranged from left to right in increasing order of their
 * relative position.
 *
 * \par DISP_STRIPLINE: the default for whether the display column should be separated with a line from its right neighbor.
 * This parameter states whether the display column should be separated with the string "|" from its right neighbor. In so
 * doing, the clearness of the status information display may improve.
 *
 * @section DISP_DATA Display Column Data
 *
 * Below the header "Data structures" you can find a struct which is called "struct SCIP_DispData".
 * In this data structure, you can store the data of your display column. For example, you should store the adjustable
 * parameters of the display column in this data structure.
 * If you are using C++, you can add display column data as usual as object variables to your class.
 * \n
 * Defining display column data is optional. You can leave the struct empty.
 *
 *
 * @section DISP_INTERFACE Interface Methods
 *
 * At the bottom of "disp_mydisplaycolumn.c" you can find the interface method SCIPincludeDispMydisplaycolumn(), which also
 * appears in "disp_mydisplaycolumn.h".
 * \n
 * This method only has to be adjusted slightly.
 * It is responsible for notifying SCIP of the presence of the display column by calling the method
 * SCIPincludeDisp().
 *
 * The interface method is called by the user, if (s)he wants to include the display column, i.e., if (s)he wants to use the display column in his
 * application.
 *
 * If you are using display column data, you have to allocate the memory for the data at this point.
 * You can do this by calling:
 * \code
 * SCIP_CALL( SCIPallocMemory(scip, &dispdata) );
 * \endcode
 * You also have to initialize the fields in struct SCIP_DispData afterwards.
 *
 * Although this is very uncommon, you may also add user parameters for your display column, see the method
 * SCIPincludeConshdlrKnapsack() in the \ref cons_knapsack.h "knapsack constraint handler" for an example.
 *
 *
 * @section DISP_FUNDAMENTALCALLBACKS Fundamental Callback Methods of a Display Column
 *
 * Display column plugins have only one fundamental callback method, namely the \ref DISPOUTPUT method.
 * This method has to be implemented for every display column; the other callback methods are optional.
 * In the C++ wrapper class scip::ObjDisp, the scip_output() method (which corresponds to the \ref DISPOUTPUT callback) is a virtual
 * abstract member function.
 * You have to implement it in order to be able to construct an object of your display column class.
 *
 * Additional documentation for the callback methods can be found in type_disp.h.
 *
 * @subsection DISPOUTPUT
 *
 * The DISPOUTPUT callback is called after each pricing loop during node processing and after a node has been processed.
 * In addition, at the root node, the callback is executed after each iteration of the price-and-cut loop.
 * It should write the display column information for the current node to a given output file stream.
 *
 * Typical methods called by a display column are, for example, SCIPdispLongint(), SCIPdispInt(), SCIPdispTime(), and
 * SCIPinfoMessage().
 *
 *
 * @section DISP_ADDITIONALCALLBACKS Additional Callback Methods of a Display Column
 *
 * The additional callback methods do not need to be implemented in every case.
 * They can be used, for example, to initialize and free private data.
 *
 * @subsection DISPCOPY
 *
 * The DISPCOPY callback is executed when a SCIP instance is copied, e.g. to solve a sub-SCIP. By defining this callback
 * as <code>NULL</code> the user disables the execution of the specified column. In general it is probably not needed to
 * implement that callback since the output of the copied instance is usually suppressed. In the other case or for
 * debugging the callback should be implement.
 *
 *
 * @subsection DISPFREE
 *
 * If you are using display column data, you have to implement this method in order to free the display column data.
 * This can be done by the following procedure:
 * \code
 * static
 * SCIP_DECL_DISPFREE(dispFreeMydisplaycolumn)
 * {
 *    SCIP_DISPDATA* dispdata;
 *
 *    dispdata = SCIPdispGetData(disp);
 *    assert(dispdata != NULL);
 *
 *    SCIPfreeMemory(scip, &dispdata);
 *
 *    SCIPdispSetData(disp, NULL);
 *
 *    return SCIP_OKAY;
 * }
 * \endcode
 * If you have allocated memory for fields in your display column data, remember to free this memory
 * before freeing the display column data itself.
 * If you are using the C++ wrapper class, this method is not available.
 * Instead, just use the destructor of your class to free the member variables of your class.
 *
 * @subsection DISPINIT
 *
 * The DISPINIT callback is executed after the problem is transformed.
 * The display column may, e.g., use this call to initialize its display column data.
 *
 * @subsection DISPEXIT
 *
 * The DISPEXIT callback is executed before the transformed problem is freed.
 * In this method, the display column should free all resources that have been allocated for the solving process in
 * \ref DISPINIT.
 *
 * @subsection DISPINITSOL
 *
 * The DISPINITSOL callback is executed when the presolving is finished and the branch-and-bound process is about to
 * begin. The display column may use this call to initialize its branch-and-bound specific data.
 *
 * @subsection DISPEXITSOL
 *
 * The DISPEXITSOL callback is executed before the branch-and-bound process is freed. The display column should use this
 * call to clean up its branch-and-bound data specific data.
 */

/*--+----1----+----2----+----3----+----4----+----5----+----6----+----7----+----8----+----9----+----0----+----1----+----2*/
/**@page EVENT How to add event handler
 *
 * While solving a constraint integer program, SCIP drops thousands of events such as SCIP_EVENTTYPE_VARFIXED (a
 * complete list of all events is given in type_event.h). These events can be caught and used to do something after a
 * certain event happens. Events can be used to speed up the solution process. For example, the set partitioning
 * constraint is only worth propagating if one of the involved variables is fixed. This can be detected by
 * catching the event SCIP_EVENTTYPE_VARFIXED. To be able to catch an event it is necessary to write an event handler
 * which defines what to do after a certain event was caught.
 *
 * We now explain how users can add their own event handlers. We give the explanation for creating your own
 * source file for each additional event handler. Of course, you can collect different event handlers in one source file
 * or you can put the event handler directly into the constraint handler.  In a \ref EVENTUSAGE "second step" we discuss
 * the usage of an event handler. This means how to catch and drop events. \ref EVENTTYPES "Finally", we give some notes on the existing
 * types of events.
 *
 * Take src/scip/cons_logior.c, where the event handler is directly included into the constraint handler. As all other
 * default plugins, the event handlers are written in C. C++ users can easily adapt the code by using the scip::ObjEventhdlr
 * wrapper base class and implement the scip_...() virtual methods instead of the SCIP_DECL_EVENT... callback methods.
 *
 * Additional documentation for the callback methods of an event handler can be found in the file type_event.h. There is
 * also an example written in C which deals with an event handler. You find this example in the directory
 * "examples/Eventhdlr/". An C++ example can be found within the TSP project (examples/TSP/src/EventhdlrNewSol.cpp).
 *
 * Here is what you have to do to implement an event handler (assuming your event handler is named "bestsol"):
 * -# Copy the template files src/scip/event_xyz.c and src/scip/event_xyz.h into files named "event_bestsol.c"
 *    and "event_bestsol.h".
      \n
 *    Make sure to adjust your Makefile such that these files are compiled and linked to your project.
 * -# Use SCIPincludeEventBestsol() in order to include the event handler into your SCIP instance,
 *    e.g., in the main file of your project (see, e.g., src/cmain.c in the Eventhdlr example).
 * -# Open the new files with a text editor and replace all occurrences of "xyz" by "bestsol".
 * -# Adjust the \ref EVENTHDLR_PROPERTIES "properties of the event handler".
 * -# Implement the \ref EVENT_INTERFACE "interface methods".
 * -# Implement the \ref EVENT_FUNDAMENTALCALLBACKS "fundamental callback methods".
 * -# Implement the \ref EVENT_ADDITIONALCALLBACKS "additional callback methods". This is optional.
 *
 *
 * @section EVENTHDLR_PROPERTIES Properties of a Event Handler
 *
 * At the top of the new file "event_bestsol.c" you can find the event handler properties.
 * These are given as compiler defines.
 * In the C++ wrapper class, you have to provide the event handler properties by calling the constructor
 * of the abstract base class scip::ObjEventhdlr from within your constructor.
 * The properties you have to set have the following meaning:
 *
 * \par EVENT_NAME: the name of the event handler.
 * This name has to be unique with respect to all other event handlers. If you are searching for an event handler with
 * SCIPfindEventhdlr(), this name is looked up.
 *
 * \par EVENT_DESC: the description of the event handler.
 * This string is printed as a description of the event handler.
 *
 * @section EVENTHDLR_DATA Event Handler Data
 *
 * Below the header "Data structures" you can find a struct which is called "struct SCIP_EventhdlrData".
 * In this data structure, you can store the data of your event handler. For example, you should store the adjustable
 * parameters of the event handler in this data structure.
 * If you are using C++, you can add event handler data as usual as object variables to your class.
 * \n
 * Defining event handler data is optional. You can leave the struct empty.
 *
 *
 * @section EVENT_INTERFACE Interface Methods
 *
 * At the bottom of "event_bestsol.c", you can find the interface method SCIPincludeEventBestsol(),
 * which also appears in "event_bestsol.h".
 * SCIPincludeEventBestsol() is called by the user, if (s)he wants to include the event handler,
 * i.e., if (s)he wants to use the event handler in his/her application.
 *
 * This method only has to be adjusted slightly.
 * It is responsible for notifying SCIP of the presence of the event handler. For this, you can either call
 * SCIPincludeEventhdlr(),
 * or SCIPincludeEventhdlrBasic() since SCIP version 3.0. In the latter variant, \ref EVENT_ADDITIONALCALLBACKS "additional callbacks"
 * must be added via setter functions as, e.g., SCIPsetReaderCopy(). We recommend this latter variant because
 * it is more stable towards future SCIP versions which might have more callbacks, whereas source code using the first
 * variant must be manually adjusted with every SCIP release containing new callbacks for event handlers in order to compile.
 *
 * If you are using event handler data, you have to allocate the memory for the data at this point.
 * You can do this by calling:
 * \code
 * SCIP_CALL( SCIPallocMemory(scip, &eventhdlrdata) );
 * \endcode
 * You also have to initialize the fields in struct SCIP_EventhdlrData afterwards.
 *
 * Although this is very uncommon, you may also add user parameters for your event handler, see the method
 * SCIPincludeConshdlrKnapsack() in the \ref cons_knapsack.h "knapsack constraint handler" for an example.
 *
 *
 * @section EVENT_FUNDAMENTALCALLBACKS Fundamental Callback Methods of a Event Handler
 *
 * The fundamental callback methods of the plugins are the ones that have to be implemented in order to obtain
 * an operational algorithm.
 * They are passed together with the event handler itself to SCIP using SCIPincludeEventhdlr() or SCIPincludeEventhdlrBasic(),
 * see @ref EVENT_INTERFACE.
 *
 *
 * Event handler plugins have only one fundamental callback method, namely the \ref EVENTEXEC method.  This method has
 * to be implemented for every event handler; the other callback methods are optional.  In the C++ wrapper class
 * scip::ObjEventhdlr, the scip_exec() method (which corresponds to the \ref EVENTEXEC callback) is a virtual abstract member
 * function.  You have to implement it in order to be able to construct an object of your event handler class.
 *
 * Additional documentation for the callback methods can be found in type_event.h.
 *
 * @subsection EVENTEXEC
 *
 * The EVENTEXEC callback is called after the requested event happened. Then the event handler can do some action in
 * reaction to the event.
 *
 * Typical the execution method sets a parameter to TRUE to indicate later in solving process that something happened
 * which should be analyzed further. In the \ref cons_knapsack.h "knapsack constraint handler" you find such a typical
 * example.
 *
 * @section EVENT_ADDITIONALCALLBACKS Additional Callback Methods of a Event Handler
 *
 * The additional callback methods do not need to be implemented in every case. However, some of them have to be
 * implemented for most applications, they can be used, for example, to initialize and free private data.
 * Additional callbacks can either be passed directly with SCIPincludeEventhdlr() to SCIP or via specific
 * <b>setter functions</b> after a call of SCIPincludeEventhdlrBasic(), see also @ref EVENT_INTERFACE.
 *
 * @subsection EVENTCOPY
 *
 * The EVENTCOPY callback is executed when a SCIP instance is copied, e.g. to solve a sub-SCIP. By defining this
 * callback as <code>NULL</code> the user disables the execution of the specified event handler for all copied SCIP
 * instances. Note that in most cases the event handler in the copied instance will be initialize by those objects (such
 * as constraint handlers or propagators) which need this event handler (see \ref cons_knapsack.h). In these cases the copy
 * callback can be ignored. In case of general events, such as a new best solution being found
 * (SCIP_EVENTTYPE_BESTSOLFOUND), you might want to implement that callback. The event handler example which you find
 * in the directory "examples/Eventhdlr/" uses that callback.
 *
 * \code
 * static
 * SCIP_DECL_EVENTCOPY(eventCopyBestsol)
 * {
 *    assert(scip != NULL);
 *    assert(eventhdlr != NULL);
 *    assert(strcmp(SCIPeventhdlrGetName(eventhdlr), EVENTHDLR_NAME) == 0);
 *
 *    SCIP_CALL( SCIPincludeEventHdlrBestsol(scip) );
 *
 *    return SCIP_OKAY;
 * }
 * \endcode
 *
 *
 * @subsection EVENTFREE
 *
 * If you are using event handler data, you have to implement this method in order to free the event handler data.
 * This can be done by the following procedure:
 * \code
 * static
 * SCIP_DECL_EVENTFREE(eventFreeBestsol)
 * {
 *    SCIP_EVENTHDLRDATA* eventhdlrdata;
 *
 *    eventhdlrdata = SCIPeventhdlrGetData(eventhdlr);
 *    assert(eventhdlrdata != NULL);
 *
 *    SCIPfreeMemory(scip, &eventhdlrdata);
 *
 *    SCIPeventhdlrSetData(eventhdlr, NULL);
 *
 *    return SCIP_OKAY;
 * }
 * \endcode
 * If you have allocated memory for fields in your event handler data, remember to free this memory
 * before freeing the event handler data itself.
 * If you are using the C++ wrapper class, this method is not available.
 * Instead, just use the destructor of your class to free the member variables of your class.
 *
 *
 * @subsection EVENTINIT
 *
 * The EVENTINIT callback is executed after the problem is transformed.
 * The event handler may, e.g., use this call to initialize its event handler data.
 *
 * @subsection EVENTEXIT
 *
 * The EVENTEXIT callback is executed before the transformed problem is freed.
 * In this method, the event handler should free all resources that have been allocated for the solving process in
 * \ref EVENTINIT.
 *
 * @subsection EVENTINITSOL
 *
 * The EVENTINITSOL callback is executed when the presolving is finished and the branch-and-bound process is about to
 * begin. The event handler may use this call to initialize its branch-and-bound specific data.
 *
 * @subsection EVENTEXITSOL
 *
 * The EVENTEXITSOL callback is executed before the branch-and-bound process is freed. The event handler should use this
 * call to clean up its branch-and-bound data specific data.
 *
 * @section EVENTUSAGE Catching and Dropping Events
 *
 * After you have implemented the event handler, you have to tell SCIP for which events this event handler should be
 * used. This can be a general events, such as <code>SCIP_EVENTTYPE_BESTSOLFOUND</code>, or a variable event which is the most common
 * way.
 *
 * In case of a general (not variable) event you use the function SCIPcatchEvent() to attach to an event and
 * SCIPdropEvent() to release this event later.
 *
 * \code
 * SCIP_CALL( SCIPcatchEvent( scip, SCIP_EVENTTYPE_BESTSOLFOUND, eventhdlr, NULL, NULL) );
 * \endcode
 *
 * \code
 * SCIP_CALL( SCIPdropEvent( scip, SCIP_EVENTTYPE_BESTSOLFOUND, eventhdlr, NULL, NULL) );
 * \endcode
 *
 * If you want trigger some variable event, you use the method SCIPcatchVarEvent() to attach the variable event and
 * SCIPdropVarEvent() to drop it later.
 *
 * \code
 * SCIP_CALL( SCIPcatchVarEvent( scip, var, SCIP_EVENTTYPE_VARFIXED, eventhdlr, NULL, NULL) );
 * \endcode
 *
 * \code
 * SCIP_CALL( SCIPdropVarEvent( scip, var, SCIP_EVENTTYPE_VARFIXED, eventhdlr, NULL, NULL) );
 * \endcode
 *
 * @section EVENTTYPES Event types
 *
 * All available events are listed in type_event.h. There are atomic events such as <code>SCIP_EVENTTYPE_VARFIXED</code>
 * and combined events such as <code>SCIP_EVENTTYPE_VARCHANGED</code>. The events are encoded via bit masks. Each atomic
 * event has a unique power of two. This enables combination of the atomic events.
 *
 * SCIP only throws atomic events. However, an event handler might be interested in bunch of events. Through the
 * underlying bit masks it is possible to combine the atomic events. For example, <code>SCIP_EVENTTYPE_VARCHANGED</code>
 * is an event which combines the events <code>SCIP_EVENTTYPE_VARFIXED</code>, <code>SCIP_EVENTTYPE_VARUNLOCKED</code>,
 * <code>SCIP_EVENTTYPE_OBJCHANGED</code>, <code>SCIP_EVENTTYPE_GBDCHANGED</code>,
 * <code>SCIP_EVENTTYPE_DOMCHANGED</code>, and <code>SCIP_EVENTTYPE_IMPLADDED</code>.
 *
 * \code
 * #define SCIP_EVENTTYPE_VARCHANGED     (SCIP_EVENTTYPE_VARFIXED | SCIP_EVENTTYPE_VARUNLOCKED | SCIP_EVENTTYPE_OBJCHANGED
 *                                    | SCIP_EVENTTYPE_GBDCHANGED | SCIP_EVENTTYPE_DOMCHANGED | SCIP_EVENTTYPE_IMPLADDED)
 * \endcode
 *
 * Depending on the event type, the event offers different information. The methods which can be used to gain
 * access to this information are given in pub_event.h.
 *
 */

/*--+----1----+----2----+----3----+----4----+----5----+----6----+----7----+----8----+----9----+----0----+----1----+----2*/
/**@page NLPI How to add interfaces to nonlinear programming solvers
 *
 * NLPIs are used to interface a solver for nonlinear programs (NLP).
 * It is used, e.g., to solve convex relaxations of the problem or to find locally optimal solutions of
 * nonlinear relaxations or subproblems.
 * The NLPI has been designed such that it can be used independently from SCIP.
 *
 * While the NLPI itself corresponds to the solver interface, the NLPIPROBLEM corresponds to the
 * (solver specific) representation of a concrete nonlinear program.
 * An NLP is specified as a set of indexed variables with variable bounds, an objective function,
 * and a set of constraints, where each constraint is specified as a function which is restricted to lie
 * between given left and right hand sides (possibly infinite).
 * A function consists of a linear, quadratic, and general nonlinear part.
 * The linear and quadratic parts are specified via variable indices and coefficients, while the
 * general nonlinear part is specified via an expression tree.
 * That is, the user of the NLPI does not provide function evaluation callbacks but an algebraic representation of the NLP.
 * Interfaces for solvers that require function evaluations can make use of the NLPIORACLE, which
 * provides a set of methods to compute functions values, gradients, Jacobians, and Hessians for a given NLP.
 * See the interface to Ipopt for an example on how to use the NLPIORACLE.
 *
 * A complete list of all NLPIs contained in this release can be found \ref NLPIS "here".
 *
 * We now explain how users can add their own NLP solver interface.
 * Take the interface to Ipopt (src/nlpi/nlpi_ipopt.cpp) as an example.
 * Unlike most other plugins, it is written in C++.
 * Additional documentation for the callback methods of an NLPI, in particular for their input parameters,
 * can be found in the file type_nlpi.h.
 *
 * Here is what you have to do to implement an NLPI:
 * -# Copy the template files src/nlpi/nlpi_xyz.c and src/nlpi/nlpi_xyz.h into files named "nlpi_mynlpi.c"
 *    and "nlpi_mynlpi.h".
 *    \n
 *    Make sure to adjust your Makefile such that these files are compiled and linked to your project.
 * -# Use SCIPcreateNlpSolverMynlpi() in order to include the NLPI into your SCIP instance,
 *    e.g., in the main file of your project (see, e.g., src/cmain.c in the Binpacking example).
 * -# Open the new files with a text editor and replace all occurrences of "xyz" by "mynlpi".
 * -# Adjust the properties of the nlpi (see \ref NLPI_PROPERTIES).
 * -# Define the NLPI and NLPIPROBLEM data (see \ref NLPI_DATA).
 * -# Implement the interface methods (see \ref NLPI_INTERFACE).
 * -# Implement the fundamental callback methods (see \ref NLPI_FUNDAMENTALCALLBACKS).
 *
 *
 * @section NLPI_PROPERTIES Properties of an NLPI
 *
 * At the top of the new file "nlpi_mynlpi.c", you can find the NLPI properties.
 * These are given as compiler defines.
 * The properties you have to set have the following meaning:
 *
 * \par NLPI_NAME: the name of the NLP solver interface.
 * This name is used in the interactive shell to address the NLPI.
 * Additionally, if you are searching for an NLPI with SCIPfindNLPI(), this name is looked up.
 * Names have to be unique: no two NLPIs may have the same name.
 *
 * \par NLPI_DESC: the description of the NLPI.
 * This string is printed as a description of the NLPI in the interactive shell.
 *
 * \par NLPI_PRIORITY: the priority of the NLPI.
 * If an NLP has to be solved, an NLP solver has to be selected.
 * By default, the solver with the NLPI with highest priority is selected.
 * The priority of an NLPI should be set according to performance of the solver:
 * solvers that provide fast algorithms that are usually successful on a wide range of problems should have a high priority.
 * An easy way to list the priorities of all NLPIs is to type "display nlpis" in the interactive shell of SCIP.
 *
 * @section NLPI_DATA NLPI Data
 *
 * Below the header "Data structures" you can find structs which are called "struct SCIP_NlpiData" and "struct SCIP_NlpiProblem".
 * In this data structure, you can store the data of your solver interface and of a specific NLP problem.
 * For example, you could store a pointer to the block memory data structure in the SCIP_NlpiData data structure
 * and store a pointer to an NLPIoracle in the SCIP_NlpiProblem data structure.
 *
 * @section NLPI_INTERFACE Interface Methods
 *
 * At the bottom of "nlpi_mynlpi.c", you can find the interface method SCIPcreateNlpSolverXyz(),
 * which also appears in "nlpi_mynlpi.h".
 * \n
 * This method only has to be adjusted slightly.
 * It is responsible for creating an NLPI that contains all properties and callback methods of your
 * solver interface by calling the method SCIPnlpiCreate().
 * SCIPcreateNlpSolverXyz() is called by the user (e.g., SCIP), if (s)he wants to use this solver interface in his/her application.
 *
 * If you are using NLPI data, you have to allocate the memory for the data at this point.
 * You can do this by calling:
 * \code
 * SCIP_CALL( SCIPallocMemory(scip, &nlpidata) );
 * \endcode
 * You also have to initialize the fields in struct SCIP_NlpiData afterwards. For freeing the
 * NLPI data, see \ref NLPIFREE.
 *
 *
 * @section NLPI_FUNDAMENTALCALLBACKS Fundamental Callback Methods of an NLPI
 *
 * The fundamental callback methods of the plugins are the ones that have to be implemented in order to obtain
 * an operational algorithm. Currently, all NLPI callbacks are fundamental.
 *
 * Additional documentation of the callback methods, in particular to their input parameters,
 * can be found in type_nlpi.h.
 *
 * @subsection NLPICOPY
 *
 * The NLPICOPY callback is executed if the plugin should be copied, e.g., when a SCIP instance is copied.
 *
 * @subsection NLPIFREE
 *
 * The NLPIFREE callback is executed if the NLP solver interface data structure should be freed, e.g., when a SCIP instance is freed.
 *
 * @subsection NLPIGETSOLVERPOINTER
 *
 * The NLPIGETSOLVERPOINTER callback can be used to pass a pointer to a solver specific data structure to the user.
 *
 * @subsection NLPICREATEPROBLEM
 *
 * The NLPICREATEPROBLEM callback is executed if a particular NLP problem is to be created.
 * The callback method should initialize a SCIP_NlpiProblem struct here that corresponds to an empty NLP.
 *
 * @subsection NLPIFREEPROBLEM
 *
 * The NLPIFREEPROBLEMPOINTER callback is executed if a particular NLP problem is to be freed.
 * The callback method should free a SCIP_NlpiProblem struct here.
 *
 * @subsection NLPIGETPROBLEMPOINTER
 *
 * The NLPIGETPROBLEMPOINTER callback can be used to pass a pointer to a solver specific data structure of the NLP to the user.
 *
 * @subsection NLPIADDVARS
 *
 * The NLPIADDVARS callback is executed if a set of variables with lower and upper bounds and names should be added to a particular NLP.
 * The callback method must add the new variables behind the previously added variables, if any.
 * If NULL is given for the lower bounds arguments, -infinity is assumed as lower bound for each new variable.
 * If NULL is given for the upper bounds arguments, +infinity is assumed as upper bound for each new variable.
 * It is also permitted to use NULL for the names argument.
 *
 * @subsection NLPIADDCONSTRAINTS
 *
 * The NLPIADDCONSTRAINTS callback is executed if a set of constraints should be added to a particular NLP.
 * Constraints are specified by providing left and right hand sides, linear and quadratic coefficients, expression trees, and constraint names.
 * All of these arguments are optional, giving NULL for left hand sides corresponds to -infinity, giving NULL for right hand sides corresponds to +infinity.
 *
 * @subsection NLPISETOBJECTIVE
 *
 * The NLPISETOBJECTIVE callback is executed to set the objective function of a particular NLP.
 *
 * @subsection NLPICHGVARBOUNDS
 *
 * The NLPICHGVARBOUNDS callback is executed to change the bounds on a set of variables of an NLP.
 *
 * @subsection NLPICHGCONSSIDES
 *
 * The NLPICHGCONSSIDES callback is executed to change the sides on a set of constraints of an NLP.
 *
 * @subsection NLPIDELVARSET
 *
 * The NLPIDELVARSET callback is executed to delete a set of variables from an NLP.
 * The caller provides an array in which for each variable it is marked whether it should be deleted.
 * In the same array, the method should return the new position of each variable in the NLP, or -1 if it was deleted.
 *
 * @subsection NLPIDELCONSSET
 *
 * The NLPIDELCONSSET callback is executed to delete a set of constraints from an NLP.
 * The caller provides an array in which for each constraint it is marked whether it should be deleted.
 * In the same array, the method should return the new position of each constraint in the NLP, or -1 if it was deleted.
 *
 * @subsection NLPICHGLINEARCOEFS
 *
 * The NLPICHGLINEARCOEFS callback is executed to change the coefficients in the linear part of the objective function or a constraint of an NLP.
 *
 * @subsection NLPICHGQUADCOEFS
 *
 * The NLPICHGQUADCOEFS callback is executed to change the coefficients in the quadratic part of the objective function or a constraint of an NLP.
 *
 * @subsection NLPICHGEXPRTREE
 *
 * The NLPICHGEXPRTREE callback is executed to replace the expression tree of the objective function or a constraint of an NLP.
 *
 * @subsection NLPICHGNONLINCOEF
 *
 * The NLPICHGNONLINCOEF callback is executed to change a single parameter in the (parametrized) expression tree of the objective function or a constraint of an NLP.
 *
 * @subsection NLPICHGOBJCONSTANT
 *
 * The NLPICHGOBJCONSTANT callback is executed to change the constant offset of the objective function of an NLP.
 *
 * @subsection NLPISETINITIALGUESS
 *
 * The NLPISETINITIALGUESS callback is executed to provide primal and dual initial values for the variables and constraints of an NLP.
 * For a local solver, these values can be used as a starting point for the search.
 * It is possible to pass a NULL pointer for any of the arguments (primal values of variables, dual values of variable bounds, dual values of constraints).
 * In this case, the solver should clear previously set starting values and setup its own starting point.
 *
 * @subsection NLPISOLVE
 *
 * The NLPISOLVE callback is executed when an NLP should be solved.
 * The solver may use the initial guess provided by \ref NLPISETINITIALGUESS as starting point.
 * The status of the solving process and solution can be requested by
 * \ref NLPIGETSOLSTAT, \ref NLPIGETTERMSTAT, \ref NLPIGETSOLUTION, and \ref NLPIGETSTATISTICS.
 *
 * @subsection NLPIGETSOLSTAT
 *
 * The NLPIGETSOLSTAT callback can be used to request the solution status (solved, infeasible, ...) after an NLP has been solved.
 *
 * @subsection NLPIGETTERMSTAT
 *
 * The NLPIGETTERMSTAT callback can be used to request the termination reason (normal, iteration limit, ...) after an NLP has been solved.
 *
 * @subsection NLPIGETSOLUTION
 *
 * The NLPIGETSOLUTION callback can be used to request the primal and dual solution values after an NLP solve.
 * The method should pass pointers to arrays of variable values to the caller.
 * It is possible to return only primal values for the variables, but no values for the dual variables, e.g., if a solver does not compute such values.
 *
 * @subsection NLPIGETSTATISTICS
 *
 * The NLPIGETSTATISTICS callback can be used to request the statistical values (number of iterations, time, ...) after an NLP solve.
 * The method should fill the provided NLPSTATISTICS data structure.
 *
 * <!-- NLPIGETWARMSTARTSIZE, NLPIGETWARMSTARTMEMO, NLPISETWARMSTARTMEMO are not documented,
      since they are currently not used, not implemented, and likely to change with a next version. -->
 *
 * @subsection NLPIGETINTPAR
 *
 * The NLPIGETINTPAR callback can be used to request the value of an integer valued NLP parameter.
 *
 * @subsection NLPISETINTPAR
 *
 * The NLPISETINTPAR callback is executed to set the value of an integer valued NLP parameter.
 *
 * @subsection NLPIGETREALPAR
 *
 * The NLPIGETREALPAR callback can be used to request the value of a real valued NLP parameter.
 *
 * @subsection NLPISETREALPAR
 *
 * The NLPISETREALPAR callback is executed to set the value of a real valued NLP parameter.
 *
 * @subsection NLPIGETSTRINGPAR
 *
 * The NLPIGETSTRINGPAR callback can be used to request the value of a string valued NLP parameter.
 *
 * @subsection NLPISETSTRINGPAR
 *
 * The NLPISETSTRINGPAR callback is executed to set the value of a string valued NLP parameter.
 */

/*--+----1----+----2----+----3----+----4----+----5----+----6----+----7----+----8----+----9----+----0----+----1----+----2*/
/**@page EXPRINT How to add interfaces to expression interpreters
 *
 * An expression interpreter is a tool to compute point-wise and interval-wise the function values, gradients, and
 * derivatives of algebraic expressions which are given in the form of an expression tree.
 * It is used, e.g., by an NLP solver interface to compute Jacobians and Hessians for the solver.
 *
 * The expression interpreter interface in SCIP has been implemented similar to those of the LP solver interface (LPI).
 * For one binary, exactly one expression interpreter has to be linked.
 * The expression interpreter API has been designed such that it can be used independently from SCIP.
 *
 * A complete list of all expression interpreters contained in this release can be found \ref EXPRINTS "here".
 *
 * We now explain how users can add their own expression interpreters.
 * Take the interface to CppAD (\ref exprinterpret_cppad.cpp) as an example.
 * Unlike most other plugins, it is written in C++.
 *
 * Additional documentation for the callback methods of an expression interpreter, in particular for their input parameters,
 * can be found in the file \ref exprinterpret.h
 *
 * Here is what you have to do to implement an expression interpreter:
 * -# Copy the file \ref exprinterpret_none.c into a file named "exprinterpreti_myexprinterpret.c".
 *    \n
 *    Make sure to adjust your Makefile such that these files are compiled and linked to your project.
 * -# Open the new files with a text editor.
 * -# Define the expression interpreter data (see \ref EXPRINT_DATA).
 * -# Implement the interface methods (see \ref EXPRINT_INTERFACE).
 *
 *
 * @section EXPRINT_DATA Expression Interpreter Data
 *
 * In "struct SCIP_ExprInt", you can store the general data of your expression interpreter.
 * For example, you could store a pointer to the block memory data structure.
 *
 * @section EXPRINT_INTERFACE Interface Methods
 *
 * The expression interpreter has to implement a set of interface method.
 * In your "exprinterpret_myexprinterpret.c", these methods are mostly dummy methods that return error codes.
 *
 * @subsection SCIPexprintGetName
 *
 * The SCIPexprintGetName method should return the name of the expression interpreter.
 *
 * @subsection SCIPexprintGetDesc
 *
 * The SCIPexprintGetDesc method should return a short description of the expression interpreter, e.g., the name of the developer of the code.
 *
 * @subsection SCIPexprintGetCapability
 *
 * The SCIPexprintGetCapability method should return a bitmask that indicates the capabilities of the expression interpreter,
 * i.e., whether it can evaluate gradients, Hessians, or do interval arithmetic.
 *
 * @subsection SCIPexprintCreate
 *
 * The SCIPexprintCreate method is called to create an expression interpreter data structure.
 * The method should initialize a "struct SCIP_ExprInt" here.
 *
 * @subsection SCIPexprintFree
 *
 * The SCIPexprintFree method is called to free an expression interpreter data structure.
 * The method should free a "struct SCIP_ExprInt" here.
 *
 * @subsection SCIPexprintCompile
 *
 * The SCIPexprintCompile method is called to initialize the data structures that are required to evaluate
 * a particular expression tree.
 * The expression interpreter can store data that is particular to a given expression tree in the tree by using
 * SCIPexprtreeSetInterpreterData().
 *
 * @subsection SCIPexprintFreeData
 *
 * The SCIPexprintFreeData method is called when an expression tree is freed.
 * The expression interpreter should free the given data structure.
 *
 * @subsection SCIPexprintNewParametrization
 *
 * The SCIPexprintNewParametrization method is called when the values of the parameters in a parametrized expression tree have changed.
 *
 * @subsection SCIPexprintEval
 *
 * The SCIPexprintEval method is called when the value of an expression represented by an expression tree should be computed for a point.
 *
 * @subsection SCIPexprintEvalInt
 *
 * The SCIPexprintEvalInt method is called when an interval that contains the range of an expression represented by an expression tree with respect to intervals for the variables should be computed.
 *
 * @subsection SCIPexprintGrad
 *
 * The SCIPexprintGrad method is called when the gradient of an expression represented by an expression tree should be computed for a point.
 *
 * @subsection SCIPexprintGradInt
 *
 * The SCIPexprintGradInt method is called when an interval vector that contains the range of the gradients of an expression represented by an expression tree with respect to intervals for the variables should be computed.
 *
 * @subsection SCIPexprintHessianSparsityDense
 *
 * The SCIPexprintHessianSparsityDense method is called when the sparsity structure of the Hessian matrix should be computed and returned in dense form.
 *
 * @subsection SCIPexprintHessianDense
 *
 * The SCIPexprintHessianDense method is called when the Hessian of an expression represented by an expression tree should be computed for a point.
 */

/*--+----1----+----2----+----3----+----4----+----5----+----6----+----7----+----8----+----9----+----0----+----1----+----2*/
/**@page CONF How to use conflict analysis
 *
 * Conflict analysis is a way to automatically use the information obtained from infeasible nodes
 * in the branch-and-bound tree.
 *
 * Once a node is declared infeasible, SCIP automatically tries to infer a constraint that explains the reason for the
 * infeasibility, in order to avoid similar situations later in the search.  This explanation essentially consists of a
 * constraint stating that at least one of its variables should have a bound different from the current infeasible node,
 * because the current setting led to infeasibility. Clearly, all variables that are fixed in the current infeasible
 * node would yield such a constraint (since this leads to infeasibility). The key point rather is to infer a "small"
 * constraint that does the same job. SCIP handles this by several heuristics. For this, SCIP sets up a
 * so-called (directed) conflict graph. The nodes in this graph correspond to bound changes of variables and an arc (@a
 * u, @a v) means that the bound change corresponding to @a v is based on the bound change of @a u. In general, a node
 * will have several ingoing arcs which represent all bound changes that have been used to infer (propagate) the bound
 * change in question. The graph also contains source nodes for each bound that has been changed during branching and an
 * artificial target node representing the conflict, i.e., the infeasibility. Essentially, SCIP heuristically constructs
 * a cut in this graph that involves few "branching nodes". For details on the techniques that SCIP uses,
 * we refer to the paper @par
 * Tobias Achterberg, Conflict Analysis in Mixed Integer Programming@n
 * Discrete Optimization, 4, 4-20 (2007)
 *
 * For conflict analysis to work well, the author of a \ref CONS "Constraint Handler" or a
 * \ref PROP "Propagator" has to implement three kinds of functionality:
 *
 * -# If one detects infeasibility, one should initiate conflict analysis, see \ref INITCONFS "below".
 * -# During propagation, one should call the right functions to fix variables.
 * -# One should implement the <em>so-called reverse propagation</em>.
 *
 * If this functionality is not implemented, SCIP will still work correctly, but cannot use the information of the constraint
 * handler or the propagator for conflict analysis. In this case, each bound reduction performed by the constraint
 * handler/propagator will be treated as if it had been a branching decision.
 *
 * @section INITCONFS Initiating Conflict Analysis
 *
 * If one detects infeasibility within propagation, one should do the following:
 * -# Call SCIPinitConflictAnalysis().
 * -# Inform SCIP about the variable bounds that are the reason for the detection of infeasibility
 * via the functions SCIPaddConflictLb(), SCIPaddConflictUb(), SCIPaddConflictBd(), or
 * SCIPaddConflictBinvar(). If there is more than one valid explanation of infeasibility, either one can be used.
 * Typically, smaller explanations tend to be better.
 * -# Call SCIPanalyzeConflict() from a propagator or SCIPanalyzeConflictCons() from a constraint
 * handler.
 *
 * This functionality allows SCIP to set up the conflict graph and perform a conflict analysis.
 *
 * @section Propagation
 *
 * When propagating variable domains, SCIP needs to be informed that the deduced variable bounds should be
 * used in conflict analysis. This can be done by the functions SCIPinferVarLbCons(),
 * SCIPinferVarUbCons(), and SCIPinferBinvarCons() for constraint handlers and SCIPinferVarLbProp(),
 * SCIPinferVarUbProp(), and SCIPinferBinvarProp() for propagators. You can pass one integer of
 * information that should indicate the reason of the propagation and can be used in reverse
 * propagation, see the next section.
 *
 * @section RESPROP Reverse Propagation
 *
 * Reverse Propagation is used to build up the conflict graph. Essentially, it provides an algorithm to detect the arcs
 * leading to a node in the conflict graph, i.e., the bound changes responsible for the new bound change deduced during
 * propagation. Reverse Propagation needs to be implemented in the RESPROP callback functions of
 * \ref CONSRESPROP "constraint handlers" or \ref PROPRESPROP "propagators".
 * These callbacks receive the following information: the variable which is under investigation (@p
 * infervar), the corresponding bound change (@p bdchgidx, @p boundtype), and the integer (@p inferinfo) that has been
 * supplied during propagation.
 *
 * One can use SCIPvarGetUbAtIndex() or SCIPvarGetLbAtIndex() to detect the bounds before or after the propagation that
 * should be investigated. Then the bounds that were involved should be passed to SCIP via SCIPaddConflictLb() and
 * SCIPaddConflictUb().  If there is more than one valid explanation of infeasibility, either one can be used.
 * Typically, smaller explanations tend to be better.
 *
 * Details and (more) examples are given in Sections @ref CONSRESPROP and @ref PROPRESPROP.
 *
 *
 * @section Example
 *
 * Consider the constraint handler @p cons_linearordering.c in the
 * <a href="http://scip.zib.de/doc/examples/LOP"><b>linear ordering example</b></a>
 * (see @p example/LOP directory). This constraint handler propagates the equations \f$x_{ij} + x_{ji} =
 * 1\f$ and triangle inequalities \f$x_{ij} + x_{jk} + x_{ki} \leq 2\f$.
 *
 * When propagating the equation and <code>vars[i][j]</code> is fixed to 1, the constraint handler uses
 * \code
 *    SCIP_CALL( SCIPinferBinvarCons(scip, vars[j][i], FALSE, cons, i*n + j, &infeasible, &tightened) );
 * \endcode
 * Thus, variable <code>vars[j][i]</code> is fixed to 0 (@p FALSE), and it passes <code>i*n + j </code> as @p inferinfo.
 *
 * When it propagates the triangle inequality and both <code>vars[i][j]</code> and <code>vars[j][k]</code>
 * are fixed to 1, the constraint handler uses
 * \code
 *    SCIP_CALL( SCIPinferBinvarCons(scip, vars[k][i], FALSE, cons, n*n + i*n*n + j*n + k, &infeasible, &tightened) );
 * \endcode
 * Thus, in this case, variable  <code>vars[k][i]</code> is fixed to 0 and  <code>n*n + i*n*n +  j*n + k</code> is
 * passed as <code>inferinfo</code>.
 *
 * In reverse propagation, the two cases can be distinguished by @p inferinfo: if it is less than @p n*n,
 * we deal with an equation, otherwise with a triangle inequality. The constraint handler can then extract the
 * indices @p i, @p j (and @p k in the second case) from inferinfo.
 *
 * In the first case, it has to distinguish whether <code>vars[i][j]</code> is fixed to 0 or 1 &ndash;
 * by calling SCIPaddConflictLb()
 * or SCIPaddConflictUb(), respectively, with variable <code>vars[j][i]</code>. In the second case, it is clear that the only
 * possible propagation is to fix <code>vars[i][j]</code> to 0 when both <code>vars[k][i]</code> and <code>vars[j][k]</code>
 * are fixed to 1. It then calls
 * SCIPaddConflictLb() for both <code>vars[k][i]</code> and <code>vars[j][k]</code>.
 */

/*--+----1----+----2----+----3----+----4----+----5----+----6----+----7----+----8----+----9----+----0----+----1----+----2*/
/**@page REOPT How to use reoptimization
 *
 * The reoptimization feature of SCIP can be used to solve a sequence of optimization problems \f$(P_{i})_{i \in I}\f$ with
 * \f[
 *    (P_i) \quad \min \{ c_i^T x \;|\; A^ix \geq b^i,\; x_{j} \in \{0,1\}^{n}\;\forall j \in \mathcal{I} \}
 * \f]
 * such that between two problems \f$P_i\f$ and \f$P_{i+1}\f$ the space of solutions gets restricted and/or the objective
 * fuction changes. To use reoptimization the user has to change the parameter <code>reoptimization/enable</code> to
 * <code>TRUE</code> before the solving process of the first problem of the sequence starts, i.e., in stage
 * <code>SCIP_STAGE_INIT</code> or <code>SCIP_STAGE_PROBLEM</code>. This can be done via the interactive shell or by
 * calling SCIPenableReoptimization(). In both cases SCIP changes some parameters and fixes them:
 * -# disable conflict analysis based on dual information
 * -# set the limit <code>maxorigsol</code> of stored solutions to zero because this is handled by a special solution tree provided
 *    by the reoptimization feature itself
 * -# disable restarts (<code>presolving/maxrestarts = 0</code>)
 * -# disable multi-aggegations (<code>presolving/donotmultaggr = TRUE</code>)
 * -# disable dual reductions within presolvers and propagators (<code>misc/allowdualreds = FALSE</code>)
 * -# disable propagation with current cutoff bound (<code>misc/allowobjprop = FALSE</code>)
 *
 * In contrast to the presolving and propagating methods that are using dual information, performing strong branching is
 * allowed. The bound tightenings resulting from strong branching are handeled in a special way. After changing the objective
 * function and solving the modified problem the feasible region that was pruned by strong branching will be reconstructed
 * within the tree.
 *
 * If the reoptimization feature is enabled SCIP tries to reuse the search tree, especially the search frontier at the end
 * of the solving process, to speed up the solving process of the following problems. Therefore, the current release
 * provides the branching rule <code>branch_nodereopt</code> to reconstruct the tree. SCIP triggers a restart of the
 * reoptimization, i.e., solving the problem from scratch, if
 *
 * -# the stored search tree is too large,
 * -# the objective functions changed too much, or
 * -# the last \f$n\f$ optimal solution are updated solution of previous runs.
 *
 * The thresholds to trigger a restart can be set by the user:
 *
 * -# <code>reoptimization/maxsavednodes</code>
 * -# <code>reoptimization/delay</code>
 * -# <code>reoptimization/forceheurrestart</code>
 *
 * Before SCIP discards all the stored information and solves the problem from scratch it tries to compress the search
 * tree. Therefore, the current release provides compression heuristics that try to find a good and much smaller
 * representation of the current search tree.
 *
 * After a problem in the sequence of optimization problems was solved, the objective function can be changed in two ways:
 * -# Using the provided reader <code>reader_diff</code> the objective function can be changed via using the interactive
 *    shell
 *    \code
 *    SCIP> read new_obj.diff
 *    \endcode
 *    or by calling SCIPreadDiff().
 * -# The objective function can be changed within the code. Therefore, the transformed problem needs to be freed by
 *    calling SCIPfreeTransform(). Afterwards, the objective coefficient of each variable can be changed by calling
 *    SCIPchgVarObj().
 *
 * After changing the objective function the modified problem can be solved as usal.
 *
 * \note Currently, the reoptimization feature only supports pure binary and mixed binary programs. In case the original
 * problem containts integer and implicit integer variables, reoptimization will be automatically disabled if there are
 * still (implicit) integer variables after presolving the problem.
 *
 * For more information on reoptimization we refer to@par
 * Jakob Witzig@n
 * Reoptimization Techniques in MIP Solvers@n
 * Master's Thesis, Technical University of Berlin, 2014.
 */

/*--+----1----+----2----+----3----+----4----+----5----+----6----+----7----+----8----+----9----+----0----+----1----+----2*/
/**@page OBJ Creating, capturing, releasing, and adding data objects
 *
 *  Data objects (variables, constraints, rows, ... ) are subject to reference counting
 *  to avoid expensive copying operations. This concept is similar to smart pointers.
 *  Creating such an object (e.g., by calling SCIPcreateVar()) will set the
 *  reference counter to one. Capturing an object (e.g., by calling SCIPcaptureVar()) increases the reference counter,
 *  releasing it (e.g., by calling SCIPreleaseVar()) decreases the counter. If the reference counter gets zero, the
 *  object will be destroyed automatically.
 *
 *  Remember that a created data object is automatically captured. If the user
 *  doesn't need the object anymore, (s)he has to call the object's release method.
 *
 *  When a data object is added to SCIP (e.g., by calling SCIPaddVar()) , it is captured again, such that a
 *  release call does not destroy the object. If SCIP doesn't need the object
 *  anymore, it is automatically released.
 *
 *  E.g., if the user calls
 * \code
 *  SCIPcreateVar(); // reference counter 1
 *  SCIPaddVar(); // reference counter 2
 *  SCIPreleaseVar(); // reference counter 1
 * \endcode
 *  the reference counter will be 1 afterwards, and the variable will be destroyed, if SCIP frees the problem.
 *  If the user wants to use this variable, e.g. for extracting statistics after SCIP was finished, the user must not call
 *  SCIPreleaseVar() right after adding the variable, but before terminating the program.
 */

/*--+----1----+----2----+----3----+----4----+----5----+----6----+----7----+----8----+----9----+----0----+----1----+----2*/
/**@page PARAM How to add additional user parameters
 *
 *  Users may add their own parameters to SCIP by calling SCIPaddXyzParam(). Using
 *  this method, there are two possibilities for where to store the actual parameter value:
 *   - If the given valueptr is NULL, SCIP stores the parameter value internally, and
 *     the user can only access the value with the SCIPgetXyzParam() and
 *     SCIPsetXyzParam() calls.
 *   - If the given valueptr is not NULL, SCIP stores the parameter value at the given
 *     address, and the user can directly manipulate the value at this address.
 *     (S)he has to be careful with memory management in string parameters: when the
 *     SCIPaddStringParam() method is called, the given address must hold a char*
 *     pointer with value NULL. The default value is then copied into this pointer,
 *     allocating memory with BMSallocMemoryArray(). If the parameter is changed, the
 *     old string is freed with BMSfreeMemoryArray() and the new one is copied to a new
 *     memory area allocated with BMSallocMemoryArray(). When the parameter is freed,
 *     the memory is freed with BMSfreeMemoryArray().
 *     The user should not interfere with this internal memory management. Accessing
 *     the string parameter through the given valueptr is okay as long as it does not
 *     involve reallocating memory for the string.
 *
 *  In some cases, it is necessary to keep track of changes in a parameter.
 *  If this is the case, the user can define a method by the PARAMCHGD callback and use this method as
 *  the @c paramchgd parameter of the @c SCIPaddXyzParam() method, also giving a pointer to the data, which is
 *  needed in this method, as @c paramdata. If this method is not NULL, it is called every time
 *  the value of the parameter is changed.
 */

/*--+----1----+----2----+----3----+----4----+----5----+----6----+----7----+----8----+----9----+----0----+----1----+----2*/
/**@page MEMORY Using the memory functions of SCIP
 *
 *  SCIP provides three ways for allocating memory:
 *  -# <b>block memory:</b> efficient handling of memory blocks of similar small sizes
 *  -# <b>buffer memory:</b> efficient handling of memory that needs to locally be allocated and freed
 *  -# <b>standard memory:</b> access to standard malloc/free
 *
 *  <em>Whenever possible, the first two should be used, because of reasons detailed below.</em>
 *
 *  In the following, we provide a brief description of these methods. We refer the reader to the dissertation of Tobias
 *  Achterberg for more details. We also present best practice models.
 *
 *  @section MEMBACK Background
 *
 *  The main goals for providing such particular methods are:
 * - <em>Accounting:</em> Using its own functions, SCIP knows the total size of memory allocated internally and can change its
 *   behavior: for instance, it can change to "memory saving mode" (using depth first search (DFS) and possibly do a garbage
 *   collection). It also allows for keeping a memory limit.
 * - <em>Speed:</em> SCIP often needs to allocate a very large number of small blocks of similar sizes (often powers of
 *   two). Depending on the operating system and compiler, the methods implemented in SCIP can be faster, since blocks
 *   of the same size are grouped together. Especially at the end of the 1990ies the standard malloc/free methods were
 *   quite ineffective. The experiments of Tobias Achterberg in 2007 show a speed improvement of 11 % when using block
 *   memory.
 * - <em>Efficiency:</em> Since blocks are groups in sizes, the blocks do not need to store their sizes within each
 *   block. In comparison, standard malloc/free stores the size using one word for each memory chunk. The price to pay
 *   is that one needs to pass the size to the methods that free a block. In any case, the methods in SCIP can save
 *   memory. Moreover, buffer memory is stored in similar places and not spread out, which also might help cache.
 * - <em>Debugging:</em> All of the possibilities provide methods to detect memory leaks. Together with tools like
 *   valgrind, this can be quite effective in avoiding such problems.
 *
 *  @n
 *  @section BLKMEM Block memory
 *
 *  SCIP offers its own block memory handling, which allows efficient handling of smaller blocks of memory in cases in
 *  which many blocks of the same (small) size appear. This is adequate for branch-and-cut codes in which small blocks
 *  of the same size are allocated and freed very often (for data structures used to store rows or branch-and-bound
 *  nodes). Actually, most blocks allocated within SCIP have small sizes like 8, 16, 30, 32, 64.  The idea is simple:
 *  There is a separate list of memory blocks for each interesting small size. When allocating memory, the list is
 *  checked for a free spot in the list; if no such spot exists, the list is enlarged. Freeing just sets the block to be
 *  available. Very large blocks are handled separately. See the dissertation of Tobias Achterberg for more details.
 *
 *  One important comment is that freeing block memory requires the size of the block in order to find the right list.
 *
 *  The most important functions are
 *  - SCIPallocBlockMemory(), SCIPallocBlockMemoryArray() to allocate memory
 *  - SCIPfreeBlockMemory(), SCIPfreeBlockMemoryArray() to free memory
 *
 *  An example code is:
 *  \code
 *  SCIP_RETCODE dosomething(
 *     SCIP*                 scip
 *     )
 *  {
 *     int nvars;
 *     int* array;
 *
 *     nvars = SCIPgetNVars(scip);
 *     SCIP_CALL( SCIPallocBlockMemoryArray(scip, &array, nvars) );
 *
 *     do something ...
 *
 *     SCIPfreeBlockMemoryArray(scip, &array, nvars);
 *  }
 *  \endcode
 *  @n
 *
 *  @section BUFMEM Buffer memory
 *
 *  @subsection BUFMEMSTD Standard Buffer Memory
 *
 *  In addition to block memory, SCIP offers buffer memory. This should be used if memory is locally
 *  used within a function and freed within the same function. For this purpose, SCIP has a list of memory buffers
 *  that are reused for this purpose. In this way, a very efficient allocation/freeing is possible.
 *
 *  The most important functions are
 *  - SCIPallocBuffer(), SCIPallocBufferArray() to allocate memory,
 *  - SCIPfreeBuffer(), SCIPfreeBufferArray() to free memory.
 *
 *  @subsection BUFMEMCLEAN Clean Buffer Memory
 *
 *  SCIP 3.2 introduced a new type of buffer memory, the <em>clean buffer</em>. It provides memory which is initialized to zero
 *  and requires the user to reset the memory to zero before freeing it. This can be used at performance-critical
 *  places where only few nonzeros are added to a dense array and removing these nonzeros individually is much faster
 *  than clearing the whole array. Similar to the normal buffer array, the clean buffer should be used for temporary memory
 *  allocated and freed within the same function.
 *
 *  The most important functions are
 *  - SCIPallocCleanBufferArray() to allocate memory,
 *  - SCIPfreeCleanBufferArray() to free memory.
 *
 *  @n
 *  @section STDMEM Standard memory
 *
 *  SCIP provides an access to the standard C functions @c malloc and @c free with the additional feature of tracking
 *  memory in debug mode. In this way, memory leaks can be easily detected. This feature is automatically activated in
 *  debug mode.
 *
 *  The most important functions are
 *  - SCIPallocMemory(), SCIPallocMemoryArray() to allocate memory,
 *  - SCIPfreeMemory(), SCIPfreeMemoryArray() to free memory.
 *
 *  @n
 *  @section MEMBESTPRACTICE Best Practice of Using Memory Functions
 *
 *  Since allocating and freeing memory is very crucial for the speed and memory consumption of a program, it is
 *  important to keep the following notes and recommendations in mind.
 *
 *  @subsection GEN General Notes
 *
 *  The following holds for all three types of memory functions:
 *  - In debug mode, the arguments are checked for overly large allocations (usually arising from a bug). Note that all
 *    arguments are converted to unsigned values of type @c size_t, such that negative sizes are converted into very
 *    large values.
 *  - The functions always allocate at least one byte and return non-NULL pointers if memory is available. In particular,
 *    freeing is always possible.
 *  - The freeing methods set the pointer to the memory to NULL.
 *  - Debugging can be supported by using the compiler flags @p NOBLKMEM=true, @p NOBUFMEM=true, @p NOBLKBUFMEM=true
 *    that turn off the usage of block memory, buffer memory, as well as block and buffer memory, respectively. Since,
 *    the internal block and buffer memory is freed at the end (leaving no memory leaks), turning them off allows tools
 *    like valgrind to find memory leaks.
 *  - Moreover, additional checks can be turned on by defining @p CHECKMEM in memory.c.
 *
 *  @n
 *  @subsection DOS Things to do ...
 *
 *  - Use buffer memory if your memory chunk can be allocated and freed within the same function.
 *  - Use buffer and block memory wherever possible, because of the reasons explained above.
 *  - Free memory in the reverse order in which it was allocated! For block and buffer memory this @b significantly
 *    speeds up the code.
 *  - Use as few memory allocations/freeing operations as possible, since these functions take a significant amount of time.
 *
 *  @n
 *  @subsection DONTS Things to avoid ...
 *
 *  - Avoid the usage of standard memory, since SCIP is unaware of the size used in such blocks.
 *  - Avoid reallocation with only slightly increased size, rather use a geometrically growing
 *    size allocation. SCIPcalcMemGrowSize() is one way to calculate new sizes.
 */

/*--+----1----+----2----+----3----+----4----+----5----+----6----+----7----+----8----+----9----+----0----+----1----+----2*/
/**@page DEBUG Debugging
 *
 *  If you need to debug your own code that uses SCIP, here are some tips and tricks:
 *
 *  - Use <b>asserts</b> in your code to show preconditions for the parameters, invariants and postconditions.
 *    Assertions are boolean expressions which inevitably have to evaluate to <code>TRUE</code>. Consider the
 *    following example, taken from the file src/scip/cons_linear.c:
 *    \code
 *    SCIP_RETCODE consdataCatchEvent(
 *       SCIP*                 scip,               /**< SCIP data structure */
 *       SCIP_CONSDATA*        consdata,           /**< linear constraint data */
 *       SCIP_EVENTHDLR*       eventhdlr,          /**< event handler to call for the event processing */
 *       int                   pos                 /**< array position of variable to catch bound change events for */
 *       )
 *       {
 *          assert(scip != NULL);
 *          assert(consdata != NULL);
 *          assert(eventhdlr != NULL);
 *          assert(0 <= pos && pos < consdata->nvars);
 *          ...
 *       }
 *    \endcode
 *    As you can see, both pointers and integers are checked for valid values at the beginning of the
 *    function <code>consdataCatchEvent()</code>. This is particularly important for, e.g., array indices like
 *    the variable <code>pos</code> in this example, where using the <code>consdata->nvars[pos]</code>
 *    pointer could result in unexspected behaviour
 *    if the asserted precondition on <code>pos</code> were not matched and \<pos\> were an arbitrary index
 *    outside the array range.
 *
 *  - In order to activate assertions, use the <b>Debug mode</b> by compiling SCIP via
 *   \code
 *    make OPT=dbg
 *   \endcode and run the code. See \ref MAKE for further information about compiler options for SCIP.
 *
 *  - Spending only little extra time on
 *    asserting preconditions saves most of the time spent on debugging!
 *
 *  - Turn on <b>additional debug output</b> by adding the line
 *    \code
 *    #define SCIP_DEBUG
 *    \endcode
 *    at the top of SCIP files you want to analyze. This will output messages included in the code using
 *    <code>SCIPdebugMessage()</code> (see \ref EXAMPLE_1).
 *    We recommend to also use <code>SCIPdebugMessage()</code> in your own code for being able to activate
 *    debug output in the same way.
 *  - If available on your system, we recommend to use a debugger like <code>gdb</code>
 *    to trace all function calls on the stack,
 *    display values of certain expressions, manually break the running code, and so forth.
 *  - If available on your system, you can use software like <a href="http://valgrind.org">valgrind</a> to check for uninitialized
 *    values or segmentation faults.
 *  - For checking the usage of SCIP memory, you can use
 *    <code>SCIPprintMemoryDiagnostic()</code>. This outputs memory that is currently in use,
 *    which can be useful after a <code>SCIPfree()</code> call.
 *  - If there are memory leaks for which you cannot detect the origin, you can remake your code with the option NOBLKBUFMEM=true
 *    (do not forget to clean your code before with <code>make OPT=... LPS=... clean</code>). After that valgrind (or similar) helps
 *    to detect leaked memory.
 *  - If your code cuts off a feasible solution, but you do not know which component is responsible,
 *    you can define <code>SCIP_DEBUG_SOLUTION</code> in the file <code>debug.h</code> to be a filename
 *    containing a solution in SCIP format (see \ref EXAMPLE_2).
 *    This solution is then read and it is checked for every cut, whether the solution violates the cut.
 *
 *  @section EXAMPLE_1 How to activate debug messages
 *    For example, if we include a <code>\#define SCIP_DEBUG</code> at the top of \ref heur_oneopt.h, recompile SCIP
 *    in DBG mode, and run the SCIP interactive shell to solve p0033.mps from the
 *     <a href="http://miplib.zib.de/miplib3/miplib.html">MIPLIB 3.0</a> , we get some output like:
 * \code
 * SCIP version 1.1.0 [precision: 8 byte] [memory: block] [mode: debug] [LP solver: SoPlex 1.4.0]
 * Copyright (C) 2002-2016 Konrad-Zuse-Zentrum fuer Informationstechnik Berlin (ZIB)
 *
 * user parameter file <scip.set> not found - using default parameters
 *
 * SCIP> read check/IP/miplib/p0033.mps
 * original problem has 33 variables (33 bin, 0 int, 0 impl, 0 cont) and 16 constraints
 * SCIP> optimize
 * ...
 *  0.1s|     1 |     0 |   132 | 257k|   0 |  14 |  30 |  13 |  13 |  30 |  51 |  39 |   0 |   0 | 3.026472e+03 | 3.347000e+03 |  10.59%
 * [src/scip/heur_oneopt.c:332] debug: Row <R122> has activity 110
 * [src/scip/heur_oneopt.c:332] debug: Row <R123> has activity 216
 * ...
 * [src/scip/heur_oneopt.c:101] debug: Try to shift down variable <t_C157> with
 * [src/scip/heur_oneopt.c:102] debug:     lb:<-0> <= val:<1> <= ub:<1> and obj:<171> by at most: <1>
 * [src/scip/heur_oneopt.c:135] debug:  -> The shift value had to be reduced to <0>, because of row <R122>.
 * [src/scip/heur_oneopt.c:137] debug:     lhs:<-1e+20> <= act:<110> <= rhs:<148>, colval:<-60>
 * ...
 * [src/scip/heur_oneopt.c:383] debug:  Only one shiftcand found, var <t_C167>, which is now shifted by<-1.0>
 * k 0.1s|     1 |     0 |   132 | 258k|   0 |  14 |  30 |  13 |  13 |  30 |  51 |  39 |   0 |   0 | 3.026472e+03 | 3.164000e+03 |   4.54%
 * [src/scip/heur_oneopt.c:436] debug: found feasible shifted solution:
 * objective value:                     3164.00000000012
 * C157                                                1   (obj:171)
 * C163                                                1   (obj:163)
 * C164                                                1   (obj:69)
 * C170                                                1   (obj:49)
 * C172                                                1   (obj:258)
 * C174                                                1   (obj:250)
 * C175                                                1   (obj:500)
 * C179                                                1   (obj:318)
 * C181                                                1   (obj:318)
 * C182                                                1   (obj:159)
 * C183                                 1.00000000000038   (obj:318)
 * C184                                                1   (obj:159)
 * C185                                                1   (obj:318)
 * C186                                                1   (obj:114)
 * [src/scip/heur_oneopt.c:498] debug: Finished 1-opt heuristic
 * ...
 * \endcode
 *
 * @section EXAMPLE_2 How to add a debug solution
 *
 * Continuing the example above, we finish the solving process.
 * The optimal solution can now be written to a file:
 * \code
 * SCIP> display solution
 *
 * objective value:                                 3089
 * C157                                                1   (obj:171)
 * C163                                                1   (obj:163)
 * C164                                                1   (obj:69)
 * C166                                                1   (obj:183)
 * C170                                                1   (obj:49)
 * C174                                                1   (obj:250)
 * C177                                                1   (obj:500)
 * C179                                                1   (obj:318)
 * C181                                                1   (obj:318)
 * C182                                                1   (obj:159)
 * C183                                                1   (obj:318)
 * C184                                                1   (obj:159)
 * C185                                                1   (obj:318)
 * C186                                                1   (obj:114)
 *
 * SCIP> write solution check/p0033.sol
 *
 * written solution information to file <check/p0033.sol>
 * \endcode
 *
 * If we afterwards use
 * <code>\#define SCIP_DEBUG_SOLUTION "check/p0033.sol"</code> in debug.h, recompile and run SCIP,
 * it will output:
 * \code
 * SCIP> read check/IP/miplib/p0033.mps
 * original problem has 33 variables (33 bin, 0 int, 0 impl, 0 cont) and 16 constraints
 * SCIP> optimize
 *
 * presolving:
 * ***** debug: reading solution file <check/p0033.sol>
 * ***** debug: read 15 non-zero entries
 * \endcode
 * Further debug output would only appear, if the solution was cut off in the solving process.
 * Of course, this is not the case! Hopefully...otherwise, please send a bug report ;-)
 */

/*--+----1----+----2----+----3----+----4----+----5----+----6----+----7----+----8----+----9----+----0----+----1----+----2*/
/**@page TEST How to run automated tests with SCIP
 *
 *  SCIP comes along with a set of useful tools that allow to perform automated tests. The
 *  following is a step-by-step guide from setting up the test environment for evaluation and
 *  customization of test runs.
 *
 *
 *  @section SETUP Setting up the test environment
 *
 *  At first you should create a file listing all problem instances that should be part of the test.
 *  This file has to be located in the the directory <code>scip/check/testset/</code>
 *  and has to have the file extension <code>.test</code>, e.g., <code>testrun.test</code>,
 *  in order to be found by the <code>scip/check/check.sh</code> script.
 *  \n
 *  All test problems can be listed in the <code>test</code>-file by a relative path,
 *  e.g., <code>../../problems/instance1.lp</code> or absolute path, e.g., <code>/home/problems/instance2.mps</code>
 *  in this file. Only one problem should be listed on every line (since the command <code>cat</code> is used to parse this file).
 *  Note that these problems have to be readable for SCIP in order to solve them.
 *  However, you can use different file formats.
 *
 *  Optionally, you can provide a solution file in the <code>scip/check/testset/</code> directory containing
 *  known information about the feasibility and the best known objective values for the test instances.
 *  SCIP can use these values to verify the results. The file has to have the same basename as the
 *  <code>.test</code>-file, i.e., in our case <code>testrun.solu</code>. One line can only contain
 *  information about one test instance. A line has to start with the type of information given:
 *
 *  - <code>=opt=</code> stating that a problem name with an optimal objective value follows
 *  - <code>=best=</code> stating that a problem name with a best know objective value follows
 *  - <code>=inf=</code> stating that a problem name follows which is infeasible
 *
 *  With these information types you can encode for an instance named <code>instance1.lp</code> the following
 *  information:
 *  - The instance has a known optimal (objective) value of 10.
 *   \code
 *   =opt=  instance1 10
 *   \endcode
 *  - The instance has a best known solution with objective value 15.
 *   \code
 *   =best=  instance1 15
 *   \endcode
 *  - The instance is feasible (but has no objective function or we don't know a solution value)
 *   \code
 *   =feas=  instance1
 *   \endcode
 *  - The instance is infeasible.
 *   \code
 *   =inf=  instance1
 *   \endcode
 *
 *  If you don't know whether the instance is feasible or not (so the status is unknown),
 *  you can omit the instance in the <code>solu</code>-file or write
 *   \code
 *   =unkn=  instance1
 *   \endcode
 *
 * <b>Note that in all lines the file extension of the file name is omitted.</b>
 *  \n
 *  See the files <code>scip/check/testset/short.test</code> and <code>scip/check/testset/short.solu</code>
 *  for an example of a <code>test</code>-file and its corresponding <code>solu</code>-file.
 *
 *
 *
 *  @section STARTING Starting a test run
 *
 *
 *  \code
 *  make TEST=testrun test
 *  \endcode
 *
 *  in the SCIP root directory. Note that <code>testrun</code> is exactly the basename of our
 *  <code>test</code>-file (<code>testrun.test</code>). This will cause SCIP to solve our test instances
 *  one after another and to create various output files (see \ref EVAL).
 *
 *
 *  @section EVAL Evaluating a test run
 *
 *  During computation, SCIP automatically creates the directory <code>scip/check/results/</code>
 *  (if it does not already exist) and stores the following output files there.
 *
 *  \arg <code>*.out</code> - output of <code>stdout</code>
 *  \arg <code>*.err</code> - output of <code>stderr</code>
 *  \arg <code>*.set</code> - copy of the used settings file
 *
 *  \arg <code>*.res</code> - ASCII table containing a summary of the computational results
 *  \arg <code>*.tex</code> - TeX table containing a summary of the computational results
 *  \arg <code>*.pav</code> - <a href="http://www.gamsworld.org/performance/paver/">PAVER</a> output
 *
 *  The last three files in the above list, i.e., the files containing a summary of the computational results,
 *  can also be generated manually. Therefore the user has to call the <code>evalcheck.sh</code> script in the
 *  @c check directory with the corresponding @c out file as argument. For example, this may be useful if the user stopped the
 *  test before it was finished, in which case the last three files will not be automatically generated by SCIP.
 *
 *  The last column of the ASCII summary table contains the solver status. We distinguish the following statuses: (in order of priority)
 *
 *  \arg abort: solver broke before returning solution
 *  \arg fail: solver cut off a known feasible solution (value of the <code>solu</code>-file is beyond the dual bound;
 *  especially if problem is claimed to be solved but solution is not the optimal solution)
 *   <b>or</b> if a final solution check revealed a violation of one of the original constraints.
 *  \arg ok: solver solved problem with the value in solu-file
 *  \arg solved: solver solved problem which has no (optimal) value in solu-file (since we here cannot detect the direction
 *  of optimization, it is possible that a solver claims an optimal solution which contradicts a known feasible solution)
 *  \arg better: solver found solution better than known best solution (or no solution was noted in the <code>solu</code>-file so far)
 *  \arg gaplimit, sollimit: solver reached gaplimit or limit of number of solutions (at present: only in SCIP)
 *  \arg timeout: solver reached any other limit (like time or nodes)
 *  \arg unknown: otherwise
 *
 *  Additionally the <code>evalcheck.sh</code> script can generate a <code>solu</code>-file by calling
 *  \code
 *  ./evalcheck.sh writesolufile=1 NEWSOLUFILE=<solu-file> <out-file>
 *  \endcode
 *  where <code><solu-file></code> denotes the filename of the new file where the solutions shall be
 *  (and <code><out-file></code> denotes the output (<code>.out</code>) files to evaluate).
 *
 *  Another feature can be enabled by calling:
 *  \code
 *  ./evalcheck.sh printsoltimes=1 ...
 *  \endcode
 *  The output has two additional columns containing the solving time until the first and the best solution was found.
 *
 *
 *  @b Note: The @em basename of all these files is the same and has the following structure
 *  which allows us to reconstruct the test run:
 *
 *  \code
 *  check.<test name>.<binary>.<machine name>.<setting name>
 *  \endcode
 *
 *  \arg <<code>test name</code>> indicates the name of the the test file, e.g., <code>testrun</code>
 *  \arg <<code>binary</code>> defines the used binary, e.g., <code>scip-3.2.0.linux.x86_64.gnu.opt.spx</code>
 *  \arg <<code>machine name</code>> tells the name of the machine, e.g., <code>mycomputer</code>
 *  \arg <<code>setting name</code>> denotes the name of the used settings, e.g., <code>default</code>
 *    means the (SCIP) default settings were used
 *
 *  Using the examples out of the previous listing the six file names would have the name:
 *
 *  \code
 *  check.testrun.scip-1.1.0.linux.x86.gnu.opt.spx.mycomputer.default.<out,err,set,res,tex,pav>
 *  \endcode
 *
 *
 *  @section USING Using customized setting files
 *
 *  It is possible to use customized settings files for the test run instead of testing SCIP with default settings.
 *  These have to be placed in the directory <code>scip/settings/</code>.
 *
 *  @b Note: Several common user parameters such as, e.g., the time limit and node limit parameters,
 *           <b>cannot</b> be controlled by the settings file, whose specifications would be overwritten
 *           by optional command line arguments to the <code>make test</code> command, see @ref ADVANCED
 *           for a list of available advanced testing options that have to be specified from the command line.
 *
 *  @b Note: Accessing settings files in subfolders of the @c settings directory is currently not supported.
 *
 *  To run SCIP with a custom settings file, say for example <code>fast.set</code>, we call
 *
 *  \code
 *  make TEST=testrun SETTINGS=fast test
 *  \endcode
 *
 *  in the SCIP root directory. It is possible to enter a list of settings files as a double-quoted,
 *  comma-separated list of settings names as <code>fast</code> above, i.e. <code>SETTINGS="fast,medium,slow"</code>
 *  will invoke the solution process for every instance with the three settings <code>fast.set, medium.set, slow.set</code>
 *  before continuing with the next instance from the <code>.test</code>-file. This may come in handy if the
 *  whole test runs for a longer time and partial results are already available.
 *
 *
 *  @section ADVANCED Advanced options
 *
 *  We can further customize the test run by specifying the following options in the <code>make</code> call:
 *
 *  \arg <code>CONTINUE</code> - continue the test run if it was previously aborted [default: "false"]
 *  \arg <code>DISPFREQ</code> - display frequency of the output [default: 10000]
 *  \arg <code>FEASTOL</code> - LP feasibility tolerance for constraints [default: "default"]
 *  \arg <code>LOCK</code> - should the test run be locked to prevent other machines from performing the same test run [default: "false"]
 *  \arg <code>MAXJOBS=n</code> - run tests on 'n' cores in parallel. Note that several instances are solved in parallel, but
 *                                    only one thread is used per job (parallelization is not that easy) [default: 1]
 *  \arg <code>MEM</code>   -  memory limit in MB [default: 6144]
 *  \arg <code>NODES</code> - node limit [default: 2100000000]
 *  \arg <code>TIME</code>  - time limit for each test instance in seconds [default: 3600]
 *  \arg <code>SETCUTOFF</code> - if set to '1', an optimal solution value (from the <code>.solu</code>-file) is used as objective limit [default: 0]
 *  \arg <code>THREADS</code> - the number of threads used for solving LPs, if the linked LP solver supports multithreading [default: 1]
 *  \arg <code>VALGRIND</code> - run valgrind on the SCIP binary; errors and memory leaks found by valgrind are reported as fails [default: "false"]
 *
 *
 *  @section COMPARE Comparing test runs for different settings
 *
 *  Often test runs are performed on the basis of different settings. In this case, it is useful to
 *  have a performance comparison. For this purpose, we can use the <code>allcmpres.sh</code> script in
 *  the @c check directory.
 *
 *  Suppose, we performed our test run with two different settings, say <code>fast.set</code> and
 *  <code>slow.set</code>. Assuming that all other parameters (including the SCIP binary), were the same,
 *  we may have the following <code>res</code>-files in the directory <code>scip/check/results/</code>
 *
 *  \code
 *  check.testrun.scip-3.2.0.linux.x86_64.gnu.opt.spx.mycomputer.fast.res
 *  check.testrun.scip-3.2.0.linux.x86_64.gnu.opt.spx.mycomputer.slow.res
 *  \endcode
 *
 *  For a comparison of both computations, we simply call
 *
 *  \code
 *  allcmpres.sh results/check.testrun.scip-3.2.0.linux.x86_64.gnu.opt.spx.mycomputer.fast.res \
 *               results/check.testrun.scip-3.2.0.linux.x86_64.gnu.opt.spx.mycomputer.slow.res
 *  \endcode
 *
 *  in the @c check directory. This produces an ASCII table on the console that provide a detailed
 *  performance comparison of both test runs. Note that the first <code>res</code>-file serves as reference
 *  computation. The following list explains the output.
 *  (The term "solver" can be considered as the combination of SCIP with a specific setting file.)
 *
 *  \arg <code>Nodes</code> - Number of processed branch-and-bound nodes.
 *  \arg <code>Time</code>  - Computation time in seconds.
 *  \arg <code>F</code>     - If no feasible solution was found, then '#', empty otherwise.
 *  \arg <code>NodQ</code>  - Equals Nodes(i) / Nodes(0), where 'i' denotes the current solver and '0' stands for the reference solver.
 *  \arg <code>TimQ</code>  - Equals Time(i) / Time(0).
 *  \arg <code>bounds check</code> - Status of the primal and dual bound check.
 *
 *  \arg <code>proc</code> - Number of instances processed.
 *  \arg <code>eval</code> - Number of instances evaluated (bounds check = "ok", i.e., solved to optimality
 *      within the time and memory limit and result is correct). Only these instances are used in the calculation
 *      of the mean values.
 *  \arg <code>fail</code> - Number of instances with bounds check = "fail".
 *  \arg <code>time</code> - Number of instances with timeout.
 *  \arg <code>solv</code> - Number of instances correctly solved within the time limit.
 *  \arg <code>wins</code> - Number of instances on which the solver won (i.e., the
 *      solver was at most 10% slower than the fastest solver OR had the best
 * 	primal bound in case the instance was not solved by any solver within
 *	the time limit).
 *  \arg <code>bett</code>    - Number of instances on which the solver was better than the
 *	reference solver (i.e., more than 10% faster).
 *  \arg <code>wors</code>    - Number of instances on which the solver was worse than the
 *	reference solver (i.e., more than 10% slower).
 *  \arg <code>bobj</code>    - Number of instances on which the solver had a better primal
 *	bound than the reference solver (i.e., a difference larger than 10%).
 *  \arg <code>wobj</code>    - Number of instances on which the solver had a worse primal
 *	bound than the reference solver (i.e., a difference larger than 10%).
 *  \arg <code>feas</code>    - Number of instances for which a feasible solution was found.
 *  \arg <code>gnodes</code>   - Geometric mean of the processed nodes over all evaluated instances.
 *  \arg <code>shnodes</code> - Shifted geometric mean of the processed nodes over all evaluated instances.
 *  \arg <code>gnodesQ</code>  - Equals nodes(i) / nodes(0), where 'i' denotes the current
 *	solver and '0' stands for the reference solver.
 *  \arg <code>shnodesQ</code> - Equals shnodes(i) / shnodes(0).
 *  \arg <code>gtime</code>    - Geometric mean of the computation time over all evaluated instances.
 *  \arg <code>shtime</code>  - Shifted geometric mean of the computation time over all evaluated instances.
 *  \arg <code>gtimeQ</code>   - Equals time(i) / time(0).
 *  \arg <code>shtimeQ</code> - Equals shtime(i) / shtime(0).
 *  \arg <code>score</code>   - N/A
 *
 *  \arg <code>all</code>   - All solvers.
 *  \arg <code>optimal auto settings</code> - Theoretical result for a solver that performed 'best of all' for every instance.
 *  \arg <code>diff</code>  - Solvers with instances that differ from the reference solver in the number of
 *       processed nodes or in the total number of simplex iterations.
 *  \arg <code>equal</code> - Solvers with instances whose number of processed nodes and total number of
 *       simplex iterations is equal to the reference solver (including a 10% tolerance) and where no timeout
 *       occured.
 *  \arg <code>all optimal</code> - Solvers with instances that could be solved to optimality by
 *       <em>all</em> solvers; in particular, no timeout occurred.
 *
 *  Since this large amount of information is not always needed, one can generate a narrower table by calling:
 *  \code
 *  allcmpres.sh short=1 ...
 *  \endcode
 *  where <code>NodQ</code>, <code>TimQ</code> and the additional comparison tables are omitted.
 *
 *  If the <code>res</code>-files were generated with the parameter <code>printsoltimes=1</code>
 *  we can enable the same feature here as well by calling:
 *  \code
 *  allcmpres.sh printsoltimes=1 ...
 *  \endcode
 *  As in the evaluation, the output contains the two additional columns of the solving time until the first and the best solution was found.
 *
 *  @section STATISTICS Statistical tests
 *
 *  The \c allcmpres script also performs two statistical tests for comparing different settings: For deciding whether
 *  more feasible solutions have been found or more instances have been solved to optimality or not, we use a McNemar
 *  test. For comparing the running time and number of nodes, we use a variant of the Wilcoxon signed rank test. A
 *  detailed explanation can be found in the PhD thesis of Timo Berthold (Heuristic algorithms in global MINLP solvers).
 *
 *  @subsection McNemar McNemar test
 *
 *  Assume that we compare two settings \c S1 and \c S2 with respect to the number of instances solved to optimality
 *  within the timelimit. The null hypothesis would be "Both settings lead to an equal number of instances being solved
 *  to optimality", which we would like to disprove. Let \f$n_1\f$ be the number of instances solved by setting \c S1
 *  but not by \c S2, and let \f$n_2\f$ be the number of instances solved by setting \c S2 but not by \c S1.  The
 *  McNemar test statistic is
 *  \f[
 *    \chi^2 = \frac{(n_1 - n_2)^2}{n_1 + n_2}.
 *  \f]
 *  Under the null hypothesis, \f$\chi^2\f$ is chi-squared distributed with one degree of freedom. This allows to compute
 *  a \f$p\f$-value as the probability for obtaining a similar or even more extreme result under the null hypothesis.
 *  More explicitly, \c allcmpres uses the following evaluation:
 *  - \f$0.05 < p\f$: The null hypothesis is accepted (marked by "X").
 *  - \f$0.005 < p \leq 0.05\f$: The null hypothesis might be false (marked by "!").
 *  - \f$0.0005 < p \leq 0.005\f$: The null hypothesis can be false (marked by "!!").
 *  - \f$p \leq 0.0005\f$: The null hypothesis is very likely false (marked by "!!!").
 *
 *  As an example consider the following output:
 *  \code
 *    McNemar (feas)                              x2  0.0000, 0.05 < p           X
 *    McNemar (opt)                               x2  6.0000, p ~ (0.005, 0.05]  !
 *  \endcode
 *  Here, \c x2 represents \f$\chi^2\f$.
 *
 *  In this case, the test with respect to the number of found feasible solutions is irrelevant, since their number is
 *  equal. In particular, the null hypothesis gets accepted (i.e., there is no difference in the settings - this is
 *  marked by "X").
 *
 *  With respect to the number of instances solved to optimality within the timelimit, we have that \f$0.005 < p <=
 *  0.05\f$ (marked by <tt>p ~ (0.005, 0.05)</tt>). Thus, there is some evidence that the null hypothesis is false, i.e., the
 *  settings perform differently; this is marked by "!". In the concrete case, we have 230 instances, all of which are
 *  solved by setting \c S2, but only 224 by setting \c S1.
 *
 *  @subsection Wilcoxon Wilcoxon signed rank test
 *
 *  Assume that we compare two settings \c S1 and \c S2 with respect to their solution times (within the time limit). We
 *  generate a sorted list of the ratios of the run times, where ratios that are (absolutely or relatively) within 1\%
 *  of 1.0 are discarded, and ratios between 0.0 and 0.99 are replaced with their negative inverse in order to
 *  obtain a symmetric distribution for the ratios around the origin.
 *  We then assign ranks 1 to \c N to the remaining \c N data points in nondecreasing
 *  order of their absolute ratio. This yields two groups \c G1
 *  and \c G2 depending on whether the ratios are smaller than -1.0 or larger than 1.0 (\c G1 contains the instances for which
 *  setting \c S1 is faster). Then the sums of the ranks in groups \c G1 and \c G2 are computed, yielding values \c R1
 *  and \c R2, respectively.
 *
 *  The Wilcoxon test statistic is then
 *  \f[
 *     z = \frac{\min(R1, R2) - \frac{N(N+1)}{4}}{\sqrt{\frac{N(N+1)(2N+1)}{24}}},
 *  \f]
 *  which we assume to be (approximately) normally distributed (with zero mean) and allows to compute the probability
 *  \f$p\f$ that one setting is faster than the other. (Note that for \f$N \leq 60\f$, we apply a correction by
 *  subtracting 0.5 from the numerator).
 *
 *  As an example consider the following output:
 *  \code
 *    Wilcoxon (time)                             z  -0.1285, 0.05 <= p          X
 *    Wilcoxon (nodes)                            z -11.9154, p < 0.0005       !!!
 *  \endcode
 *  While the \f$z\f$-value is close to zero for the run time, it is extremely negative regarding the solving nodes. This latter
 *  tendency for the number of nodes is significant on a 0.05 % level, i.e., the probability \f$p\f$ that setting \c S1 uses more
 *  nodes than setting \c S2 is negligible (this null hypothesis is rejected - marked by "!!!").
 *
 *  However, the null hypothesis is not rejected with respect to the run time. In the concrete case, setting \c S1 has a
 *  shifted geometric mean of its run times (over 230 instances) of 248.5, for \c S2 it is 217.6. This makes a ratio of
 *  0.88. Still - the null hypothesis is not rejected.
 *
 *  @section SOLVER Testing and Evaluating for other solvers
 *
 *  Analogously to the target <code>test</code> there are further targets to run automated tests with other MIP solvers.
 *  These are:
 *  \arg for <a href="http://www-01.ibm.com/software/integration/optimization/cplex-optimizer/">cplex</a>
 *  \code
 *  make testcplex
 *  \endcode
 *  \arg for <a href="http://www.gurobi.com/">gurobi</a>
 *  \code
 *  make testgurobi
 *  \endcode
 *  \arg for <a href="https://projects.coin-or.org/Cbc">cbc</a>
 *  \code
 *  make testcbc
 *  \endcode
 *  \arg for <a href="http://www.mosek.com/">mosek</a>
 *  \code
 *  make testmosek
 *  \endcode
 *  \arg for <a href="http://www.gnu.org/software/glpk/">glpk</a>
 *  \code
 *  make testglpk
 *  \endcode
 *  \arg for <a href="https://projects.coin-or.org/SYMPHONY">symphony</a>
 *  \code
 *  make testsymphony
 *  \endcode
 *  \arg for <a href="https://projects.coin-or.org/CHiPPS">blis</a>
 *  \code
 *  make testblis
 *  \endcode
 *  \arg for <a href="http://www.gams.com/">gams</a>
 *  \code
 *  make testgams GAMSSOLVER=xyz
 *  \endcode
 *  For this target, the option GAMSSOLVER has to be given to specify the name of a GAMS solver to run, e.g. GAMSSOLVER=SCIP.
 *  Additional advanced options specific to this target are:
 *    GAMS to specify the GAMS executable (default: gams),
 *    GAP to specify a gap limit (default: 0.0),
 *    CLIENTTMPDIR to specify a directory where GAMS should put its scratch files (default: /tmp),
 *    CONVERTSCIP to specify a SCIP which can be used to convert non-gams files into gams format (default: bin/scip, if existing; set to "no" to disable conversion).
 *  The following options are NOT supported (and ignored): DISPFREQ, FEASTOL, LOCK.
 *  A memory limit (MEM option) is only passed as workspace option to GAMS, but not enforced via ulimit (it's up to the solver to regard and obey the limit).
 *
 *  Note: This works only if the referred programs are installed globally on your machine.
 *
 *  The above options like <code>TIME</code> are also available for the other solvers.
 *
 *  For cbc, cplex, gams, and gurobi another advanced option is available:
 *  \arg <code>THREADS</code> - number of threads used in the solution process
 *
 *  After the testrun there should be an <code>.out</code>, an <code>.err</code> and a <code>.res</code> file
 *  with the same basename as described above.
 *
 *  Furthermore you can also use the script <code>allcmpres.sh</code> for comparing results of different solvers.
 *
 */

/*--+----1----+----2----+----3----+----4----+----5----+----6----+----7----+----8----+----9----+----0----+----1----+----2*/
/**@page CHG1 Interface changes between SCIP 0.9 and SCIP 1.0
 *
 *  @section CHGPARAM New parameters
 *
 * - All functions SCIP<datatype>Param() got a new parameter "isadvanced".
 *   \n
 *   This does not influence the performance of SCIP, but the position of the parameter in the settings menu.
 *   Hence, if you do not care about this, you can assign any value to it.
 *   You should add the corresponding flag to the SCIP<datatype>Param() calls in your own source code.
 *
 */

/*--+----1----+----2----+----3----+----4----+----5----+----6----+----7----+----8----+----9----+----0----+----1----+----2*/
/**@page CHG2 Interface changes between SCIP 1.0 and SCIP 1.1
 *
 * - SCIPcreateChild() has a new last parameter giving an estimate for value of best feasible solution in the subtree to
 *   be created. One possibility is to use SCIPgetLocalOrigEstimate() for this value.
 *
 * - The callback \ref CONSCHECK in the constraint handlers now has a new parameter <code>printreason</code> that tells
 *   a constraint handler to output the reason for a possible infeasibility of the solution to be checked using
 *   SCIPinfoMessage(). Have a look at one of the constraint handlers implemented in SCIP to see how it works. This
 *   methodology makes it possible to output the reason of a violation in human readable form, for instance, for the check
 *   at the end of a SCIP run, where the obtained best solution is checked against the original formulation.\n This change
 *   often has little effect on C-implementations, since this parameter can be safely ignored with respect to the
 *   correctness of the code. The corresponding C++ method scip::ObjConshdlr::scip_check(), however, has to be extended
 *   and will not compile otherwise.
 *
 * - SCIPcheckSolOrig() is restructured. The last two parameters have changed. They are now bools indicating
 *   whether the reason for the violation should be printed to the standard output and whether all violations should be
 *   printed. This reflects the changes in the constraint handlers above, which allow the automation of the feasibility
 *   test. The pointers to store the constraint handler or constraint are not needed anymore.
 *
 * - New parameters "extension" and "genericnames" in SCIPprintTransProblem(), SCIPprintOrigProblem(),
 *   SCIPwriteOrigProblem(), and SCIPwriteTransProblem() defining the requested format or NULL for default CIP format
 *   and using generic names for the variables and constraints. Examples are
 *   - <code>SCIPprintTransProblem(scip, NULL, NULL, TRUE)</code> displays the transformed problem in CIP format with
 *     generic variables and constraint names
 *   - <code>SCIPprintOrigProblem(scip, NULL, "lp", FALSE)</code> displays the original problem in LP format with
 *     original variables and constraint names.
 *
 * - New callback method SCIP_DECL_READERWRITE(x) in type_reader.h; this method is called to write a problem to file
 *   stream in the format the reader stands for; useful for writing the transformed problem in LP or MPS format. Hence,
 *   also SCIPincludeReader() has changed.
 *
 * - New parameter "conshdlrname" in SCIPincludeLinconsUpgrade().
 *
 * - Added user pointer to callback methods of hash table, see pub_misc.h.
 *
 * - New parameter "extension" in SCIPreadProb(),    defining a desired file format or NULL if file extension should be used.
 */

/*--+----1----+----2----+----3----+----4----+----5----+----6----+----7----+----8----+----9----+----0----+----1----+----2*/
/**@page CHG3 Interface changes between SCIP 1.1 and SCIP 1.2
 *
 *
 * @section CHGCALLBACKS New and changed callbacks
 *
 * - The callback SCIP_DECL_PRICERREDCOST(x) in the \ref PRICER "pricers" has two new parameters:
 *    - A <code>result</code> pointer determines whether the pricer guarantees that there exist no more variables. This allows for early branching.
 *    - A pointer for providing a lower bound.
 *
 * - The \ref CONS "constraint handlers" have two new callback methods (see type_cons.h for more details).
 *    - SCIP_DECL_CONSCOPY(x) - this method can be used to copy a constraint.
 *    - SCIP_DECL_CONSPARSE(x) - this method can be used to parse a constraint in CIP format.
 *
 *  @section CHGINTERFUNC New parameters in interface methods
 *
 * - SCIPcalcMIR() in scip.h has two new parameter "mksetcoefsvalid" and "sol". The parameter "mksetcoefsvalid" stores
 *   whether the coefficients of the mixed knapsack set ("mksetcoefs") computed in SCIPlpCalcMIR() are valid. If the mixed knapsack constraint obtained after aggregating LP rows
 *   is empty or contains too many nonzero elements the generation of the <b>c-MIR cut</b> is aborted in SCIPlpCalcMIR() and "mksetcoefs" is not valid.
 *   The input parameter "sol" can be used to separate a solution different from the LP solution.
 *
 * - SCIPgetVarClosestVlb() and SCIPgetVarClosestVub() in scip.h have a new parameter "sol". It can be used to obtain the <b>closest variable bound</b> w.r.t. a solution different from the LP solution.
 *
 *  @section MISCELLANEOUS Miscellaneous
 *
 * - A significant change for <b>C++ users</b> is that all include files of SCIP
 *   automatically detect C++ mode, i.e., no <code>extern "C"</code> is needed anymore.
 *
 * For further release notes we refer to the \ref RELEASENOTES "Release notes".
 */

/*--+----1----+----2----+----3----+----4----+----5----+----6----+----7----+----8----+----9----+----0----+----1----+----2*/
/**@page CHG4 Interface changes between SCIP 1.2 and SCIP 2.0
 *
 *
 * @section CHGCALLBACKS4 New and changed callbacks
 *
 *
 * - <b>Copying a SCIP instance</b>:
 *      <br>
 *      <br>
 *    - All plugins, like \ref BRANCH "branching rules" and \ref HEUR "primal heuristics", have a new callback method (see, e.g.,
 *      type_branch.h and type_heur.h for more details):
 *       - SCIP_DECL_BRANCHCOPY(x), SCIP_DECL_HEURCOPY(x) etc.
 *       - When copying a SCIP instance, these methods are called to copy the plugins.
 *      <br>
 *      <br>
 *    - Constraint handlers have two new callback methods. One for copying the constraint handler plugins
 *      SCIP_DECL_CONSHDLRCOPY() and the other for copying a constraint itself, SCIP_DECL_CONSCOPY().
 *      <br>
 *      <br>
 *    - Variables have a new callback method (see type_var.h for more details):
 *       - SCIP_DECL_VARCOPY(x) - When copying a SCIP instance, this method is called to copy the variables' data.
 *      <br>
 *      <br>
 *    - The main problem has a new callback method (see type_prob.h for more details):
 *       - SCIP_DECL_PROBCOPY(x) - When copying a SCIP instance, this method is called to copy the problem's data.
 *      <br>
 *      <br>
 *    - The argument success in SCIP_DECL_CONSCOPY has been renamed to valid.
 *
 * - <b>Branching on externally given candidates</b>:
 *      <br>
 *      <br>
 *    - The \ref BRANCH "branching rules" have a second new callback method (see type_branch.h for more details):
 *       - SCIP_DECL_BRANCHEXECEXT(x) - This method can be used to branch on external branching candidates,
 *         which can be added by a user's "relaxation handler" or "constraint handler" plugin, calling <code>SCIPaddExternBranchCand()</code>.
 *
 * - <b>Restarts</b>:
 *      <br>
 *      <br>
 *    - The callback SCIP_DECL_PROBEXITSOL(x) in the main problem has one new parameter (see type_prob.h for more details):
 *       - The parameter <code>restart</code> is <code>TRUE</code> if the callback method was triggered by a restart.
 *
 *
 * <br>
 * @section CHGINTERFUNC4 Changed interface methods
 *
 * - <b>Copying a SCIP instance</b>:
 *      <br>
 *      <br>
 *    - Every new callback method resulted in a new parameter of the include function for the corresponding plugin,
 *      e.g., SCIPincludeBranchrule() has two new parameters <code>SCIP_DECL_BRANCHCOPY((*branchcopy))</code> and
 *      <code>SCIP_DECL_BRANCHEXECREL((*branchexecrel))</code>.  In the same fashion, the new callbacks
 *      SCIP_DECL_VARCOPY and SCIP_DECL_PROBCOPY led to new parameters in SCIPcreateVar() and SCIPcreateProb() in
 *      scip.c, respectively.
 *      <br><br>
 *    - SCIPincludeHeur() and SCIPincludeSepa() in \ref scip.h, as well as scip::ObjSepa() and scip::ObjHeur(), have a new parameter:
 *       - <code>usessubscip</code> - It can be used to inform SCIP that the heuristic/separator to be included uses a secondary SCIP instance.
 *      <br><br>
 *    - SCIPapplyRens() in \ref heur_rens.h has a new parameter <code>uselprows</code>. It can be used to switch from LP rows
 *      to constraints as basis of the sub-SCIP constructed in the RENS heuristic.
 *      <br>
 *      <br>
 *    - W.r.t. to copy and the C++ wrapper classes there are two new classes. These are <code>ObjCloneable</code> and
 *      <code>ObjProbCloneable</code>. The constraint handlers and variables pricers are derived from
 *      <code>ObjProbCloneable</code> and all other plugin are derived from <code>ObjCloneable</code>. Both
 *      classes implement the function <code>iscloneable()</code> which return whether a plugin is clone
 *      able or not. Besides that
 *      each class has a function named <code>clone()</code> which differ in their signature.
 *      See objcloneable.h, objprobcloneable.h, and the TSP example for more details.
 *
 * - <b>Branching</b>:
 *      <br><br>
 *    - The method SCIPgetVarStrongbranch() has been replaced by two methods SCIPgetVarStrongbranchFrac() and
 *      SCIPgetVarStrongbranchInt().
 *      <br><br>
 *    - The methods SCIPgetVarPseudocost() and SCIPgetVarPseudocostCurrentRun() in \ref scip.h now return the pseudocost value of
 *      one branching direction, scaled to a unit interval. The former versions of SCIPgetVarPseudocost() and
 *      SCIPgetVarPseudocostCurrentRun() are now called SCIPgetVarPseudocostVal() and SCIPgetVarPseudocostValCurrentRun(), respectively.
 *      <br>
 *      <br>
 *    - The methods SCIPgetVarConflictScore() and SCIPgetVarConflictScoreCurrentRun() in \ref scip.h are now called
 *      SCIPgetVarVSIDS() and SCIPgetVarVSIDSCurrentRun(), respectively.
 *      <br><br>
 *    - The methods SCIPvarGetNInferences(), SCIPvarGetNInferencesCurrentRun(), SCIPvarGetNCutoffs(), and
 *      SCIPvarGetNCutoffsCurrentRun() are now called SCIPvarGetInferenceSum(), SCIPvarGetInferenceSumCurrentRun(),
 *      SCIPvarGetCutoffSum(), and SCIPvarGetCutoffSumCurrentRun(), respectively. Furthermore, they now return
 *      <code>SCIP_Real</code> instead of <code>SCIP_Longint</code> values.
 *
 * - <b>Others</b>:
 *      <br><br>
 *    - SCIPcutGenerationHeuristicCmir() in \ref sepa_cmir.h has three new parameters:
 *        - <code>maxmksetcoefs</code> - If the mixed knapsack constraint obtained after aggregating LP rows contains more
 *          than <code>maxmksetcoefs</code> nonzero coefficients the generation of the <b>c-MIR cut</b> is aborted.
 *        - <code>delta</code> - It can be used to obtain the scaling factor which leads to the best c-MIR cut found within
 *          the cut generation heuristic. If a <code>NULL</code> pointer is passed, the corresponding c-MIR cut will already be
 *          added to SCIP by SCIPcutGenerationHeuristicCmir(). Otherwise, the user can generate the cut and add it to SCIP
 *          on demand afterwards.
 *        - <code>deltavalid</code> - In case, the user wants to know the best scaling factor, i.e., <code>delta</code> passed is not <code>NULL</code>,
 *          <code>deltavalid</code> will be <code>TRUE</code> if the stored scaling factor <code>delta</code> will lead to a violated c-MIR cut.
 *      <br>
 *      <br>
 *    - All functions for setting <b>user parameters</b> of different types like SCIPparamSetBool(), SCIPparamSetChar(),
 *      SCIPparamSetInt(), SCIPparamSetLongint(), and SCIPparamSetString() in pub_paramset.h have a new parameter:
 *        - <code>quiet</code> - It prevents any output during the assign to a new value.
 *
 * <br>
 * @section MISCELLANEOUS4 Miscellaneous
 *
 * - The NLPI library is now a separate library that is required when linking against the SCIP library.
 *   This requires changes to Makefiles that use SCIP, see the \ref RELEASENOTES "Release notes" for more details.
 *
 * - We do not distinguish between <b>block memory</b> for the original and the transformed problem anymore. The same
 *   block memory is now used in both problem stages.
 *
 * - The usage of <b>strong branching</b> changed. Now, SCIPstartStrongbranch() and SCIPendStrongbranch() must be
 *   called before and after strong branching, respectively.
 *
 * - All <b>C++</b> objects and constructors have a SCIP pointer, now.
 *
 * - The <b>predefined setting files</b> like "settings/cuts/off.set,aggressive.set,fast.set" have been replaced by
 *   interface methods like SCIPsetHeuristics(), SCIPsetPresolving(), SCIPsetSeparating(), and SCIPsetEmphasis() in
 *   \ref scip.h and by user dialogs in the interactive shell like
 *   <br>
 *   <br>
 *   <code>SCIP&gt; set {heuristics|presolving|separating} emphasis {aggressive|fast|off}</code>
 *   <br>
 *   <br>
 *   or
 *   <br>
 *   <br>
 *   <code>SCIP&gt; set emphasis {counter|cpsolver|easycip|feasibility|hardlp|optimality}</code>
 *
 *
 * <br>
 * For further release notes we refer to the \ref RELEASENOTES "Release notes".
 */

/* - SCIP now has "lazy bounds", which are useful for column generation - see @ref PRICER_REMARKS "pricer remarks" for an explanation.
 *
 * - SCIP has rudimentary support to solve quadratic nonlinear integer programs - see \ref cons_quadratic.h.
 *
 * - There are LP-interfaces to QSopt and Gurobi (rudimentary).
 *
 * - SCIP can now handle indicator constraints (reading (from LP, ZIMPL), writing, solving, ...) - see \ref cons_indicator.h.
 *
 * - One can now do "early branching" useful for column generation.
 *
 * - Can now run a black-box lexicographic dual simplex algorithm.
 */

 /*--+----1----+----2----+----3----+----4----+----5----+----6----+----7----+----8----+----9----+----0----+----1----+----2*/
 /**@page CHG5 Interface changes between SCIP 2.0 and SCIP 2.1
  *
  *
  * @section CHGCALLBACKS5 New and changed callbacks
  *
  * - <b>Presolving</b>:
  *      <br>
  *      <br>
  *    - The new parameters "nnewaddconss" and "naddconss" were added to the constraint handler callback method SCIP_DECL_CONSPRESOL()
  *      and the presolver callback method SCIP_DECL_PRESOLEXEC(). These parameters were also added to corresponding C++ wrapper class methods.
  *    - Propagators are now also called in during presolving, this is supported by the new callback methods SCIP_DECL_PROPINITPRE(),
  *      SCIP_DECL_PROPEXITPRE(), and SCIP_DECL_PROPPRESOL().
  *    - New parameters "isunbounded" and "isinfeasible" for presolving initialization (SCIP_DECL_CONSINITPRE(),
  *      SCIP_DECL_PRESOLINITPRE(), SCIP_DECL_PROPINITPRE()) and presolving deinitialization (SCIP_DECL_CONSEXITPRE(),
  *      SCIP_DECL_PRESOLEXITPRE(), SCIP_DECL_PROPEXITPRE()) callbacks of presolvers,
  *      constraint handlers and propagators, telling the callback whether the problem was already declared to be
  *      unbounded or infeasible.  This allows to avoid expensive steps in these methods in case the problem is already
  *      solved, anyway.
  *      <br>
  *      <br>
  *      <DIV class="note">
  *      Note, that the C++ methods
  *      - scip::ObjConshdlr::scip_presol() corresponding to SCIP_DECL_CONSPRESOL()
  *      - scip::ObjConshdlr::scip_initpre() corresponding to  SCIP_DECL_CONSINITPRE()
  *      - scip::ObjPresol::scip_initpre() corresponding to SCIP_DECL_PRESOLINITPRE()
  *      - scip::ObjProp::scip_initpre() corresponding to SCIP_DECL_PROPINITPRE()
  *      - scip::ObjConshdlr::scip_exitpre() corresponding to SCIP_DECL_CONSEXITPRE()
  *      - scip::ObjPresol::scip_exitpre() corresponding to SCIP_DECL_PRESOLEXITPRE()
  *      -  scip::ObjProp::scip_exitpre() corresponding to  and SCIP_DECL_PROPEXITPRE()
  *      .
  *      are virtual functions. That means, if you are not adding the new parameters, your code will still compile, but these methods are not executed.
  *      </DIV>
  *
  * - <b>Constraint Handler</b>:
  *     <br>
  *     <br>
  *   - The new constraint handler callback SCIP_DECL_CONSDELVARS() is called after variables were marked for deletion.
  *     This method is optional and only of interest if you are using SCIP as a branch-and-price framework. That means,
  *     you are generating new variables during the search. If you are not doing that just define the function pointer
  *     to be NULL.
  *     <br>
  *     If this method gets implemented you should iterate over all constraints of the constraint handler and delete all
  *     variables that were marked for deletion by SCIPdelVar().
  *
  * - <b>Problem Data</b>:
  *     <br>
  *     <br>
  *   - The method SCIPcopyProb() and the callback SCIP_DECL_PROBCOPY() got a new parameter "global" to indicate whether the global problem or a local version is copied.
  *
  * - <b>Conflict Analysis</b>:
  *     <br>
  *     <br>
  *   - Added parameter "separate" to conflict handler callback method SCIP_DECL_CONFLICTEXEC() that defines whether the conflict constraint should be separated or not.
  *
  * - <b>NLP Solver Interface</b>:
  *     <br>
  *     <br>
  *   - The callbacks SCIP_DECL_NLPIGETSOLUTION() and SCIP_DECL_NLPISETINITIALGUESS() got new parameters to get/set values of dual variables.
  *   - The callback SCIP_DECL_NLPICOPY() now passes the block memory of the target SCIP as an additional parameter.
  *
  * <br>
  * @section CHGINTERFUNC5 Changed interface methods
  *
  * - <b>Writing and Parsing constraints</b>:
  *      <br>
  *      <br>
  *    - The methods SCIPwriteVarName(), SCIPwriteVarsList(), and SCIPwriteVarsLinearsum() got a new boolean parameter "type"
  *      that indicates whether the variable type should be written or not.
  *    - The method SCIPwriteVarsList() got additionally a new parameter "delimiter" that defines the character which is used for delimitation.
  *    - The methods SCIPparseVarName() and SCIPparseVarsList() got a new output parameter "endptr" that is filled with the position where the parsing stopped.
  *
  * - <b>Plugin management</b>:
  *      <br>
  *      <br>
  *    - SCIPincludeProp() got additional parameters to set the timing mask of the propagator and the new callbacks and parameters related to calling the propagator in presolving.
  *    - SCIPincludeConshdlr() got additional parameters to set the variable deletion callback function and the timing mask for propagation.
  *
  * - <b>Constraint Handlers</b>:
  *      <br>
  *      <br>
  *    - Method SCIPseparateRelaxedKnapsack() in knapsack constraint handler got new parameter "cutoff", which is a pointer to store whether a cutoff was found.
  *    - Method SCIPincludeQuadconsUpgrade() of quadratic constraint handler got new parameter "active" to indicate whether the upgrading method is active by default.
  *
  * - <b>Nonlinear expressions, relaxation, and solver interface</b>:
  *      <br>
  *      <br>
  *    - The methods SCIPexprtreeEvalSol(), SCIPexprtreeEvalIntLocalBounds(), and SCIPexprtreeEvalIntGlobalBounds() have been renamed to SCIPevalExprtreeSol(),
  *      SCIPevalExprtreeLocalBounds(), and SCIPevalExprtreeGlobalBounds() and are now located in scip.h.
  *    - Various types and functions dealing with polynomial expressions have been renamed to use the proper terms "monomial" and "polynomial".
  *    - The methods SCIPnlpGetObjective(), SCIPnlpGetSolVals(), and SCIPnlpGetVarSolVal() have been removed, use SCIPgetNLPObjval(), SCIPvarGetNLPSol()
  *      and SCIPcreateNLPSol() to retrieve NLP solution values instead.
  *    - Removed methods SCIPmarkRequireNLP() and SCIPisNLPRequired(), because the NLP is now always constructed if nonlinearities are present.
  *    - SCIPgetNLP() has been removed and NLP-methods from pub_nlp.h have been moved to scip.h, which resulted in some renamings, too.
  *    - The functions SCIPnlpiGetSolution() and SCIPnlpiSetInitialGuess() got additional arguments to get/set dual values.
  *    - The method SCIPgetNLPI() got a new parameter "nlpiproblem", which is a pointer to store the NLP solver interface problem.
  *
  * - <b>Others</b>:
  *      <br>
  *      <br>
  *    - SCIPgetVarCopy() got a new parameter "success" that will be FALSE if method is called after problem creation stage and no hash map is given or no image for
  *      the given variable is contained in the given hash map.
  *    - Removed method SCIPreadSol(); call solution reading via SCIPreadProb() which calls the solution reader for .sol files.
  *    - SCIPchgVarType() got an extra boolean parameter to store if infeasibility is recognized while upgrading a variable from continuous type to an integer type.
  *    - SCIPdelVar() got a new parameter "deleted", which stores whether the variable was successfully marked to be deleted.
  *    - SCIPcalcNodeselPriority() got a new parameter "branchdir", which defines the type of branching that was performed: upwards, downwards, or fixed.
  *    - The parameters "timelimit" and "memorylimit" were removed from SCIPapplyRens().
  *
  * <br>
  * @section MISCELLANEOUS5 Miscellaneous
  *
  *  - The result value SCIP_NEWROUND has been added, it allows a separator/constraint handler to start a new separation round
  *    (without previous calls to other separators/conshdlrs).
  *  - All timing flags are now defined type_timing.h.
  *  - The variable deletion event is now a variable specific event and not global, anymore.
  *  - The emphasis setting types now distinguish between plugin-type specific parameter settings (default, aggressive, fast, off), which are changed by
  *    SCIPsetHeuristics/Presolving/Separating(), and global emphasis settings (default, cpsolver, easycip, feasibility, hardlp, optimality, counter),
  *    which can be set using SCIPsetEmphasis().
  *
  * <br>
  * For further release notes we refer to the \ref RELEASENOTES "Release notes".
  */

 /*--+----1----+----2----+----3----+----4----+----5----+----6----+----7----+----8----+----9----+----0----+----1----+----2*/
 /**@page CHG6 Interface changes between SCIP 2.1 and SCIP 3.0
  *
  *
  * @section CHGCALLBACKS6 New and changed callbacks
  *
  * - <b>Conflict Analysis</b>:
  *     <br>
  *     <br>
  *   - Added parameter "relaxedbds" to conflict handler callback method SCIP_DECL_CONFLICTEXEC(). This array contains
  *     bounds which are sufficient to create a valid conflict
  *
  * - <b>Constraint Handler</b>:
  *     <br>
  *     <br>
  *   - New optional callback methods in constraint handlers: SCIP_DECL_CONSGETVARS and SCIP_DECL_CONSGETNVARS.
  *     These callbacks, if implemented, should return an array of all variables and the number of all variables used
  *     by the given constraint, respectively. (This method might, e.g., be called by a presolver)
  *   - Added a propagation timing parameter "proptiming" to SCIP_DECL_CONSPROP(), giving the current timing at which
  *     this method is called
  *   - Added a parameter 'restart' to the SCIP_DECL_CONSEXITSOL() callback method, indicating whether this call was
  *     triggered by a restart.
  *   - Added a parameter 'relaxedbd' to SCIP_DECL_CONSRESPROP() callback method. If explaining a given bound change
  *     (index), it is sufficient to explain the reason for reaching the 'relaxedbd' value, see above
  *   - Removed parameters "isunbounded", "isinfeasible" and "result" from SCIP_DECL_CONSINITPRE() and
  *     SCIP_DECL_CONSEXITPRE() callback methods. It is not allowed to determine unboundedness or infeasibility in
  *     these callbacks, anymore.
  *
  * - <b>Message Handler</b>:
  *      <br>
  *      <br>
  *   - New callback method SCIP_DECL_MESSAGEHDLRFREE() which is called when the message handler is freed.
  *   - The old callback method SCIP_DECL_MESSAGEERROR() was replaced by the callback method SCIP_DECL_ERRORPRINTING().
  *
  * - <b>Presolving</b>:
  *      <br>
  *      <br>
  *   - Removed parameters "isunbounded", "isinfeasible" and "result" from SCIP_DECL_PRESOLINITPRE() and
  *     SCIP_DECL_PRESOLSEXITPRE(). It is not allowed to determine unboundedness or infeasibility in these
  *     callbacks, anymore.
  *
  * - <b>Propagator</b>:
  *     <br>
  *     <br>
  *   - Added a propagation timing parameter "proptiming" to SCIP_DECL_PROPEXEC(), giving the
  *     current timing at which this method is called.
  *   - Added a parameter 'restart' to SCIP_DECL_PROPEXITSOL() callback method, indicating whether this call was
  *     triggered by a restart.
  *   - Added a parameter 'relaxedbd' to SCIP_DECL_PROPRESPROP() callback method. If explaining a given bound change
  *     (index), it is sufficient to explain the reason for reaching the 'relaxedbd' value.
  *   - Removed parameters "isunbounded", "isinfeasible" and "result" from SCIP_DECL_PROPINITPRE() and
  *     SCIP_DECL_PROPEXITPRE() callback methods. It is not allowed to determined unboundedness or infeasibility in
  *     these callbacks, anymore.
  *
  * - <b>NLP Solver Interface</b>:
  *     <br>
  *     <br>
  *   - New NLPI callback SCIP_DECL_NLPISETMESSAGEHDLR() to set message handler in NLP solver interfaces.
  *
  * <br>
  * @section CHGINTERFUNC6 Changed interface methods
  *
  * - <b>Plugin management</b>:
  *      <br>
  *      <br>
  *   - Added basic include methods for almost all plugin types, e.g., SCIPincludeConshdlrBasic();
  *     these methods should make the usage easier, sparing out optional callbacks and parameters.
  *   - To extend the basic functionalities, there are setter method to add
  *     optional callbacks. For example SCIPsetConshdlrParse(), SCIPsetPropCopy() or SCIPsetHeurInitsol().
  *
  * - <b>Constraint Handlers</b>:
  *      <br>
  *      <br>
  *   - Added basic creation methods for all constraints types, e.g., SCIPcreateConsBasicLinear(); these methods should make the usage easier,
  *      sparing out optional callbacks and parameters.
  *   - New methods SCIPgetConsVars() and SCIPgetConsNVars() (corresponding callbacks need to be implemented, see above)
  *
  * - <b>Problem</b>:
  *      <br>
  *      <br>
  *   - Added basic creation methods SCIPcreateVarBasic() and SCIPcreateProbBasic() and setter functions
  *   - Added method SCIPisPresolveFinished() which returns whether the presolving process would be stopped after the
  *     current presolving round, given no further reductions will be found.
  *   - Forbid problem modifications in SCIP_STAGE_{INIT,EXIT}PRESOLVE (see pre-conditions for corresponding methods in scip.h).
  *
  * - <b>Variable usage</b>:
  *      <br>
  *      <br>
  *   - Renamed SCIPvarGetBestBound() to SCIPvarGetBestBoundLocal(), SCIPvarGetWorstBound() to
  *     SCIPvarGetWorstBoundLocal() and added new methods SCIPvarGetBestBoundGlobal() and SCIPvarGetWorstBoundGlobal().
  *   - Method SCIPvarGetProbvarSum() is not public anymore, use SCIPgetProbvarSum() instead.
  *   - Replaced method SCIPvarGetRootRedcost() by SCIPvarGetBestRootRedcost().
  *
  * - <b>Message Handler</b>:
  *      <br>
  *      <br>
  *   - Changed the message handler system within SCIP heavily such that it is thread-safe. SCIPcreateMessagehdlr() in
  *     scip.{c,h} was replaced by SCIPmessagehdlrCreate() in pub_message.h/message.c with a changed parameter list.
  *   - Error messages (SCIPerrorMessage()) are not handled via the message handler anymore; per default the error
  *     message is written to stderr.
  *
  * - <b>Separation</b>:
  *      <br>
  *      <br>
  *   - New functions SCIPcreateEmptyRowCons(), SCIPcreateEmptyRowSepa(), SCIPcreateRowCons(), and SCIPcreateRowSepa()
  *     that allow to set the originating constraint handler or separator of a row respectively; this is, for instance,
  *     needed for statistics on the number of applied cuts. If rows are created outside a constraint handler or separator
  *     use SCIPcreateRowUnspec() and SCIPcreateEmptyRowUnspec(). The use of SCIPcreateEmptyRow() and SCIPcreateRow() is
  *     deprecated.
  *   - New functions SCIProwGetOrigintype(), SCIProwGetOriginCons(), and SCIProwGetOriginSepa() to obtain the originator
  *     that created a row.
  *
  * - <b>LP interface</b>:
  *      <br>
  *      <br>
  *   - SCIPlpiCreate() got a new parameter 'messagehdlr'.
  *   - SoPlex LPI supports setting of SCIP_LPPAR_DUALFEASTOL when using SoPlex version 1.6.0.5 and higher.
  *
  * - <b>Nonlinear expressions, relaxation, and solver interface</b>:
  *      <br>
  *      <br>
  *   - Renamed SCIPmarkNonlinearitiesPresent() to SCIPenableNLP() and SCIPhasNonlinearitiesPresent() to
  *     SCIPisNLPEnabled().
  *   - Method SCIPexprtreeRemoveFixedVars() is not public anymore.
  *
  * - <b>Counting</b>:
  *      <br>
  *      <br>
  *   - Changed the counting system within SCIP heavily. SPARSESOLUTION was renamed to SCIP_SPARSESOL. New method for
  *     SCIP_SPARSESOL usage, SCIPsparseSolCreate(), SCIPsparseSolFree(), SCIPsparseSolGetVars(),
  *     SCIPsparseSolGetNVars(), SCIPsparseSolGetLbs(), SCIPsparseSolGetUbs() in (pub_)misc.{c,h}.
  *   - Renamed SCIPgetCountedSparseSolutions() to SCIPgetCountedSparseSols() in cons_countsols.{c,h}.
  *
  * <br>
  * @section MISCELLANEOUS6 Miscellaneous
  *
  *   - Replaced SCIPparamSet*() by SCIPchg*Param() (where * is either Bool, Int, Longint, Real, Char, or String).
  *   - New parameter in SCIPcopy() and SCIPcopyPlugins() to indicate whether the message handler from the source SCIP
  *     should be passed to the target SCIP (only the pointer is copied and the usage counter of the message handler is
  *     increased).
  *   - SCIPprintCons() does not print termination symbol ";\n" anymore; if wanted, use SCIPinfoMessage() to print
  *     ";\n" manually
  *   - All objscip *.h file now use the default SCIP interface macros.
  *   - The methods SCIPsortedvecInsert*() have an additional parameter which can be used to receive the position where
  *     the new element was inserted.
  *   - New macro SCIPdebugPrintCons() to print constraint only if SCIP_DEBUG flag is set.
  *
  * <br>
  * For further information we refer to the \ref RELEASENOTES "Release notes" and the \ref CHANGELOG "Changelog".
  */

 /*--+----1----+----2----+----3----+----4----+----5----+----6----+----7----+----8----+----9----+----0----+----1----+----2*/
 /**@page CHG7 Interface changes between SCIP 3.0 and SCIP 3.1
  *
  *
  * @section CHGCALLBACKS7 New and changed callbacks
  *
  * - <b>Branching Rules</b>:
  *     <br>
  *     <br>
  *   - new possible return value "SCIP_DIDNOTFIND" for SCIP_DECL_BRANCHEXECLP(), SCIP_DECL_BRANCHEXECPS(), and
  *     SCIP_DECL_BRANCHEXECEXT() callbacks to state that the branching rule searched, but did not find a branching.
  *
  * - <b>Domain Propagation</b>:
  *     <br>
  *     <br>
  *   - added parameter "nmarkedconss" to SCIP_DECL_CONSPROP() callback which gives the number of constraints marked
  *     for propagation (these constraints are listed first in the conss array given as parameter).
  *
  * - <b>Message Handler</b>:
  *      <br>
  *      <br>
  *   - New generic messagehandler output callback method SCIP_DECL_MESSAGEOUTPUTFUNC().
  *   - Removed parameter "msglength" from callback method SCIP_DECL_ERRORPRINTING().
  *
  * - <b>Variable Pricers</b>:
  *      <br>
  *      <br>
  *   - Added parameter "stopearly" to callback method SCIP_DECL_PRICERREDCOST(). This boolean pointer should be used
  *     by the pricer to state whether early branching should be performed, even if new variables were added in the
  *     current pricing round.
  *
  * - <b>Primal Heuristics</b>:
  *     <br>
  *     <br>
  *   - Added parameter "nodeinfeasible" to SCIP_DECL_HEUREXEC() callback which states whether the current subproblem
  *     was already detected to be infeasible. In this case, the current LP solution might not respect local bounds,
  *     and the heuristic must not assume that it does.
  *
  *
  * <br>
  * @section CHGINTERFUNC7 Changed interface methods
  *
  * - <b>Branching Rules</b>:
  *      <br>
  *      <br>
  *   - Added parameter "nfracimplvars" to SCIPgetLPBranchCands()
  *
  * - <b>Constraint Handlers</b>:
  *      <br>
  *      <br>
  *   - New method SCIPconshdlrGetStrongBranchPropTime() which returns the time used for domain propagation methods
  *     of the constraint handler during strong branching.
  *   - New method SCIPconsIsMarkedPropagate() which returns whether a constraint is marked for propagation.
  *   - New methods SCIPconsAddUpgradeLocks() and SCIPconsGetNUpgradeLocks() to increase or get the number of upgrade
  *     locks of a constraint.
  *
  * - <b>Domain Propagation</b>:
  *      <br>
  *      <br>
  *   - New method SCIPpropGetStrongBranchPropTime() which returns the time spent by a domain propagator during strong
  *     branching.
  *   - New methods SCIPmarkConsPropagate() and SCIPunmarkConsPropagate to (un)mark a constraint for propagation.
  *
  * - <b>LP and Cutting Planes</b>:
  *      <br>
  *      <br>
  *   - New methods SCIProwChgRank() and SCIProwGetRank() to change and get the rank of a cutting plane, respectively.
  *   - Added parameter "sidetypes" to SCIPcalcMIR() to specify the specify row side type to be used.
  *   - Added parameter "cutrank" to SCIPcalcMIR() and SCIPcalcStrongCG() which stores the rank of the returned cut.
  *   - New method SCIPisCutApplicable() which returns whether a cut is good enough to be applied.
  *   - Added parameter "infeasible" to SCIPaddCut() which is a pointer to store whether the cut is infeasible for the
  *     local bounds.
  *   - delayed cutpool
  *   - New methods SCIPchgRowLhsDive() and SCIPchgRowRhsDive() to change left and right hand side of a row during diving.
  *   - Added parameter "cutoff" to SCIPsolveDiveLP(), SCIPsolveProbingLP(), and SCIPsolveProbingLPWithPricing()
  *     which is a pointer to store whether the diving/probing LP was infeasible or the objective limit was reached.
  *
  * - <b>Message Handler</b>:
  *      <br>
  *      <br>
  *   - New method SCIPmessageVPrintError() to print an error message.
  *   - Removed method SCIPmessagePrintWarningHeader().
  *
  * - <b>Parameters</b>:
  *      <br>
  *      <br>
  *   - New method SCIPparamGetCharAllowedValues() to get the allowed values for a char parameter.
  *
  * - <b>Variables</b>:
  *      <br>
  *      <br>
  *   - New structure to store value-based branching and inference history (see pub_history.h).
  *   - New method SCIPvarGetValuehistory() to get the value-based history of a variable.
  *
  * - <b>Data structures</b>:
  *      <br>
  *      <br>
  *   - New method SCIPgmlWriteNodeWeight() to write a node section including weight to a .gml graph file.
  *   - New methods SCIPsparseSolGetFirstSol() and SCIPsparseSolGetNextSol() to get the first sparse solution
  *     or iterate over the sparse solutions, respectively.
  *   - New methods in pub_misc.h to handle a (circular) queue, e.g., SCIPqueueCreate(), SCIPqueueFree(),
  *     SCIPqueueInsert(), ...
  *   - New methods for hash tables: SCIPhashtableRemoveAll(), SCIPhashtableGetNElements(), SCIPhashtableGetLoad()
  *   - New methods in pub_misc.h to handle a resource activity, e.g., SCIPactivityCreate(), SCIPactivityFree(),
  *     SCIPactivityGetVar(), SCIPactivityGetDemand() ...
  *   - New methods for digraphs: SCIPdigraphResize() to resize the graph and SCIPdigraphSetNodeDatas() and
  *     SCIPdigraphGetNodeDatas() to set and get the data attached to the nodes.
  *
  * - <b>Misc</b>:
  *      <br>
  *      <br>
  *   - New method SCIPcopyOrig() to copy the original problem. Analoguosly, use SCIPcopyOrigProb(), SCIPcopyOrigVars(),
  *     and SCIPcopyOrigConss() to copy original problem data, variables, or constraints, respectively.
  *   - New method SCIPcopyImplicationsCliques() to copy implications and cliques to a copied SCIP instance.
  *   - New method SCIPgetParam() to get the parameter with a given name.
  *   - New method SCIPaddOrigObjoffset() to add an offset to the objective function.
  *   - New method SCIPgetNCheckConss() which returns the number of checked constraints.
  *   - Added parameter "endptr" to SCIPparseVar() which stores the final string position after parsing.
  *   - Added parameter "enablepropagation" to SCIPstartStrongbranch(), which can be used to enable strong branching
  *     with domain propagation.
  *   - New method SCIPgetVarStrongbranchWithPropagation() which performs strong branching with propagation on a variable.
  *   - New method SCIPwriteCliqueGraph() to write the clique graph.
  *   - New method SCIPdoNotMultaggr() which returns whether multi-aggregation was disabled.
  *   - Added parameter "lazyconss" to SCIPwriteMIP() to swith writing removable rows as lazy constraints.
  *   - New method SCIPcreateFiniteSolCopy() to create a copy of a solution with infinite fixings removed.
  *   - New method SCIPadjustImplicitSolVals() which sets implicit integer variables to an integer value in the given
  *     solution without deteriorating its objective value.
  *   - New method SCIPprintDualSol() which prints the dual solution for a pure LP (works only with preprocessing disabled).
  *   - New method SCIPgetOpenNodesData() which returns all unprocessed nodes.
  *   - New method SCIPgetFirstLPTime() and SCIPgetNRootFirstLPIterations() to return time and iterations for the first
  *     LP solve and SCIPgetFirstLPDualboundRoot() and SCIPgetFirstLPLowerboundRoot() to return the first root LP dual and
  *     lower bound.
  *   - New method SCIPgetNLimSolsFound() returning the number of feasible primal solution respecting the objective limit.
  *   - Added parameter "endline" to SCIPprintDisplayLine() to switch printing a newline symbol at the end of the line.
  *
  * <br>
  * @section MISCELLANEOUS7 Miscellaneous
  *
  *   - Moved LP solver interfaces to subdirectory src/lpi.
  *
  * <br>
  * For further information we refer to the \ref RELEASENOTES "Release notes" and the \ref CHANGELOG "Changelog".
  */

 /*--+----1----+----2----+----3----+----4----+----5----+----6----+----7----+----8----+----9----+----0----+----1----+----2*/
 /**@page CHG8 Interface changes between SCIP 3.1 and SCIP 3.2
  *
  *
  * @section CHGCALLBACKS8 New and changed callbacks
  *
  * - <b>Branching Rules</b>:
  *   - Added paramter "forcestrongbranch" to SCIPselectVarStrongBranching()
  *   - Added paramter "executebranching" SCIPexecRelpscostBranching()
  *   - Added paramter "presoltiming" to SCIPpropCumulativeCondition()
  *
  *   <br>
  * - <b>Domain Propagation</b>:
  *
  *   <br>
  * - <b>Message Handler</b>:
  *
  *   <br>
  * - <b>Variable Pricers</b>:
  *
  *   <br>
  * - <b>Primal Heuristics</b>:
  *   - Added paramter "freesubscip" to SCIPapplyProximity()
  *
  * <br>
  * @section CHGINTERFUNC8 Changed interface methods
  *
  *   <br>
  * - <b>Branching Rules</b>:
  *
  *   <br>
  * - <b>Constraint Handlers</b>:
  *   - Removed method SCIPconshdlrIsPresolvingDelayed()
  *   - Removed method SCIPconshdlrWasPresolvingDelayed()
  *   - Renamed method SCIPconshdlrGetPropTimingmask() to SCIPconshdlrGetPropTiming()
  *
  *   <br>
  * - <b>Domain Propagation</b>:
  *
  *   <br>
  * - <b>LP and Cutting Planes</b>:
  *   - Added parameter "inds" to SCIPgetLPBInvRow()
  *   - Added parameter "ninds" to SCIPgetLPBInvRow()
  *   - Added parameter "inds" to SCIPgetLPBInvCol()
  *   - Added parameter "ninds" to SCIPgetLPBInvCol()
  *   - Added parameter "inds" to SCIPgetLPBInvARow()
  *   - Added parameter "ninds" to SCIPgetLPBInvARow()
  *   - Added parameter "inds" to SCIPgetLPBInvACol()
  *   - Added parameter "ninds" to SCIPgetLPBInvACol()
  *   - Added parameter "maxweight" to SCIPcalcMIR()
  *   - Added parameter "weightinds" to SCIPcalcMIR()
  *   - Added parameter "nweightinds" to SCIPcalcMIR()
  *   - Added parameter "rowlensum" to SCIPcalcMIR()
  *   - Added parameter "inds" to SCIPcalcStrongCG()
  *   - Added parameter "ninds" to SCIPcalcStrongCG()
  *
  *   <br>
  * - <b>Message Handler</b>:
  *
  *   <br>
  * - <b>Parameters</b>:
  *
  *   <br>
  * - <b>Variables</b>:
  *   - Removed method SCIPvarGetNBinImpls()
  *
  *   <br>
  * - <b>Data structures</b>:
  *   - Renamed method SCIPdigraphGetNodeDatas() to SCIPdigraphGetNodeData()
  *   - Renamed method SCIPdigraphSetNodeDatas() to SCIPdigraphSetNodeData()
  *   - Renamed method SCIPdigraphGetSuccessorsDatas() to SCIPdigraphGetSuccessorsData()
  *
  *   <br>
  * - <b>Misc</b>:
  *   - Removed parameter "delaypos" from SCIPincludeConshdlr()
  *   - Added parameter "presoltiming" to SCIPincludeConshdlr()
  *   - Added parameter "consgetdivebdchgs" to SCIPincludeConshdlr()
  *   - Removed parameter "delaypos" from SCIPsetConshdlrPresol()
  *   - Added parameter "presoltiming" to SCIPsetConshdlrPresol()
  *   - Removed parameter "delaypos" from SCIPincludePresol()
  *   - Added parameter "presoltiming" to SCIPincludePresol()
  *   - Removed parameter "delaypos" from SCIPincludePresolBasic()
  *   - Added parameter "presoltiming" to SCIPincludePresolBasic()
  *   - Removed paramter "presoldelay" from SCIPincludePresol()
  *   - Removed paramter "presoltiming" from SCIPincludePresol()
  *   - Removed paramter "presoldelay" from SCIPsetPropPresol()
  *   - Removed paramter "presoltiming" from SCIPsetPropPresol()
  *   - Added parameter "ndomredsdown" to SCIPgetVarStrongbranchWithPropagation()
  *   - Added parameter "ndomredsup" to SCIPgetVarStrongbranchWithPropagation()
  *   - Added parameter "isequation" to SCIPaddClique()
  *   - Removed parameter "writeimplications" from SCIPwriteCliqueGraph()
  *   - Removed method SCIPallocBufferSize()
  *   - Removed method SCIPduplicateBufferSize()
  *   - Removed method SCIPreallocBufferSize()
  *   - Removed method SCIPfreeBufferSize()
  *   - Removed method callback SCIPdialogExecConflictgraph()
  * <br>
  * For further information we refer to the \ref RELEASENOTES "Release notes" and the \ref CHANGELOG "Changelog".
  */

/*--+----1----+----2----+----3----+----4----+----5----+----6----+----7----+----8----+----9----+----0----+----1----+----2*/
/**@page COUNTER How to use SCIP to count/enumerate feasible solutions
 *
 * SCIP is capable of computing (count or enumerate) the number of feasible solutions of a given constraint integer
 * program. In case continuous variables are present, the number of feasible solutions for the projection to the
 * integral variables is counted/enumerated. This means, an assignment to the integer variables is counted if the
 * remaining problem (this is the one after fixing the integer variables w.r.t. to this assignment) is feasible.
 *
 * As a first step you have to load or create your problem in the usual way. In case of using the
 * interactive shell, you use the <code>read</code> command:
 *
 * <code>SCIP&gt; read &lt;file name&gt;</code>
 *
 * Afterwards you can count the number of feasible solution with the command <code>count</code>.
 *
 * <code>SCIP&gt; count</code>
 *
 * That means SCIP will count the number of solution but does not store (enumerate) them. If you are interested in that see
 * \ref COLLECTALLFEASEBLES.
 *
 * @note Since SCIP version 2.0.0 you do not have to worry about <tt>dual</tt> reductions anymore. These are
 * automatically turned off. The only thing you should switch off are restarts. These restarts can lead to a wrong
 * counting process. We recommend using the counting settings which can be set in the interactive shell as follows:
 *
 * <code>SCIP&gt; set emphasis counter</code>
 *
 * The SCIP callable library provides an interface method SCIPcount() which allows users to count the number of feasible
 * solutions to their problem. The method SCIPsetParamsCountsols(), which is also located in cons_countsols.h, loads the
 * predefined counting settings to ensure a safe count. The complete list of all methods that can be used for counting
 * via the callable library can be found in cons_countsols.h.
 *
 *
 * @section COUNTLIMIT Limit the number of solutions which should be counted
 *
 * It is possible to give a (soft) upper bound on the number solutions that should be counted. If this upper bound is
 * exceeded, SCIP will be stopped. The name of this parameter is <code>constraints/countsols/sollimit</code>. In
 * the interactive shell this parameter can be set as follows:
 *
 * <code>SCIP&gt; set constraints countsols sollimit 1000</code>
 *
 * In case you are using the callable library, this upper bound can be assigned by calling SCIPsetLongintParam() as follows:
 *
 * \code
 * SCIP_CALL( SCIPsetLongintParam( scip, "constraints/countsols/sollimit", 1000) );
 * \endcode
 *
 *
 * The reason why this upper bound is soft comes from the fact that, by default, SCIP uses a technique called unrestricted
 * subtree detection. Using this technique it is possible to detect several solutions at once. Therefore, it can happen
 * that the solution limit is exceeded before SCIP is stopped.
 *
 * @section COLLECTALLFEASEBLES Collect all feasible solution
 *
 * Per default SCIP only counts all feasible solutions. This means, these solutions are not stored. If you switch the
 * parameter <code>constraints/countsols/collect</code> to TRUE (the default value is FALSE) the detected solutions are
 * stored. Changing this parameter can be done in the interactive shell
 *
 * <code>SCIP&gt; set constraints countsols collect TRUE</code>
 *
 * as well as via the callable library
 *
 * \code
 * SCIP_CALL( SCIPsetBoolParam( scip, "constraints/countsols/collect", TRUE) );
 * \endcode
 *
 * @note The solution which are collected are stored w.r.t. the active variables. These are the variables which got not
 *       removed during presolving.
 *
 * In case you are using the interactive shell you can write all collected solutions to a file as follows
 *
 * <code>SCIP&gt; write allsolutions &lt;file name&gt;</code>
 *
 * In that case the sparse solutions are unrolled and lifted back into the original variable space.
 *
 * The callable library provides a method which gives access to all collected sparse solutions. That is,
 * SCIPgetCountedSparseSolutions(). The sparse solutions you get are defined w.r.t. active variables. To get solutions
 * w.r.t. to the original variables. You have to do two things:
 *
 * -# unroll each sparse solution
 * -# lift each solution into original variable space by extending the solution by those variable which got removed
 *    during presolving
 *
 * The get the variables which got removed during presolving, you can use the methods SCIPgetFixedVars() and
 * SCIPgetNFixedVars(). The method SCIPgetProbvarLinearSum() transforms given variables, scalars and constant to the
 * corresponding active variables, scalars and constant. Using this method for a single variable gives a representation
 * for that variable w.r.t. the active variables which can be used to compute the value for the considered solution (which
 * is defined w.r.t. active variables).
 *
 * For that complete procedure you can also check the source code of
 * \ref SCIP_DECL_DIALOGEXEC(SCIPdialogExecWriteAllsolutions) "SCIPdialogExecWriteAllsolutions()" cons_countsols.c which
 * does exactly that.
 *
 *
 * @section COUNTOPTIMAL Count number of optimal solutions
 *
 * If you are interested in counting the number of optimal solutions, this can be done with SCIP using the
 * <code>count</code> command by applying the following steps:
 *
 *  -# Solve the original problem to optimality and let \f$c^*\f$ be the optimal value
 *  -# Add the objective function as constraint with left and right hand side equal to \f$c^*\f$
 *  -# load the adjusted problem into SCIP
 *  -# use the predefined counting settings
 *  -# start counting the number of feasible solutions
 *
 * If you do this, SCIP will collect all optimal solutions of the original problem.
 *
 */

/**@page LICENSE License
 *
 * \verbinclude COPYING
 */

/**@page FAQ Frequently Asked Questions (FAQ)
 * \htmlinclude faq.inc
 */

/**@page INSTALL Installation information
 * \verbinclude INSTALL
 */

/**@page RELEASENOTES Release notes
 *
 * \verbinclude SCIP-release-notes-3.2.1
 *
 * \verbinclude SCIP-release-notes-3.2
 *
 * \verbinclude SCIP-release-notes-3.1
 *
 * \verbinclude SCIP-release-notes-3.0.2
 *
 * \verbinclude SCIP-release-notes-3.0.1
 *
 * \verbinclude SCIP-release-notes-3.0
 *
 * \verbinclude SCIP-release-notes-2.1.1
 *
 * \verbinclude SCIP-release-notes-2.1
 *
 * \verbinclude SCIP-release-notes-2.0.2
 *
 * \verbinclude SCIP-release-notes-2.0.1
 *
 * \verbinclude SCIP-release-notes-2.0
 *
 * \verbinclude SCIP-release-notes-1.2
 *
 * \verbinclude SCIP-release-notes-1.1
 */

/**@page CHANGELOG CHANGELOG
 *
 * \verbinclude CHANGELOG
 *
 */

/**@defgroup PUBLICMETHODS Public Methods
 *
 * This page lists headers containing methods provided by the core of SCIP that can be used via the
 * callable library. If you are in the <a href="../html">User's Manual</a> you only find methods that are
 * public and, therefore, allowed to be used. The <a href="../html_devel">Developer's Manual</a> includes
 * all methods.
 *
 * All of the headers listed below include functions that are allowed to be called by external users. Besides those
 * functions it is also valid to call methods that are listed in one of the headers of the (default) plugins, e.g.,
 * cons_linear.h.
 *
 * If you are looking for information about a particular object of SCIP, such as a variable or a constraint, you should
 * first search the corresponding "pub_<...>.h" header. E.g., for constraints, look in pub_cons.h. If you need some
 * information about the overall problem, you should start searching in scip.h.
 *
 * Since there is a huge number of methods in scip.h, these methods are grouped into different categories. These
 * categories are:
 *
 * - Memory Management
 * - Miscellaneous Methods
 * - General SCIP Methods
 * - Message Output Methods
 * - Parameter Methods
 * - SCIP User Functionality Methods: Managing Plugins
 * - User Interactive Dialog Methods
 * - Global Problem Methods
 * - Local Subproblem Methods
 * - Solve Methods
 * - Variable Methods
 * - Conflict Analysis Methods
 * - Constraint Methods
 * - LP Methods
 * - LP Column Methods
 * - LP Row Methods
 * - Cutting Plane Methods
 * - LP Diving Methods
 * - Probing Methods
 * - Branching Methods
 * - Primal Solution Methods
 * - Event Methods
 * - Tree Methods
 * - Statistic Methods
 * - Timing Methods
 * - Numerical Methods
 * - Dynamic Arrays
 *
 */

/**@defgroup TYPEDEFINITIONS Type Definitions
 * This page lists headers which contain type definitions of callback methods.
 *
 * All headers below include the descriptions of callback methods of
 * certain plugins. For more detail see the corresponding header.
 */

/**@defgroup BRANCHINGRULES Branching Rules
 * @brief This page contains a list of all branching rule which are currently available.
 *
 * A detailed description what a branching rule does and how to add a branching rule to SCIP can be found
 * \ref BRANCH "here".
 */

/**@defgroup CONSHDLRS  Constraint Handler
 * @brief This page contains a list of all constraint handlers which are currently available.
 *
 * A detailed description what a constraint handler does and how to add a constraint handler to SCIP can be found
 * \ref CONS "here".
 */

/**@defgroup DIALOGS Dialogs
 * @brief This page contains a list of all dialogs which are currently available.
 *
 * A detailed description what a dialog does and how to add a dialog to SCIP can be found
 * \ref DIALOG "here".
 */

/**@defgroup DISPLAYS Displays
 * @brief This page contains a list of all displays (output columns)  which are currently available.
 *
 * A detailed description what a display does and how to add a display to SCIP can be found
 * \ref DISP "here".
 *
 */

/**@defgroup EXPRINTS Expression Interpreter
 * @brief This page contains a list of all expression interpreter which are currently available.
 *
 * A detailed description what a expression interpreter does and how to add a expression interpreter to SCIP can be found
 * \ref EXPRINT "here".
 */

/**@defgroup FILEREADERS File Readers
 * @brief This page contains a list of all file readers which are currently available.
 *
 * @section AVAILABLEFORMATS List of readable file formats
 *
 * The \ref SHELL "interactive shell" and the callable library are capable of reading/parsing several different file
 * formats.
 *
 * <table>
 * <tr><td>\ref reader_cip.h "CIP format"</td> <td>for SCIP's constraint integer programming format</td></tr>
 * <tr><td>\ref reader_cnf.h "CNF format"</td> <td>DIMACS CNF (conjunctive normal form) file format used for example for SAT problems</td></tr>
 * <tr><td>\ref reader_diff.h "DIFF format"</td> <td>for reading a new objective function for mixed-integer programs</td></tr>
 * <tr><td>\ref reader_fzn.h "FZN format"</td> <td>FlatZinc is a low-level solver input language that is the target language for MiniZinc</td></tr>
 * <tr><td>\ref reader_gms.h "GMS format"</td> <td>for mixed-integer nonlinear programs (<a href="http://www.gams.com/docs/document.htm">GAMS</a>) [reading requires compilation with GAMS=true and a working GAMS system]</td></tr>
 * <tr><td>\ref reader_lp.h  "LP format"</td>  <td>for mixed-integer (quadratically constrained quadratic) programs (CPLEX)</td></tr>
 * <tr><td>\ref reader_mps.h "MPS format"</td> <td>for mixed-integer (quadratically constrained quadratic) programs</td></tr>
 * <tr><td>\ref reader_opb.h "OPB format"</td> <td>for pseudo-Boolean optimization instances</td></tr>
 * <tr><td>\ref reader_osil.h "OSiL format"</td> <td>for mixed-integer nonlinear programs</td></tr>
 * <tr><td>\ref reader_pip.h "PIP format"</td> <td>for <a href="http://polip.zib.de/pipformat.php">mixed-integer polynomial programming problems</a></td></tr>
 * <tr><td>\ref reader_sol.h "SOL format"</td> <td>for solutions; XML-format (read-only) or raw SCIP format</td></tr>
 * <tr><td>\ref reader_wbo.h "WBO format"</td> <td>for weighted pseudo-Boolean optimization instances</td></tr>
 * <tr><td>\ref reader_zpl.h "ZPL format"</td> <td>for <a href="http://zimpl.zib.de">ZIMPL</a> models, i.e., mixed-integer linear and nonlinear
 *                                                 programming problems [read only]</td></tr>
 * </table>
 *
 * @section ADDREADER How to add a file reader
 *
 * A detailed description what a file reader does and how to add a file reader to SCIP can be found
 * \ref READER "here".
 *
 */

/**@defgroup LPIS LP Solver Interfaces
 * @brief This page contains a list of all LP solver interfaces which are currently available.
 */

/**@defgroup NODESELECTORS Node Selectors
 * @brief This page contains a list of all node selectors which are currently available.
 *
 * A detailed description what a node selector does and how to add a node selector to SCIP can be found
 * \ref NODESEL "here".
 */

/**@defgroup NLPIS NLP Solver Interfaces
 * @brief This page contains a list of all NLP solver interfaces which are currently available.
 *
 * A detailed description what a NLP solver interface does and how to add a NLP solver interface to SCIP can be found
 * \ref NLPI "here".
 */

/**@defgroup PRESOLVERS Presolvers
 * @brief This page contains a list of all presolvers which are currently available.
 *
 * A detailed description what a presolver does and how to add a presolver to SCIP can be found
 * \ref PRESOL "here".
 */

/**@defgroup PRICERS Pricers
 * @brief This page contains a list of all pricers which are currently available.
 *
 * Per default there exist no variable pricer. A detailed description what a variable pricer does and how to add a
 * variable pricer to SCIP can be found \ref PRICER "here".
 */

/**@defgroup PRIMALHEURISTICS Primal Heuristics
 * @brief This page contains a list of all primal heuristics which are currently available.
 *
 * A detailed description what a primal heuristic does and how to add a primal heuristic to SCIP can be found
 * \ref HEUR "here".
 */

/**@defgroup PROPAGATORS Propagators
 * @brief This page contains a list of all propagators which are currently available.
 *
 * A detailed description what a propagator does and how to add a propagator to SCIP can be found
 * \ref PROP "here".
 */

/**@defgroup RELAXATORS Relaxation Handlers
 * @brief This page contains a list of all relaxation handlers which are currently available.
 *
 * Note that the linear programming relaxation is not implemented via the relaxation handler plugin. Per default there
 * exist no relaxation handler. A detailed description what a variable pricer does and how to add a A detailed
 * description what a relaxation handler does and how to add a relaxation handler to SCIP can be found \ref RELAX
 * "here".
 */

/**@defgroup SEPARATORS Separators
 * @brief This page contains a list of all separators  which are currently available.
 *
 * A detailed description what a separator does and how to add a separator to SCIP can be found
 * \ref SEPA "here".
 */

/**@page PARAMETERS List of all SCIP parameters
 *
 * This page list all parameters of the current SCIP version. This list can
 * easily be generated by SCIP via the interactive shell using the following command:
 *
 * <code>SCIP&gt; set save &lt;file name&gt;</code>
 *
 * or via the function call:
 *
 * <code>SCIP_CALL( SCIPwriteParams(scip, &lt;file name&gt;, TRUE, FALSE) );</code>
 *
 * \verbinclude parameters.set
 */

/**@page PYTHON_INTERFACE Python interface for the SCIP Optimization Suite
 *
 * This page shows how to install the Python interface that comes with SCIP. A short usage example is shown below.
 *
 * INSTALL:
 * \verbinclude interfaces/python/INSTALL
 *
 * Usage information (README):
 * \verbinclude interfaces/python/README
 */

/**@page JNI_INTERFACE Java native interface for SCIP
 *
 * This page shows how to install and test the Java native interface (JNI) of SCIP.
 *
 * \verbinclude interfaces/jni/README
 */

/**@page INTERFACES Interfaces
  *
  * There are several ways of accessing the \SCIP Optimization Suite from other software packages or programming
  * platforms.
  *
  *
  * @section FILEFORMATS File formats
  *
  *  The easiest way to load a problem into \SCIP is via an input file, given in a format that \SCIP can parse directly,
  *  see SHELL.  \SCIP is capable of reading more than ten different file formats, including formats for nonlinear
  *  problems and constraint programs. This gives researchers from different communities an easy, first access to the
  *  \SCIP Optimization Suite. See \ref AVAILABLEFORMATS "List of readable file formats".
  *
  *
  * @section CPLUSPLUS C++ wrapper
  *
  * Since SCIP is written in C, its callable library can be directly accessed from C++. If a user wants to program own
  * plugins in C++, there are wrapper classes for all different types of plugins available in the <code>src/objscip</code>
  * directory of the \SCIP standard distribution. See also <a href=annotated.php>Wrapper Classes</a>.
  *
  *
  * @section MODELLING Modeling languages and Matlab interface
  *
  * A natural way of formulating an optimization problem is to use a modeling language. Besides ZIMPL there are several
  * other modeling tools with a direct interface to \SCIP. These include <a href="http://dynadec.com/">Comet</a>, a
  * modeling language for constraint programming, <a href="http://www.ampl.com/">AMPL</a> and <a
  * href="http://www.gams.com/">GAMS</a>, which are well-suited for modeling mixed-integer linear and nonlinear
  * optimization problems, and <a href="https://projects.coin-or.org/Cmpl">CMPL</a> for mixed-integer linear problems.
  * The AMPL, GAMS, and ZIMPL interfaces are included in the SCIP distribution, the GAMS interface originated <a
  * href="https://projects.coin-or.org/GAMSlinks">here</a>.
  *
  * With \SCIP 3.0, a first beta version of a functional MATLAB interface has been released.  It supports solving MIPs
  * and LPs defined by Matlab's matrix and vector types. The <a href="http://www.i2c2.aut.ac.nz/Wiki/OPTI/index.php">OPTI
  * project</a> by Jonathan Currie provides an external MATLAB interface for the \SCIP Optimization Suite. On top of this,
  * <a href="http://users.isy.liu.se/johanl/yalmip/pmwiki.php?n=Main.HomePage">YALMIP</a> by Johan L&ouml;fberg provides a
  * free modeling language.
  *
  * @section OTHER Python and Java interfaces
  *
  * With \SCIP 3.1, beta versions of a \ref JNI_INTERFACE "Java native interface" and a \ref PYTHON_INTERFACE "Python interface" have been released.
  *
  * There are also several third-party python interfaces to the \SCIP Optimization Suite, e.g., <a
  * href="http://numberjack.ucc.ie/">NUMBERJACK</a> and <a
  * href="http://code.google.com/p/python-zibopt/">python-zibopt</a>. <a href="http://numberjack.ucc.ie/">NUMBERJACK</a>
  * is a constraint programming platform implemented in python. It supports a variety of different solvers, one of them
  * being the \SCIP Optimization Suite. <a href="http://code.google.com/p/python-zibopt/">python-zibopt</a> was developed
  * by Ryan J. O'Neil and is a python extension of the \SCIP Optimization Suite. <a
  * href="http://picos.zib.de/">PICOS</a> is a python interface for conic optimization, provided by Guillaume Sagnol.
  *
  *
  */<|MERGE_RESOLUTION|>--- conflicted
+++ resolved
@@ -129,11 +129,7 @@
  * @subsection AUTHORS SCIP Authors
  * - <a class="el" href="http://scip.zib.de/#developers">Developers</a>
  *
-<<<<<<< HEAD
- * @version  3.2.0.2
-=======
  * @version  3.2.1.2
->>>>>>> d39e364f
  *
  * \image html scippy.png
  *
