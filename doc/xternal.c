/* * * * * * * * * * * * * * * * * * * * * * * * * * * * * * * * * * * * * * */
/*                                                                           */
/*                  This file is part of the program and library             */
/*         SCIP --- Solving Constraint Integer Programs                      */
/*                                                                           */
/*    Copyright (C) 2002-2017 Konrad-Zuse-Zentrum                            */
/*                            fuer Informationstechnik Berlin                */
/*                                                                           */
/*  SCIP is distributed under the terms of the ZIB Academic License.         */
/*                                                                           */
/*  You should have received a copy of the ZIB Academic License              */
/*  along with SCIP; see the file COPYING. If not email to scip@zib.de.      */
/*                                                                           */
/* * * * * * * * * * * * * * * * * * * * * * * * * * * * * * * * * * * * * * */

/**@file   xternal.c
 * @brief  main document page
 * @author Tobias Achterberg
 * @author Timo Berthold
 * @author Gerald Gamrath
 * @author Stefan Heinz
 * @author Gregor Hendel
 * @author Mathias Kinder
 * @author Marc Pfetsch
 * @author Stefan Vigerske
 * @author Robert Waniek
 * @author Kati Wolter
 * @author Michael Winkler
 */

/*--+----1----+----2----+----3----+----4----+----5----+----6----+----7----+----8----+----9----+----0----+----1----+----2*/

/**@mainpage Overview
 *
 *
 * @section WHATISSCIP What is SCIP?
 *
 * \SCIP is a framework to solve constraint integer programs (CIPs) and mixed-integer nonlinear programs. In particular,
 *
 * - \SCIP incorporates a mixed-integer programming (MIP) solver as well as
 * - an LP based mixed-integer nonlinear programming (MINLP) solver, and
 * - is a framework for branch-and-cut-and-price.
 *
 * \SCIP is developed together with
 * <a href="http://www3.mathematik.tu-darmstadt.de/ags/optimierung/research/discrete-optimization.html">TU Darmstadt</a> and
 * <a href="http://www.am.uni-erlangen.de/wima/">University of Erlangen-N&uuml;rnberg (Chair of EDOM)</a>
 * and has more than 500,000 lines of C code.
 *
 * See the web site of <a href="http://scip.zib.de">\SCIP</a> for more information about licensing and to download \SCIP.
 *
 * @section GETTINGSTARTED Getting started
 *
 * - \ref WHATPROBLEMS "What types of optimization problems does SCIP solve?"
 * - \ref CMAKE   "Installation information using CMake"
 * - \ref MAKE    "Installation information using Makefiles"
 * - \ref LICENSE "License"
 *
 * - \ref SHELL       "Tutorial: the interactive shell"
 * - \ref FILEREADERS "Readable file formats"
 * - \ref START       "How to start a new project"
 * - \ref EXAMPLES    "Examples"
 * - \ref APPLICATIONS "Extensions of SCIP for specific applications"
 * - \ref LPI         "Available LP solver interfaces"
 *
 * @section FURTHERINFORMATION References
 *
 * - \ref PUBLICAPI "List of callable functions"
 * - \ref PARAMETERS "List of all SCIP parameters"
 *
 * - \ref DOC     "How to search the documentation for interface methods"
 * - \ref FAQ     "Frequently asked questions (FAQ)"
 *
 *
 * @section PROGRAMMING Programming with SCIP
 *
 * @subsection CODINGBASICS Coding basics for SCIP
 *
 *   - \ref CODE    "Coding style guidelines"
 *   - \ref OBJ     "Creating, capturing, releasing, and adding data objects"
 *   - \ref MEMORY  "Using the memory functions of SCIP"
 *   - \ref DEBUG   "Debugging"
 *
 * @subsection HOWTOADD How to add ...
 *
 *    Below you find for most plugin types a detailed description of how to implement and add them to \SCIP.
 *
 *   - \ref CONS    "Constraint handlers"
 *   - \ref PRICER  "Variable pricers"
 *   - \ref PRESOL  "Presolvers"
 *   - \ref SEPA    "Separators"
 *   - \ref PROP    "Propagators"
 *   - \ref BRANCH  "Branching rules"
 *   - \ref NODESEL "Node selectors"
 *   - \ref HEUR    "Primal heuristics"
 *      + \ref DIVINGHEUR "Diving heuristics"
 *   - \ref RELAX   "Relaxation handlers"
 *   - \ref READER  "File readers"
 *   - \ref DIALOG  "Dialogs"
 *   - \ref DISP    "Display columns"
 *   - \ref EVENT   "Event handler"
 *   - \ref NLPI    "Interfaces to NLP solvers"
 *   - \ref EXPRINT "Interfaces to expression interpreters"
 *   - \ref PARAM   "additional user parameters"
 *
 * @subsection HOWTOUSESECTION How to use ...
 *
 *   - \ref CONF    "Conflict analysis"
 *   - \ref TEST    "How to run automated tests with SCIP"
 *   - \ref COUNTER "How to use SCIP to count feasible solutions"
 *   - \ref REOPT   "How to use reoptimization in SCIP"
 *   - \ref CONCSCIP "How to use the concurrent solving mode in SCIP"
 *
 *
 * @section FURTHERINFO Further information
 *
 * @subsection CHG Changes between different versions of SCIP
 * - \ref CHANGELOG    "Change log"
 * - \ref RELEASENOTES "Release notes"
 * - \ref CHG9         "Interface changes between version 3.2 and 4.0"
 * - \ref CHG8         "Interface changes between version 3.1 and 3.2"
 * - \ref CHG7         "Interface changes between version 3.0 and 3.1"
 * - \ref CHG6         "Interface changes between version 2.1 and 3.0"
 * - \ref CHG5         "Interface changes between version 2.0 and 2.1"
 * - \ref CHG4         "Interface changes between version 1.2 and 2.0"
 * - \ref CHG3         "Interface changes between version 1.1 and 1.2"
 * - \ref CHG2         "Interface changes between version 1.0 and 1.1"
 * - \ref CHG1         "Interface changes between version 0.9 and 1.0"
 *
 * @subsection AUTHORS SCIP Authors
 * - <a class="el" href="http://scip.zib.de/#developers">Developers</a>
 *
 * @version  4.0.1.3
 *
 * \image html scippy.png
 *
 */

/** @page EXAMPLES Example projects
 *
 *  \SCIP contains several examples that demonstrate its usage. They are contained in the &quot;examples&quot; directory
 *  in the source code distribution.
 *
 *  @section BRANCHANDPRICE Branch-and-price
 *
 *  <table>
 *  <tr>
 *  <td>
 *  \ref BINPACKING_MAIN "Binpacking"
 *  </td>
 *  <td>
 *  An implementation of the column generation approach for the binpacking problem. It includes a customized reader,
 *  Ryan/Foster branching rule, (global) problem data, variable data, and constraint handler.
 *  </td>
 *  </tr>
 *  <tr>
 *  <td>
 *  <a href="http://scip.zib.de/doc/examples/VRP"><b>VRP</b></a>
 *  </td>
 *  <td>
 *  A solver for a simple capacity-constrained vehicle routing problem, which is based on pricing tours via a dynamic
 *  programming algorithm.
 *  </td>
 *  </tr>
 *  </table>
 *
 *  @section BRANCHANDCUT Branch-and-cut
 *
 *  <table>
 *  <tr>
 *  <td>
 *  \ref LOP_MAIN "Linear Ordering"
 *  </td>
 *  <td>
 *  An example for implementing a constraint handler.
 *  </td>
 *  </tr>
 *  <tr>
 *  <td>
 *  \ref TSP_MAIN "The TSP example"
 *  </td>
 *  <td>
 *  A short implementations of a constraint handler, two easy combinatorial heuristics, a file reader, etc. which
 *  demonstrate the usage of \SCIP as a branch-and-cut-framework for solving traveling salesman problem instances.
 *  </td>
 *  </tr>
 *  </table>
 *
 *  @section CALLABLELIBRARY Callable library
 *
 *  <table>
 *  <tr>
 *  <td>
 *  \ref CALLABLELIBRARY_MAIN "Callable Library Example"
 *  </td>
 *  <td>
 *  An example showing how to setup constraints (esp. nonlinear ones) when using \SCIP as callable library.
 *  </td>
 *  </tr>
 *  <tr>
 *  <td>
 *  \ref MIPSOLVER_MAIN "MIP solver"
 *  </td>
 *  <td>
 *  A minimal implementation for using \SCIP included into another source code
 *  </td>
 *  </tr>
 *  <tr>
 *  <td>
 *  <a href="http://scip.zib.de/download/files/scip_intro_01.pdf"><b>Queens</b></a>
 *  </td>
 *  <td>
 *  An example showing the use of \SCIP as callable library.
 *  </td>
 *  </tr>
 *  </table>
 *
 *
 *  @section OTHERPLUGINS Other plugins
 *
 *  <table>
 *  <tr>
 *  <td>
 *  \ref EVENTHDLR_MAIN "Event handler"
 *  </td>
 *  <td>
 *  A small example illustrating the use of an event handler.
 *  </td>
 *  </tr>
 *  <tr>
 *  <td>
 *  \ref GMI_MAIN "Gomory mixed integer cut example"
 *  </td>
 *  <td>
 *  An example about Gomory mixed-integer cuts.
 *  </td>
 *  </tr>
 *  <tr>
 *  <td>
 *  \ref RELAXATOR_MAIN "Relaxator example"
 *  </td>
 *  <td>
 *  An example about using custom relaxators.
 *  </td>
 *  </tr>
 *  </table>
 *
 */

/** @page APPLICATIONS Application projects
 *
 *  There are several extensions of \SCIP for particular applications included in the release. They are contained in the &quot;applications&quot; directory
 *  in the source code distribution.
 *
 *  <table>
 *  <tr>
 *  <td>
 *  <a href="http://scip.zib.de/doc/applications/Coloring"><b>Coloring</b></a>
 *  </td>
 *  <td>
 *  An implementation of the column generation approach for graph coloring of Mehrotra and Trick.
 *  </td>
 *  </tr>
 *  <tr>
 *  <td>
 *  <a href="http://scip.zib.de/doc/applications/MinIISC"><b>MinIISC</b></a>
 *  </td>
 *  <td>
 *  A solver that computes irreducible infeasible subsystems using Benders decomposition
 *  </td>
 *  </tr>
 *  <tr>
 *  <td>
 *  <a href="http://scip.zib.de/doc/applications/Scheduler"><b>Scheduler</b></a>
 *  </td>
 *  <td>
 *  A solver for scheduling problems.
 *  </td>
 *  </tr>
 *  <tr>
 *  <td>
 *  <a href="http://scip.zib.de/doc/applications/STP"><b>Steiner Tree Problem</b></a>
 *  </td>
 *  <td>
 *  A solver for Steiner Tree Problems in graphs, based on a branch-and-cut approach.
 *  </td>
 *  </tr>
 *  <tr>
 *  <td>
 *  <a href="http://scip.zib.de/doc/applications/PolySCIP"><b>PolySCIP</b></a>
 *  </td>
 *  <td>
 *  A solver for multi-objective optimization problems.
 *  </td>
 *  </tr>
 *  </table>
 *
 */

/*--+----1----+----2----+----3----+----4----+----5----+----6----+----7----+----8----+----9----+----0----+----1----+----2*/

/** @page LPI Available LP solver interfaces
 *
 * SCIP provides a range of different interfaces to LP solvers:
 *
 * LPI name | LP solver
 * ---------|----------
 * `spx`    | SoPlex
 * `cpx`    | IBM ILOG CPLEX
 * `xprs`   | FICO XPress
 * `grb`    | Gurobi (interface is in beta stage, version at least 7.0.2 required)
 * `clp`    | CoinOR CLP (interface currently sometimes produces wrong results)
 * `glop`   | Google Glop (experimental, LPI is contained in Glop package/Google OR tools)
 * `msk`    | Mosek (experimental)
 * `qsopt`  | QSopt (experimental)
 * `none`   | disables LP solving entirely (not recommended; only for technical reasons)
 *
 * There are two different interfaces for SoPlex. The default one (`spx`) uses an updated interface that is provided
 * by SoPlex itself (since version 2.0), resulting in a slimmer LPI that is similiar to those for CPLEX or XPRESS.
 * The other one - `spx1` - is the older LPI that directly interfaces the internal simplex solver of SoPlex and
 * therefore needs to duplicate some features in the LPI that are already available in SoPlex itself. It lacks some
 * features like persistent scaling which are only available in the modern interface. Upcoming features may not be
 * supported. Old compilers might have difficulties with the new interface because some C++11 features are required
 * that may not be supported.
 *
 * To use the old interface, set the Makefile option `LPS=spx1` or configure your CMake build with `LEGACY=ON`.
 *
 */

/*--+----1----+----2----+----3----+----4----+----5----+----6----+----7----+----8----+----9----+----0----+----1----+----2*/

/**@page WHATPROBLEMS What types of optimization problems does SCIP solve?
 *
 * As a stand-alone solver, \SCIP can solve mixed-integer nonlinear programs \b (MINLPs), to which it applies
 * an LP based spatial branch-and-cut algorithm. This method is guaranteed to solve bounded MINLPs
 * within a given numerical tolerance in a finite amount of time. In particular, \SCIP is a stand-alone
 * solver for mixed-integer linear programs \b (MIPs).
 *
 * As a framework, \SCIP also provides the tools to solve constraint optimization problems defined over
 * integer and continuous variables. Therefore, the design of \SCIP
 * supports the easy integration of constraints of arbitrary type into the solver.
 * More precisely, \SCIP can handle the class of constraint integer programs \b (CIPs), which are constraint optimization problems
 * that become linear programs (LPs) after the integer variables are fixed.
 *
 * @section PROBLEMCLASSES Some important subclasses of CIP and MINLP
 *
 * The following table gives a non-exhaustive list of common types of mathematical optimization problems that can be solved
 * through \SCIP itself or one of its extensions. Some recommendations are given on how to compile \SCIP for a
 * certain problem class and how make best use of \SCIP. The file format column gives some common file
 * formats for every class. Note that since some of the mentioned problem classes are more general than others (like
 * every LP is a MIP is an MINLP), the formats for the superclass should always work just as fine, although they
 * may be less common for the class at hand.
 *
 * Please see also the pages on \ref EXAMPLES "SCIP Examples" and \ref APPLICATIONS "SCIP Applications" to learn more on how
 * to extend \SCIP for a particular MIP, MINLP, or CIP application.
 * All examples and applications use the C or C++ APIs of \SCIP. Please have a look at \ref INTERFACES "SCIP interfaces"
 * to see how to use \SCIP from within other programming languages.
 *
 * <table class="types">
 * <caption align="top">Some problem classes that can be solved by \SCIP</caption>
 *    <tr style="border-bottom: medium solid black;">
 *       <th>Problem class</th>
 *       <th>Mathematical problem description</th>
 *       <th>Supported file formats</th>
 *       <th>Recommendations</th>
 *    </tr>
 * <tr>
 *    <td>Mixed-integer linear program (MIP)</td>
 *    <td>\f{align*}{
 *            \text{min} \quad& c^T x \\
 *            \text{s.t.} \quad& Ax \geq b \\
 *            &l_{j} \leq x_{j} \leq u_{j} && \forall j \in \mathcal{N} \\
 *            &x_{j} \in \mathbb{Z} && \forall j \in \mathcal{I}
 *        \f}
 *    </td>
 *    <td>
 *       <ul>
 *          <li>\ref reader_cip.h "CIP"</li>
 *          <li>\ref reader_mps.h "MPS"</li>
 *          <li>\ref reader_lp.h "LP"</li>
 *          <li>\ref reader_zpl.h "ZPL"</li>
 *       </ul>
 *    </td>
 *    <td>
 *       <ul>
 *          <li>\SCIP requires an external LP solver to solve LP relaxations, which needs to be specified
 *          at compilation time. By default, it uses SoPlex (<code>LPS=spx</code>). See \ref MAKE for a
 *          list of available LP solver interfaces and how to use them inside \SCIP.</li>
 *          <li>Compile with Zimpl support (<code>ZIMPL=true</code>) to read in Zimpl models directly.</li>
 *          <li>\SCIP comes with many different parameters. Use the provided emphasis settings (see \ref SHELL "this tutorial")
 *          to change many parameters at once and boost the performance.</li>
 *          <li>Test instances are available at <code>check/instances/MIP/</code>.</li>
 *       </ul>
 *    </td>
 * </tr>
 * <tr>
 *    <td>Mixed-integer nonlinear program (MINLP)</td>
 *    <td>\f{align*}{
 *            \text{min} \quad& f(x) \\
 *            \text{s.t.} \quad& g_{i}(x) \leq 0 && \forall i \in \mathcal{M} \\
 *            &l_{j} \leq x_{j} \leq u_{j} && \forall j \in \mathcal{N} \\
 *            &x_{j} \in \mathbb{Z} && \forall j \in \mathcal{I}
 *        \f}
 *    </td>
 *    <td>
 *        <ul>
 *          <li>\ref reader_cip.h "CIP"</li>
 *          <li>\ref reader_gms.h "GMS"</li>
 *          <li>\ref reader_osil.h "OSiL"</li>
 *          <li>\ref reader_pip.h "PIP"</li>
 *          <li>\ref reader_zpl.h "ZPL"</li>
 *          <li>For MIQCPS:
 *             <ul>
 *                <li>\ref reader_lp.h "LP"</li>
 *                <li>\ref reader_mps.h "MPS"</li>
 *             </ul>
 *          </li>
 *        </ul>
 *    </td>
 *    <td>
 *       <ul>
 *          <li>Compile with <code>IPOPT=true</code> for better performance.</li>
 *          <li>Compile with <code>WORHP=true</code> for better performance.</li>
 *          <li>Compile with <code>FILTERSQP=true</code> for better performance.</li>
 *          <li>Compile with <code>GAMS=true</code> to read gms-files.</li>
 *          <li>See <a href="FAQ\FILEEXT#minlptypes"> Which kind of MINLPs are supported by \SCIP? </a> in the FAQ.</li>
 *          <li>There is an interface for the modelling language AMPL, see \ref INTERFACES.</li>
 *          <li>Mixed-integer quadratically constrained programs (MIQCP) can also be formulated in the file formats
 *             <ul>
 *                <li>\ref reader_lp.h "LP", and</li>
 *                <li>\ref reader_mps.h "MPS".</li>
 *             </ul>
 *          </li>
 *          <li>Test instances are available at <code>check/instances/MINLP/</code>.</li>
 *       </ul>
 *    </td>
 * </td>
 * <tr>
 *    <td>Constraint Integer Program (CIP)</td>
 *    <td>\f{align*}{
 *            \text{min} \quad& c^T x + d^T y \\
 *            \text{s.t.} \quad& C_i(x,y) = \text{true} && \forall i \in \mathcal{M} \\
 *            & x \in \mathbb{Z}^{p}, y  \in \mathbb{R}^{n - p}
 *        \f}
 *        where \f$\forall i \in\mathcal{M}, \forall x^* \in \mathbb{Z}^{p},\f$ \f$ \{ y : C_i(x^*, y) = \text{true} \} \f$ is a polyhedron.
 *    </td>
 *    <td>
 *       <ul>
 *          <li>\ref reader_cip.h "CIP"</li>
 *          <li>\ref reader_fzn.h "FlatZinc"</li>
 *       </ul>
 *    </td>
 *    <td>
 *       <ul>
 *          <li>\SCIP supports a limited number of general constraints; see \ref CONS "How to add constraint handlers"
 *          to learn how to extend the \SCIP framework to a given CIP.</li>
 *          <li>Use the emphasis setting <code>set emphasis cpsolver</code> to completely disable LP solves and
 *          use depth-first search with periodic restarts, see also
 *          <a href="FAQ\FILEEXT#scipascpsolver"> Can I use \SCIP as a pure CP solver? </a> in the FAQ.</li>
 *          <li>Test instances are available at <code>check/instances/CP</code>.</li>
 *       </ul>
 *    </td>
 * <tr>
 *    <td>Convex MINLP</td>
 *    <td>Like MINLP, \f$f\f$ and all \f$g_i\f$ are \b convex.</td>
 *    <td>see MINLP formats</td>
 *    <td>
 *       <ul>
 *          <li>See the comments for MINLP.</li>
 *          <li>In addition, use <code>constraints/nonlinear/assumeconvex = TRUE</code> to inform \SCIP about a convex
 *          problem in cases where the automated detection is not strong enough.</li>
 *          <li>Test instances are available at <code>check/instances/MINLP/circle.cip</code>.</li>
 *       </ul>
 *    </td>
 * </td>
 * <tr>
 *    <td>Linear program (LP)</td>
 *    <td>\f{align*}{
 *            \text{min} \quad& c^T x \\
 *            \text{s.t.} \quad& Ax \geq b \\
 *            & x_{j} \geq 0 && \forall j \in \mathcal{N}
 *        \f}
 *    </td>
 *    <td>see MIP formats</td>
 *    <td>See <a href="FAQ\FILEEXT#scipaslpsolver">Can I use \SCIP as a pure LP solver</a> in the FAQ.</td>
 * </td>
 * <tr>
 *    <td>Pseudoboolean optimization</td>
 *    <td>\f{align*}{
 *            \text{min} \quad& c^T x \\
 *            \text{s.t.} \quad& \sum_{k=0}^p a_{ik} \cdot \prod_{j \in \mathcal{N}_{ik}} x_j \leq b_i && \forall i \in \mathcal{M} \\
 *            &x_{j} \in \{0,1\} && \forall j \in \mathcal{N}
 *        \f}
 *    </td>
 *    <td>
 *       <ul>
 *          <li>\ref reader_wbo.h "WBO"</li>
 *          <li>\ref reader_opb.h "OPB"</li>
 *       </ul>
 *    </td>
 *    <td>
 *       <ul>
 *          <li>Test instances are available at <code>check/instances/PseudoBoolean/</code>.</li>
 *       </ul>
 *    </td>
 * </tr>
 * <tr>
 *    <td>Satisfiability (SAT) and variants</td>
 *    <td>\f{align*}{
 *            \text{min} \quad& 0 \\
 *            \text{s.t.} \quad&\bigvee\limits_{j \in B_i} x_j \vee \bigvee\limits_{j \in \bar{B}_i} \neg x_j = \text{true} && \forall i \in \mathcal{M}\\
 *            &x_{j} \in \{\text{false},\text{true}\} && \forall j \in \mathcal{N}
 *        \f}
 *    </td>
 *    <td>
 *        <ul>
 *          <li>\ref reader_cnf.h "CNF"</li>
 *       </ul>
 *    </td>
 *    <td>
 *       <ul>
 *         <li>Use the emphasis setting <code>set emphasis cpsolver</code> to completely disable LP solves and
 *          use depth-first search with periodic restarts, see also
 *          <a href="FAQ\FILEEXT#scipascpsolver"> Can I use \SCIP as a pure CP/SAT solver? </a> in the FAQ.</li>
 *         <li>Test instances are available at <code>check/instances/SAT/</code>.</li>
 *       </ul>
 *    </td>
 * </tr>
 * <tr>
 *    <td>Multicriteria optimization</td>
 *    <td>\f{align*}{
 *         \text{min} \quad &(c_1^T x,\ldots,c_k^T x) \\
 *         \text{s.t. } \quad& Ax \geq b \\
 *         &x \in \mathbb{K}^n
 *          \f}
 *          where \f$\mathbb{K}\f$ is either \f$\mathbb{Z}\f$ or \f$\mathbb{R}\f$.
 *    </td>
 *    <td colspan="3"> see the <a href="http://polyscip.zib.de/">PolySCIP web page</a></td>
 * </tr>
 * </table>
 *
 *
 */

/*--+----1----+----2----+----3----+----4----+----5----+----6----+----7----+----8----+----9----+----0----+----1----+----2*/

/**@page CODE Coding style guidelines
 *
 * We follow the following coding style guidelines and recommend them for all developers.
 *
 * - Indentation is 3 spaces. No tabs anywhere in the code.
 * - Always only one declaration in a line.
 * - Braces are on a new line and not indented.
 * - Spaces around all operators.
 * - No spaces between control structure keywords like "if", "for", "while", "switch" and the corresponding brackets.
 * - No spaces between a function name and the parenthesis in both the definition and function calls.
 * - Use assert() to show preconditions for the parameters, invariants and postconditions.
 * - All global functions start with "SCIP". In the usual naming scheme this is followed by the object and a method name
 *   like in SCIPlpAddRow(). Functions return TRUE or FALSE should be named like SCIPisFeasEQ().
 * - Make all functions that are not used outside the module 'static'. Naming should start with a lower case letter.
 * - Variable names should be all lower case.
 * - For each structure there is a typedef with the name in all upper case.
 * - Defines should be named all upper case.
 * - Document functions, parameters, and variables in a doxygen conformed way.
 *
 * As an example, have a look at tree.c and see the examples below. We also provide settings for
 * \ref XEMACS "(x)emacs" and \ref ECLIPSE "eclipse".
 *
 *
 * @section CODEEXAMPLES Examples
 *
 * In this section we state a few examples illustrating the \SCIP code style.
 *
 * @refsnippet{src/scip/type_set.h,SnippetCodeStyleExample}
 *
 *
 * @section XEMACS Customize (x)emacs
 *
 * If you are using (x)emacs, you can use the following customization for the c++-mode. These settings satisfy the
 * coding guidelines of \SCIP.
 *
 * \include codestyle/emacs_scip_codestyle.el
 *
 *
 * @section ECLIPSE Customize eclipse
 *
 * Eclipse user can use the profile below. This profile does not match the \SCIP coding guideline completely.
 *
 * \include codestyle/eclipse_scip_codestyle.xml
 */

/*--+----1----+----2----+----3----+----4----+----5----+----6----+----7----+----8----+----9----+----0----+----1----+----2*/

/**@page CMAKE Building SCIP with CMake
 *
 * <a href=https://cmake.org/>CMake</a> is a build system generator that can create, e.g., Makefiles for UNIX and Mac
 * or Visual Studio project files for Windows.
 *
 * CMake provides an <a href="https://cmake.org/cmake/help/latest/manual/cmake.1.html">extensive documentation</a>
 * explaining available features and use cases as well as an <a href="https://cmake.org/Wiki/CMake_FAQ">FAQ section</a>.
 * It's recommended to use the latest stable CMake version available. `cmake --help` is also a good first step to see
 * available options and usage information.
 *
 * ```
 * cd scip
 * mkdir build
 * cd build
 * cmake .. [-DSOPLEX_DIR=/path/to/soplex]
 * make
 *
 * # optional: run a quick check on some instances
 *
 * make check
 *
 * # optional: install scip executable, library, and headers
 *
 * make install
 *
 * ```
 *
 * CMake uses an out-of-source build, i.e., compiled binaries and object files are separated from the source tree and
 * located in another directory. Usually this directory is called `build` or `debug` or whatever you prefer. From within
 * this directory, run `cmake <path/to/SCIP>` to configure your build, followed by `make` to compile the code according
 * to the current configuration (this assumes that you chose Linux Makefiles as CMake Generator). By default, SCIP
 * searches for Soplex as LP solver. If SoPlex is not installed systemwide, the path to a CMake build directory
 * of SoPlex must be specified (ie one that contains "soplex-config.cmake"). Alternatively, a different LP solver
 * can be specified with the `LPS` variable, see \ref CMAKE_CONFIG and \ref LPI.
 *
 * Afterwards,
 * successive calls to `make` are going to recompile modified source code,
 * without requiring another call to `cmake`. The initial configuration step checks your environment for available
 * third-party libraries and packages and sets up the configuration accordingly, e.g., disabling support for GMP if not
 * installed.
 *
 * The generated executable and libraries are put in directories `bin` and `lib` respectively and will simply be named
 * `scip` or `libscip.so`. This is different from the naming convention of the previous Makefile setup that
 * appended the configuration details like OS and third party dependencies directly to the name of the binary or library.
 * The CMake setup tries to follow the established Linux/UNIX compilation conventions to facilitate the use of the
 * libraries in other applications. The previously generated sub-libraries like `liblpi.so` or `libobjscip.so` are not
 * created by default anymore. They can be built using the respective targets `liblpi`, `libobjscip`, etc. The main
 * library `libscip.so` will contain all SCIP sources and won't have dependencies to the other sub-libs.
 *
 * @section CMAKE_CONFIG Modifying a CMake configuration
 *
 * There are several options that can be passed to the `cmake <path/to/SCIP>` call to modify how the code is built.
 * For all of these options and parameters you have to use `-D<Parameter_name>=<value>`. Following a list of available
 * options, for the full list run
 *
 * ```
 * cmake <path/to/SCIP> -LH
 * ```
 *
 * CMake option         | Available values               | Makefile equivalent    | Remarks                                    |
 * ---------------------|--------------------------------|------------------------|--------------------------------------------|
 * CMAKE_BUILD_TYPE     | Release, Debug, ...            | OPT=[opt, dbg]         |                                            |
 * LPS                  | spx, cpx, grb, xprs, ...       | LPS=...                | See \ref LPI for a complete list           |
 * GMP                  | on, off                        | GMP=[true, false]      |                                            |
 * READLINE             | on, off                        | READLINE=[true, false] |                                            |
 * ZIMPL                | on, off                        | ZIMPL=[true, false]    |                                            |
 * CMAKE_INSTALL_PREFIX | \<path\>                       | INSTALLDIR=\<path\>    |                                            |
 * SHARED               | on, off                        | SHARED=[true, false]   |                                            |
 * SOPLEX_DIR           | <path/to/SoPlex/installation>  | --                     |                                            |
 * GMP_DIR              | <path/to/GMP/installation>     | --                     |                                            |
 * ..._DIR              | <custom/path/to/.../package>   | --                     |                                            |
 * COVERAGE             | on, off                        | --                     | use with gcc, lcov, gcov in **debug** mode |
 * COVERAGE_CTEST_ARGS  | ctest argument string          | --                     | see `ctest --help` for arguments           |
 *
 * Parameters can be set all at once or in subsequent calls to `cmake` - extending or modifying the existing
 * configuration.
 *
 * @section CTEST Testing with CTest
 *
 * There is an extensive test suite written for <a href="https://cmake.org/cmake/help/latest/manual/ctest.1.html">CTest</a>,
 * that may take a while to complete. To perform a quick test to see whether the compilation was really successful you may
 * run `make check`. To see all available tests, run
 *
 * ```ctest -N```
 *
 * and to perform a memory check, run
 *
 * ```ctest -T MemCheck```
 *
 * If <a href="https://criterion.readthedocs.io/en/master/">Criterion</a> is installed (set
 * custom path with `-DCRITERION_DIR=<path>`) the target `unittests` can be used to compile and run the available unit tests.
 *
 * A coverage report for the entire test suite can be generated. This requires a modification of the
 * compilation process. Two variables govern the report generation, `COVERAGE` and `COVERAGE_CTEST_ARGS`.
 * It is recommended to use the Debug build type.
 *
 * ```
 * cmake .. -DCOVERAGE=on -DCOVERAGE_CTEST_ARGS="-R MIP -E stein -j4" -DCMAKE_BUILD_TYPE=Debug
 * ```
 *
 * In this example, coverage is enabled in combination with the build type Debug. In addition, only the coverage
 * for tests with "MIP" in the name are run, excluding those that have "stein" in the name.
 * The tests are performed in parallel using 4 cores.
 *
 * Use the `coverage` target, e.g., `make coverage`, to build the coverage report. The generated report can be found
 * under "coverage/index.html".
 *
 * @section CMAKE_INSTALL Installation
 *
 * CMake uses a default directory for installation, e.g., /usr/local on Linux. This can be modified by either changing
 * the configuration using `-DCMAKE_INSTALL_PREFIX` as explained in \ref CMAKE_CONFIG or by setting the environment
 * variable `DESTDIR` during or before the install command, e.g., `DESTDIR=<custom/install/dir> make install`.
 *
 * @section CMAKE_TARGETS Additional targets
 *
 * There are several further targets available, which can be listed using `make help`. For instance, there are some
 * examples that can be built with `make examples` or by specifying a certain one: `make <example-name>`.
 *
 * | CMake target    | Description                                           | Requirements                          |
 * |-----------------|-------------------------------------------------------|---------------------------------------|
 * | scip            | build SCIP executable                                 |                                       |
 * | applications    | build executables for all applications                |                                       |
 * | examples        | build executables for all examples                    |                                       |
 * | unittests       | build unit tests                                      | the Criterion package, see \ref CTEST |
 * | all_executables | build all of the above                                |                                       |
 * | libscip         | build the SCIP library                                |                                       |
 * | install         | install SCIP, see \ref CMAKE_INSTALL                  |                                       |
 * | coverage        | run the test suite and create a coverage report       | build flag `-DCOVERAGE=on`            |
 * | liblpi          | build the LPI library                                 |                                       |
 * | libnlpi         | build the NLPI library                                |                                       |
 * | libobjscip      | build the ObjSCIP library for the C++ wrapper classes |                                       |
 */

/*--+----1----+----2----+----3----+----4----+----5----+----6----+----7----+----8----+----9----+----0----+----1----+----2*/

/**@page MAKE Makefiles / Installation information
 *
 *
 * In most cases (LINUX and MAC) it is quite easy to compile and install \SCIP. Therefore, reading the section
 * \ref BRIEFINSTALL "Brief installation description" should usually be enough. If this is not the case you find
 * \ref DETAILEDINSTALL "Detailed installation description" below as well as \ref EXAMPLE1 "Examples".
*
 * @section BRIEFINSTALL Brief installation description
 *
 * The easiest way to install \SCIP is to use the \SCIP Optimization Suite which contains \SCIP, SoPlex, and ZIMPL. For
 * that we refer to the INSTALL file of the \SCIP Optimization Suite (main advantage: there is no need
 * to specify any directories, the compiling process is fully automated).
 *
 * Compiling \SCIP directly can be done as follows:
 *
 * -# unpack the tarball <code>tar xvf scip-x.y.z.tgz</code>
 * -# change to the directory <code>cd scip-x.y.z</code>
 * -# start compiling \SCIP by typing <code>make</code>
 * -# (optional) install the header, libraries, and binary <code>make install INSTALLDIR="/usr/local/</code>
 *
 * During your first compilation you will be asked for some soft-link targets,
 * depending on the LP solver you want to use. Usually, \SCIP needs the
 * following information
 * -# the directory where the include files of the LP solver lie
 * -# the library file(s) "lib*.a" or/and "lib*.so"
 *
 * Besides that, \SCIP needs some soft-link targets, for ZIMPL
 * -# the directory where the include files of ZIMPL lie
 * -# the library file(s) "lib*.a" or/and "lib*.so"
 *
 * You will need either the .a or the .so files and can skip the others by
 * just pressing return.
 *
 * The most common compiling issue is that some libraries are missing
 * on your system or that they are outdated. \SCIP per default requires
 * zlib, gmp and readline.  Try compiling with: <code> make ZLIB=false
 * READLINE=false ZIMPL=false</code> or, better, install them. Note
 * that under Linux-based systems, you need to install the
 * developer-versions of gmp/zlib/readline, in order to also have the
 * header-files available.
 *
 @section DETAILEDINSTALL Detailed installation description
 *
 * In this section we describe the use, and a few features, of the \SCIP Makefile. We also give two examples for how to install
 * \SCIP. The \ref EXAMPLE1 "first example" illustrates the default installation. This means, with SoPleX and ZIMPL. The
 * \ref EXAMPLE2 "second example" shows how to get CPLEX linked to \SCIP without ZIMPL. This is followed by a section which
 * gives some hints on what to do if the \ref COMPILERPROBLEMS "compilation throws an error". We give some comments on
 * how to install \SCIP under \ref WINDOWS "WINDOWS" and show \ref RUN "how to start \SCIP".
 *
 * If you experience any problems during the installation, you will find help in the \ref INSTALL "INSTALL" file.
 *
 * \SCIP contains a makefile system, which allows the individual setting of several parameters. A detailed list of parameter settings
 * obtained by <code>make help</code>. For instance, the following settings are supported:
 *
 * - <code>OPT=\<dbg|opt|opt-gccold\></code> Here <code>dbg</code> turns on the debug mode of \SCIP. This enables asserts
 *   and avoids macros for several function in order to ease debugging. The default is <code>opt</code>, which enables
 *   the optimized mode. The third option <code>opt-gccold</code> will work with older GCC compilers before version
 *   4.2. We recommend using newer GCC versions.
 *
 * - <code>LPS=\<clp|cpx|grb|msk|qso|spx|xprs|none\></code> This determines the LP-solver, which should be
 *   installed separately from \SCIP. The options are the following:
 *      - <code>clp</code>: COIN-OR Clp LP-solver
 *      - <code>cpx</code>: CPLEX LP-solver
 *      - <code>grb</code>: Gurobi LP-solver (interface is in beta stage)
 *      - <code>msk</code>: Mosek LP-solver
 *      - <code>qso</code>: QSopt LP-solver
 *      - <code>spx</code>: old SoPlex LP-solver (for versions < 2)
 *      - <code>spx2</code>: new SoPlex LP-solver (default) (from version 2)
 *      - <code>xprs</code>: XPress LP-solver
 *      - <code>none</code>: no LP-solver (you should set the parameter \<lp/solvefreq\> to \<-1\> to avoid solving LPs)
 *
 * - <code>LPSOPT=\<dbg|opt|opt-gccold\></code> Chooses the debug or optimized version (or old GCC optimized) version of
 *   the LP-solver (currently only available for SoPlex and CLP).
 *
 * - <code>ZIMPL=\<true|false\></code> Turns direct support of ZIMPL in \SCIP on (default) or off, respectively.\n
 *   If the ZIMPL-support is disabled, the GMP-library is no longer needed for \SCIP and therefore not linked to \SCIP.
 *
 * - <code>ZIMPLOPT=\<dbg|opt|opt-gccold\></code> Chooses the debug or optimized (default) (or old GCC optimized)
 *   version of ZIMPL, if ZIMPL support is enabled.
 *
 * - <code>READLINE=\<true|false\></code> Turns support via the readline library on (default) or off, respectively.
 *
<<<<<<< HEAD
 * - <code>FILTERSQP=\<true|false\></code> Enable or disable (default) FilterSQP interface.
 *
 * - <code>IPOPT=\<true|false\></code> Enable or disable (default) IPOPT interface (needs IPOPT >= 3.11).
=======
 * - <code>IPOPT=\<true|false\></code> Enable or disable (default) IPOPT interface (needs IPOPT >= 3.12).
>>>>>>> 93d9b459
 *
 * - <code>WORHP=\<true|false\></code> Enable or disable (default) WORHP interface (needs WORHP >= 2.0).
 *
 * - <code>EXPRINT=\<cppad|none\></code> Use CppAD as expressions interpreter (default) or no expressions interpreter.
 *
 * - <code>GAMS=\<true|false\></code> Enable or disable (default) reading functionality in GAMS reader (needs GAMS).
 *
 * - <code>NOBLKBUFMEM=\<true|false\></code> Turns the internal \SCIP block and buffer memory off or on (default).
 *   This way the code can be checked by valgrind or similar tools. (The individual options <code>NOBLKMEM=\<true|false\></code>
 *   and <code>NOBUFMEM=\<true|false\></code> to turn off the \SCIP block and buffer memory, respectively, exist as well).
 *
 * - <code>TPI=\<tny|omp|none\></code> This determines the threading library that is used for the concurrent solver.
 *   The options are the following:
 *      - <code>none</code>: use no threading library and therefore disable the concurrent solver feature
 *      - <code>tny</code>: use the tinycthread's library which is bundled with SCIP. This
 *                          is a wrapper around the plattform specific threading library ad should work
 *                          for Linux, Mac OS X and Windows.
 *      - <code>omp</code>: use the OpenMP. This will not work with microsoft compilers, since they do not support
 *                          the required OpenMP version.
 *
 * You can use other compilers - depending on the system:
 *
 * - <code>COMP=<clang|gnu|intel></code> Use Clang, Gnu (default) or Intel compiler.
 *
 * There are additional parameters for Linux/Gnu compilers:
 *
 * - <code>SHARED=\<true\></code> generates a shared object of the \SCIP libraries.  (The binary uses these shared
 *   libraries as well.)
 * - <code>OPT=prf</code> generates a profiling version of \SCIP providing a detailed statistic of the time usage of
 *   every method of \SCIP.
 *
 * There is the possibility to watch the compilation more precisely:
 *
 * - <code>VERBOSE=\<true|false\></code> Turns the extensive output on or off (default).
 *
 * The \SCIP makefile supports several targets (used via <code>make ... "target"</code>):
 *
 * - <code>all (or no target)</code> Build \SCIP library and binary.
 * - <code>links</code> Reconfigures the links in the "lib" directory.
 * - <code>doc</code> Creates documentation in the "doc" directory.
 * - <code>clean</code> Removes all object files.
 * - <code>depend</code> Creates dependencies files. This is only needed if you add files to \SCIP.
 * - <code>check or test</code> Runs the check script, see \ref TEST.
 *
 * The \SCIP makefiles are structured as follows.
 *
 * - <code>Makefile</code> This is the basic makefile in the \SCIP root directory. It loads
 *   additional makefile information depending on the parameters set.
 * - <code>make/make.project</code> This file contains definitions that are useful for all codes
 *   that use \SCIP, for instance, the examples.
 * - <code>make.\<sys\>.\<machine\>.\<compiler\>.\<dbg|opt|prf|opt-gccold\></code> These file contain system/compiler specific
 *   definitions. If you have an unsupported compiler, you can copy one of these and modify it
 *   accordingly.
 *
 * If your platform or compiler is not supported by \SCIP you might try and copy one of the existing
 * makefiles in the <code>make</code> directory and modify it. If you succeed, we are always
 * interested in including more Makefiles into the system.
 *
 *
 * @section EXAMPLE1 Example 1 (defaults: SoPlex, with ZIMPL support):
 *
 * Typing <code>make</code> uses SoPlex as LP solver and includes support for the modeling language ZIMPL. You will be asked the
 * following questions on the first call to "make" (example answers are already given):
 *
 * \verbinclude makeexamples/example1.txt
 *
 * @section EXAMPLE2 Example 2 (CPLEX, with no ZIMPL support):
 *
 * Typing <code>make LPS=cpx ZIMPL=false</code>  uses CPLEX as LP solver. You will be asked the following questions on
 * the first call to "make" (example answers are already given):
 *
 * \verbinclude makeexamples/example2.txt
 *
 *
 * @section COMPILERPROBLEMS Compilation problems:
 *
 * - If the soft-link query script does not work on your machine, read step 2 in the \ref INSTALL "INSTALL" file for
 * instructions on manually creating the soft-links.
 *
 * - If you get an error message of the type\n
 * <code>make: *** No rule to make target `lib/???', needed by `obj/O.linux.x86.gnu.opt/lib/scip/???.o'.  Stop.</code>\n
 * the corresponding soft-link was not created or points to a wrong location.  Check the soft-link targets in the "lib/"
 * subdirectory. Try to delete all soft-links from the "lib/" directory\n and call "make links" to generate them
 * again. If this still fails, read step 2 for instructions on manually\n creating the soft-links.
 *
 * - If you get an error message of the type\n
 * <code>make: *** No rule to make target `make/make.?.?.?.?.?'.  Stop.</code>,\n
 * the corresponding machine dependent makefile for your architecture and compiler is missing.\n Create one of the given
 * name in the "make/" subdirectory. You may take\n "make/make.linux.x86.gnu.opt" or any other file in the make
 * subdirectory as example.\n
 *
 * - The readline library seems to differ slightly on different OS distributions. Some versions do
 * not support the <code>remove_history()</code> call.  In this case, you have to either add
 * <code>-DNO_REMOVE_HISTORY</code> to the FLAGS in the appropriate "make/make.*" file, or to
 * compile with <code>make USRFLAGS=-DNO_REMOVE_HISTORY</code>.  Make sure, the file
 * "src/scip/dialog.c" is recompiled.  If this doesn't work either, disable the readline library
 * with <code>make READLINE=false</code>.
 *
 * - On some systems, the <code>sigaction()</code> method is not available. In this case, you have
 * to either add <code>-DNO_SIGACTION</code> to the FLAGS in the appropriate "make/make.*" file, or
 * to compile with <code>make USRFLAGS=-DNO_SIGACTION</code>.  Make sure, the file
 * "src/scip/interrupt.c" is recompiled.
 *
 * - On some systems, the <code>rand_r()</code> method is not available.  In this case, you have to either add
 * <code>-DNO_RAND_R</code> to the FLAGS in the appropriate "make/make.*" file, or to compile with
 * <code>make USRFLAGS=-DNO_RAND_R</code>.  Make sure, the file "src/scip/misc.c" is recompiled.
 *
 * - On some systems, the <code>strtok_r()</code> method is not available.  In this case, you have
 * to either add <code>-DNO_STRTOK_R</code> to the FLAGS in the appropriate make/make.* file, or to
 * compile with <code>make USRFLAGS=-DNO_STRTOK_R</code>.  Make sure, the file "src/scip/misc.c" is
 * recompiled.
 *
 * - On some systems, the <code>strerror_r()</code> method is not available.  In this case, you have
 * to either add <code>-DNO_STRERROR_R</code> to the FLAGS in the appropriate "make/make.*" file, or
 * to compile with <code>make USRFLAGS=-DNO_STRERROR_R</code>.  Make sure, the file
 * "src/scip/misc.c" is recompiled.
 *
 * - On some systems, the option [-e] is not available for the read command.  You have to compile with READ=read.
 *
 * - If you encounter other compiler or linker errors, you should recompile with <code>make
 * VERBOSE=true ...</code> in order to get the full compiler invocation. This might help to fix the
 * corresponding machine dependent makefile in the make subdirectory.
 *
 * @section WINDOWS Remarks on Installing under Windows using MinGW
 *
 * To build your own windows binaries under windows we recommend using the MinGW-Compiler with MSYS
 * from <a href="http://www.mingw.org">www.mingw.org</a> .
 *
 * First install MSYS, then MinGW to the mingw folder inside the msys folder.
 * Now you need to install the following packages to the mingw folder:
 * - zlib (or use ZLIB=false)
 * - pcre (here suffices the pcre7.0-lib.zip (or equivalent) to be extracted into the mingw-folder)
 *
 * After calling <code>make clean</code> in the ZIMPL folder you will also need flex and bison to
 * remake ZIMPL. We recommend NOT to use <code>"make clean"</code> inside the ZIMPL-folder if you do
 * not have these packages installed.
 *
 * You can download these additional packages from <a href="http://gnuwin32.sourceforge.net/packages.html">here</a>
 * or compile the source on your own from their homepages.
 *
 * Second you need to copy the file <code>sh.exe</code> to <code>bash.exe</code> otherwise various
 * scripts (including makefiles) will not work.  Normally <code>unistd.h</code> covers also the
 * getopt-options, but for mingw you need to add the entry <code>\#include <getopt.h></code> into
 * "/mingw/include/unistd.h" after the other include-entries (if not present).
 *
 * Finally, there is one package you need to compile if you want to use ZIMPL and ZIMPL-support in
 * \SCIP (otherwise use <code>ZIMPL=false</code> as parameter with the make-call): the
 * <code>gmplib</code> from <a href="http://www.gmplib.org">gmplib.org</a>. The command
 * <code>./configure --prefix=/mingw ; make ; make install</code> should succeed without problems
 * and installs the gmplib to the mingw folder.
 *
 * Now <code>make READLINE=false</code> should be compiling without errors.  Please note that we
 * do NOT support creating the doxygen documentation and readline-usage under windows.
 *
 *
 * @section RUN How to run SCIP after a successful compilation
 *
 * To run the program, enter <code>bin/scip</code> for the last compiled version. If you have more than one compiled
 * binary (i. e., one in debug and one in optimized mode) and wish to specify the binary, type
 * <code>bin/scip.\$(OSTYPE).\$(ARCH).\$(COMP).\$(OPT).\$(LPS)</code>
 * (e.g. <code>bin/scip.linux.x86_64.gnu.opt.spx</code>).
 *
 */

/*--+----1----+----2----+----3----+----4----+----5----+----6----+----7----+----8----+----9----+----0----+----1----+----2*/

/**@page START How to start a new project
 *
 * Once you succeeded installing \SCIP together with an LP-solver on your system,
 * you have a powerful tool for solving MIPs, MIQCPs,
 * MINLPs, etc... at hand. \SCIP can also be customized to the type of problems you
 * are working on by additional plugins.
 * Instructions on how to write a new plugin and include it in \SCIP can be found in the corresponding
 * \ref HOWTOADD "How to add ... pages".
 *
 * \SCIP can also be used for writing your own branch-and-cut or branch-and-cut-and-price code. \SCIP already
 * provides a number of existing code examples which we suggest as both reference and starting point
 * for these kinds of projects.
 * Below, you find some hints of how to start such a project.
 *
 * - The example should be chosen
 *   depending on the programming language (<b>C</b> or <b>C++</b>) and the purpose
 *   (<b>branch-and-cut</b> or <b>branch-and-cut-and-price</b>) of your project.
 *   <br>
 *   We suggest the use one of the following examples:
 *     - The <a href="http://scip.zib.de/doc/examples/VRP"><b>VRP</b></a>-example is a <b>branch-and-cut-and-price</b> (column generation)-code
 *       in <b>C++</b>.
 *     - The <a href="http://scip.zib.de/doc/examples/Binpacking"><b>Binpacking</b></a>-example
 *       and the <a href="http://scip.zib.de/doc/applications/Coloring"><b>Coloring</b></a> application are
 *       <b>branch-and-cut-and-price</b> (column generation)-codes in <b>C</b>.
 *     - The \ref TSP_MAIN "TSP example"
 *        is a <b>branch-and-cut</b>-code in <b>C++</b>.
 *     - The \ref LOP_MAIN LOP-example
 *       is a <b>branch-and-cut</b>-code in <b>C</b>.
 *     .
 * - Copy one of the examples in the <code>examples</code> directory (in the \SCIP root
 *   directory). For instance, type
 *   \verbatim
 > cp -r examples/Binpacking/ ../SCIPProject/ ; cd ../SCIPProject
     \endverbatim
 *   from the \SCIP root directory for copying the content of the <code>Binpacking</code>-example into a fresh
 *   directory named SCIPProject in the parent directory of the \SCIP root directory and jumping to
 *   the new SCIPProject directory rightafter.
 * - Open the <code>Makefile</code>  via
 *    \verbatim
 > kate Makefile
     \endverbatim
 *    and edit the following variables at the top to have a compilable code:
 *
 *    - specify a correct path to the \SCIP root (<code>SCIPDIR</code>)
 *    - rename the targets name (<code>MAINNAME</code>)
 *    - adjust the source file names (<code>MAINOBJ</code>).
 *    .
 * - Once you have edited the makefile, you can use all the flags that can be used in \SCIP to
 *   compile your code, see \ref MAKE.
 *   Note that you need to update the dependency files before compiling your project via <code>make depend</code>.
 *
 *
 *
 *
 */

/**@page SHELL Tutorial: the interactive shell
 *
 * If you are using \SCIP as a black box solver, here you will find some tips and tricks what you can do.
 *
 * @section TUTORIAL_OPTIMIZE Read and optimize a problem instance
 *
 * First of all, we need a \SCIP binary and an example problem file to work with. Therefore, you can either download the
 * \SCIP standard distribution (which includes problem files) and compile it on your own or you can download a
 * precompiled binary and an example problem separately. \SCIP can read files in LP, MPS, ZPL, WBO, FZN, PIP, OSiL, and
 * other formats (see \ref FILEREADERS).
 *
 * If you want to download the source code of the \SCIP standard distribution, we recommend to go to the <a
 * href="http://scip.zib.de/#download">SCIP download section</a>, download the latest release (version 4.0.0 as
 * of this writing), inflate the tarball (e.g., with "tar xzf scipoptsuite-[version].tgz"), and follow the instructions
 * in the INSTALL file. The instance stein27, which will serve as an example in this tutorial, can be found under
 * scipoptsuite-[version]/scip-[version]/check/instances/MIP/stein27.fzn.
 *
 * If you want to download a precompiled binary, go to the <a href="http://scip.zib.de/#download">SCIP download
 * section</a> and download an appropriate binary for your operating system. The \SCIP source code distribution already comes with
 * the example instance used throughout this tutorial. To follow this tutorial with a precompiled binary, we recommend downloading the instance
 * <a href="http://miplib.zib.de/miplib3/miplib3/stein27.mps.gz">stein27</a> from
 * the <a href="http://miplib.zib.de/miplib3/miplib.html">MIPLIB 3.0</a> homepage.
 *
 * Now start your binary, without any arguments. This opens the interactive shell, which should look somehow like this:
 *
 * @snippet shelltutorial/shelltutorialannotated.tmp SnippetVersion
 *
 * First of all "help" shows you a list of all available shell commands. Brackets indicate a submenu with further options.
 *
 * @snippet shelltutorial/shelltutorialannotated.tmp SnippetHelp
 *
 * Okay, let's solve the example instance... use "read check/instances/MIP/stein27.fzn" to parse the instance file, "optimize" to solve it and "display
 * solution" to show the nonzero variables of the best found solution.
 *
 * @snippet shelltutorial/shelltutorialannotated.tmp SnippetOpt1
 *
 * What do we see here? After "optimize", SCIP first goes into presolving. Not much is happening for this instance, just
 * the linear constraints get upgraded to more specific types. Each round of presolving will be displayed in a single
 * line, with a short summary at the end. Then, we see the actual solving process. The table output of the branch-and-cut
 * solving process is very detailed during the root node. Afterwards, a new line is displayed every 100th node.
 * Furthermore, every new incumbent solution triggers a new table row, starting with a character to indicate the
 * heuristic that found the solution. Which letter represents which heuristic can be seen with the
 * "display heuristics" command, see \ref TUTORIAL_STATISTICS for an example.
 *
 * After some lines the root node processing is finished. From now on, we will see an output line every hundredth node or
 * whenever a new incumbent is found. After some more nodes, the "dualbound" starts
 * moving, too. At one point, both will be the same, and the solving process terminates, showing us some wrap-up
 * information.
 *
 * The exact performance may of course vary among different architectures and operating systems. Do not be worried if
 * your installation needs more or less time or nodes to solve. Also, this instance has more than 2000 different optimal
 * solutions. The optimal objective value always has to be 18, but the solution vector may differ. If you are interested
 * in this behavior, which is called "performance variability", you may have a look at the MIPLIB2010 paper.
 *
 * @section TUTORIAL_FILEIO Writing problems and solutions to a file

 * \SCIP can also write information to files. E.g., we could store the incumbent solution to a file, or output the
 * problem instance in another file format (the LP format is much more human readable than the MPS format, for example).
 *
 * @snippet shelltutorial/shelltutorialannotated.tmp SnippetWriteSolutions
 *
 * Passing starting solutions can increase the solving performance so that \SCIP does not need to construct an initial feasible solution
 * by itself. After reading the problem instance, use the "read" command again, this time with a file containing solution information.
 * Solutions can be specified in a raw or xml-format and must have the file extension ".sol", see the documentation of the
 * <a href="http://scip.zib.de/doc/html/reader__sol_8h.php">solution reader of \SCIP</a> for further information.
 *
 * Customized settings are not written or read with the "write" and "read" commands, but with the three commands
 *
 * @snippet shelltutorial/shelltutorialannotated.tmp SnippetSaveSettingsOverview
 *
 * See the section on parameters \ref TUTORIAL_PARAMETERS for more information.
 *
 * @section TUTORIAL_STATISTICS Displaying detailed solving statistics
 *
 * We might want to have some more information now. Which of the heuristics found solutions? Which plugins
 * were called during the solutions process and how much time did they spend?
 * Information on certain plugin types (e.g., heuristics, branching rules, separators) is displayed via
 * "display <plugin-type>", information on the solution process via "display statistics", and "display problem"
 * shows the current instance.
 *
 * @snippet shelltutorial/shelltutorialannotated.tmp SnippetDisplayStatistics
 *
 * The statistics obtained via "display statistics" are quite comprehensive,
 * thus, we just explain a few lines here. Information is grouped by the plugin type. For the primal heuristics,
 * the execution time in seconds is shown as well as the number of calls to the heuristic, and its success regarding
 * the number of (best) solutions found by that heuristic. Appropriate statistics are also shown for presolvers, constraint handlers,
 * separators, propagators, the search tree, etc. User-written plugins will appear automatically in these statistics,
 * after they were included into \SCIP.
 *
 * @section TUTORIAL_PARAMETERS Changing parameters from the interactive shell
 *
 * Now, we can start playing around with parameters. The primal heuristics Rounding and shifting seem to be quite successful on this instance,
 * wondering what happens if we disable them? Or what happens, if we are even more rigorous and disable all heuristics?
 * Or if we do the opposite and use aggressive heuristics?
 *
 * @snippet shelltutorial/shelltutorialannotated.tmp SnippetSetSettings
 *
 * We can navigate through the menus step-by-step and get a list of available options and submenus. Therefore, we select
 * "set" to change settings, "heuristics" to change settings of primal heuristics, and "shifting" for that particular
 * heuristic. Then we see a list of parameters (and yet another submenu for advanced parameters), and disable this
 * heuristic by setting its calling frequency to -1. If we already know the path to a certain setting, we can directly
 * type it (as for the rounding heuristic in the above example). Note that we do not have to use the full names, but we
 * may use short versions, as long as they are unique.
 *
 * To solve a problem a second time, we have to read it in again before starting the optimization process.
 *
 * @snippet shelltutorial/shelltutorialannotated.tmp SnippetOpt2
 *
 * Okay, what happened here? First, we reset all parameters to their default values, using "set default". Next, we
 * loaded some meta-parameter settings (also see <a href="http://scip.zib.de/#faq">the FAQ</a>), to apply primal heuristics
 * more aggressively. \SCIP shows us, which single parameters it changed therefore. Additionally, for pedagogical purposes,
 * we set the node limit to 200. Now, the optimal solution is already found at the root node, by a heuristic which is
 * deactivated by default.  Then, after node 200, the user defined node limit is reached which interrupts the solving
 * process, We see that now in the short status report, primal and dual bound are different, thus, the problem is not solved
 * yet.  Nevertheless, we could access statistics, see the current incumbent solution, change parameters and so on.
 * Entering "optimize" we continue the solving process from the point on at which it has been interrupted.
 *
 * Once you found a non-default parameter setting that you wish to save and use in the future, use either the command
 *
 * @snippet shelltutorial/shelltutorialannotated.tmp SnippetSaveSettingsFull
 *
 * to save <b>all</b> parameter values to the specified file, or
 *
 * @snippet shelltutorial/shelltutorialannotated.tmp SnippetSaveSettingsDiff
 *
 * in order to save only the nondefault parameters. The latter has several advantages, you can, e.g., combine parameter
 * settings from multiple settings files stored by the latter command, as long as they only affect mutually exclusive
 * parameter values.
 *
 * For loading a previously stored settings file, use the "load" command:
 *
 * @snippet shelltutorial/shelltutorialannotated.tmp SnippetLoadSettings
 *
 * Special attention should be drawn to the reserved settings file name "scip.set"; whenever the \SCIP interactive shell
 * is started from a working directory that contains a settings file with the name "scip.set", it will be automatically
 * replace the default settings.
 *
 * For using special settings for automated tests as described in \ref TEST, save your custom settings in a subdirectory
 * "SCIP_HOME/settings".
 *
 *
 * We hope this tutorial gave you an overview of what is possible using the \SCIP interactive shell. Please also read our
 * \ref FAQ, in particular the section <a href="http://scip.zib.de/#faq">Using \SCIP as a standalone MIP/MINLP-Solver</a>.
 *
 */

/*--+----1----+----2----+----3----+----4----+----5----+----6----+----7----+----8----+----9----+----0----+----1----+----2*/

/**@page DOC How to search the documentation for interface methods
 *
 * If you are looking for a method in order to perform a specific task, there are usually two places to look at:
 * - The file "scip.h" in the file list.
 *   In this main header file, you find all methods that perform "complex" operations that affect or need data from
 *   different components of \SCIP.
 *   For these methods, you always have to provide the \SCIP pointer that is created by SCIPcreate().
 *   The documentation of "scip.h" is grouped into several blocks, each dealing with methods for a specific kind of
 *   object.
 *   For example, all methods operating on variables are grouped together.

 * - The files \ref PUBLICCOREAPI "pub_<...>.h" contain methods that perform "easy" operations that only
 *   affect the corresponding objects.
 *   Usually, with these methods you can access the data of the object.
 *   For example, in "pub_var.h" you find methods to get information about a variable.
 *
 * The file "pub_misc.h" contains methods for data structures like priority queues, hash tables, and hash maps,
 * as well as methods for sorting, numerics, random numbers, string operations, and file operations.
 *
 * If you are looking for a description of a callback method of a plugin that you want to implement, you have to
 * look at the corresponding \ref TYPEDEFINITIONS "type_<...>.h".
 */

/*--+----1----+----2----+----3----+----4----+----5----+----6----+----7----+----8----+----9----+----0----+----1----+----2*/

/**@page CONS How to add constraint handlers
 *
 * A constraint handler defines the semantics and the algorithms to process constraints of a certain class.  A single
 * constraint handler is responsible for all constraints belonging to its constraint class.  For example, there is
 * one \ref cons_knapsack.h "knapsack constraint handler" that ensures solutions are only accepted if they satisfy all
 * knapsack constraints in the model. \n A complete list of all constraint handlers contained in this release can be
 * found \ref CONSHDLRS "here".
 *
 * We now explain how users can add their own constraint handlers.
 * For an example, look into the subtour constraint handler (examples/TSP/src/ConshdlrSubtour.cpp) of the
 * \ref TSP_MAIN project.
 * The example is written in C++ and uses the C++ wrapper classes.
 * However, we will explain the implementation of a constraint handler using the C interface.
 * It is very easy to transfer the C explanation to C++; whenever a method should be implemented using the
 * SCIP_DECL_CONS... notion, reimplement the corresponding virtual member function of the abstract scip::ObjConshdlr
 * base class.
 *
 * Additional documentation for the callback methods of a constraint handler can be found in the file
 * type_cons.h.
 *
 * Here is what you have to do (assuming your constraint handler should be named "subtour"):
 * -# Copy the template files src/scip/cons_xyz.c and src/scip/cons_xyz.h into files "cons_subtour.c"
 *    and "cons_subtour.h".
 *     \n
 *    Make sure to <b>adjust your Makefile</b> such that these files are compiled and linked to your project.
 * -# Use SCIPincludeConsSubtour() in order to include the constraint handler into your SCIP instance,
 *    e.g., in the main file of your project (see, e.g., src/cppmain.cpp in the TSP example).
 * -# Open the new files with a text editor and replace all occurrences of "xyz" by "subtour".
 * -# Adjust the \ref CONS_PROPERTIES "properties of the constraint handler".
 * -# Define the \ref CONS_DATA "constraint data and the constraint handler data". This is optional.
 * -# Implement the \ref CONS_INTERFACE "interface methods".
 * -# Implement the \ref CONS_FUNDAMENTALCALLBACKS "fundamental callback methods".
 * -# Implement the \ref CONS_ADDITIONALCALLBACKS "additional callback methods". This is optional.
 *
 *
 * @section CONS_PROPERTIES Properties of a Constraint Handler
 *
 * At the top of the new file "cons_subtour.c" you can find the constraint handler properties.
 * These are given as compiler defines. Some of them are optional, as, e.g., separation-related properties,
 * which only have to be defined if the constraint handler supports the related callbacks.
 * In the C++ wrapper class, you have to provide the constraint handler properties by calling the constructor
 * of the abstract base class scip::ObjConshdlr from within your constructor (see the TSP example).
 * The properties you have to set have the following meaning:
 *
 * @subsection CONS_FUNDAMENTALPROPERTIES Fundamental Constraint Handler properties
 *
 * \par CONSHDLR_NAME: the name of the constraint handler.
 * This name is used in the interactive shell to address the constraint handler.
 * Additionally, if you are searching for a constraint handler with SCIPfindConshdlr(), this name is looked up.
 * Names have to be unique: no two constraint handlers may have the same name.
 *
 * \par CONSHDLR_DESC: the description of the constraint handler.
 * This string is printed as a description of the constraint handler in the interactive shell of SCIP.
 *
 * \par CONSHDLR_ENFOPRIORITY: the priority of the constraint handler for constraint enforcing.
 * Like the separation priority, the enforcement priorities define the order in which the different constraint handlers
 * are called in the constraint enforcement step of the subproblem processing.
 * The constraint enforcement is called after the price-and-cut loop is executed (in the case that the LP is solved
 * at the current subproblem).
 * \n
 * The integrality constraint handler has an enforcement priority of 0.
 * That means, if a constraint handler has negative enforcement priority, it only has to deal with integral solutions
 * in its enforcement methods, because for fractional solutions, the integrality constraint handler would have
 * created a branching, thereby aborting the enforcement step.
 * If you want to implement a constraint-depending branching rule (for example, SOS branching on special ordered
 * set constraints), you have to assign a positive enforcement priority to your constraint handler.
 * In this case, you have to be able to deal with fractional solutions.
 * \n
 * See \ref CONSENFOLP and \ref CONSENFOPS for further details of the separation callback.
 *
 * \par CONSHDLR_CHECKPRIORITY: the priority of the constraint handler for checking feasibility.
 * Like the separation priority, the checking priorities define the order in which the different constraint handlers
 * are called to check the feasibility of a given primal solution candidate.
 * The integrality constraint handler has a checking priority of 0.
 * That means, constraint handlers with negative checking priorities only have to deal with integral solutions.
 *
 * \par CONSHDLR_EAGERFREQ: the default frequency for using all instead of only the useful constraints in separation, propagation and enforcement.
 * If \em constraint \em aging is activated, some constraints that were not useful in the past for propagation or
 * separation are marked to be \em obsolete.
 * Usually, the obsolete constraints are not presented to the separation and propagation methods of the constraint
 * handlers, such that the constraint handlers only process the non-obsolete constraints.
 * However, every n'th call, with n being the EAGERFREQ of the constraint handler, all constraints are presented to the
 * separation and propagation methods of the constraint handler.
 * This gives obsolete constraints the chance of becoming non-obsolete again.
 * \n
 * If the eager evaluation frequency is set to -1, obsolete constraints are never presented to the separation and
 * propagation methods.
 * A frequency of 0 means, that obsolete constraints are only used in the first call of each method.
 *
 * \par CONSHDLR_NEEDSCONS: indicates whether the constraint handler should be skipped, if no constraints are available.
 * Usually, a constraint handler is only executed if there are constraints of its corresponding class in the model.
 * For those constraint handlers, the NEEDSCONS flag should be set to TRUE.
 * However, some constraint handlers must be called without having a constraint of the class in the model, because
 * the constraint is only implicitly available.
 * For example, the integrality constraint handler has the NEEDSCONS flag set to FALSE, because there is no explicit
 * integrality constraint in the model.
 * The integrality conditions are attached to the variables, and the integrality constraint handler has to check
 * all variables that are marked to be integer for integral values.
 *
 * @subsection CONS_ADDITIONALPROPERTIES Optional Constraint Handler properties
 *
 * The following properties are optional and only need to be defined if the constraint handlers support
 * separation, presolving, propagation, and/or upgrade functionality.
 *
 * \par LINCONSUPGD_PRIORITY: priority of the constraint handler for upgrading of linear constraints
 * This property is only needed if a certain linear constraint can be upgraded to a more specific one. In one of
 * the first presolving rounds SCIP tries to upgrade linear constraints to more specialized constraints, such as
 * knapsack constraints. The upgrading calls are processed in the order of decreasing priority.
 *
 * \par NONLINCONSUPGD_PRIORITY: priority of the constraint handler for upgrading of nonlinear constraints
 * This property has the same effect as the LINCONSUPGD_PRIORITY parameter, see above, and should be set whenever
 * an upgrade functionality from a general nonlinear constraint to the more specific one is defined.
 *
 * \par CONSHDLR_SEPAFREQ: the default frequency for separating cuts.
 * The separation frequency defines the depth levels at which the constraint handler's separation methods \ref CONSSEPALP
 * and \ref CONSSEPASOL are called.
 * For example, a separation frequency of 7 means, that the separation callback is executed for subproblems that are
 * in depth 0, 7, 14, ... of the branching tree.
 * A separation frequency of 0 means, that the separation method is only called at the root node.
 * A separation frequency of -1 disables the separation method of the constraint handler.
 * \n
 * The separation frequency can be adjusted by the user.
 * This property of the constraint handler only defines the default value of the frequency.
 * If you want to have a more flexible control of when to execute the separation algorithm, you have to assign
 * a separation frequency of 1 and implement a check at the beginning of your separation algorithm whether you really
 * want to execute the separator or not.
 * If you do not want to execute the method, set the result code to SCIP_DIDNOTRUN.
 *
 * \par CONSHDLR_SEPAPRIORITY: the priority of the constraint handler for separation. (optional: to be set only if the constraint handler supports separation)
 * In each separation round during the price-and-cut loop of the subproblem processing or during the separation loop
 * of the primal solution separation, the separators and separation methods of the constraint handlers are called in
 * a predefined order, which is given by the priorities of the separators and the separation priorities of the
 * constraint handlers.
 * First, the separators with non-negative priority are called in the order of decreasing priority.
 * Next, the separation methods of the different constraint handlers are called in the order of decreasing separation
 * priority.
 * Finally, the separators with negative priority are called in the order of decreasing priority.
 * \n
 * The separation priority of the constraint handler should be set according to the complexity of the cut separation
 * algorithm and the impact of the resulting cuts:
 * Constraint handlers that provide fast algorithms that usually have a high impact (i.e., cut off a large portion of
 * the LP relaxation) should have a high priority.
 * See \ref CONSSEPALP and \ref CONSSEPASOL for further details of the separation callbacks.
 *
 * \par CONSHDLR_DELAYSEPA: the default for whether the separation method should be delayed, if other separators found cuts.
 * If the constraint handler's separation method is marked to be delayed, it is only executed after no other separator
 * or constraint handler found a cut during the price-and-cut loop.
 * If the separation method of the constraint handler is very expensive, you may want to mark it to be delayed until all
 * cheap separation methods have been executed.
 *
 * \par CONSHDLR_PROPFREQ: the default frequency for propagating domains.
 * This default frequency has the same meaning as the CONSHDLR_SEPAFREQ with respect to the domain propagation
 * callback of the constraint handler.
 * A propagation frequency of 0 means that propagation is only applied in preprocessing and at the root node.
 * A propagation frequency of -1 disables the propagation method of the constraint handler.
 *
 * \par CONSHDLR_DELAYPROP: the default for whether the propagation method should be delayed, if other propagators found reductions.
 * This property is analogous to the DELAYSEPA flag, but deals with the propagation method of the constraint handler.
 *
 * \par CONSHDLR_PROP_TIMING: the propagation timing mask of the constraint handler.
 * SCIP calls the domain propagation routines at different places in the node processing loop.
 * This property indicates at which places the propagation routine of the constraint handler is called.
 * Possible values are defined in type_timing.h and can be concatenated, e.g., as in SCIP_PROPTIMING_ALWAYS.
 *
 * \par CONSHDLR_PRESOLTIMING: the timing of the constraint handler's presolving method (FAST, MEDIUM, or EXHAUSTIVE).
 * Every presolving round starts with the FAST presolving methods. MEDIUM presolvers are only called, if FAST presolvers did not find
 * enough reductions in this round so far, and EXHAUSTIVE presolving steps are only performed if all presolvers called before
 * in this round were unsuccessful.
 * Presolving methods should be assigned a timing based on how expensive they are, e.g., presolvers that provide fast algorithms that
 * usually have a high impact (i.e., remove lots of variables or tighten bounds of many variables) should have a timing FAST.
 * If a presolving method implements different algorithms of different complexity, it may also get multiple timings and check the timing
 * internally in the \ref CONSPRESOL callback to decide which algorithms to run.
 *
 * \par CONSHDLR_MAXPREROUNDS: the default maximal number of presolving rounds the constraint handler participates in.
 * The preprocessing is executed in rounds.
 * If enough changes have been applied to the model, an additional preprocessing round is performed.
 * The MAXPREROUNDS parameter of a constraint handler denotes the maximal number of preprocessing rounds the constraint
 * handler participates in.
 * A value of -1 means that there is no limit on the number of rounds.
 * A value of 0 means the preprocessing callback of the constraint handler is disabled.
 *
 *
 *
 * @section CONS_DATA Constraint Data and Constraint Handler Data
 *
 * Below the header "Data structures" you can find two structs called "struct SCIP_ConsData" and
 * "struct SCIP_ConshdlrData".
 * If you are using C++, you only need to define the "struct SCIP_ConsData".
 * The constraint handler data must be implemented as member variables of your constraint handler class.
 * \n
 * The constraint data are the information that is needed to define a single constraint of the constraint handler's
 * constraint class.
 * For example, the data of a knapsack constraint would consist of a list of variables, a list of weights, and
 * the capacity of the knapsack.
 * The data of a subtour constraint consists of the graph on which the problem is defined.
 * In the graph, each edge should be linked to the corresponding binary problem variable.
 * \n
 * The constraint handler data are additional variables, that belong to the constraint handler itself and which are
 * not specific to a single constraint.
 * For example, you can use these data to store parameters of the constraint handler or statistical information.
 * The constraint handler data are optional.
 * You can leave the struct empty.
 *
 *
 * @section CONS_INTERFACE Interface Methods
 *
 * At the bottom of "cons_subtour.c" you can find three interface methods, that also appear in "cons_subtour.h".
 * These are SCIPincludeConshdlrSubtour(), SCIPcreateConsSubtour(), and SCIPcreateConsSubtourBasic().
 * \n
 * The method SCIPincludeConshdlrSubtour() only has to be adjusted slightly.
 * It is responsible for notifying SCIP of the presence of the constraint handler by calling the method
 * SCIPincludeConshdlr().
 * It is called by the user, if (s)he wants to include the constraint handler, i.e., if (s)he wants to make
 * the constraint handler available to the model, and looks like this:
 * \dontinclude src/scip/cons_knapsack.c
 *  -# If you are using constraint handler data, you have to <b>allocate the memory for the data</b> at this point.
 *     You also have to initialize the fields in struct SCIP_ConshdlrData afterwards.
 *
 *     \skip SCIP_RETCODE SCIPincludeConshdlrKnapsack(
 *     \until SCIPallocBlockMemory
 *
 *  -# Now, <b>SCIP gets notified</b> of the presence of the constraint handler together with its \ref CONS_FUNDAMENTALCALLBACKS "basic callbacks".
 *
 *     \skip SCIPincludeConshdlrBasic
 *     \until assert
 *
 *  -# All \ref CONS_ADDITIONALCALLBACKS "additional callbacks" are added via their setter functions.
 *
 *     \skip SCIPsetConshdlrCopy
 *     \until SCIPsetConshdlrExit
 *
 *  -# If the constraint handler is a specialization of a general linear or nonlinear constraint, we want to include an
 *     <b>automatic upgrading mechanism</b> by calling the interface method
 *
 *     \skip SCIPfindConshdlr
 *     \until SCIPincludeLinconsUpgrade
 *     or
 *     \code
 *     SCIP_CALL( SCIPincludeNonlinconsUpgrade(scip, nonlinconsUpgdSubtour, NULL, NONLINCONSUPGD_PRIORITY, TRUE, CONSHDLR_NAME) );
 *     \endcode
 *
 *     in the nonlinear case. See also cons_nonlinear.h for further information about the general upgrade procedure in the nonlinear case.
 *  -# You may also add <b>user parameters</b> for your constraint handler.
 * Some parameters which are important to play with are added to every constraint automatically, as, e.g.,
 * propagation or separation frequency.
 *     \skip SCIPaddIntParam
 *     \until DEFAULT_SEPACARDFREQ
 *     \skip SCIP_OKAY
 *     \until }
 *
 *
 * The methods SCIPcreateConsSubtour() and SCIPcreateConsSubtourBasic() are called to create a single constraint of the constraint
 * handler's constraint class.
 * It should allocate and fill the constraint data, and call SCIPcreateCons().
 * Take a look at the following example from the \ref cons_knapsack.h "knapsack constraint handler":
 *
 * @refsnippet{src/scip/cons_knapsack.c,SnippetConsCreationKnapsack}
 *
 * In this example, consdataCreate() is a local method that allocates memory for the given consdata
 * and fills the data with the given <code>vars</code> array. For allocating memory for the constraint data, you
 * can use SCIP memory allocation:
 * \code
 * SCIP_CALL( SCIPallocBlockMemory(scip, consdata) );
 * \endcode
 *
 *
 * @section CONS_CALLBACKS Callback methods of Constraint handlers
 *
 * Besides the various functions which you will implement inside your constraint handler there exists a number
 * of <b> callback methods </b> associated with your constraint handler. Callback methods can be regarded as
 * tasks which your constraint handler is able to provide to the solver. They are grouped into two
 * categories:
 *
 * \ref CONS_FUNDAMENTALCALLBACKS "Fundamental Callback methods" are mandatory to implement
 * such that your code will work. For example, every constraint handler has to provide the
 * functionality to state whether all of its constraints are
 * fulfilled by a given variable assignment. Hence, the \ref CONSCHECK "CONSCHECK" callback is
 * one of the fundamental (or \a basic) callbacks of a constraint handler.
 *
 * Callbacks which are not necessarily implemented are grouped together as
 * \ref CONS_ADDITIONALCALLBACKS "additional callbacks". Such callbacks can be used to allocate and free memory
 * at different stages of the solving process. Although not mandatory, it might be useful to implement
 * some of these callbacks, e.g., to extend your constraint handler by a
 * \ref CONSSEPALP "separation" or \ref CONSPRESOL "presolving" functionality.
 *
 * All callbacks should be passed to SCIP during the SCIPinclude\<PLUGINTYPE\>\<PLUGINNAME\> method
 * (e.g., SCIPincludeConshdlrKnapsack() for the \ref cons_knapsack.h "knapsack constraint handler").
 * Since SCIP version 3.0, two ways of setting callbacks can be used, either via SCIPincludeConshdlr()
 * (all at once, as it always was), or via SCIPincludeConshdlrBasic() and setter functions for additional callbacks.
 * Since the basic inclusion methods are very unlikely to change and will thus
 * make your code more stable towards future versions of SCIP with more callbacks,
 * we recommend the latter choice, as explained in the \ref CONS_INTERFACE "interface" section.
 *
 * @section CONS_FUNDAMENTALCALLBACKS Fundamental Callback Methods
 *
 * By implementing the fundamental callbacks, you define the semantics of the constraint class the constraint handler
 * deals with.
 * If these methods are implemented, the resulting code is already correct and finds the optimal solution to the
 * given problem instance.
 * However, it might be very slow because the additional features, like cut separation and domain propagation, are
 * missing.
 * In the C++ wrapper class scip::ObjConshdlr, the fundamental callback methods are virtual abstract member functions.
 * You have to implement them in order to be able to construct an object of your constraint handler class.
 *
 * There are three fundamental callback methods that are all dealing with the feasibility of a given solution.
 * They are called at different places in the algorithm and have slightly different meaning.
 * However, it is usually reasonable to implement a single local method that is called by all of the three callback
 * methods with slightly modified parameters.
 * The fourth method provides dual information that is used for example in preprocessing.
 *
 * Additional documentation for the callback methods can be found in type_cons.h.
 *
 * @subsection CONSCHECK
 *
 * The CONSCHECK callback gets a primal solution candidate in a SCIP_SOL* data structure
 * and has to check this solution for global feasibility.
 * It has to return a result SCIP_FEASIBLE, if the solution satisfies all the constraints of the constraint handler,
 * and a result SCIP_INFEASIBLE if there is at least one constraint that is violated.
 *
 * If the solution is not NULL, SCIP should also be informed about the constraint violation with a call to
 * SCIPupdateSolConsViolation() and additionally SCIPupdateSolLPRowViolation() for every row of the constraint's current
 * representation in the LP relaxation, if any such rows exist.
 * As a convenience method, SCIPupdateSolLPConsViolation() can be used if the constraint
 * is represented completely by a set of LP rows, meaning that the current constraint violation is equal to the maximum
 * of the contraint violations of the corresponding LP rows.
 *
 * The callback is used by primal heuristics to check a constructed solution for feasibility.
 * That means, the constraint handler has to deal with arbitrary solutions that do not necessarily satisfy the bounds
 * and constraints of the local subproblem.
 *
 * The value of a variable \em var in the given solution \em sol can be accessed by calling
 * \code
 * SCIPgetSolVal(scip, sol, var)
 * \endcode
 *
 * For example, the \ref cons_knapsack.h "knapsack constraint handler" loops over its constraints and
 * calculates the scalar product \f$w^T x\f$ of weights \f$w\f$ with the solution vector \f$x\f$.
 * This scalar product is compared with the capacity of the knapsack constraint.
 * If it exceeds the capacity, the CONSCHECK method is immediately aborted with the result SCIP_INFEASIBLE.
 * If all knapsack constraints are satisfied, a result SCIP_FEASIBLE is returned.
 *
 * @subsection CONSENFOLP
 *
 * The CONSENFOLP method is called after the price-and-cut loop was finished and an LP solution is available.
 * Like the CHECK call, the ENFOLP method should return a result SCIP_FEASIBLE, if the solution satisfies all the
 * constraints.
 * However, the behavior should be different, if the solution violates some of the associated constraints.
 * The constraint handler may return a result SCIP_INFEASIBLE in this situation, but this is not the best what
 * one can do.
 * The ENFOLP method has the possibility of \em resolving the infeasibility by
 * - stating that the current subproblem is infeasible (result SCIP_CUTOFF),
 * - adding an additional constraint that resolves the infeasibility (result SCIP_CONSADDED),
 * - reducing the domain of a variable (result SCIP_REDUCEDDOM),
 * - adding a cutting plane (result SCIP_SEPARATED),
 * - performing a branching (result SCIP_BRANCHED).
 *
 * However, the solution is not given as a SCIP_SOL* data structure.
 *
 * The value of a variable <code>var</code> in the LP solution can be accessed by calling
 * \code
 * SCIPgetVarSol(scip, var)
 * \endcode
 * or by
 * \code
 * SCIPgetSolVal(scip, NULL, var)
 * \endcode
 * By using the latter method, you can have a single local method to check a solution for feasibility by passing
 * the given <code>sol</code> to the CONSCHECK call and by passing a NULL pointer as <code>sol</code> to
 * the CONSENFOLP and CONSENFOPS calls.
 *
 *
 * @subsection CONSENFOPS
 *
 * The CONSENFOPS callback is similar to the CONSENFOLP callback, but deals with \em pseudo \em solutions instead
 * of LP solutions.
 *
 * If the LP was not solved at the current subproblem (either because the user did not want to solve it, or because
 * numerical difficulties in the LP solving process were detected) no LP solution is available.
 * In this situation, the pseudo solution is used instead.
 * In this solution, the variables are set to the local bound which is best with respect to the objective function.
 * You can think of the pseudo solution as solution to the LP relaxation with all constraints except the bounds
 * being removed.
 *
 * Like the ENFOLP callback, the ENFOPS callback has to check whether the pseudo solution satisfies all the constraints
 * of the constraint handler.
 * The pseudo solution can be accessed by the same methods as the LP solution (SCIP knows, if the LP was solved at the
 * current subproblem, and returns either the LP solution or the pseudo solution).
 *
 * Unlike the ENFOLP callback, the ENFOPS callback must not add cuts and cannot return the result SCIP_SEPARATED.
 * It is, however, possible to force the solving of the LP by returning the result SCIP_SOLVELP.
 * For example, the infeasibility of a linear constraint that contains continuous variables cannot be resolved,
 * if all integer variables in the constraint are already fixed.
 * In this case, the LP has to be solved in order to get a solution that satisfies the linear constraint.
 *
 * @subsection CONSLOCK
 *
 * The CONSLOCK callback provides dual information for a single constraint.
 * It has to tell SCIP, which variables are existing in the given constraint, and in which way modifications of these
 * variables may affect the feasibility of the constraint.
 *
 * For each variable that is affected by the constraint, the callback should call SCIPaddVarLocks():
 *  - If the constraint may become violated by decreasing the value of a variable, it should call
 *    SCIPaddVarLocks(scip, var, nlockspos, nlocksneg), saying that rounding down is potentially rendering the
 *    (positive) constraint infeasible and rounding up is potentially rendering the negation of the constraint
 *    infeasible.
 *  - If the constraint may become violated by increasing the value of a variable, it should call
 *    SCIPaddVarLocks(scip, var, nlocksneg, nlockspos), saying that rounding up is potentially rendering the
 *    constraint's negation infeasible and rounding down is potentially rendering the constraint itself
 *    infeasible.
 *  - If the constraint may become violated by changing the variable in any direction, it should call
 *    SCIPaddVarLocks(scip, var, nlockspos + nlocksneg, nlockspos + nlocksneg).
 *
 *  <b>Note:</b> You do not have to worry about nlockspos and nlocksneg. These integer values are given as
 *  parameter of the CONSLOCK callback (see type_cons.h). Just use these variables in the above described
 *  fashion <b>without</b> adding or subtracting anything to them. In case of the knapsack constraints this
 *  method looks like this.
 *
 *  @refsnippet{src/scip/cons_knapsack.c,SnippetConsLockKnapsack}
 *
 *  To give same more intuition, consider the linear constraint \f$3x -5y +2z \leq 7\f$ as an example.
 *  The CONSLOCK callback method of the linear constraint handler should call
 *  SCIPaddVarLocks(scip, x, nlocksneg, nlockspos), SCIPaddVarLocks(scip, y, nlockspos, nlocksneg),
 *  and SCIPaddVarLocks(scip, z, nlocksneg, nlockspos) to tell SCIP,  that rounding up of \f$x\f$
 *  and \f$z\f$ and rounding down of \f$y\f$ can destroy the feasibility of the constraint, while rounding
 *  down of \f$x\f$ and \f$z\f$ and rounding up of \f$y\f$ can destroy the feasibility of the
 *  constraint's negation \f$3x -5y +2z > 7\f$.
 *  \n
 *  A linear constraint \f$2 \leq 3x -5y +2z \leq 7\f$ should call
 *  SCIPaddVarLocks(scip, ..., nlockspos + nlocksneg, nlockspos + nlocksneg) on all variables,
 *  since rounding in both directions of each variable can destroy both the feasibility of the
 *  constraint and it's negation \f$3x -5y +2z < 2\f$  or  \f$3x -5y +2z > 7\f$.
 *
 *
 * @section CONS_ADDITIONALCALLBACKS Additional Callback Methods
 *
 * The additional callback methods do not need to be implemented in every case, but provide useful functionality
 * for many applications. They can be added to your constraint handler via setter functions, see
 * \ref CONS_INTERFACE "here".
 *
 * @subsection CONSFREE
 *
 * If you are using constraint handler data, you have to implement this method in order to free the
 * constraint handler data. This can be done by the following procedure (which is taken from the
 * \ref cons_knapsack.h "knapsack constraint handler"):
 *
 * @refsnippet{src/scip/cons_knapsack.c,SnippetConsFreeKnapsack}
 *
 * If you have allocated memory for fields in your constraint handler data, remember to free this memory
 * before freeing the constraint handler data itself.
 * If you are using the C++ wrapper class, this method is not available.
 * Instead, just use the destructor of your class to free the member variables of your class.
 *
 * @subsection CONSHDLRCOPY
 *
 * The CONSHDLRCOPY callback is executed when the SCIP instance is copied, e.g. to solve a sub-SCIP. By defining this
 * callback as <code>NULL</code> the user disables the inclusion of the specified constraint handler into all copied SCIP
 * instances. This may deteriorate the performance of primal heuristics solving sub-SCIPs, since these constitute only
 * relaxations of the original problem if constraint handlers are missing.
 *
 * A usual implementation just
 * calls the interface method which includes the constraint handler to the model. For example, this callback is
 * implemented for the \ref cons_knapsack.c "knapsack constraint handler" as follows:
 *
 * @refsnippet{src/scip/cons_knapsack.c,SnippetConsCopyKnapsack}
 *
 * <b>Note:</b> If you implement this callback, take care when setting the valid pointer.
 *
 * A problem copy is called valid if it is valid in both the primal and the dual sense, i.e., if
 *
 *  -   it is a relaxation of the source problem
 *  -   it does not enlarge the feasible region.
 *
 * A constraint handler may choose to not copy a constraint and still declare the resulting copy as valid. It must ensure
 * the feasibility of any solution to the problem copy in the original (source) space.
 *
 * <b>Note:</b> If you implement this callback and the constraint handler needs constraints (see CONSHDLR_NEEDSCONS),
 * then you also need to implement the callback \ref CONSCOPY.
 *
 * @subsection CONSINIT
 *
 * The CONSINIT callback is executed after the problem is transformed.
 * The constraint handler may, e.g., use this call to replace the original variables in its constraints by transformed
 * variables, or to initialize its statistical constraint handler data.
 *
 * @subsection CONSEXIT
 *
 * The CONSEXIT callback is executed before the transformed problem is freed.
 * In this method, the constraint handler should free all resources that were allocated for the solving process.
 *
 * @subsection CONSINITPRE
 *
 * The CONSINITPRE callback is executed before the preprocessing is started, even if presolving is turned off.
 * The constraint handler may use this call to initialize its presolving data, or to modify its constraints
 * before the presolving process begins.
 * Necessary constraint modifications that have to be performed even if presolving is turned off should be done here
 * or in the presolving deinitialization call.
 *
 * @subsection CONSEXITPRE
 *
 * The CONSEXITPRE callback is executed after the preprocessing has been finished, even if presolving is turned off.
 * The constraint handler may use this call e.g. to clean up its presolving data, or to finally modify its constraints
 * before the branch-and-bound process begins.
 * Necessary constraint modifications that have to be performed even if presolving is turned off should be done here
 * or in the presolving initialization call.
 * Besides necessary modifications and clean up, no time consuming operations should be done.
 *
 * @subsection CONSINITSOL
 *
 * The CONSINITSOL callback is executed when the presolving is finished and the branch-and-bound process is about to
 * begin.
 * The constraint handler may use this call to initialize its branch-and-bound specific data.
 *
 * @subsection CONSEXITSOL
 *
 * The CONSEXITSOL callback is executed before the branch-and-bound process is freed.
 * The constraint handler should use this call to clean up its branch-and-bound data, in particular to release
 * all LP rows that it has created or captured.
 *
 * @subsection CONSDELETE
 *
 * The CONSDELETE callback is executed if a constraint should be freed.
 * You can think of it as the destructor of a single constraint.
 * In the callback, you have to free the given constraint data.
 * The CONSDELETE callback is therefore the counterpart of the SCIPcreateCons...() interface method and the CONSTRANS
 * method.
 *
 * @subsection CONSTRANS
 *
 * The CONSTRANS method is called for each constraint of the constraint handler, when the user starts the solving
 * process.
 * It has to copy the original constraint data of the constraint to the memory for the transformed problem.
 * You can think of it as a copy constructor for a single constraint.
 *
 * The original model is copied in order to protect it from transformations that are applied during the solving process,
 * in particular during preprocessing.
 * Preprocessing and solving always operates on the transformed problem.
 * If the solving process data are freed, the original data still exist and the user can, e.g., modify the problem and
 * restart the solving process.
 *
 * If you do not implement the CONSTRANS method, a transformed constraint is created with the same flags and the
 * same constraint data pointer.
 * That means, the transformed constraint points to the original constraint data.
 * This is okay, as long as the constraint data is not changed during the solving process.
 * If you want to implement preprocessing methods or other methods that modify the constraint data, you have to
 * implement the CONSTRANS method and create a copy of the constraint data.
 *
 * Here is an example, which is taken from the \ref cons_knapsack.h "knapsack constraint handler":
 *
 * @refsnippet{src/scip/cons_knapsack.c,SnippetConsTransKnapsack}
 *
 * @subsection CONSINITLP
 *
 * The CONSINITLP callback is executed before the first LP relaxation is solved.
 * It should add the LP relaxations of all "initial" constraints to the LP. The method should scan the constraints
 * array for constraints that are marked initial via calls to SCIPconsIsInitial() and put the LP relaxation
 * of all initial constraints to the LP with calls to SCIPaddCut().
 *
 * @subsection CONSSEPALP
 *
 * The CONSSEPALP callback is executed during the price-and-cut loop of the subproblem processing.
 * It should try to generate cutting planes for the constraints of the constraint handler in order to separate
 * the current LP solution.
 * The method is called in the LP solution loop, which means that a valid LP solution exists.
 *
 * Usually, a separation callback searches and produces cuts, that are added with a call to SCIPaddCut().
 * If the cut should be remembered in the global cut pool, it may also call SCIPaddPoolCut().
 * However, the callback may also produce domain reductions or add other constraints.
 *
 * The CONSSEPALP callback has the following options:
 *  - detecting that the node is infeasible in the variables' bounds and can be cut off (result SCIP_CUTOFF)
 *  - adding an additional constraint (result SCIP_CONSADDED)
 *  - reducing a variable's domain (result SCIP_REDUCEDDOM)
 *  - adding a cutting plane to the LP (result SCIP_SEPARATED)
 *  - stating that the separator searched, but did not find domain reductions, cutting planes, or cut constraints
 *    (result SCIP_DIDNOTFIND)
 *  - stating that the separator was skipped (result SCIP_DIDNOTRUN)
 *  - stating that the separator was skipped, but should be called again (result SCIP_DELAYED)
 *  - stating that a new separation round should be started without calling the remaining separator methods (result SCIP_NEWROUND)
 *
 * Please see also the @ref CONS_ADDITIONALPROPERTIES section to learn about the properties
 * CONSHDLR_SEPAFREQ, CONSHDLR_SEPAPRIORITY, and CONSHDLR_DELAYSEPA, which influence the behaviour of SCIP
 * calling CONSSEPALP.
 *
 * @subsection CONSSEPASOL
 *
 * The CONSSEPASOL callback is executed during separation loop on arbitrary primal solutions.
 * It should try to generate cutting planes for the constraints of the constraint handler in order to separate
 * the given primal solution.
 * The method is not called in the LP solution loop, which means that there is no valid LP solution.
 *
 * Usually, a separation callback searches and produces cuts, that are added with a call to SCIPaddCut().
 * If the cut should be remembered in the global cut pool, it may also call SCIPaddPoolCut().
 * However, the callback may also produce domain reductions or add other constraints.
 *
 * The CONSSEPASOL callback has the following options:
 *  - detecting that the node is infeasible in the variables' bounds and can be cut off (result SCIP_CUTOFF)
 *  - adding an additional constraint (result SCIP_CONSADDED)
 *  - reducing a variable's domain (result SCIP_REDUCEDDOM)
 *  - adding a cutting plane to the LP (result SCIP_SEPARATED)
 *  - stating that the separator searched, but did not find domain reductions, cutting planes, or cut constraints
 *    (result SCIP_DIDNOTFIND)
 *  - stating that the separator was skipped (result SCIP_DIDNOTRUN)
 *  - stating that the separator was skipped, but should be called again (result SCIP_DELAYED)
 *  - stating that a new separation round should be started without calling the remaining separator methods (result SCIP_NEWROUND)
 *
 * Please see also the @ref CONS_ADDITIONALPROPERTIES section to learn about the properties
 * CONSHDLR_SEPAFREQ, CONSHDLR_SEPAPRIORITY, and CONSHDLR_DELAYSEPA, which influence the behaviour of SCIP
 * calling CONSSEPASOL.
 *
 * @subsection CONSENFORELAX
 *
 * The CONSENFORELAX callback is similar to the CONSENFOLP and CONSENFOPS callbacks, but deals with relaxation solutions.
 *
 * If the best bound computed by a relaxator that includes the whole LP is strictly better than the bound of the LP itself,
 * the corresponding relaxation solution will get enforced. Therefore the CONSENFORELAX callback will only be called for
 * solutions that satisfy all active LP-constraints.
 *
 * Like the ENFOLP and ENFOPS callbacks, the ENFORELAX callback has to check whether the solution given in sol satisfies
 * all the constraints of the constraint handler. Since the callback is only called for relaxators including the whole LP,
 * cuts may be added with a result of SCIP_SEPARATED, like in the ENFOLP callback. It is also possible to return
 * SCIP_SOLVELP if the relaxation solution is invalid for some reason and the LP should be solved instead.
 *
 * Note that the CONSENFORELAX callback is only relevant if relaxators are used. Since the basic distribution of the
 * SCIP Optimization Suite does not contain any relaxators, this callback can be ignored unless any relaxators are added
 * via user-plugins.
 *
 * @subsection CONSPROP
 *
 * The CONSPROP callback is called during the subproblem processing.
 * It should propagate the constraints, which means that it should infer reductions in the variables' local bounds
 * from the current local bounds.
 * This technique, which is the main workhorse of constraint programming, is called "node preprocessing" in the
 * Integer Programming community.
 *
 * The CONSPROP callback has the following options:
 *  - detecting that the node is infeasible in the variables' bounds and can be cut off (result SCIP_CUTOFF)
 *  - reducing a variable's domain (result SCIP_REDUCEDDOM)
 *  - stating that the propagator searched, but did not find domain reductions, cutting planes, or cut constraints
 *    (result SCIP_DIDNOTFIND)
 *  - stating that the propagator was skipped (result SCIP_DIDNOTRUN)
 *  - stating that the propagator was skipped, but should be called again (result SCIP_DELAYED)
 *
 * Please see also the @ref CONS_ADDITIONALPROPERTIES section to learn about the properties
 * CONSHDLR_PROPFREQ, CONSHDLR_DELAYPROP, and CONSHDLR_PROP_TIMING, which influence the behaviour of SCIP
 * calling CONSPROP.
 *
 * @subsection CONSRESPROP
 *
 * If the constraint handler should support \ref CONF "conflict analysis", it has to supply a CONSRESPROP method.
 * It also should call SCIPinferVarLbCons() or SCIPinferVarUbCons() in domain propagation instead of SCIPchgVarLb() or
 * SCIPchgVarUb() in order to deduce bound changes on variables.
 * In the SCIPinferVarLbCons() and SCIPinferVarUbCons() calls, the handler provides the constraint that deduced the
 * variable's bound change, and an integer value <code>inferinfo</code> that can be arbitrarily chosen.
 *
 * The propagation conflict resolving method CONSRESPROP must then be implemented to provide the "reasons" for the bound
 * changes, i.e., the bounds of variables at the time of the propagation, which forced the constraint to set the
 * conflict variable's bound to its current value. It can use the <code>inferinfo</code> tag to identify its own propagation rule
 * and thus identify the "reason" bounds. The bounds that form the reason of the assignment must then be provided by
 * calls to SCIPaddConflictLb() and SCIPaddConflictUb() in the propagation conflict resolving method.
 *
 * <b>Note:</b> The fact that <code>inferinfo</code> is an integer, as opposed to an arbitrary data object, is a compromise between space and speed. Sometimes a propagator would
 * need more information to efficiently infer the original propagation steps that lead to the conflict. This would,
 * however, require too much space. In the extreme, the original propagation steps have to be repeated.
 *
 * For example, the \ref cons_logicor.h "logicor constraint" \f$c = x \vee y \vee z\f$ fixes variable \f$z\f$ to TRUE (i.e., changes the lower
 * bound of \f$z\f$ to 1.0), if both, \f$x\f$ and \f$y\f$, are assigned to FALSE (i.e., if the upper bounds of these
 * variables are 0.0). It uses <code>SCIPinferVarLbCons(scip, z, 1.0, c, 0)</code> to apply this assignment (an
 * inference information tag is not needed by the constraint handler and is set to 0).  In the conflict analysis, the
 * constraint handler may be asked to resolve the lower bound change on \f$z\f$ with constraint \f$c\f$, that was
 * applied at a time given by a bound change index "bdchgidx".  With a call to <code>SCIPvarGetLbAtIndex(z,
 * bdchgidx)</code>, the handler can find out, that the lower bound of variable \f$z\f$ was set to 1.0 at the given
 * point of time, and should call <code>SCIPaddConflictUb(scip, x, bdchgidx)</code> and <code>SCIPaddConflictUb(scip, y,
 * bdchgidx)</code> to tell SCIP, that the upper bounds of \f$x\f$ and \f$y\f$ at this point of time were the reason for
 * the deduction of the lower bound of \f$z\f$.
 *
 * If conflict analysis should not be supported, the method has to set the result code to SCIP_DIDNOTFIND.  Although
 * this is a viable approach to circumvent the implementation of the usually rather complex conflict resolving method, it
 * will make the conflict analysis less effective. We suggest to first omit the conflict resolving method and check how
 * effective the \ref CONSPROP "propagation method" is. If it produces a lot of propagations for your application, you definitely should
 * consider implementing the conflict resolving method.
 *
 * @subsection CONSPRESOL
 *
 * The CONSPRESOL callback is called during preprocessing.
 * It should try to tighten the domains of the variables, tighten the coefficients of the constraints of the constraint
 * handler, delete redundant constraints, aggregate and fix variables if possible, and upgrade constraints to more
 * specific types.
 *
 * If the CONSPRESOL callback applies changes to the constraint data, you also have to implement the \ref CONSTRANS callback
 * in order to copy the constraint data to the transformed problem space and protect the original problem from the
 * preprocessing changes.
 *
 * To inform SCIP that the presolving method found a reduction the result pointer has to be set in a proper way.
 * The following options are possible:
 *
 *  - SCIP_UNBOUNDED  : at least one variable is not bounded by any constraint in objective direction
 *  - SCIP_CUTOFF     : at least one constraint is infeasible in the variable's bounds
 *  - SCIP_SUCCESS    : the presolver found a reduction
 *  - SCIP_DIDNOTFIND : the presolver searched, but did not find a presolving change
 *  - SCIP_DIDNOTRUN  : the presolver was skipped
 *  - SCIP_DELAYED    : the presolver was skipped, but should be called again
 *
 * Please see also the @ref CONS_ADDITIONALPROPERTIES section to learn about the properties
 * CONSHDLR_PRESOLTIMING and CONSHDLR_MAXPREROUNDS, which influence the behaviour of SCIP
 * calling CONSPRESOL.
 *
 * @subsection CONSACTIVE
 *
 * The CONSACTIVE callback method is called each time a constraint of the constraint handler is activated.
 * For example, if a constraint is added locally to a subproblem, the CONSACTIVE callback is called whenever the
 * search enters the subtree where the constraint exists.
 *
 * @subsection CONSDEACTIVE
 *
 * The CONSDEACTIVE callback method is called each time a constraint of the constraint handler is deactivated.
 * For example, if a constraint is added locally to a subproblem, the CONSDEACTIVE callback is called whenever the
 * search leaves the subtree where the constraint exists.
 *
 * @subsection CONSENABLE
 *
 * The CONSENABLE callback method is called each time a constraint of the constraint handler is enabled.
 * Constraints might be active without being enabled. In this case, only the feasibility checks are executed,
 * but domain propagation and separation is skipped.
 *
 * @subsection CONSDISABLE
 *
 * The CONSDISABLE callback method is called each time a constraint of the constraint handler is disabled.
 *
 * @subsection CONSPRINT
 *
 * The CONSPRINT callback method is called, when the user asks SCIP to display the problem to the screen
 * or save the problem into a file. This is, however, only the case if the user requested the CIP format.
 * For more details about reading and writing with SCIP we refer to the \ref READER "file readers". In this
 * callback method the constraint handler should display the data of the constraint in an appropriate form.
 * The output format that is defined by the CONSPRINT callbacks is called CIP format.
 * In later versions of SCIP, the constraint handlers should also be able to parse (i.e., read) constraints
 * which are given in CIP format.
 *
 * @subsection CONSCOPY
 *
 * The CONSCOPY callback method is used whenever constraints should be copied from one SCIP instance into another SCIP
 * instance. This method comes with the necessary parameters to do so, most importantly with a mapping of the variables of the
 * source SCIP instance to the corresponding variables of the target SCIP instance, and a mapping for the constraints
 * in the same way. For a complete list of all arguments of this callback method see type_cons.h.
 *
 * To get the corresponding target variable of a given source variable, you can use the variable map directly:
 *
 * \code
 * targetvar = (SCIP_VAR*) SCIPhashmapGetImage(varmap, sourcevar);
 * \endcode
 *
 * We recommend, however, to use the method SCIPgetVarCopy() which gets besides others the variable map and the constraint map as input
 * and returns the requested target variable. The advantage of using SCIPgetVarCopy() is that in the case
 * the required variable does not yet exist, it is created and added to the copy automatically:
 *
 * \code
 * SCIP_CALL( SCIPgetVarCopy(sourcescip, scip, sourcevar, &targetvar, varmap, consmap, global) );
 * \endcode
 *
 * Finally, the result pointer <code>valid</code> has to be set to TRUE if (and only if!) the copy process was successful.
 *
 * <b>Note:</b> Be careful when setting the valid pointer.
 * A problem copy is called valid if it is valid in both the primal and the dual sense, i.e., if
 *
 *  -   it is a relaxation of the source problem
 *  -   it does not enlarge the feasible region.
 *
 * A constraint handler may choose to not copy a constraint and still declare the resulting copy as valid. Therefore, it must ensure
 * the feasibility of any solution to the problem copy in the original (source) space.
 *
 * For an example implementation we refer to cons_linear.h. Additional documentation and the complete list of all
 * parameters can be found in the file in type_cons.h.
 *
 * @subsection CONSPARSE
 *
 * This method is the counter part to CONSPRINT. The ideal idea is that a constraint handler is able to parse the output
 * which it generated via the CONSPRINT method and creates the corresponding constraint. If the parsing was successfully
 * the result pointer success should be set to TRUE. An example implementation can be found in the \ref cons_linear.h
 * "linear constraint handler".
 *
 * @subsection CONSDELVARS
 *
 * This method should iterate over the given constraints and delete all variables that were marked for deletion by SCIPdelVar().
 * Variable deletion is especially interesting for branch-cut-and-price applications. If your constraint handler allows
 * the addition of variables during the solving process (see "modifiable" attribute of constraints), then you might also want to
 * implement this callback. This would allow you to not only create variables during solving, but also remove them dynamically
 * from the problem to reduce memory consumption in case they are no longer necessary.
 * During presolving, SCIP may also find that some variables are not needed anymore and then try
 * to delete them. Thus, if you do not implement this callback, the constraint handler should capture its variables via
 * SCIPcaptureVar() to prevent SCIP from erroneously deleting them.
 *
 * Additional documentation and the complete list of all parameters can be found in the file type_cons.h.
 *
 * @subsection CONSGETVARS
 *
 * The CONSGETVARS callback of a constraint handler can be implemented to give access to the constraint variables
 * as array, independently from the internal data structure of the constraint. The buffer array
 * is already passed, together with its length. Consider implementing @ref CONSGETNVARS, too, to have
 * information about the number of variables in this constraint.
 *
 * @subsection CONSGETNVARS
 *
 * This callback can be implemented to return the number of variables involved into a particular constraint.
 * In order to have access to the variable pointers, consider implementing @ref CONSGETVARS.
 *
 * @refsnippet{src/scip/cons_linear.c,Callback for the number of variables}
 *
 * @subsection CONSGETDIVEBDCHGS
 *
 *  This callback is used inside the various diving heuristics of SCIP and does not affect the normal branching
 *  of the actual search.
 *  The constraint handler can provide this callback to render a current working solution (even more) infeasible by
 *  suggesting one or several variable bound changes.
 *
 * @section CONS_FURTHERINFO Further documentation
 *
 * Further documentation can be found in @ref type_cons.h for callback descriptions and a complete
 * list of all callback parameters, or in @ref scip.h
 * for globally available functions.
 */

/*--+----1----+----2----+----3----+----4----+----5----+----6----+----7----+----8----+----9----+----0----+----1----+----2*/

/**@page PRICER How to add variable pricers
 *
 * A pricer performs the dynamic generation of new variables in a column generation algorithm.
 * It is an algorithmic representation of a (usually exponential) number of variables.
 * The \ref PRICERREDCOST and \ref PRICERFARKAS methods are called after each LP solve to generate additional
 * variables which may improve the objective value or decrease the LP infeasibility, respectively.
 * \n
 * A complete list of all pricers contained in this release can be found \ref PRICERS "here".
 *
 * If the pricer finds one or more variables with negative reduced costs or negative Farkas value, it should
 * call SCIPcreateVar() and SCIPaddPricedVar() to create and add the variable to the problem. Additionally,
 * the pricer has to add the variable to all constraints in which it appears. Therefore, a pricer needs to
 * know the constraints of the model and their meaning. Note that all constraints for which additional variables
 * are generated by a pricer have to be flagged as "modifiable" in the SCIPcreateCons() call.
 *
 * We now explain how users can add their own pricers.
 * For example, look into the variable pricer for the binpacking problem (examples/Binpacking/src/pricer_binpacking.c) of the
 * Binpacking example project.
 * The example is written in C. C++ users can easily adapt the code by using the scip::scip::ObjPricer wrapper base class and
 * implement the scip_...() virtual methods instead of the SCIP_DECL_PRICER... callback methods.
 *
 * Additional documentation for the callback methods of a pricer can be found in the file
 * type_pricer.h.
 *
 * Notice that if your pricer cannot cope with variable bounds other than 0 and infinity, you have to mark
 * all constraints containing priced variables as modifiable, and you may have to disable reduced cost
 * strengthening by setting propagating/rootredcost/freq to -1.
 *
 * Here is what you have to do to implement a pricer:
 * -# Copy the template files src/scip/pricer_xyz.c and src/scip/pricer_xyz.h into files "pricer_mypricer.c"
 *    and "pricer_mypricer.h".
 *    \n
 *    Make sure to adjust your Makefile such that these files are compiled and linked to your project.
 * -# Use SCIPincludePricerMypricer() in order to include the pricer into your SCIP instance,
 *    e.g., in the main file of your project (see, e.g., src/cmain.c in the Binpacking example).
 * -# Open the new files with a text editor and replace all occurrences of "xyz" by "mypricer".
 * -# Adjust the properties of the pricer (see \ref PRICER_PROPERTIES).
 * -# Define the pricer data (see \ref PRICER_DATA). This is optional.
 * -# Implement the interface methods (see \ref PRICER_INTERFACE).
 * -# Implement the fundamental callback methods (see \ref PRICER_FUNDAMENTALCALLBACKS).
 * -# Implement the additional callback methods (see \ref PRICER_ADDITIONALCALLBACKS).  This is optional.
 *
 *
 * @section PRICER_PROPERTIES Properties of a Pricer
 *
 * At the top of the new file "pricer_mypricer.c" you can find the pricer properties.
 * These are given as compiler defines.
 * In the C++ wrapper class, you have to provide the pricer properties by calling the constructor
 * of the abstract base class scip::ObjPricer from within your constructor.
 * The properties you have to set have the following meaning:
 *
 * \par PRICER_NAME: the name of the pricer.
 * This name is used in the interactive shell to address the pricer.
 * Additionally, if you are searching for a pricer with SCIPfindPricer(), this name is looked up.
 * Names have to be unique: no two pricers may have the same name.
 *
 * \par PRICER_DESC: the description of the pricer.
 * This string is printed as a description of the pricer in the interactive shell.
 *
 * \par PRICER_PRIORITY: the priority of the pricer.
 * In each pricing round during the price-and-cut loop of the subproblem processing, the included pricers are
 * called in a predefined order, which is given by the priorities of the pricers.
 * The higher the priority, the earlier the pricer is called.
 * Usually, you will have only one pricer in your application and the priority is therefore irrelevant.
 *
 * \par PRICER_DELAY: the default for whether the pricer should be delayed, if other variables with negative reduced
 * costs have already been found in the current pricing round.
 * Variables may be declared to be "removable" in the SCIPcreateVar() call. This means that SCIP may remove the variable
 * from the LP if it was inactive (i.e., sitting at zero) for a number of LP solves. Nevertheless, after the removal of the
 * column from the LP, the variable still exists, and SCIP can calculate reduced costs and add it to the LP again if
 * necessary.
 * \n
 * If the PRICER_DELAY flag is set to TRUE (which is the common setting), all those existing variables with negative reduced costs
 * are added to the LP, and the LP is resolved before the pricer is called. Thus, the pricer can assume that all existing variables
 * have non-negative reduced costs if the \ref PRICERREDCOST method is called or non-positive Farkas value if the \ref PRICERFARKAS
 * method is called.
 * \n
 * In some applications, this inner pricing loop on the already existing variables can significantly slow down the solving process,
 * since it may lead to the addition of only very few variables in each pricing round. If this is an issue in your application,
 * you should consider setting the PRICER_DELAY flag to FALSE. You must, however, be aware of the fact that there may be already
 * existing variables with negative reduced costs. For example, this may lead to the issue that your pricer generates the same
 * variable twice. In some models, this is not critical because an optimal solution would choose only one of the two identical
 * variables anyway, but for other models this can lead to wrong results because the duplication of a variable essentially doubles
 * the upper bound of the variable.
 *
 *
 * @section PRICER_DATA Pricer Data
 *
 * Below the header "Data structures" you can find a struct which is called "struct SCIP_PricerData".
 * In this data structure, you can store the data of your pricer. For example, it may be convenient to store pointers to the
 * constraints of the problem instance here, because the pricer has to add variables to those constraints.
 * If you are using C++, you can add pricer data, as usual, as object variables to your class.
 * \n
 * Defining pricer data is optional. You can leave the struct empty.
 *
 *
 * @section PRICER_INTERFACE Interface Methods
 *
 * At the bottom of "pricer_mypricer.c" you can find the interface method SCIPincludePricerMypricer(), which also appears in "pricer_mypricer.h".
 * It is called by the user, if (s)he wants to include the pricer, i.e., if (s)he wants to solve a model for which variables should
 * be generated by this pricer.
 *
 * This method only has to be adjusted slightly.
 * It is responsible for notifying SCIP of the presence of the pricer. For this, you can either call SCIPincludePricer(),
 * or SCIPincludePricerBasic() since SCIP version 3.0. In the latter variant, \ref PRICER_ADDITIONALCALLBACKS "additional callbacks"
 * must be added via setter functions as, e.g., SCIPsetPricerCopy(). We recommend this latter variant because
 * it is more stable towards future SCIP versions which might have more callbacks, whereas source code using the first
 * variant must be manually adjusted with every SCIP release containing new callbacks for pricers in order to compile.
 *
 *
 * In addition, the pricer has to be activated before the solution process starts, like it is done
 * in the pricer of the Coloring application (applications/Coloring/src/reader_col.c) by calling
 * \code
 * SCIP_CALL( SCIPactivatePricer(scip, SCIPfindPricer(scip, "coloring")) );
 * \endcode
 *
 * If you are using pricer data, you have to allocate the memory for the data at this point.
 * You can do this by calling:
 * \code
 * SCIP_CALL( SCIPallocBlockMemory(scip, &pricerdata) );
 * \endcode
 * You also have to initialize the fields in struct SCIP_PricerData afterwards.
 *
 * You may also add user parameters for your pricer, see the method SCIPincludePricerColoring() in the pricer of the Coloring application
 * for an example of how to add user parameters.
 *
 *
 * @section PRICER_FUNDAMENTALCALLBACKS Fundamental Callback Methods of a Pricer
 *
 * The fundamental callback methods have to be implemented in order to obtain an operational algorithm.
 * They are passed together with the pricer itself to SCIP using SCIPincludePricer() or SCIPincludePricerBasic(),
 * see @ref PRICER_INTERFACE.
 *
 * In the case of a pricer, there are two fundamental callback methods, namely the @ref PRICERREDCOST and the
 * @ref PRICERFARKAS callbacks, which both search for new variables and add them to the problem.
 * These methods have to be implemented for every pricer; the other callback methods are optional.
 * In the C++ wrapper class scip::ObjPricer, the scip_redcost() method (which corresponds to the PRICERREDCOST callback)
 * is a virtual abstract member function. You have to implement it in order to be able to construct an object of your
 * pricer class.
 *
 * Additional documentation for the callback methods can be found in type_pricer.h.
 *
 * @subsection PRICERREDCOST
 *
 * The PRICERREDCOST callback is called inside the price-and-cut loop of the subproblem solving process if the current LP relaxation
 * is feasible.
 * It should search for additional variables that can contribute to improve the current LP's solution value.
 * In standard branch-and-price, these are variables with negative dual feasibility, that is negative
 * reduced costs for non-negative variables, positive reduced costs for non-positive variables,
 * and non-zero reduced costs for variables that can be negative and positive.
 *
 * Whenever the pricer finds a variable with negative dual feasibility, it should call SCIPcreateVar()
 * and SCIPaddPricedVar() to add the variable to the problem. Furthermore, it should call the appropriate
 * methods of the constraint handlers to add the necessary variable entries to the constraints, see pub_cons.h.
 *
 * In the usual case that the pricer either adds a new variable or ensures that there are no further variables with negative dual feasibility,
 * the result pointer should be set to SCIP_SUCCESS. Only if the pricer aborts pricing without creating a new variable, but
 * there might exist additional variables with negative dual feasibility, the result pointer should be set to SCIP_DIDNOTRUN.
 * In this case, which sometimes is referred to as "early branching", the LP solution will not be used as a lower bound.
 * The pricer can, however, store a valid lower bound in the <code>lowerbound</code> pointer.
 *
 * Pricers usually need the dual LP solution as input for the pricing algorithm.
 * Since SCIP does not know the semantics of the individual constraints in the problem, the dual solution
 * has to be provided by the constraint handlers.
 * For example, the \ref cons_setppc.h "setppc constraint handler", which deals with set partitioning, packing, and covering constraints, provides
 * the method SCIPgetDualsolSetppc() to access the dual solution value for a single constraint.
 * Similarly, the dual solution of a linear constraint can be queried with the method SCIPgetDualsolLinear() of cons_linear.h.
 * The reduced costs of the existing variables can be accessed with the method SCIPgetVarRedcost().
 *
 * @subsection PRICERFARKAS
 *
 * If the current LP relaxation is infeasible, it is the task of the pricer to generate additional variables that can
 * potentially render the LP feasible again. In standard branch-and-price, these are variables with positive Farkas values,
 * and the PRICERFARKAS method should identify those variables.
 *
 * If the LP was proven to be infeasible, we have an infeasibility proof by the dual Farkas multipliers \f$y\f$.
 * With the values of \f$y\f$, an implicit inequality \f$y^T A x \ge y^T b\f$ is associated, with \f$b\f$ given
 * by the sides of the LP rows and the sign of \f$y\f$:
 *  - if \f$y_i\f$ is positive, \f$b_i\f$ is the left hand side of the row,
 *  - if \f$y_i\f$ is negative, \f$b_i\f$ is the right hand side of the row.
 *
 * \f$y\f$ is chosen in a way, such that the valid inequality  \f$y^T A x \ge y^T b\f$  is violated by all \f$x\f$,
 * especially by the (for this inequality least infeasible solution) \f$x'\f$ defined by
 *  - \f$x'_i := ub_i\f$, if \f$y^T A_i \ge 0\f$
 *  - \f$x'_i := lb_i\f$, if \f$y^T A_i < 0\f$.
 * Pricing in this case means to add variables \f$i\f$ with positive Farkas value, i.e., \f$y^T A_i x'_i > 0\f$.
 *
 * To apply Farkas pricing, the pricer needs to know the Farkas values of the constraints. Like the dual solution values for
 * feasible LP solutions, the dual Farkas values for infeasible solutions can be obtained by constraint handler interface
 * methods such as the SCIPgetDualfarkasLinear() method of the linear constraint handler.
 * The Farkas values for the bounds of the variables are just the regular reduced costs and can be accessed with SCIPgetVarRedcost().
 *
 * It is useful to note that Farkas pricing is the same as the regular pricing with a zero objective function.
 * Therefore, a typical implementation of a pricer would consist of a generic pricing algorithm that gets a dual solution and an
 * objective function vector as input and generates variables by calling SCIPcreateVar() and SCIPaddPricedVar().
 * The PRICERREDCOST callback would call this function with the regular objective function and the regular dual solution vector,
 * while the PRICERFARKAS callback would call this function with a zero objective function and the Farkas vector.
 * From a practical point of view, it is usually the simplest approach to provide just one Boolean flag to the generic pricing
 * algorithm in order to identify whether it is reduced cost or Farkas pricing. Then, the algorithm would just call the appropriate
 * methods to access the dual solution or objective function, depending on the Boolean flag.
 *
 * @section PRICER_ADDITIONALCALLBACKS Additional Callback Methods of a Pricer
 *
 * The additional callback methods do not need to be implemented in every case.
 * However, some of them have to be implemented for most applications. They can either be passed directly with
 * SCIPincludePricer() to SCIP or via specific <b>setter functions</b> after a call of SCIPincludePricerBasic(),
 * see also @ref PRICER_INTERFACE.
 *
 * @subsection PRICERFREE
 *
 * If you are using pricer data, you have to implement this method in order to free the pricer data.
 * This can be done by the following procedure:
 *
 * @refsnippet{applications/STP/src/pricer_stp.c,SnippetPricerFreeSTP}
 *
 * If you have allocated memory for fields in your pricer data, remember to free this memory
 * before freeing the pricer data itself.
 * If you are using the C++ wrapper class, this method is not available.
 * Instead, just use the destructor of your class to free the member variables of your class.
 *
 * @subsection PRICERCOPY
 *
 * The PRICERCOPY callback is executed when the SCIP instance is copied, e.g. to solve a sub-SCIP. By defining this
 * callback as <code>NULL</code> the user disables the inclusion of the pricer into all copied SCIP
 * instances. This means that primal heuristics will work on a sub-SCIP that contains only a part of the variables
 * and no variables are priced in during the solving process of the sub-SCIP. Therefore, primal solutions found in the
 * copied problem are typically still valid for the original problem and used for its solving process,
 * but dual reductions cannot be transferred to the original problem.
 *
 * <b>Note:</b> If you implement this callback, be careful when setting the valid pointer. The valid pointer should be
 * set to TRUE if (and only if!) you can make sure that all necessary data of the pricer are copied
 * correctly. If the complete problem is validly copied, i.e. if the copy methods of all problem defining plugins
 * (constraint handlers and pricers) return <code>*valid = TRUE</code>, then dual reductions found for the copied problem can be
 * transferred to the original SCIP instance. Thus, if the valid pointer is wrongly set to TRUE, it might happen that
 * optimal solutions are cut off.
 *
 * @subsection PRICERINIT
 *
 * The PRICERINIT callback is executed after the problem is transformed.
 * The pricer may, e.g., use this call to replace the original constraints stored in its pricer data by transformed
 * constraints, or to initialize other elements of its pricer data.
 *
 * @subsection PRICEREXIT
 *
 * The PRICEREXIT callback is executed before the transformed problem is freed.
 * In this method, the pricer should free all resources that have been allocated for the solving process in PRICERINIT.
 *
 * @subsection PRICERINITSOL
 *
 * The PRICERINITSOL callback is executed when the presolving is finished and the branch-and-bound process is about to begin.
 * The pricer may use this call to initialize its branch-and-bound specific data.
 *
 * @subsection PRICEREXITSOL
 *
 * The PRICEREXITSOL callback is executed before the branch-and-bound process is freed.
 * The pricer should use this call to clean up its branch-and-bound data, which was allocated in PRICERINITSOL.
 *
 * @section PRICER_REMARKS Further remarks
 *
 * If you use your own branching rule (e.g., to branch on constraints), make sure that it is able to branch on \a "pseudo solutions".
 * Otherwise, SCIP will use its default branching rules, if necessary (which all branch on variables). This
 * could disturb the pricing problem or branching might not even be possible, e.g., if all variables created thus far have already been fixed.
 *
 * Note that if the original problem is a maximization problem, SCIP will transform the problem into a minimization
 * problem by multiplying the objective function by -1. The pricer has to take care of this by multiplying
 * the original objective function value of all variables created during the solving process by -1.
 *
 * In some cases, bounds on variables are implicitly enforced by constraints of the problem and the objective function.
 * Therefore, these bounds do not need to be added to the LP explicitly, which has the advantage that the pricing routine does not need to
 * care about the corresponding dual values.
 * We call these bounds lazy bounds, they may be set by SCIPchgVarLbLazy() and SCIPchgVarUbLazy() for upper or lower bounds, respectively.
 * If the lazy bound is tighter than the local bound, the corresponding bound is not put into the LP.
 * In diving mode, lazy bounds are explicitly put into the LP, because changing the objective (which is only possible in diving)
 * might reverse the implicitly given bounds. When diving is finished, the bounds are again removed from the LP.
 */

/*--+----1----+----2----+----3----+----4----+----5----+----6----+----7----+----8----+----9----+----0----+----1----+----2*/

/**@page PRESOL How to add presolvers
 *
 * Presolvers are used to reduce the size of the model by removing irrelevant information like redundant constraints,
 * to strengthen the LP relaxation by exploiting integrality information, and to extract useful information in the
 * presolving step.
 * Constraint based presolving is done in the CONSPRESOL callback methods of the constraint handlers, see \ref CONSPRESOL.
 * Some propagation steps can already be applied in presolving via the PROPRESOL callback methods of propagators, see \ref PROPPRESOL.
 * The presolver plugins complement these by additional, usually optimality based, presolving reductions.
 * \n
 * A complete list of all presolvers contained in this release can be found \ref PRESOLVERS "here".
 *
 * We now explain how users can add their own presolvers.
 * Take the trivial presolver (src/scip/presol_trivial.c) as an example.
 * As all other default plugins, it is written in C. C++ users can easily adapt the code by using the scip::ObjPresol wrapper
 * base class and implement the scip_...() virtual methods instead of the SCIP_DECL_PRESOL... callback methods.
 *
 * Additional documentation for the callback methods of a presolver, in particular for their input parameters,
 * can be found in the file type_presol.h.
 *
 * Here is what you have to do to implement a presolver:
 * -# Copy the template files src/scip/presol_xyz.c and src/scip/presol_xyz.h into files named "presol_mypresolver.c"
 *    and "presol_mypresolver.h".
 *    \n
 *    Make sure to adjust your Makefile such that these files are compiled and linked to your project.
 * -# Use SCIPincludePresolMypresolver() in order to include the presolver into your SCIP instance,
 *    e.g., in the main file of your project (see, e.g., src/cmain.c in the Binpacking example).
 * -# Open the new files with a text editor and replace all occurrences of "xyz" by "mypresolver".
 * -# Adjust the properties of the presolver (see \ref PRESOL_PROPERTIES).
 * -# Define the presolver data (see \ref PRESOL_DATA). This is optional.
 * -# Implement the interface methods (see \ref PRESOL_INTERFACE).
 * -# Implement the fundamental callback methods (see \ref PRESOL_FUNDAMENTALCALLBACKS).
 * -# Implement the additional callback methods (see \ref PRESOL_ADDITIONALCALLBACKS). This is optional.
 *
 *
 * @section PRESOL_PROPERTIES Properties of a Presolver
 *
 * At the top of the new file "presol_mypresolver.c", you can find the presolver properties.
 * These are given as compiler defines.
 * In the C++ wrapper class, you have to provide the presolver properties by calling the constructor
 * of the abstract base class scip::ObjPresol from within your constructor.
 * The properties you have to set have the following meaning:
 *
 * \par PRESOL_NAME: the name of the presolver.
 * This name is used in the interactive shell to address the presolver.
 * Additionally, if you are searching for a presolver with SCIPfindPresol(), this name is looked up.
 * Names have to be <b>unique</b>: no two presolvers may have the same name.
 *
 * \par PRESOL_DESC: the description of the presolver.
 * This string is printed as a description of the presolver in the interactive shell.
 *
 * \par PRESOL_TIMING: the default timing of the presolver.
 * There are three presolving timings: FAST, MEDIUM, and EXHAUSTIVE.
 * Every presolving round starts with the FAST presolvers. MEDIUM presolvers are only called, if FAST presolvers did not find
 * enough reductions in this round so far, and EXHAUSTIVE presolving steps are only performed if all presolvers called before
 * in this round were unsuccessful.
 * Presolvers should be assigned a timing based on how expensive they are, e.g., presolvers that provide fast algorithms that
 * usually have a high impact (i.e., remove lots of variables or tighten bounds of many variables) should have a timing FAST.
 * If a presolver implements different algorithms of different complexity, it may also get multiple timings and check the timing
 * internally in the \ref PRESOLEXEC callback to decide which algorithms to run.
 *
 * \par PRESOL_PRIORITY: the priority of the presolver.
 * Within a presolving round, when calling all presolvers and presolving methods of propagators and constraint handlers
 * with a given timing, those are called in
 * a predefined order, which is given by the priorities of the presolvers and the check priorities of the
 * constraint handlers, see \ref CONS_PROPERTIES.
 * First, the presolvers with non-negative priority are called in the order of decreasing priority.
 * Next, the presolving methods of the different constraint handlers are called in the order of decreasing check
 * priority.
 * Finally, the presolvers with negative priority are called in the order of decreasing priority.
 * \n
 * Again, presolvers that provide fast algorithms that  usually have a high impact (i.e., remove lots of variables or tighten
 * bounds of many variables) should have a high priority.
 * An easy way to list the timings and
 * priorities of all presolvers, propagators, and constraint handlers is to type "display presolvers", "display propagators",
 * and "display conshdlrs" in the interactive shell of SCIP.
 *
 * \par PRESOL_MAXROUNDS: the default maximal number of rounds the presolver participates in.
 * The presolving is conducted in rounds: the presolvers and presolving methods of the constraint handlers
 * are called iteratively until no more reductions have been found or some other abort criterion applies.
 * The "maxrounds" parameter of a presolver imposes a limit on the number of presolving rounds in which the
 * presolver is called. The PRESOL_MAXROUNDS property specifies the default value for this parameter.
 * A value of -1 represents an unlimited number of rounds.
 *
 *
 * @section PRESOL_DATA Presolver Data
 *
 * Below the header "Data structures" you can find a struct which is called "struct SCIP_PresolData".
 * In this data structure, you can store the data of your presolver. For example, you should store the adjustable parameters
 * of the presolver in this data structure.
 * If you are using C++, you can add presolver data as usual as object variables to your class.
 * \n
 * Defining presolver data is optional. You can leave this struct empty.
 *
 *
 * @section PRESOL_INTERFACE Interface Methods
 *
 * At the bottom of "presol_mypresolver.c", you can find the interface method SCIPincludePresolMypresolver(),
 * which also appears in "presol_mypresolver.h"
 * SCIPincludePresolMypresolver() is called by the user, if (s)he wants to include the presolver,
 * i.e., if (s)he wants to use the presolver in his/her application.
 *
 * This method only has to be adjusted slightly.
 * It is responsible for notifying SCIP of the presence of the presolver. For this, you can either call SCIPincludePresol(),
 * or SCIPincludePresolBasic() since SCIP version 3.0. In the latter variant, \ref PRESOL_ADDITIONALCALLBACKS "additional callbacks"
 * must be added via setter functions as, e.g., SCIPsetPresolCopy(). We recommend this latter variant because
 * it is more stable towards future SCIP versions which might have more callbacks, whereas source code using the first
 * variant must be manually adjusted with every SCIP release containing new callbacks for presolvers in order to compile.
 *
 * If you are using presolver data, you have to allocate the memory for the data at this point.
 * You can do this by calling:
 * \code
 * SCIP_CALL( SCIPallocBlockMemory(scip, &presoldata) );
 * \endcode
 * You also have to initialize the fields in struct SCIP_PresolData afterwards. For freeing the
 * presolver data, see \ref PRESOLFREE.
 *
 * You may also add user parameters for your presolver, see \ref PARAM for how to add user parameters and
 * the method SCIPincludePresolTrivial() in src/scip/presol_trivial.c for an example.
 *
 *
 * @section PRESOL_FUNDAMENTALCALLBACKS Fundamental Callback Methods of a Presolver
 *
 * The fundamental callback methods of the plugins are the ones that have to be implemented in order to obtain
 * an operational algorithm.
 * They are passed together with the presolver itself to SCIP using SCIPincludePresol() or SCIPincludePresolBasic(),
 * see @ref PRESOL_INTERFACE.
 *
 * Presolver plugins have only one fundamental callback method, namely the @ref PRESOLEXEC method.
 * This method has to be implemented for every presolver; the other callback methods are optional.
 * In the C++ wrapper class scip::ObjPresol, the scip_exec() method (which corresponds to the PRESOLEXEC callback) is a virtual
 * abstract member function.
 * You have to implement it in order to be able to construct an object of your presolver class.
 *
 * Additional documentation for the callback methods, in particular to their input parameters,
 * can be found in type_presol.h.
 *
 * @subsection PRESOLEXEC
 *
 * The PRESOLEXEC callback is called inside the presolving loop and should perform the actual presolving reductions.
 * It should inspect the problem instance at hand and simplify it by tightening bounds of variables, aggregating or fixing
 * variables, changing the type of variables, modifying the graph that represents the instance of your application, and
 * the like.
 *
 * Typical methods called by a presolver are, for example, SCIPchgVarType(), SCIPfixVar(), SCIPaggregateVars(), SCIPtightenVarLb(),
 * and SCIPtightenVarUb().
 *
 *
 * @section PRESOL_ADDITIONALCALLBACKS Additional Callback Methods of a Presolver
 *
 * The additional callback methods do not need to be implemented in every case. However, some of them have to be
 * implemented for most applications, they can be used, for example, to initialize and free private data.
 * Additional callbacks can either be passed directly with SCIPincludePresol() to SCIP or via specific
 * <b>setter functions</b> after a call of SCIPincludePresolBasic(), see also @ref PRESOL_INTERFACE.
 *
 * @subsection PRESOLFREE
 *
 * If you are using presolver data (see \ref PRESOL_DATA and \ref PRESOL_INTERFACE), you have to implement this method in order to free the presolver data.
 * This can be done by the following procedure:
 *
 * @refsnippet{src/scip/presol_boundshift.c,SnippetPresolFreeBoundshift}
 *
 * If you have allocated memory for fields in your presolver data, remember to free this memory
 * before freeing the presolver data itself.
 * If you are using the C++ wrapper class, this method is not available.
 * Instead, just use the destructor of your class to free the member variables of your class.
 *
 * @subsection PRESOLINIT
 *
 * The PRESOLINIT callback is executed after the problem is transformed.
 * The presolver may, e.g., use this call to initialize its presolver data.
 * The difference between the original and the transformed problem is explained in
 * "What is this thing with the original and the transformed problem about?" on \ref FAQ.
 *
 * @subsection PRESOLCOPY
 *
 * The PRESOLCOPY callback is executed when a SCIP instance is copied, e.g. to
 * solve a sub-SCIP. By
 * defining this callback as
 * <code>NULL</code> the user disables the execution of the specified
 * presolver for all copied SCIP instances. This may deteriorate the performance
 * of primal heuristics using sub-SCIPs.
 *
 * @subsection PRESOLEXIT
 *
 * The PRESOLEXIT callback is executed before the transformed problem is freed.
 * In this method, the presolver should free all resources that have been allocated for the solving process in PRESOLINIT.
 *
 * @subsection PRESOLINITPRE
 *
 * The PRESOLINITPRE callback is executed when the presolving is about to begin.
 * The presolver may use this call to initialize its presolving data which only need to exist during the presolving stage.
 *
 * @subsection PRESOLEXITPRE
 *
 * The PRESOLEXITPRE callback is executed after presolving finishes and before the branch-and-bound process begins.
 * The presolver should use this call to clean up its presolving data, which was allocated in PRESOLINITPRE.
 */

/*--+----1----+----2----+----3----+----4----+----5----+----6----+----7----+----8----+----9----+----0----+----1----+----2*/

/**@page SEPA How to add separators
 *
 * Separators are used to generate general purpose cutting planes.
 * Constraint based cutting planes, the second type of cutting planes in SCIP, are separated in the CONSSEPALP and
 * CONSSEPASOL callback methods of the constraint handlers, see \ref CONSSEPALP and \ref CONSSEPASOL. These cuts are
 * valid inequalities or even facets of the polyhedron described by a single constraint or a subset of the constraints of
 * a single constraint class. In contrast, general purpose cuts do not require or exploit any knowledge about the
 * underlying problem structure but use only the current LP relaxation and the integrality conditions. See also
 * "When should I implement a constraint handler, when should I implement a separator?" on \ref FAQ.
 * \n
 * A complete list of all separators contained in this release can be found \ref SEPARATORS "here".
 *
 * We now explain how users can add their own separators.
 * Take the separator for the class of Gomory mixed integer inequalities (src/scip/sepa_gomory.c) as an example.
 * As all other default plugins, it is written in C. C++ users can easily adapt the code by using the scip::ObjSepa wrapper
 * base class and implement the scip_...() virtual methods instead of the SCIP_DECL_SEPA... callback methods.
 *
 * Additional documentation for the callback methods of a separator, in particular for the input parameters,
 * can be found in the file type_sepa.h.
 *
 * Here is what you have to do to implement a separator:
 * -# Copy the template files src/scip/sepa_xyz.c and src/scip/sepa_xyz.h into files "sepa_myseparator.c"
 *    and "sepa_myseparator.h".
      \n
 *    Make sure to adjust your Makefile such that these files are compiled and linked to your project.
 * -# Use SCIPincludeSepaMyseparator() in order to include the separator into your SCIP instance,
 *    e.g., in the main file of your project (see, e.g., src/cmain.c in the Binpacking example).
 * -# Open the new files with a text editor and replace all occurrences of "xyz" by "myseparator".
 * -# Adjust the properties of the separator (see \ref SEPA_PROPERTIES).
 * -# Define the separator data (see \ref SEPA_DATA). This is optional.
 * -# Implement the interface methods (see \ref SEPA_INTERFACE).
 * -# Implement the fundamental callback methods (see \ref SEPA_FUNDAMENTALCALLBACKS).
 * -# Implement the additional callback methods (see \ref SEPA_ADDITIONALCALLBACKS).  This is optional.
 *
 *
 * @section SEPA_PROPERTIES Properties of a Separator
 *
 * At the top of the new file "sepa_myseparator.c", you can find the separator properties.
 * These are given as compiler defines.
 * In the C++ wrapper class, you have to provide the separator properties by calling the constructor
 * of the abstract base class scip::ObjSepa from within your constructor.
 * The properties you have to set have the following meaning:
 *
 * \par SEPA_NAME: the name of the separator.
 * This name is used in the interactive shell to address the separator.
 * Additionally, if you are searching for a separator with SCIPfindSepa(), this name is looked up.
 * Names have to be unique: no two separators may have the same name.
 *
 * \par SEPA_DESC: the description of the separator.
 * This string is printed as a description of the separator in the interactive shell.
 *
 * \par SEPA_PRIORITY: the priority of the separator.
 * In each separation round during the price-and-cut loop of the subproblem processing or the separation loop
 * of the primal solution separation, the separators and separation methods of the constraint handlers are called in
 * a predefined order, which is given by the priorities of the separators and the separation priorities
 * of the constraint handlers (see \ref CONS_PROPERTIES).
 * First, the separators with non-negative priority are called in the order of decreasing priority.
 * Next, the separation methods of the constraint handlers are called in the order of decreasing separation
 * priority.
 * Finally, the separators with negative priority are called in the order of decreasing priority. An easy way to list the
 * priorities of all separators and constraint handlers is to type "display separators" and "display conshdlrs" in
 * the interactive shell.
 * \n
 * The priority of the separator should be set according to the complexity of the cut separation algorithm and the
 * impact of the resulting cuts: separators that provide fast algorithms that usually have a high impact (i.e., cut off
 * a large portion of the LP relaxation) should have a high priority.
 * See \ref SEPAEXECLP and \ref SEPAEXECSOL for further details of the separation callbacks.
 *
 * \par SEPA_FREQ: the default frequency for separating cuts.
 * The frequency defines the depth levels at which the separation methods \ref SEPAEXECLP and \ref SEPAEXECSOL are called.
 * For example, a frequency of 7 means, that the separation callback is executed for subproblems that are in depth
 * 0, 7, 14, ... of the branching tree. A frequency of 0 means, that the separation method is only called at the root node.
 * A frequency of -1 disables the separator.
 * \n
 * The frequency can be adjusted by the user. This property of the separator only defines the default value of the frequency.
 * If you want to have a more flexible control of when to execute the separation algorithm, you have to assign
 * a frequency of 1 and implement a check at the beginning of your separation methods whether you really want to execute
 * the separation or not. If you do not want to execute it, set the result code of
 * \ref SEPAEXECLP and \ref SEPAEXECSOL to SCIP_DIDNOTRUN.
 *
 * \par SEPA_MAXBOUNDDIST: the default maximal relative distance from the current node's dual bound to primal bound compared to best node's dual bound for applying separation.
 * At the current branch-and-bound node, the relative distance from its dual bound (local dual bound)
 * to the primal bound compared to the best node's dual bound (global dual bound) is considered. The separation method
 * of the separator will only be applied at the current node if this relative distance does not exceed SEPA_MAXBOUNDDIST.
 * \n
 * For example, if the global dual bound is 50 and the primal bound is 60, SEPA_MAXBOUNDDIST = 0.25 means that separation
 * is only applied if the current node's dual bound is in the first quarter of the interval [50,60], i.e., if it is less
 * than or equal to 52.5.
 * \n
 * In particular, the values 0.0 and 1.0 mean that separation is applied at the current best node only or at all
 * nodes, respectively. Since separation seems to be most important to apply at nodes that define to the global
 * dual bound, 0.0 is probably a good choice for SEPA_MAXBOUNDDIST.
 * Note that separators with a frequency of SEPA_FREQ = 0 are only applied at the root node.
 * Obviously, at the root node the local dual bound is equal to the global dual bound and thus, the separator is called
 * for any value of SEPA_MAXBOUNDDIST.
 *
 * \par SEPA_USESSUBSCIP: Does the separator use a secondary SCIP instance?
 * Some heuristics and separators solve MIPs or SAT problems and use a secondary SCIP instance. Examples are
 * Large Neighborhood Search heuristics such as RINS and Local Branching or the CGMIP separator. To avoid recursion,
 * these plugins usually deactivate all other plugins that solve MIPs. If a separator uses a secondary SCIP instance,
 * this parameter has to be TRUE and it is recommended to call SCIPsetSubscipsOff() for the secondary SCIP instance.
 *
 * \par SEPA_DELAY: the default for whether the separation method should be delayed, if other separators or constraint handlers found cuts.
 * If the separator's separation method is marked to be delayed, it is only executed after no other separator
 * or constraint handler found a cut during the price-and-cut loop.
 * If the separation method of the separator is very expensive, you may want to mark it to be delayed until all cheap
 * separation methods have been executed.
 *
 * @section SEPA_DATA Separator Data
 *
 * Below the header "Data structures" you can find a struct which is called "struct SCIP_SepaData".
 * In this data structure, you can store the data of your separator. For example, you should store the adjustable
 * parameters of the separator in this data structure. In a separator, user parameters for the maximal number of
 * separation rounds per node and for the maximal number of cuts separated per separation round might be useful.
 * If you are using C++, you can add separator data as usual as object variables to your class.
 * \n
 * Defining separator data is optional. You can leave the struct empty.
 *
 * @section SEPA_INTERFACE Interface Methods
 *
 * At the bottom of "sepa_myseparator.c", you can find the interface method SCIPincludeSepaMyseparator(),
 * which also appears in "sepa_myseparator.h"
 * SCIPincludeSepaMyseparator() is called by the user, if (s)he wants to include the separator,
 * i.e., if (s)he wants to use the separator in his/her application.
 *
 * This method only has to be adjusted slightly.
 * It is responsible for notifying SCIP of the presence of the separator. For this, you can either call SCIPincludeSepa(),
 * or SCIPincludeSepaBasic() since SCIP version 3.0. In the latter variant, \ref SEPA_ADDITIONALCALLBACKS "additional callbacks"
 * must be added via setter functions as, e.g., SCIPsetSepaCopy(). We recommend this latter variant because
 * it is more stable towards future SCIP versions which might have more callbacks, whereas source code using the first
 * variant must be manually adjusted with every SCIP release containing new callbacks for separators in order to compile.
 *
 * If you are using separator data, you have to allocate the memory
 * for the data at this point. You can do this by calling:
 * \code
 * SCIP_CALL( SCIPallocBlockMemory(scip, &sepadata) );
 * \endcode
 * You also have to initialize the fields in "struct SCIP_SepaData" afterwards. For freeing the
 * separator data, see \ref SEPAFREE.
 *
 * You may also add user parameters for your separator, see \ref PARAM for how to add user parameters and
 * the method SCIPincludeSepaGomory() in src/scip/sepa_gomory.c for an example.
 *
 *
 * @section SEPA_FUNDAMENTALCALLBACKS Fundamental Callback Methods of a Separator
 *
 * The fundamental callback methods of the plugins are the ones that have to be implemented in order to obtain
 * an operational algorithm.
 * They are passed together with the separator itself to SCIP using SCIPincludeSepa() or SCIPincludeSepaBasic(),
 * see @ref SEPA_INTERFACE.
 *
 * Separator plugins have two callbacks, @ref SEPAEXECLP and @ref SEPAEXECSOL, of which at least one must be implemented.
 *
 * Additional documentation for the callback methods, in particular to their input parameters,
 * can be found in type_sepa.h.
 *
 * @subsection SEPAEXECLP
 *
 * The SEPAEXECLP callback is executed during the price-and-cut loop of the subproblem processing.
 * It should try to generate general purpose cutting planes in order to separate the current LP solution.
 * The method is called in the LP solution loop, which means that a valid LP solution exists.
 *
 * Usually, the callback searches and produces cuts, that are added with a call to SCIPaddCut().
 * If the cut should be added to the global cut pool, it calls SCIPaddPoolCut().
 * In addition to LP rows, the callback may also produce domain reductions or add additional constraints.
 *
 * Overall, the SEPAEXECLP callback has the following options, which is indicated by the possible return values of
 * the 'result' variable (see type_sepa.h):
 *  - detecting that the node is infeasible in the variable's bounds and can be cut off (result SCIP_CUTOFF)
 *  - adding an additional constraint (result SCIP_CONSADDED)
 *  - reducing a variable's domain (result SCIP_REDUCEDDOM)
 *  - adding a cutting plane to the LP (result SCIP_SEPARATED)
 *  - stating that the separator searched, but did not find domain reductions, cutting planes, or cut constraints
 *    (result SCIP_DIDNOTFIND)
 *  - stating that the separator was skipped (result SCIP_DIDNOTRUN)
 *  - stating that the separator was skipped, but should be called again (result SCIP_DELAYED)
 *  - stating that a new separation round should be started without calling the remaining separator methods (result SCIP_NEWROUND)
 *
 * @subsection SEPAEXECSOL
 *
 * The SEPAEXECSOL callback is executed during the separation loop on arbitrary primal solutions.
 * It should try to generate general purpose cutting planes in order to separate the given primal solution.
 * The method is not called in the LP solution loop, which means that there is no valid LP solution.
 *
 * In the standard SCIP environment, the SEPAEXECSOL callback is not used because only LP solutions are
 * separated. The SEPAEXECSOL callback provides means to support external relaxation handlers like semidefinite
 * relaxations that want to separate an intermediate primal solution vector. Thus, if you do not want to support
 * such external plugins, you do not need to implement this callback method.
 *
 * Usually, the callback searches and produces cuts, that are added with a call to SCIPaddCut().
 * If the cut should be added to the global cut pool, it calls SCIPaddPoolCut().
 * In addition to LP rows, the callback may also produce domain reductions or add other constraints.
 *
 * Overall, the SEPAEXECSOL callback has the following options, which is indicated by the possible return values of
 * the 'result' variable (see type_sepa.h):
 *  - detecting that the node is infeasible in the variable's bounds and can be cut off (result SCIP_CUTOFF)
 *  - adding an additional constraint (result SCIP_CONSADDED)
 *  - reducing a variable's domain (result SCIP_REDUCEDDOM)
 *  - adding a cutting plane to the LP (result SCIP_SEPARATED)
 *  - stating that the separator searched, but did not find domain reductions, cutting planes, or cut constraints
 *    (result SCIP_DIDNOTFIND)
 *  - stating that the separator was skipped (result SCIP_DIDNOTRUN)
 *  - stating that the separator was skipped, but should be called again (result SCIP_DELAYED)
 *  - stating that a new separation round should be started without calling the remaining separator methods (result SCIP_NEWROUND)
 *
 *
 * @section SEPA_ADDITIONALCALLBACKS Additional Callback Methods of a Separator
 *
 * The additional callback methods do not need to be implemented in every case. However, some of them have to be
 * implemented for most applications, they can be used, for example, to initialize and free private data.
 * Additional callbacks can either be passed directly with SCIPincludeSepa() to SCIP or via specific
 * <b>setter functions</b> after a call of SCIPincludeSepaBasic(), see also @ref SEPA_INTERFACE.
 *
 * @subsection SEPAFREE
 *
 * If you are using separator data (see \ref SEPA_DATA and \ref SEPA_INTERFACE), you have to implement this method
 * in order to free the separator data. This can be done by the following procedure:
 *
 * @refsnippet{src/scip/sepa_gomory.c,SnippetSepaFreeGomory}
 *
 * If you have allocated memory for fields in your separator data, remember to free this memory
 * before freeing the separator data itself.
 * If you are using the C++ wrapper class, this method is not available.
 * Instead, just use the destructor of your class to free the member variables of your class.
 *
 * @subsection SEPACOPY
 *
 * The SEPACOPY callback is executed when a SCIP instance is copied, e.g. to
 * solve a sub-SCIP. By
 * defining this callback as
 * <code>NULL</code> the user disables the execution of the specified
 * separator for all copied SCIP instances. This may deteriorate the performance
 * of primal heuristics using sub-SCIPs.
 *
 * @subsection SEPAINIT
 *
 * The SEPAINIT callback is executed after the problem is transformed.
 * The separator may, e.g., use this call to initialize its separator data.
 * The difference between the original and the transformed problem is explained in
 * "What is this thing with the original and the transformed problem about?" on \ref FAQ.
 *
 * @subsection SEPAEXIT
 *
 * The SEPAEXIT callback is executed before the transformed problem is freed.
 * In this method, the separator should free all resources that have been allocated for the solving process in SEPAINIT.
 *
 * @subsection SEPAINITSOL
 *
 * The SEPAINITSOL callback is executed when the presolving is finished and the branch-and-bound process is about to
 * begin. The separator may use this call to initialize its branch-and-bound specific data.
 *
 * @subsection SEPAEXITSOL
 *
 * The SEPAEXITSOL callback is executed before the branch-and-bound process is freed. The separator should use this call
 * to clean up its branch-and-bound data, in particular to release all LP rows that it has created or captured.
 */

/*--+----1----+----2----+----3----+----4----+----5----+----6----+----7----+----8----+----9----+----0----+----1----+----2*/

/**@page PROP How to add propagators
 *
 * Propagators are used to tighten the domains of the variables. Like for cutting planes, there are two different types
 * of domain propagations. Constraint based (primal) domain propagation algorithms are part of the corresponding
 * constraint handlers, see \ref CONSPROP. In contrast, domain propagators usually provide dual propagations, i.e.,
 * propagations that can be applied using the objective function and the current best known primal solution. This
 * section deals with such propagators.
 *
 * A complete list of all propagators contained in this release can be found \ref PROPAGATORS "here".
 *
 * We now explain how users can add their own propagators.  Take the pseudo objective function propagator
 * (src/scip/prop_pseudoobj.c) as an example.  As all other default plugins, it is written in C. C++ users can easily
 * adapt the code by using the scip::ObjProp wrapper base class and implement the @c scip_...() virtual methods instead
 * of the @c SCIP_DECL_PROP... callback methods.
 *
 * Additional documentation for the callback methods of a propagator can be found in the file type_prop.h.
 *
 * Here is what you have to do to implement a propagator:
 * -# Copy the template files src/scip/prop_xyz.c and src/scip/prop_xyz.h into files named "prop_mypropagator.c"
 *    and "prop_mypropagator.h".
 *    \n
 *    Make sure to adjust your Makefile such that these files are compiled and linked to your project.
 * -# Use SCIPincludePropMypropagator() in order to include the propagator into your SCIP instance,
 *    e.g., in the main file of your project (see, e.g., src/cmain.c in the Binpacking example).
 * -# Open the new files with a text editor and replace all occurrences of "xyz" by "mypropagator".
 * -# Adjust the properties of the propagator (see \ref PROP_PROPERTIES).
 * -# Define the propagator data (see \ref PROP_DATA). This is optional.
 * -# Implement the interface methods (see \ref PROP_INTERFACE).
 * -# Implement the fundamental callback methods (see \ref PROP_FUNDAMENTALCALLBACKS).
 * -# Implement the additional callback methods (see \ref PROP_ADDITIONALCALLBACKS). This is optional.
 *
 * @section PROP_PROPERTIES Properties of a Propagator
 *
 * At the top of the new file "prop_mypropagator.c" you can find the propagator properties. These are given as compiler
 * defines. The presolving-related properties are optional,
 * they only have to be defined if the propagator supports presolving routines.
 * In the C++ wrapper class, you have to provide the propagator properties by calling the constructor of the
 * abstract base class scip::ObjProp from within your constructor.  The properties you have the following meaning:
 *
 * @subsection PROP_FUNDAMENTALPROPERTIES Fundamental properties of a propagator
 *
 * \par PROP_NAME: the name of the propagator.
 * This name is used in the interactive shell to address the propagator.  Additionally, if you are searching for a
 * propagator with SCIPfindProp(), this name is searched for.  Names have to be unique: no two propagators may have the
 * same name.
 *
 * \par PROP_DESC: the description of the propagator.
 * This string is printed as a description of the propagator in the interactive shell.
 *
 * \par PROP_PRIORITY: the priority of the propagator.
 * In each propagation round, the propagators and propagation methods of the constraint handlers are called in a
 * predefined order, which is given by the priorities of the propagators and the check priorities of the constraint
 * handlers.  First, the propagators with non-negative priority are called in order of decreasing priority.  Next, the
 * propagation methods of the different constraint handlers are called in order of decreasing check priority.  Finally,
 * the propagators with negative priority are called in order of decreasing priority.  \n The priority of the
 * propagators should be set according to the complexity of the propagation algorithm and the impact of the domain
 * propagations: propagators providing fast algorithms that usually have a high impact (i.e., tighten many bounds)
 * should have a high priority.
 *
 * \par PROP_FREQ: the default frequency for propagating domains.
 * The frequency defines the depth levels at which the propagation method \ref PROPEXEC is called.  For example, a
 * frequency of 7 means, that the propagation callback is executed for subproblems that are in depth 0, 7, 14, ... of
 * the branching tree. A frequency of 0 means that propagation is only applied in preprocessing and at the root node. A
 * frequency of -1 disables the propagator.
 * \n
 * The frequency can be adjusted by the user. This property of the propagator only defines the default value of the
 * frequency.\n
 * <b>Note:</b> If you want to have a more flexible control of when to execute the propagation algorithm, you have to
 * assign a frequency of 1 and implement a check at the beginning of your propagation algorithm whether you really want
 * to execute the domain propagation or not. If you do not want to execute it, set the result code to SCIP_DIDNOTRUN.
 *
 * \par PROP_DELAY: the default for whether the propagation method should be delayed, if other propagators or constraint handlers found domain reductions.
 * If the propagator's propagation method is marked to be delayed, it is only executed after no other propagator or
 * constraint handler found a domain reduction in the current iteration of the domain propagation loop.  If the
 * propagation method of the propagator is very expensive, you may want to mark it to be delayed until all cheap
 * propagation methods have been executed.
 *
 * \par PROP_TIMING: the timing mask of the propagator.
 * SCIP calls the domain propagation routines at different places in the node processing loop.
 * This property indicates at which places the propagator is called.
 * Possible values are defined in type_timing.h and can be concatenated, e.g., as in SCIP_PROPTIMING_ALWAYS.
 *
 * @subsection PROP_ADDITIONALPROPERTIES Optional propagator properties
 *
 * The following properties are optional and only need to be defined if the propagator supports
 * presolving, that is, if the \ref PROPPRESOL "presolving callback" is implemented.

 * \par PROP_PRESOLTIMING: the timing of the presolving method (FAST, MEDIUM, or EXHAUSTIVE).
 * Every presolving round starts with the FAST presolving methods. MEDIUM presolvers are only called, if FAST presolvers did not find
 * enough reductions in this round so far, and EXHAUSTIVE presolving steps are only performed if all presolvers called before
 * in this round were unsuccessful.
 * Presolving methods should be assigned a timing based on how expensive they are, e.g., presolvers that provide fast algorithms that
 * usually have a high impact (i.e., remove lots of variables or tighten bounds of many variables) should have a timing FAST.
 * If a presolving method implements different algorithms of different complexity, it may also get multiple timings and check the timing
 * internally in the \ref PROPPRESOL callback to decide which algorithms to run.
 *
 * \par PROP_PRESOL_PRIORITY: the priority of the presolving method.
 * This attribute is analogous to the PROP_PRIORITY flag, but deals with the preprocessing method of the presolver.
 *
 * \par PROP_PRESOL_MAXROUNDS: the default maximal number of presolving rounds the propagator participates in.
 * The preprocessing is executed in rounds.
 * If enough changes have been applied to the model, an additional preprocessing round is performed.
 * The MAXROUNDS parameter of a propagator denotes the maximal number of preprocessing rounds, the propagator
 * participates in.
 * A value of -1 means, that there is no limit on the number of rounds.
 * A value of 0 means, the preprocessing callback of the propagator is disabled.
 *
 * @section PROP_DATA Propagator Data
 *
 * Below the title "Data structures" you can find a struct called <code>struct SCIP_PropData</code>.  In this data
 * structure, you can store the data of your propagator. For example, you should store the adjustable parameters of the
 * propagator in this data structure.  If you are using C++, you can add propagator data as object variables to your
 * class as usual .
 * \n
 * Defining propagator data is optional. You can leave the struct empty.
 *
 *
 * @section PROP_INTERFACE Interface Methods
 *
 * At the bottom of "prop_mypropagator.c", you can find the interface method SCIPincludeSepaMypropagator(),
 * which also appears in "prop_mypropagator.h"
 * SCIPincludePropMypropagator() is called by the user, if (s)he wants to include the propagator,
 * i.e., if (s)he wants to use the propagator in his/her application.
 *
 * This method only has to be adjusted slightly.
 * It is responsible for notifying SCIP of the presence of the propagator. For this, you can either call SCIPincludeProp(),
 * or SCIPincludePropBasic() since SCIP version 3.0. In the latter variant, \ref PROP_ADDITIONALCALLBACKS "additional callbacks"
 * must be added via setter functions as, e.g., SCIPsetPropCopy(). We recommend this latter variant because
 * it is more stable towards future SCIP versions which might have more callbacks, whereas source code using the first
 * variant must be manually adjusted with every SCIP release containing new callbacks for separators in order to compile.
 *
 *
 * If you are using propagator data, you have to allocate the memory for the data at this point.  You can do this by
 * calling
 * \code
 * SCIP_CALL( SCIPallocBlockMemory(scip, &propdata) );
 * \endcode
 * You also have to initialize the fields in <code>struct SCIP_PropData</code> afterwards.
 *
 * You may also add user parameters for your propagator, see the method SCIPincludePropPseudoobj() in
 * src/scip/prop_pseudoobj.c for an example.
 *
 *
 * @section PROP_FUNDAMENTALCALLBACKS Fundamental Callback Methods of a Propagator
 *
 * The fundamental callback methods of the plugins are the ones that have to be implemented in order to obtain
 * an operational algorithm.
 * They are passed together with the propagator itself to SCIP using SCIPincludeProp() or SCIPincludePropBasic(),
 * see @ref PROP_INTERFACE.
 *
 * Propagator plugins have one fundamental callback method, namely the \ref PROPEXEC method
 * method.  This method has to be implemented for every propagator; the other callback methods are optional.  In the
 * C++ wrapper class scip::ObjProp, the scip_exec() method (which corresponds to the \ref PROPEXEC
 * callback) is a virtual abstract member function. You have to
 * implement it in order to be able to construct an object of your propagator class.
 *
 * Additional documentation for the callback methods can be found in type_prop.h.
 *
 * @subsection PROPEXEC
 *
 * The PROPEXEC callback is called during presolving and during the subproblem processing. It should perform the actual
 * domain propagation, which means that it should tighten the variables' bounds.  The technique of domain propagation,
 * which is the main workhorse of constraint programming, is called "node preprocessing" in the Integer Programming
 * community.
 *
 * The PROPEXEC callback has the following options:
 *  - detecting that the node is infeasible in the variables' bounds and can be cut off (result SCIP_CUTOFF)
 *  - reducing (i.e, tightening) the domains of some variables (result SCIP_REDUCEDDOM)
 *  - stating that the propagator searched, but did not find domain reductions, cutting planes, or cut constraints
 *    (result SCIP_DIDNOTFIND)
 *  - stating that the propagator was skipped (result SCIP_DIDNOTRUN)
 *  - stating that the propagator was skipped, but should be called again (result SCIP_DELAYED)
 *
 *
 *
 * @section PROP_ADDITIONALCALLBACKS Additional Callback Methods of a Propagator
 *
 * The additional callback methods do not need to be implemented in every case. However, some of them have to be
 * implemented for most applications, they can be used, for example, to initialize and free private data.
 * Additional callbacks can either be passed directly with SCIPincludeProp() to SCIP or via specific
 * <b>setter functions</b> after a call of SCIPincludePropBasic(), see also @ref PROP_INTERFACE.
 *
 * @subsection PROPRESPROP
 *
 * If the propagator wants to support \ref CONF "conflict analysis", it has to supply the PROPRESPROP method.  It also should call
 * SCIPinferVarLbProp() or SCIPinferVarUbProp() in the domain propagation instead of SCIPchgVarLb() or SCIPchgVarUb() in
 * order to deduce bound changes on variables.  In the SCIPinferVarLbProp() and SCIPinferVarUbProp() calls, the
 * propagator provides a pointer to itself and an integer value "inferinfo" that can be arbitrarily chosen.
 *
 * The propagation conflict resolving method PROPRESPROP must then be implemented to provide the "reasons" for the bound
 * changes, i.e., the bounds of variables at the time of the propagation, which forced the propagator to set the
 * conflict variable's bound to its current value. It can use the "inferinfo" tag to identify its own propagation rule
 * and thus identify the "reason" bounds. The bounds that form the reason of the assignment must then be provided by
 * calls to SCIPaddConflictLb() and SCIPaddConflictUb() in the propagation conflict resolving method.
 *
 * See the description of the propagation conflict resolving method \ref CONSRESPROP of constraint handlers for
 * further details.
 *
 * Omitting the PROPRESPROP callback circumvents the implementation of the usually rather complex conflict resolving method.
 * Yet, it
 * will make the conflict analysis less effective. We suggest to first omit the conflict resolving method and check how
 * effective the propagation method is. If it produces a lot of propagations for your application, you definitely should
 * consider implementing the conflict resolving method.
 *
 *
 * @subsection PROPFREE
 *
 * If you are using propagator data, you have to implement this method in order to free the propagator data.
 * This can be done by the following procedure:
 *
 * @refsnippet{src/scip/prop_redcost.c,SnippetPropFreeRedcost}
 *
 * If you have allocated memory for fields in your propagator data, remember to free this memory
 * before freeing the propagator data itself.
 * If you are using the C++ wrapper class, this method is not available.
 * Instead, just use the destructor of your class to free the member variables of your class.
 *
 * @subsection PROPINIT
 *
 * The PROPINIT callback is executed after the problem is transformed.  The propagator may, e.g., use this call to
 * initialize its propagator data.
 *
 * @subsection PROPCOPY
 *
 * The PROPCOPY callback is executed when a SCIP instance is copied, e.g. to
 * solve a sub-SCIP. By
 * defining this callback as
 * <code>NULL</code> the user disables the execution of the specified
 * propagator for all copied SCIP instances. This may deteriorate the performance
 * of primal heuristics using sub-SCIPs.
 *
 * @subsection PROPEXIT
 *
 * The PROPEXIT callback is executed before the transformed problem is freed.
 * In this method, the propagator should free all resources that have been allocated for the solving process in PROPINIT.
 *
 * @subsection PROPINITPRE
 *
 * The PROPINITPRE callback is executed before the preprocessing is started, even if presolving is turned off.
 * The propagator may use this call to initialize its presolving data before the presolving process begins.
 *
 * @subsection PROPEXITPRE
 *
 * The PROPEXITPRE callback is executed after the preprocessing has been finished, even if presolving is turned off.
 * The propagator may use this call, e.g., to clean up its presolving data.
 * Besides clean up, no time consuming operations should be done.
 *
 * @subsection PROPINITSOL
 *
 * The PROPINITSOL callback is executed when the presolving is finished and the branch-and-bound process is about to
 * begin.
 * The propagator may use this call to initialize its branch-and-bound specific data.
 *
 * @subsection PROPEXITSOL
 *
 * The PROPEXITSOL callback is executed before the branch-and-bound process is freed.
 * The propagator should use this call to clean up its branch-and-bound data.
 *
 * @subsection PROPPRESOL
 *
 * Seaches for domain propagations, analogous to the \ref PROPEXEC callback.
 * However, this callback is called during preprocessing.
 *
 * To inform SCIP that the presolving method found a reduction the result pointer has to be set in a proper way.
 * The following options are possible:
 *
 *  - SCIP_UNBOUNDED  : at least one variable is not bounded by any constraint in objective direction
 *  - SCIP_CUTOFF     : at least one domain reduction that renders the problem infeasible has been found
 *  - SCIP_SUCCESS    : the presolver found a domain reduction
 *  - SCIP_DIDNOTFIND : the presolver searched, but did not find a presolving change
 *  - SCIP_DIDNOTRUN  : the presolver was skipped
 *  - SCIP_DELAYED    : the presolver was skipped, but should be called again
 *
 *
 * Please see also the @ref PROP_ADDITIONALPROPERTIES section to learn about the properties
 * PROP_PRESOLTIMING and PROP_PRESOL_MAXROUNDS, which influence the behaviour of SCIP
 * calling PROPPRESOL.
 *
 */

/*--+----1----+----2----+----3----+----4----+----5----+----6----+----7----+----8----+----9----+----0----+----1----+----2*/

/**@page BRANCH How to add branching rules
 *
 * Branching rules are used to split the problem at the current node into smaller subproblems. Branching rules can be called at three
 * different occasions, which is why they have three different execution methods (see \ref
 * BRANCHRULE_ADDITIONALCALLBACKS).  Branching is performed if:
 * - the LP solution of the current problem is fractional. In this case, the integrality constraint handler calls the
 *   \ref BRANCHEXECLP methods of the branching rules.
 * - the list of external branching candidates is not empty. This will only be the case if branching candidates were added
 *   by a user's \ref RELAX "relaxation handler" or \ref CONS "constraint handler" plugin, calling SCIPaddExternBranchCand().
 *   These branching candidates should be processed by the \ref BRANCHEXECEXT method.
 * - if an integral solution violates one or more constraints and this infeasibility could not be resolved in the callback methods
 *   \ref CONSENFOLP and \ref CONSENFOPS of the corresponding constraint handlers. In this case, the \ref BRANCHEXECPS method will be called. This is the
 *   standard case, if you use SCIP as a pure CP or SAT solver. If the LP or any other type of relaxation is used, then
 *   branching on pseudo solutions works as a last resort.
 *
 * The idea of branching rules is to take a global view on the problem. In contrast, branching paradigms which are
 * specific to one type of constraint are best implemented within the enforcement callbacks of your constraint handler.
 * See, e.g., the constraint specific branching rules provided by the constraint handlers for special ordered sets
 * (src/scip/cons_sos{1,2}.c)).
 * \n
 * All branching rules that come with the default distribution of SCIP create two subproblems by splitting a single
 * variable's domain.  It is, however, fully supported to implement much more general branching schemes, for example by
 * creating more than two subproblems, or by adding additional constraints to the subproblems instead of tightening the
 * domains of the variables.
 * \n
 * A complete list of all branching rules contained in this release can be found \ref BRANCHINGRULES "here".
 *
 * We now explain how users can add their own branching rules.  Take the most infeasible LP branching rule
 * (src/scip/branch_mostinf.c) as an example.  As all other default plugins, it is written in C. C++ users can easily
 * adapt the code by using the scip::ObjBranchrule wrapper base class and implement the scip_...() virtual methods instead of
 * the SCIP_DECL_BRANCH... callback methods.
 *
 * Additional documentation for the callback methods of a branching rule can be found in the file type_branch.h.
 *
 * Here is what you have to do to implement a branching rule:
 * -# Copy the template files src/scip/branch_xyz.c and src/scip/branch_xyz.h into files named
 *    "branch_mybranchingrule.c" and "branch_mybranchingrule.h".
 *    \n
 *    Make sure to adjust your Makefile such that these files are compiled and linked to your project.
 * -# Use SCIPincludeBranchruleMybranchingrule() in order to include the branching rule into your SCIP instance,
 *    e.g., in the main file of your project (see, e.g., src/cmain.c in the Binpacking example).
 * -# Open the new files with a text editor and replace all occurrences of "xyz" by "mybranchingrule".
 * -# Adjust the properties of the branching rule (see \ref BRANCHRULE_PROPERTIES).
 * -# Define the branching rule data (see \ref BRANCHRULE_DATA). This is optional.
 * -# Implement the interface methods (see \ref BRANCHRULE_INTERFACE).
 * -# Implement the fundamental callback methods (see \ref BRANCHRULE_FUNDAMENTALCALLBACKS).
 * -# Implement the additional callback methods (see \ref BRANCHRULE_ADDITIONALCALLBACKS). This is optional.
 *
 *
 * @section BRANCHRULE_PROPERTIES Properties of a Branching Rule
 *
 * At the top of the new file "branch_mybranchingrule.c" you can find the branching rule properties.
 * These are given as compiler defines.
 * In the C++ wrapper class, you have to provide the branching rule properties by calling the constructor
 * of the abstract base class scip::ObjBranchrule from within your constructor.
 * The properties you have to set have the following meaning:
 *
 * \par BRANCHRULE_NAME: the name of the branching rule.
 * This name is used in the interactive shell to address the branching rule.
 * Additionally, if you are searching for a branching rule with SCIPfindBranchrule(), this name is looked up.
 * Names have to be unique: no two branching rules may have the same name.
 *
 * \par BRANCHRULE_DESC: the description of the branching rule.
 * This string is printed as a description of the branching rule in the interactive shell.
 *
 * \par BRANCHRULE_PRIORITY: the default value for the priority of the branching rule.
 * In the subproblem processing, the branching rules are called in decreasing order of their priority until
 * one succeeded to branch. Since most branching rules are able to generate a branching in all situations,
 * only the rule of highest priority is used. In combination with the BRANCHRULE_MAXDEPTH and
 * BRANCHRULE_MAXBOUNDDIST settings, however, interesting strategies can be easily employed. For example,
 * the user can set the priority of the "full strong branching" strategy to the highest value and assign the
 * second highest value to the "reliable pseudo cost" rule. If (s)he also sets the maximal depth for the
 * "full strong branching" to 5, in the top 5 depth levels of the search tree the "full strong branching" is
 * applied, while in the deeper levels "reliable pseudo cost branching" is used.
 * \n
 * Note that the BRANCHRULE_PRIORITY property only specifies the default value of the priority. The user can
 * change this value arbitrarily.
 *
 * \par BRANCHRULE_MAXDEPTH: the default value for the maximal depth level of the branching rule.
 * This parameter denotes the maximal depth level in the branch-and-bound tree up to which the branching method of the
 * branching rule will be applied. Use -1 for no limit.
 * \n
 * Note that this property only specifies the default value. The user can change this value arbitrarily.
 *
 * \par BRANCHRULE_MAXBOUNDDIST: the default value for the maximal relative distance from current node's dual bound to primal bound compared to best node's dual bound for applying branching.
 * At the current branch-and-bound node, the relative distance from its dual bound (local dual bound)
 * to the primal bound compared to the best node's dual bound (global dual bound) is considered. The branching method of
 * the branching rule will only be applied at the node if this relative distance does not exceed BRANCHRULE_MAXBOUNDDIST.
 * \n
 * For example, if the global dual bound is 50 and the primal bound is 60, BRANCHRULE_MAXBOUNDDIST = 0.25 means that
 * branching is only applied if the current node's dual bound is in the first quarter of the interval [50,60], i.e., if it
 * is less than or equal to 52.5. In particular, the values 0.0 and 1.0 mean that the branching rule is applied at the
 * current best node only or at all nodes, respectively.
 * \n
 * Note that the BRANCHRULE_MAXBOUNDDIST property only specifies the default value of the maximal bound distance.
 * The user can change this value arbitrarily.
 *
 *
 * @section BRANCHRULE_DATA Branching Rule Data
 *
 * Below the header "Data structures" you can find a struct which is called "struct SCIP_BranchruleData".
 * In this data structure, you can store the data of your branching rule. For example, you should store the adjustable
 * parameters of the branching rule in this data structure.
 * If you are using C++, you can add branching rule data as usual as object variables to your class.
 * \n
 * Defining branching rule data is optional. You can leave the struct empty.
 *
 *
 * @section BRANCHRULE_INTERFACE Interface Methods
 *
 * At the bottom of "branch_mybranchingrule.c", you can find the interface method SCIPincludeBranchruleMybranchingrule(),
 * which also appears in "branch_mybranchingrule.h"
 * SCIPincludeBranchruleMybranchingrule() is called by the user, if (s)he wants to include the branching rule,
 * i.e., if (s)he wants to use the branching rule in his/her application.
 *
 * This method only has to be adjusted slightly.
 * It is responsible for notifying SCIP of the presence of the branching rule. For this, you can either call
 * SCIPincludeBranchrule(),
 * or SCIPincludeBranchruleBasic() since SCIP version 3.0. In the latter variant, \ref BRANCHRULE_ADDITIONALCALLBACKS "additional callbacks"
 * must be added via setter functions as, e.g., SCIPsetBranchruleCopy(). We recommend this latter variant because
 * it is more stable towards future SCIP versions which might have more callbacks, whereas source code using the first
 * variant must be manually adjusted with every SCIP release containing new callbacks for branchrule in order to compile.
 *
 *
 * If you are using branching rule data, you have to allocate the memory for the data at this point.
 * You can do this by calling:
 * \code
 * SCIP_CALL( SCIPallocBlockMemory(scip, &branchruledata) );
 * \endcode
 * You also have to initialize the fields in struct SCIP_BranchruleData afterwards.
 *
 * You may also add user parameters for your branching rule, see the method SCIPincludeBranchruleRelpscost() in
 * src/scip/branch_relpscost.c for an example.
 *
 *
 * @section BRANCHRULE_FUNDAMENTALCALLBACKS Fundamental Callback Methods of a Branching Rule
 *
 * Branching rules do not have any fundamental callback methods, i.e., all callback methods are optional.
 * In most cases, however, you want to implement the \ref BRANCHEXECLP method and sometimes the \ref BRANCHEXECPS method.
 *
 *
 * @section BRANCHRULE_ADDITIONALCALLBACKS Additional Callback Methods of a Branching Rule
 *
 * The additional callback methods do not need to be implemented in every case. However, some of them have to be
 * implemented for most applications, they can be used, for example, to initialize and free private data.
 * Additional callbacks can either be passed directly with SCIPincludeBranchrule() to SCIP or via specific
 * <b>setter functions</b> after a call of SCIPincludeBranchruleBasic(), see also @ref BRANCHRULE_INTERFACE.
 *
 * The most important callback methods are the \ref BRANCHEXECLP, \ref BRANCHEXECEXT,
 * and \ref BRANCHEXECPS methods, which perform the actual task of generating a branching.
 *
 * Additional documentation for the callback methods can be found in type_branch.h.
 *
 * @subsection BRANCHEXECLP
 *
 * The BRANCHEXECLP callback is executed during node processing if a fractional LP solution is available. It should
 * split the current problem into smaller subproblems. Usually, the branching is done in a way such that the current
 * fractional LP solution is no longer feasible in the relaxation of the subproblems.  It is, however, possible to
 * create a child node for which the fractional LP solution is still feasible in the relaxation, for example, by
 * branching on a variable with integral LP value.  In every case, you have to make sure that each subproblem is a
 * proper restriction of the current problem.  Otherwise, you risk to produce an infinite path in the search tree.
 *
 * The user gains access to the branching candidates, i.e., to the fractional variables, and their LP solution values by
 * calling the method SCIPgetLPBranchCands(). Furthermore, SCIP provides two methods for performing the actual
 * branching, namely SCIPbranchVar() and SCIPcreateChild().
 *
 * Given an integral variable \f$x\f$ with fractional LP solution value \f$x^*\f$, the method SCIPbranchVar() creates
 * two child nodes; one contains the bound \f$x \le \lfloor x^* \rfloor\f$ and the other one contains the bound \f$x \ge
 * \lceil x^* \rceil\f$, see the BRANCHEXECLP callback in src/scip/branch_mostinf.c for an example. In addition, if a
 * proven lower objective bound of a created child node is known, like after strong branching has been applied, the user
 * may call the method SCIPupdateNodeLowerbound() in order to update the child node's lower bound.
 *
 * Please also see the \ref BRANCHEXEC "further information for the three execution methods".
 *
 * @subsection BRANCHEXECEXT
 *
 * The BRANCHEXECEXT callback is executed during node processing if no LP solution is available and the list of
 * external branching candidates is not empty. It should split the current problem into smaller subproblems. If you
 * do not use relaxation handlers or constraints handlers that provide external branching candidates, you do not need to
 * implement this callback.
 *
 * In contrast to the LP branching candidates and the pseudo branching candidates, the list of external branching
 * candidates will not be generated automatically. The user has to add all variables to the list by calling
 * SCIPaddExternBranchCand() for each of them. Usually, this will happen in the execution method of a relaxation handler or in the
 * enforcement methods of a constraint handler.
 *
 * The user gains access to these branching candidates by calling the method SCIPgetExternBranchCands(). Furthermore,
 * SCIP provides two methods for performing the actual branching with a given solution value, namely SCIPbranchVarVal()
 * and SCIPcreateChild(). SCIPbranchVarVal() allows users to specify the branching point for a variable in contrast to
 * SCIPbranchVar(), which will always use the current LP or pseudo solution.
 *
 * This paragraph contains additional information regarding how the method SCIPbranchVarVal() works. For external branching candidates,
 * there are three principle possibilities:
 * - Given a continuous variable \f$x\f$ with solution value \f$x^*\f$, the method SCIPbranchVarVal() creates
 *   two child nodes; one contains the bound \f$x \le x^* \f$ and the other one contains the bound \f$x \ge x^* \f$.
 * - Given an integer variable \f$x\f$ with fractional solution value \f$x^*\f$, the method
 *   SCIPbranchVarVal() creates two child nodes; one contains the bound \f$x \le \lfloor x^* \rfloor\f$ and the other
 *   one contains the bound \f$x \ge \lceil x^* \rceil\f$.
 * - Given an integer variable \f$x\f$ with integral solution value \f$x^*\f$, the method SCIPbranchVarVal()
 *   creates three child nodes; one contains the bound \f$x \le x^* -1\f$, one contains the bound \f$x \ge x^* +1\f$,
 *   one contains the fixing \f$x = x^*\f$.
 *
 * See the BRANCHEXECEXT callback in src/scip/branch_random.c for an example. In addition, if a proven lower bound of a
 * created child node is known the user may call the method SCIPupdateNodeLowerbound() in order to update the child
 * node's lower bound.
 *
 * Please also see the \ref BRANCHEXEC "further information for the three execution methods".
 *
 * @subsection BRANCHEXECPS
 *
 * The BRANCHEXECPS callback is executed during node processing if no LP solution is available and at least one of the
 * integer variables is not yet fixed. It should split the current problem into smaller subproblems. PS stands for
 * pseudo solution which is the vector of all variables set to their locally best (w.r.t. the objective function)
 * bounds.
 *
 * The user gains access to the branching candidates, i.e., to the non-fixed integer variables, by calling the method
 * SCIPgetPseudoBranchCands(). Furthermore, SCIP provides two methods for performing the actual branching, namely
 * SCIPbranchVar() and SCIPcreateChild().
 *
 * Given an integer variable \f$x\f$ with bounds \f$[l,u]\f$ and not having solved the LP, the method SCIPbranchVar()
 * creates two child nodes:
 * - If both bounds are finite, then the two children will contain the domain reductions \f$x \le x^*\f$, and \f$x \ge
 *   x^*+1\f$ with \f$x^* = \lfloor \frac{l + u}{2}\rfloor\f$. The current pseudo solution will remain feasible in one
 *   of the branches, but the hope is that halving the domain's size leads to good propagations.
 * - If only one of the bounds is finite, the variable will be fixed to that bound in one of the child nodes. In the
 *   other child node, the bound will be shifted by one.
 * - If both bounds are infinite, three children will be created: \f$x \le 1\f$, \f$x \ge 1\f$, and \f$x = 0\f$.

 *
 * See the BRANCHEXECPS callback in src/scip/branch_random.c for an example. In addition, if a proven lower bound of a
 * created child node is known, the user may call the method SCIPupdateNodeLowerbound() in order to update the child
 * node's lower bound.
 *
 * Please also see the \ref BRANCHEXEC "further information for the three execution methods".
 *
 * @subsection BRANCHEXEC Further information for the three execution methods
 *
 * In order to apply more general branching schemes, one should use the method SCIPcreateChild().
 * After having created a child node, the additional restrictions of the child node have to be added with calls to
 * SCIPaddConsNode(), SCIPchgVarLbNode(), or SCIPchgVarUbNode().
 * \n
 * In the method SCIPcreateChild(), the branching rule has to assign two values to the new nodes: a node selection
 * priority for each node and an estimate for the objective value of the best feasible solution contained in the subtree
 * after applying the branching. If the method SCIPbranchVar() is used, these values are automatically assigned. For
 * variable based branching schemes, one might use the methods SCIPcalcNodeselPriority() and the method
 * SCIPcalcChildEstimate().
 *
 * In some cases, the branching rule can tighten the current subproblem instead of producing a branching. For example,
 * strong branching might have proven that rounding up a variable would lead to an infeasible LP relaxation and thus,
 * the variable must be rounded down. Therefore, the BRANCHEXECLP, BRANCHEXECPS and BRANCHEXECREL callbacks may also
 * produce domain reductions or add additional constraints to the current subproblem.
 *
 * The execution callbacks have the following options:
 *  - detecting that the node is infeasible and can be cut off (result SCIP_CUTOFF)
 *  - adding an additional constraint (e.g. a conflict constraint) (result SCIP_CONSADDED; note that this action
 *    must not be performed if the input "allowaddcons" is FALSE)
 *  - reducing the domain of a variable such that the current LP solution becomes infeasible (result SCIP_REDUCEDDOM)
 *  - applying a branching (result SCIP_BRANCHED)
 *  - stating that the branching rule was skipped (result SCIP_DIDNOTRUN).
 *
 * Only the BRANCHEXECLP callback has the possibility to add a cutting plane to the LP (result SCIP_SEPARATED).
 *
 * @subsection BRANCHFREE
 *
 * If you are using branching rule data, you have to implement this method in order to free the branching rule data.
 * This can be done by the following procedure:
 *
 * @refsnippet{src/scip/branch_random.c,SnippetBranchFreeRandom}
 *
 * If you have allocated memory for fields in your branching rule data, remember to free this memory
 * before freeing the branching rule data itself.
 * If you are using the C++ wrapper class, this method is not available.
 * Instead, just use the destructor of your class to free the member variables of your class.
 *
 * @subsection BRANCHINIT
 *
 * The BRANCHINIT callback is executed after the problem is transformed.
 * The branching rule may, e.g., use this call to initialize its branching rule data.
 *
 * @subsection BRANCHCOPY
 *
 * The BRANCHCOPY callback is executed when a SCIP instance is copied, e.g. to
 * solve a sub-SCIP. By
 * defining this callback as
 * <code>NULL</code> the user disables the execution of the specified
 * branching rule for all copied SCIP instances. This may deteriorate the performance
 * of primal heuristics using sub-SCIPs.
 *
 * @subsection BRANCHEXIT
 *
 * The BRANCHEXIT callback is executed before the transformed problem is freed.
 * In this method, the branching rule should free all resources that have been allocated for the solving process in
 * BRANCHINIT.
 *
 * @subsection BRANCHINITSOL
 *
 * The BRANCHINITSOL callback is executed when the presolving is finished and the branch-and-bound process is about to
 * begin.
 * The branching rule may use this call to initialize its branch-and-bound specific data.
 *
 * @subsection BRANCHEXITSOL
 *
 * The BRANCHEXITSOL callback is executed before the branch-and-bound process is freed.
 * The branching rule should use this call to clean up its branch-and-bound data.
 */

/*--+----1----+----2----+----3----+----4----+----5----+----6----+----7----+----8----+----9----+----0----+----1----+----2*/

/**@page NODESEL How to add node selectors
 *
 * Node selectors are used to decide which of the leaves in the current branching tree is selected as next subproblem
 * to be processed. The ordering relation of the tree's leaves for storing them in the leaf priority queue is also
 * defined by the node selectors.
 * \n
 * A complete list of all node selectors contained in this release can be found \ref NODESELECTORS "here".
 *
 * We now explain how users can add their own node selectors.
 * Take the node selector for depth first search (src/scip/nodesel_dfs.c) as an example.
 * As all other default plugins, it is written in C. C++ users can easily adapt the code by using the scip::ObjNodesel wrapper
 * base class and implement the scip_...() virtual methods instead of the SCIP_DECL_NODESEL... callback methods.
 *
 * Additional documentation for the callback methods of a node selector can be found in the file type_nodesel.h.
 *
 * Here is what you have to do to implement a node selector:
 * -# Copy the template files src/scip/nodesel_xyz.c and src/scip/nodesel_xyz.h into files named "nodesel_mynodeselector.c"
 *    and "nodesel_mynodeselector.h".
 *    \n
 *    Make sure to adjust your Makefile such that these files are compiled and linked to your project.
 * -# Use SCIPincludeNodeselMynodeselector() in oder to include the node selector into your SCIP instance,
 *    e.g., in the main file of your project (see, e.g., src/cmain.c in the Binpacking example).
 * -# Open the new files with a text editor and replace all occurrences of "xyz" by "mynodeselector".
 * -# Adjust the properties of the node selector (see \ref NODESEL_PROPERTIES).
 * -# Define the node selector data (see \ref NODESEL_DATA). This is optional.
 * -# Implement the interface methods (see \ref NODESEL_INTERFACE).
 * -# Implement the fundamental callback methods (see \ref NODESEL_FUNDAMENTALCALLBACKS).
 * -# Implement the additional callback methods (see \ref NODESEL_ADDITIONALCALLBACKS). This is optional.
 *
 *
 * @section NODESEL_PROPERTIES Properties of a Node Selector
 *
 * At the top of the new file "nodesel_mynodeselector.c" you can find the node selector properties.
 * These are given as compiler defines.
 * In the C++ wrapper class, you have to provide the node selector properties by calling the constructor
 * of the abstract base class scip::ObjNodesel from within your constructor.
 * The properties you have to set have the following meaning:
 *
 * \par NODESEL_NAME: the name of the node selector.
 * This name is used in the interactive shell to address the node selector.
 * Additionally, if you are searching for a node selector with SCIPfindNodesel(), this name is looked up.
 * Names have to be unique: no two node selectors may have the same name.
 *
 * \par NODESEL_DESC: the description of the node selector.
 * This string is printed as a description of the node selector in the interactive shell.
 *
 * \par NODESEL_STDPRIORITY: the default priority of the node selector in the standard mode.
 * The first step of each iteration of the main solving loop is the selection of the next subproblem to be processed.
 * The node selector of highest priority (the active node selector) is called to do this selection.
 * In particular, if you implemented your own node selector plugin which you want to be applied, you should choose a priority
 * which is greater then all priorities of the SCIP default node selectors.
 * Note that SCIP has two different operation modes: the standard mode and the memory saving mode. If the memory
 * limit - given as a parameter by the user - is almost reached, SCIP switches from the standard mode to the memory saving
 * mode in which different priorities for the node selectors are applied. NODESEL_STDPRIORITY is the priority of the
 * node selector used in the standard mode.
 * \n
 * Note that this property only defines the default value of the priority. The user may change this value arbitrarily by
 * adjusting the corresponding parameter setting.
 *
 * \par NODESEL_MEMSAVEPRIORITY: the default priority of the node selector in the memory saving mode.
 * The priority NODESEL_MEMSAVEPRIORITY of the node selector has the same meaning as the priority NODESEL_STDPRIORITY, but
 * is used in the memory saving mode.
 * Usually, you want the best performing node selector, for example best estimate search, to have maximal
 * standard priority, while you want a node selector which tends to keep the growth of the search tree limited, for example
 * depth first search, to have maximal memory saving priority.
 * \n
 * Note that this property only defines the default value of the priority. The user may change this value arbitrarily by
 * adjusting the corresponding parameter setting.
 *
 *
 * @section NODESEL_DATA Node Selector Data
 *
 * Below the header "Data structures" you can find a struct which is called "struct SCIP_NodeselData".
 * In this data structure, you can store the data of your node selector. For example, you should store the adjustable
 * parameters of the node selector in this data structure.
 * If you are using C++, you can add node selector data as usual as object variables to your class.
 * \n
 * Defining node selector data is optional. You can leave the struct empty.
 *
 *
 * @section NODESEL_INTERFACE Interface Methods
 *
 * At the bottom of "nodesel_mynodeselector.c", you can find the interface method SCIPincludeNodeselMynodeselector(),
 * which also appears in "nodesel_mynodeselector.h"
 * SCIPincludeNodeselMynodeselector() is called by the user, if (s)he wants to include the node selector,
 * i.e., if (s)he wants to use the node selector in his/her application.
 *
 * This method only has to be adjusted slightly.
 * It is responsible for notifying SCIP of the presence of the node selector. For this, you can either call
 * SCIPincludeNodesel(),
 * or SCIPincludeNodeselBasic() since SCIP version 3.0. In the latter variant, \ref NODESEL_ADDITIONALCALLBACKS "additional callbacks"
 * must be added via setter functions as, e.g., SCIPsetNodeselCopy(). We recommend this latter variant because
 * it is more stable towards future SCIP versions which might have more callbacks, whereas source code using the first
 * variant must be manually adjusted with every SCIP release containing new callbacks for node selectors in order to compile.
 *
 *
 * If you are using node selector data, you have to allocate the memory for the data at this point.
 * You can do this by calling:
 * \code
 * SCIP_CALL( SCIPallocBlockMemory(scip, &nodeseldata) );
 * \endcode
 * You also have to initialize the fields in struct SCIP_NodeselData afterwards.
 *
 * You may also add user parameters for your node selector, see the method SCIPincludeNodeselRestartdfs() in
 * src/scip/nodesel_restartdfs.c for an example.
 *
 *
 * @section NODESEL_FUNDAMENTALCALLBACKS Fundamental Callback Methods of a Node Selector
 *
 * The fundamental callback methods of the plugins are the ones that have to be implemented in order to obtain
 * an operational algorithm.
 * They are passed together with the node selector itself to SCIP using SCIPincludeNodesel() or SCIPincludeNodeselBasic(),
 * see @ref NODESEL_INTERFACE.
 *
 * Node selector plugins have two fundamental callback methods, namely the NODESELSELECT method and the NODESELCOMP method.
 * These methods have to be implemented for every node selector; the other callback methods are optional.
 * They implement the two requirements every node selector has to fulfill: Selecting a node from the queue to be processed
 * next and, given two nodes, deciding which of both is favored by the node selector's selection rule. The first
 * task is implemented in the NODESELSELECT callback, the second one in the NODESELCOMP callback.
 * In the C++ wrapper class scip::ObjNodesel, the scip_select() method and the scip_comp() method (which correspond to the
 * NODESELSELECT callback and the NODESELCOMP callback, respectively) are virtual abstract member functions.
 * You have to implement them in order to be able to construct an object of your node selector class.
 *
 * Additional documentation for the callback methods can be found in type_nodesel.h.
 *
 * @subsection NODESELSELECT
 *
 * The NODESELSELECT callback is the first method called in each iteration in the main solving loop. It should decide
 * which of the leaves in the current branching tree is selected as the next subproblem to be processed.
 * It can arbitrarily decide between all leaves stored in the tree, but for performance reasons,
 * the current node's children and siblings are often treated different from the remaining leaves.
 * This is mainly due to the warm start capabilities of the simplex algorithm and the expectation that the bases of
 * neighboring vertices in the branching tree very similar.
 * The node selector's choice of the next node to process can
 * have a large impact on the solver's performance, because it influences the finding of feasible solutions and the
 * development of the global dual bound.
 *
 * Besides the ranking of the node selector, every node gets assigned a node selection priority by the branching rule
 * that created the node. See the \ref BRANCHEXECLP and \ref BRANCHEXECPS callbacks of the branching rules for details.
 * For example, the node where the branching went in the same way as the deviation from the branching variable's
 * root solution could be assigned a higher priority than the node where the branching went in the opposite direction.
 *
 * The following methods provide access to the various types of leaf nodes:
 * - SCIPgetPrioChild() returns the child of the current node with the largest node selection priority, as assigned by the
 *   branching rule.
 *   If no child is available (for example, because the current node was pruned), a NULL pointer is returned.
 * - SCIPgetBestChild() returns the best child of the current node with respect to the node selector's ordering relation as
 *   defined by the \ref NODESELCOMP callback. If no child is available, a NULL pointer is returned.
 * - SCIPgetPrioSibling() returns the sibling of the current node with the largest node selection priority.
 *   If no sibling is available (for example, because all siblings of the current node have already been processed), a NULL
 *   pointer is returned.
 *   Note that in binary branching every node has at most one sibling, but since SCIP supports arbitrary branching rules,
 *   this might not always be the case.
 * - SCIPgetBestSibling() returns the best sibling of the current node with respect to the node selector's ordering relation
 *   as defined by the \ref NODESELCOMP callback. If no sibling is available, a NULL pointer is returned.
 * - SCIPgetBestNode() returns the best leaf from the tree (children, siblings, or other leaves) with respect to the node
 *   selector's ordering relation as defined by the \ref NODESELCOMP callback. If no open leaf exists, a NULL pointer is
 *   returned. In this case, the optimization is finished, and the node selector should return a NULL pointer as 'selnode'.
 * - SCIPgetBestboundNode() returns a leaf from the tree (children, siblings, or other leaves) with the smallest lower (dual)
 *   objective bound. If the queue is empty, a NULL pointer is returned. In this case, the optimization is finished, and the
 *   node selector should return a NULL pointer as 'selnode'.
 *
 *
 * @subsection NODESELCOMP
 *
 * The NODESELCOMP callback is called to compare two leaves of the current branching tree (say node 1 and node 2)
 * regarding their ordering relation.
 *
 * The NODESELCOMP should return the following values:
 *  - value < 0, if node 1 comes before (is better than) node 2
 *  - value = 0, if both nodes are equally good
 *  - value > 0, if node 1 comes after (is worse than) node 2.
 *
 * @section NODESEL_ADDITIONALCALLBACKS Additional Callback Methods of a Node Selector
 *
 * The additional callback methods do not need to be implemented in every case. However, some of them have to be
 * implemented for most applications, they can be used, for example, to initialize and free private data.
 * Additional callbacks can either be passed directly with SCIPincludeNodesel() to SCIP or via specific
 * <b>setter functions</b> after a call of SCIPincludeNodeselBasic(), see also @ref NODESEL_INTERFACE.
 *
 * @subsection NODESELFREE
 *
 * If you are using node selector data, you have to implement this method in order to free the node selector data.
 * This can be done by the following procedure:
 *
 * @refsnippet{src/scip/nodesel_bfs.c,SnippetNodeselFreeBfs}
 *
 * If you have allocated memory for fields in your node selector data, remember to free this memory
 * before freeing the node selector data itself.
 * If you are using the C++ wrapper class, this method is not available.
 * Instead, just use the destructor of your class to free the member variables of your class.
 *
 * @subsection NODESELINIT
 *
 * The NODESELINIT callback is executed after the problem is transformed.
 * The node selector may, e.g., use this call to initialize its node selector data.
 *
 * @subsection NODESELCOPY
 *
 * The NODESELCOPY callback is executed when a SCIP instance is copied, e.g. to
 * solve a sub-SCIP. By
 * defining this callback as
 * <code>NULL</code> the user disables the execution of the specified
 * node selector for all copied SCIP instances. This may deteriorate the performance
 * of primal heuristics using sub-SCIPs.
 *
 * @subsection NODESELEXIT
 *
 * The NODESELEXIT callback is executed before the transformed problem is freed.
 * In this method, the node selector should free all resources that have been allocated for the solving process
 * in NODESELINIT.
 *
 * @subsection NODESELINITSOL
 *
 * The NODESELINITSOL callback is executed when the presolving is finished and the branch-and-bound process is about to
 * begin.
 * The node selector may use this call to initialize its branch-and-bound specific data.
 *
 * @subsection NODESELEXITSOL
 *
 * The NODESELEXITSOL callback is executed before the branch-and-bound process is freed.
 * The node selector should use this call to clean up its branch-and-bound data.
 */


/*--+----1----+----2----+----3----+----4----+----5----+----6----+----7----+----8----+----9----+----0----+----1----+----2*/

/**@page HEUR How to add primal heuristics
 *
 * Feasible solutions can be found in two different ways during the traversal of the branch-and-bound tree. On one
 * hand, the solution of a node's relaxation may be feasible with respect to the constraints (including the integrality).
 * On the other hand, feasible solutions can be discovered by primal heuristics.
 * \n
 * A complete list of all primal heuristics contained in this release can be found \ref PRIMALHEURISTICS "here".
 * \n
 * Diving heuristics are primal heuristics that explore an auxiliary search tree in a depth-first manner. Since SCIP
 * version 3.2, it is easy to integrate further diving heuristics by using a special controller for the scoring,
 * see \ref DIVINGHEUR "here" for information on how to implement a diving heuristic.
 * \n
 * We now explain how users can add their own primal heuristics.
 * Take the simple and fast LP rounding heuristic (src/scip/heur_simplerounding.c) as an example.
 * The idea of simple rounding is to iterate over all fractional variables of an LP solution and round them down,
 * if the variables appears only with nonnegative coefficients in the system Ax <= b and round them up if
 * the variables appears only with nonpositive coefficients.
 * If one of both conditions applies for each of the fractional variables, this will give a feasible solution.
 * As all other default plugins, it is written in C. C++ users can easily adapt the code by using the scip::ObjHeur wrapper
 * base class and implement the scip_...() virtual methods instead of the SCIP_DECL_HEUR... callback methods.
 *
 * Additional documentation for the callback methods of a primal heuristic can be found in the file type_heur.h.
 *
 * Here is what you have to do to implement a primal heuristic:
 * -# Copy the template files src/scip/heur_xyz.c and src/scip/heur_xyz.h into files named "heur_myheuristic.c"
 *    and "heur_myheuristic.h".
 *    \n
 *    Make sure to adjust your Makefile such that these files are compiled and linked to your project.
 * -# Use SCIPincludeHeurMyheuristic() in order to include the heuristic into your SCIP instance,
 *    e.g., in the main file of your project (see, e.g., src/cmain.c in the Binpacking example).
 * -# Open the new files with a text editor and replace all occurrences of "xyz" by "myheuristic".
 * -# Adjust the properties of the primal heuristic (see \ref HEUR_PROPERTIES).
 * -# Define the primal heuristic data (see \ref HEUR_DATA). This is optional.
 * -# Implement the interface methods (see \ref HEUR_INTERFACE).
 * -# Implement the fundamental callback methods (see \ref HEUR_FUNDAMENTALCALLBACKS).
 * -# Implement the additional callback methods (see \ref HEUR_ADDITIONALCALLBACKS). This is optional.
 *
 *
 * @section HEUR_PROPERTIES Properties of a Primal Heuristic
 *
 * At the top of the new file "heur_myheuristic.c" you can find the primal heuristic properties.
 * These are given as compiler defines.
 * In the C++ wrapper class, you have to provide the primal heuristic properties by calling the constructor
 * of the abstract base class scip::ObjHeur from within your constructor.
 * Of course, all of them are of relevant, but the most important ones for controlling the performance
 * are usually HEUR_FREQ and HEUR_TIMING.
 * The properties you have to set have the following meaning:
 *
 * \par HEUR_NAME: the name of the primal heuristic.
 * This name is used in the interactive shell to address the primal heuristic.
 * Additionally, if you are searching for a primal heuristic with SCIPfindHeur(), this name is looked up.
 * Names have to be unique: no two primal heuristics may have the same name.
 *
 * \par HEUR_DESC: the description of the primal heuristic.
 * This string is printed as a description of the primal heuristic in the interactive shell when you call "display heuristics".
 *
 * \par HEUR_DISPCHAR: the display character of the primal heuristic.
 * In the interactive shell, this character is printed in the first column of a status information row, if the primal
 * heuristic found the feasible solution belonging to the primal bound. Note that a star '*' stands for an integral
 * LP-relaxation.
 * In order to avoid confusion, display characters should be unique: no two primal heuristics should have the same display character.
 * You can get a list of all primal heuristics along with their display characters by entering "display heuristics" in the
 * SCIP interactive shell.
 *
 * \par HEUR_PRIORITY: the priority of the primal heuristic.
 * At each of the different entry points of the primal heuristics during the solving process (see HEUR_TIMING), they are
 * called in decreasing order of their priority.
 * \n
 * The priority of a primal heuristic should be set according to the complexity of the heuristic and the likelihood to find
 * feasible solutions: primal heuristics that provide fast algorithms that often succeed in finding a feasible solution should have
 * a high priority (like simple rounding). In addition, the interaction between different types of primal heuristics should be taken into account.
 * For example, improvement heuristics, which try to generate improved solutions by inspecting one or more of the feasible
 * solutions that have already been found, should have a low priority (like Crossover which by default needs at least 3 feasible solutions).
 *
 * \par HEUR_FREQ: the default frequency for executing the primal heuristic.
 * The frequency together with the frequency offset (see HEUR_FREQOFS) defines the depth levels at which the execution
 * method of the primal heuristic \ref HEUREXEC is called. For example, a frequency of 7 together with a frequency offset
 * of 5 means, that the \ref HEUREXEC callback is executed for subproblems that are in depth 5, 12, 19, ... of the branching tree. A
 * frequency of 0 together with a frequency offset of 3 means, that the execution method is only called at those nodes that are in
 * depth level 3 (i.e., at most for \f$2^3 = 8\f$ nodes if binary branching is applied).
 * Typical cases are: A frequency of 0 and an offset of 0 which means that
 * the heuristic is only called at the root node and a frequency of -1 which disables the heuristic.
 * \n
 * The frequency can be adjusted by the user. This property of the primal heuristic only defines the default value of the
 * frequency. If you want to have a more flexible control of when to execute the primal heuristic, you have to assign
 * a frequency of 1 and implement a check at the beginning of your execution method whether you really want to search for feasible
 * solutions or not. If you do not want to execute the method, set the result code to SCIP_DIDNOTRUN.
 *
 * \par HEUR_FREQOFS: the frequency offset for executing the primal heuristic.
 * The frequency offset defines the depth of the branching tree at which the primal heuristic is executed for the first
 * time. For example, a frequency of 7 (see HEUR_FREQ) together with a frequency offset of 10 means, that the
 * callback is executed for subproblems that are in depth 10, 17, 24, ... of the branching tree. In particular, assigning
 * different offset values to heuristics of the same type, like diving heuristics, can be useful for evenly spreading the
 * application of these heuristics across the branch-and-bound tree.
 * Note that if the frequency is equal to 1, the heuristic is applied for all nodes with depth level larger or equal to
 * the frequency offset.
 *
 * \par HEUR_MAXDEPTH: the maximal depth level for executing the primal heuristic.
 * This parameter denotes the maximal depth level in the branching tree up to which the execution method of the primal
 * heuristic is called. Use -1 for no limit (a usual case).
 *
 * \par HEUR_TIMING: the execution timing of the primal heuristic.
 * Primal heuristics have different entry points during the solving process and the execution timing parameter defines the
 * entry point at which the primal heuristic is executed first.
 * \n
 * The primal heuristic can be called first:
 * - before the processing of the node starts (SCIP_HEURTIMING_BEFORENODE)
 * - after each LP solve during the cut-and-price loop (SCIP_HEURTIMING_DURINGLPLOOP)
 * - after the cut-and-price loop was finished (SCIP_HEURTIMING_AFTERLPLOOP)
 * - after the processing of a node <em>with solved LP</em>  was finished (SCIP_HEURTIMING_AFTERLPNODE)
 * - after the processing of a node <em>without solved LP</em> was finished (SCIP_HEURTIMING_AFTERPSEUDONODE)
 * - after the processing of the last node in the current plunge was finished, <em>and only if the LP was solved for
 *   this node</em> (SCIP_HEURTIMING_AFTERLPPLUNGE)
 * - after the processing of the last node in the current plunge was finished, <em>and only if the LP was not solved
 *   for this node</em> (SCIP_HEURTIMING_AFTERPSEUDOPLUNGE).
 * \par
 * A plunge is the successive solving of child and sibling nodes in the search tree.
 * The flags listed above can be combined to call the heuristic at multiple times by concatenating them with a bitwise OR.
 * Two useful combinations are already predefined:
 * - after the processing of a node was finished (SCIP_HEURTIMING_AFTERNODE; combines SCIP_HEURTIMING_AFTERLPNODE and
 *   SCIP_HEURTIMING_AFTERPSEUDONODE)
 * - after the processing of the last node in the current plunge was finished (SCIP_HEURTIMING_AFTERPLUNGE; combines
 *   SCIP_HEURTIMING_AFTERLPPLUNGE and SCIP_HEURTIMING_AFTERPSEUDOPLUNGE)
 * \par
 * Calling a primal heuristic "before the processing of the node starts" is particularly useful for heuristics
 * that do not need to access the LP solution of the current node. If such a heuristic finds a feasible solution, the
 * leaves of the branching tree exceeding the new primal bound are pruned. It may happen that even the current node can
 * be cut off without solving the LP relaxation. Combinatorial heuristics, like the farthest insert heuristic for the TSP
 * (see examples/TSP/src/HeurFarthestInsert.cpp), are often applicable at this point.
 * \n
 * Very fast primal heuristics that require an LP solution can also be called "after each LP solve during the
 * cut-and-price loop". Rounding heuristics, like the simple and fast LP rounding heuristic
 * (src/scip/heur_simplerounding.c), belong to this group of primal heuristics.
 * \n
 * Most heuristics, however, are called either after a node was completely processed
 * (e.g. expensive rounding heuristics like RENS), or even only after a full plunge was finished (e.g., diving heuristics).
 *
 * \par HEUR_USESSUBSCIP: Does the heuristic use a secondary SCIP instance?
 * Some heuristics and separators solve MIPs or SAT problems using a secondary SCIP instance. Examples are
 * Large Neighborhood Search heuristics such as RINS and Local Branching or the CGMIP separator. To avoid recursion,
 * these plugins usually deactivate all other plugins that solve MIPs. If a heuristic uses a secondary SCIP instance,
 * this parameter has to be TRUE and it is recommended to call SCIPsetSubscipsOff() for the secondary SCIP instance.
 *
 * Computational experiments indicate that for the overall performance of a MIP solver, it is important to evenly
 * spread the application of the heuristics across the branch-and-bound tree. Thus, the assignment of the parameters
 * HEUR_FREQ, HEUR_FREQOFS, and HEUR_TIMING should contribute to this aim.
 *
 * Note that all diving heuristics in the SCIP distribution (see, e.g., src/scip/heur_guideddiving.c) check whether other diving
 * heuristics have already been called at the current node. This can be done by comparing SCIPgetLastDivenode(scip) and
 * SCIPgetNNodes(scip). If the two are equal, and if the current node is not the root node (SCIPgetDepth(scip) > 0), diving
 * heuristics should be delayed by returning the result code 'SCIP_DELAYED'. This is an additional contribution to the goal of
 * not calling multiple similar heuristics at the same node.
 *
 *
 * @section HEUR_DATA Primal Heuristic Data
 *
 * Below the header "Data structures" you can find a struct which is called "struct SCIP_HeurData".
 * In this data structure, you can store the data of your primal heuristic. For example, you should store the adjustable
 * parameters of the primal heuristic or a working solution in this data structure.
 * If you are using C++, you can add primal heuristic data as usual as object variables to your class.
 * \n
 * Defining primal heuristic data is optional. You can leave the struct empty.
 *
 *
 * @section HEUR_INTERFACE Interface Methods
 *
 * At the bottom of "heur_myheuristic.c", you can find the interface method SCIPincludeHeurMyheuristic(),
 * which also appears in "heur_myheuristic.h"
 * SCIPincludeHeurMyheuristic() is called by the user, if (s)he wants to include the heuristic,
 * i.e., if (s)he wants to use the heuristic in his/her application.
 *
 * This method only has to be adjusted slightly.
 * It is responsible for notifying SCIP of the presence of the heuristic. For this, you can either call
 * SCIPincludeHeur(),
 * or SCIPincludeHeurBasic() since SCIP version 3.0. In the latter variant, \ref HEUR_ADDITIONALCALLBACKS "additional callbacks"
 * must be added via setter functions as, e.g., SCIPsetHeurCopy(). We recommend this latter variant because
 * it is more stable towards future SCIP versions which might have more callbacks, whereas source code using the first
 * variant must be manually adjusted with every SCIP release containing new callbacks for heuristics in order to compile.
 *
 * If you are using primal heuristic data, you have to allocate the memory for the data at this point.
 * You can do this by calling:
 * \code
 * SCIP_CALL( SCIPallocBlockMemory(scip, &heurdata) );
 * \endcode
 * You also have to initialize the fields in struct SCIP_HeurData afterwards.
 *
 * You may also add user parameters for your primal heuristic, see the method SCIPincludeHeurFeaspump() in
 * src/scip/heur_oneopt.c for an example where a single Boolean parameter is added.
 *
 *
 * @section HEUR_FUNDAMENTALCALLBACKS Fundamental Callback Methods of a Primal Heuristic
 *
 * The fundamental callback methods of the plugins are the ones that have to be implemented in order to obtain
 * an operational algorithm.
 * They are passed together with the primal heuristic itself to SCIP using SCIPincludeHeur() or SCIPincludeHeurBasic(),
 * see @ref HEUR_INTERFACE.
 *
 *
 * Primal heuristic plugins have only one fundamental callback method, namely the HEUREXEC method.
 * This method has to be implemented for every primal heuristic; the other callback methods are optional.
 * In the C++ wrapper class scip::ObjHeur, the scip_exec() method (which corresponds to the HEUREXEC callback) is a virtual
 * abstract member function. You have to implement it in order to be able to construct an object of your primal heuristic
 * class.
 *
 * Additional documentation for the callback methods can be found in type_heur.h.
 *
 * @subsection HEUREXEC
 *
 * The HEUREXEC callback is called at different positions during the node processing loop, see HEUR_TIMING. It should
 * search for feasible solutions and add them to the solution pool. For creating a new feasible solution, the
 * methods SCIPcreateSol() and SCIPsetSolVal() can be used. Afterwards, the solution can be added to the storage by
 * calling the method SCIPtrySolFree() (or SCIPtrySol() and SCIPfreeSol()).
 *
 * The HEUREXEC callback gets a SCIP pointer, a pointer to the heuristic itself, the current point in the
 * solve loop and a result pointer as input (see type_heur.h).
 *
 * The heuristic has to set the result pointer appropriately!
 * Therefore it has the following options:
 *  - finding at least one feasible solution (result SCIP_FOUNDSOL)
 *  - stating that the primal heuristic searched, but did not find a feasible solution (result SCIP_DIDNOTFIND)
 *  - stating that the primal heuristic was skipped (result SCIP_DIDNOTRUN)
 *  - stating that the primal heuristic was skipped, but should be called again (result SCIP_DELAYED).
 *
 *
 * @section HEUR_ADDITIONALCALLBACKS Additional Callback Methods of a Primal Heuristic
 *
 * The additional callback methods do not need to be implemented in every case. However, some of them have to be
 * implemented for most applications, they can be used, for example, to initialize and free private data.
 * Additional callbacks can either be passed directly with SCIPincludeHeur() to SCIP or via specific
 * <b>setter functions</b> after a call of SCIPincludeHeurBasic(), see also @ref HEUR_INTERFACE.
 *
 * @subsection HEURFREE
 *
 * If you are using primal heuristic data, you have to implement this method in order to free the primal heuristic data.
 * This can be done by the following procedure:
 *
 * @refsnippet{applications/Coloring/src/heur_init.c,SnippetHeurFreeInit}
 *
 * If you have allocated memory for fields in your primal heuristic data, remember to free this memory
 * before freeing the primal heuristic data itself.
 * If you are using the C++ wrapper class, this method is not available.
 * Instead, just use the destructor of your class to free the member variables of your class.
 *
 * @subsection HEURINIT
 *
 * The HEURINIT callback is executed after the problem is transformed.
 * The primal heuristic may, e.g., use this call to initialize its primal heuristic data.
 *
 * @subsection HEURCOPY
 *
 * The HEURCOPY callback is executed when a SCIP instance is copied, e.g. to
 * solve a sub-SCIP. By
 * defining this callback as
 * <code>NULL</code> the user disables the execution of the specified
 * heuristic for all copied SCIP instances. This may deteriorate the performance
 * of primal heuristics using sub-SCIPs.
 *
 * @subsection HEUREXIT
 *
 * The HEUREXIT callback is executed before the tDIVINGHEURransformed problem is freed.
 * In this method, the primal heuristic should free all resources that have been allocated for the solving process in
 * HEURINIT.
 *
 * @subsection HEURINITSOL
 *
 * The HEURINITSOL callback is executed when the presolving is finished and the branch-and-bound process is about to
 * begin. The primal heuristic may use this call to initialize its branch-and-bound specific data.
 *
 * @subsection HEUREXITSOL
 *
 * The HEUREXITSOL callback is executed before the branch-and-bound process is freed. The primal heuristic should use this
 * call to clean up its branch-and-bound data, which was allocated in HEURINITSOL.
 */

/*--+----1----+----2----+----3----+----4----+----5----+----6----+----7----+----8----+----9----+----0----+----1----+----2*/

/**@page DIVINGHEUR How to implement a diving heuristic
 *
 * Diving heuristics are an important addon to the branch-and-cut search. A diving heuristic explores a single probing
 * path down the search tree. In contrast to the regular search guided by branching rule(s) and the selected
 * node selector, the diving is performed in an auxiliary tree originating from the focus node of the main
 * search tree where the heuristic was called. The advantage of this approach is that many different scoring mechanisms
 * can be safely tried as diving heuristic and may probably lead to better solutions. SCIP has a lot of diving heuristics
 * included in its default plugin set.
 * \n
 *
 * Since SCIP version 3.2, the diving heuristics have been redesigned to contain mainly the scoring function used by the
 * heuristic. In order to implement a user-defined diving heuristic, it is possible to create one (or several)
 * divesets that control the scoring mechanism and add them to the primal heuristic. This has the advantage that
 * less code is necessary to create a working diving heuristic. The SCIP statistics now also display some interesting statistics
 * about every diveset together in the section 'Diving Statistics'.
 * \n
 *
 * This page contains the necessary steps to understand and include a diveset into ones primal diving heuristic plugin. As
 * a prerequisite, you should understand the basic implementation steps for a primal heuristic, see \ref HEUR.
 * In order to make use of divesets, they must be included _after_ the primal heuristic to which they should belong
 * has been included, by using SCIPincludeDiveset(). This will create the data structure for the diveset and
 * append it to the list of divesets belonging to the heuristic, which can be retrieved later together with their number
 * by using SCIPheurGetDivesets() and SCIPheurGetNDivesets(), respectively. No further memory allocation or deletion is needed;
 * As a member of the heuristic, SCIP automatically takes care of freeing the diveset when it is exiting.
 * \n
 *
 * Before the inclusion, one may think of adjusting the various properties that a diveset offers to control
 * the behavior of the algorithm. These are subject to the following section.
 * \n
 *
 * It is mandatory to implement the fundamental scoring callback of the diveset, which is explained in more detail
 * in Section \ref DIVING_FUNDAMENTALCALLBACKS.
 * \n
 *
 * Once the properties have been carefully adjusted and the scoring
 * has been defined, use the method SCIPperformGenericDivingAlgorithm() inside the execution callback (\ref HEUREXEC) of the primal
 * heuristic to which the diveset belongs, after checking possible preliminaries that may not be met at all times of the search.
 * \n
 *
 * For a code example, we refer to \ref heur_guideddiving.h, which guides the diving into the direction of the current incumbent solution.
 * Before it calls SCIPperformGenericDivingAlgorithm(), it checks whether an incumbent is available, and returns if there is none.
 *
 *
 * @section DIVING_PARAMETERS User parameters and properties for every diveset
 *
 * Every diveset controls the diving behavior through a set of user-defined parameters, which are explained in the following:
 *
 * \par MINRELDEPTH
 * the minimal relative depth (to the maximum depth explored during regular search) of the current focus node to start diving
 *
 * \par MAXRELDEPTH
 * the maximal relative depth (to the maximum depth explored during regular search) of the current focus node to start diving
 *
 * \par MAXLPITERQUOT
 * maximal fraction of diving LP iterations compared to node LP iterations that this dive controller may consume
 *
 * \par MAXLPITEROFS
 * an additional number of allowed LP iterations
 *
 * \par MAXDIVEUBQUOT
 * maximal quotient (curlowerbound - lowerbound)/(cutoffbound - lowerbound)
 *   where diving is performed (0.0: no limit)
 *
 * \par MAXDIVEAVGQUOT
 * maximal quotient (curlowerbound - lowerbound)/(avglowerbound - lowerbound)
 * where diving is performed (0.0: no limit)
 *
 * \par MAXDIVEUBQUOTNOSOL
 * maximal UBQUOT when no solution was found yet (0.0: no limit)
 *
 * \par MAXDIVEAVGQUOTNOSOL
 * maximal AVGQUOT when no solution was found yet (0.0: no limit)
 *
 * \par BACKTRACK
 * use one level of backtracking if infeasibility is encountered?
 *
 * \par LPRESOLVEDOMCHGQUOT
 * parameter to control LP resolve dynamically based on this percentage of observed bound changes relative to all variables or
 * the LP branching candidates (integer variables with fractional solution values) from the last node where an LP has been solved.
 * This property has no effect when the LPSOLVEFREQ is set to 1.
 *
 * \par LPSOLVEFREQ
 * LP solve frequency for diveset, use a positive integer k to solve an LP at every k'th depth of the diving search (ie. 1 causes the
 * diveset to solve _all_ intermediate LPs) or 0 to only resolve the LP relaxation after propagation found at least a certain percentage
 * domain changes, see also the previous LPRESOLVEDOMCHGQUOT parameter.
 *
 * \par ONLYLPBRANCHCANDS
 * Set this property to TRUE if only LP branching candidates be considered for the execution of the diving algorithm instead of the slower but
 * more general constraint handler diving variable selection.
 *
 * \par DIVETYPES
 * bit mask that represents all supported dive types. Irrelevant if only LP branching candidates should be scored, otherwise, different
 * constraint handlers may ask the diveset if it supports their preferred divetype. See \ref type_heur.h for a list of
 * available dive types.
 *
 * @section DIVING_FUNDAMENTALCALLBACKS Fundamental callbacks of a diveset
 *
 * Only one callback is necessary to complete a diveset to guide the diving search performed:
 *
 * @subsection DIVESETGETSCORE
 *
 * The scoring callback expects a candidate variable and calculates a score value and a preferred direction. The selected
 * variable for diving will be one that _maximizes_ the score function provided by the diveset.
 * If the diveset should support more than one possible type of diving, it may use the divetype argument as a hint how
 * the caller of the score function (could be the diving algorithm itself or one of the constraint handlers that
 * implement diving variable selection) intends to perform the search.
 *
 * @section DIVING_FURTHERINFO Further information
 *
 * This is all there is to extend the SCIP set of diving heuristics by a new one. For further information, please see
 * diveset related methods in \ref type_heur.h, \ref pub_heur.h, \ref heuristics.h, and \ref heur_guideddiving.h or
 * other diving heuristics that implement diving through a diveset.
 */

/*--+----1----+----2----+----3----+----4----+----5----+----6----+----7----+----8----+----9----+----0----+----1----+----2*/

/**@page RELAX How to add relaxation handlers
 *
 * SCIP provides specific support for LP relaxations of constraint integer programs. In addition, relaxation handlers,
 * also called relaxators, can be used to include other relaxations, e.g. Lagrange relaxations or semidefinite
 * relaxations. The relaxation handler manages the necessary data structures and calls the relaxation solver to generate dual
 * bounds and primal solution candidates.
 * \n
 * However, the data to define a single relaxation must either be extracted by the relaxation handler itself (e.g., from
 * the user defined problem data, the LP information, or the integrality conditions), or be provided by the constraint
 * handlers. In the latter case, the constraint handlers have to be extended to support this specific relaxation.
 * \n
 *
 * We now explain how users can add their own relaxation handlers using the C interface. As an example, look into the NLP
 * relaxation handler of the \ref RELAXATOR_MAIN "Relaxator example" (examples/Relaxator/src/relax_nlp.c). It is very easy to
 * transfer the C explanation to C++: whenever a method should be implemented using the SCIP_DECL_RELAX... notion,
 * reimplement the corresponding virtual member function of the abstract scip::ObjRelax wrapper base class.
 *
 * Additional documentation for the callback methods of a relaxation handler can be found in the file type_relax.h.
 *
 * Here is what you have to do to implement a relaxation handler:
 * -# Copy the template files src/scip/relax_xyz.c and src/scip/relax_xyz.h into files named "relax_myrelaxator.c"
 *    and "relax_myrelaxator.h".
 *    \n
 *    Make sure to adjust your Makefile such that these files are compiled and linked to your project.
 * -# Use SCIPincludeRelaxMyrelaxator() in order to include the relaxation handler into your SCIP instance,
 *    e.g, in the main file of your project (see, e.g., src/cmain.c in the Binpacking example).
 * -# Open the new files with a text editor and replace all occurrences of "xyz" by "myrelaxator".
 * -# Adjust the properties of the relaxation handler (see \ref RELAX_PROPERTIES).
 * -# Define the relaxation handler data (see \ref RELAX_DATA). This is optional.
 * -# Implement the interface methods (see \ref RELAX_INTERFACE).
 * -# Implement the fundamental callback methods (see \ref RELAX_FUNDAMENTALCALLBACKS).
 * -# Implement the additional callback methods (see \ref RELAX_ADDITIONALCALLBACKS). This is optional.
 *
 *
 * @section RELAX_PROPERTIES Properties of a Relaxation Handler
 *
 * At the top of the new file "relax_myrelaxator.c" you can find the relaxation handler properties.
 * These are given as compiler defines.
 * In the C++ wrapper class, you have to provide the relaxation handler properties by calling the constructor
 * of the abstract base class scip::ObjRelax from within your constructor.
 * The properties you have to set have the following meaning:
 *
 * \par RELAX_NAME: the name of the relaxation handler.
 * This name is used in the interactive shell to address the relaxation handler.
 * Additionally, if you are searching for a relaxation handler with SCIPfindRelax(), this name is looked up.
 * Names have to be unique: no two relaxation handlers may have the same name.
 *
 * \par RELAX_DESC: the description of the relaxation handler.
 * This string is printed as a description of the relaxation handler in the interactive shell.
 *
 * \par RELAX_PRIORITY: the priority of the relaxation handler.
 * During each relaxation solving round, the included relaxation handlers and the
 * price-and-cut loop for solving the LP relaxation are called in a predefined order, which is given by the priorities
 * of the relaxation handlers.
 * First, the relaxation handlers with non-negative priority are called in the order of decreasing priority.
 * Next, the price-and-cut loop for solving the LP relaxation is executed.
 * Finally, the relaxation handlers with negative priority are called in the order of decreasing priority.
 * \n
 * Usually, you will have only one relaxation handler in your application and thus only have to decide whether it should
 * be called before or after solving the LP relaxation. For this decision you should consider the complexity of
 * the relaxation solving algorithm and the impact of the resulting solution: if your relaxation handler provides a fast
 * algorithm that usually has a high impact (i.e. the relaxation is a good approximation of the
 * feasible region of the subproblem and the solution severely improves the dual bound), it should have a non-negative
 * priority.
 * \n
 * Note that for certain applications, it is useful to disable the LP relaxation and only use your custom relaxation.
 * This can easily be achieved by setting the "lp/solvefreq" parameter to -1.
 *
 * \par RELAX_FREQ: the default frequency for solving the relaxation.
 * The frequency defines the depth levels at which the relaxation solving method \ref RELAXEXEC is called.
 * For example, a frequency of 7 means, that the relaxation solving callback is executed for subproblems that are in depth
 * 0, 7, 14, ... of the branching tree. A frequency of 0 means that the callback is only executed at the root node, i.e.,
 * only the relaxation of the root problem is solved. A frequency of -1 disables the relaxation handler.
 *
 * \par RELAX_INCLUDESLP: whether the whole lp is included in the relaxation.
 * This flag should be set to TRUE if all active LP-rows are included in the relaxation and every feasible solution produced
 * by the relaxator will satisfy all these LP-constraints. Only if this is set to TRUE, the solutions of this relaxator can
 * be enforced using the \ref CONSENFORELAX callback, meaning that they will be used as primal solutions if feasible and can
 * be separated or branched on. If this flag is set to FALSE, only the lowerbound computed by the relaxator will be used in
 * the solving process.
 *
 *
 * @section RELAX_DATA Relaxation Handler Data
 *
 * Below the header "Data structures" you can find a struct which is called "struct SCIP_RelaxData".
 * In this data structure, you can store the data of your relaxation handler. For example, you should store the adjustable
 * parameters of the relaxation handler in this data structure.
 * If you are using C++, you can add relaxation handler data as usual as object variables to your class.
 * \n
 * Defining relaxation handler data is optional. You can leave the struct empty.
 *
 *
 * @section RELAX_INTERFACE Interface Methods
 *
 * At the bottom of "relax_myrelaxator.c", you can find the interface method SCIPincludeRelaxMyrelaxator(),
 * which also appears in "relax_myrelaxator.h".
 * SCIPincludeRelaxMyrelaxator() is called by the user, if (s)he wants to include the relaxation handler,
 * i.e., if (s)he wants to use the relaxation handler in his/her application.
 *
 * This method only has to be adjusted slightly.
 * It is responsible for notifying SCIP of the presence of the relaxation handler. For this, you can either call
 * SCIPincludeRelax(),
 * or SCIPincludeRelaxBasic() since SCIP version 3.0. In the latter variant, \ref RELAX_ADDITIONALCALLBACKS "additional callbacks"
 * must be added via setter functions as, e.g., SCIPsetRelaxCopy(). We recommend this latter variant because
 * it is more stable towards future SCIP versions which might have more callbacks, whereas source code using the first
 * variant must be manually adjusted with every SCIP release containing new callbacks for relaxation handlers in order to compile.
 *
 * If you are using relaxation handler data, you have to allocate the memory for the data at this point.
 * You can do this by calling:
 * \code
 * SCIP_CALL( SCIPallocBlockMemory(scip, &relaxdata) );
 * \endcode
 * You also have to initialize the fields in struct SCIP_RelaxData afterwards.
 *
 * You may also add user parameters for your relaxation handler, see the method SCIPincludeConshdlrKnapsack() in
 * the \ref cons_knapsack.h "knapsack constraint handler" for an example of how to add user parameters.
 *
 *
 * @section RELAX_FUNDAMENTALCALLBACKS Fundamental Callback Methods of a Relaxation Handler
 *
 * The fundamental callback methods of the plugins are the ones that have to be implemented in order to obtain
 * an operational algorithm.
 * They are passed together with the relaxation handler itself to SCIP using SCIPincludeRelax() or SCIPincludeRelaxBasic(),
 * see @ref RELAX_INTERFACE.
 *
 *
 * Relaxation handler plugins have only one fundamental callback method, namely the \ref RELAXEXEC method.
 * This method has to be implemented for every relaxation handler; the other callback methods are optional.
 * In the C++ wrapper class scip::ObjRelax, the scip_exec() method (which corresponds to the \ref RELAXEXEC callback) is a virtual
 * abstract member function.
 * You have to implement it in order to be able to construct an object of your relaxation handler class.
 *
 * Additional documentation for the callback methods can be found in type_relax.h.
 *
 * @subsection RELAXEXEC
 * The RELAXEXEC is called in each relaxation solving round. It should solve the current
 * subproblem's relaxation.
 *
 * Note that, like the LP relaxation, the relaxation handler should only operate on variables for which the corresponding
 * column exists in the transformed problem. Typical methods called by a relaxation handler are SCIPconstructLP() and SCIPflushLP() to
 * make sure that the LP of the current node is constructed and its data can be accessed via calls to SCIPgetLPRowsData()
 * and SCIPgetLPColsData(), and SCIPseparateSol() to call the cutting plane separators for a given primal solution.
 *
 * The lowerbound computed by the relaxation should be returned in the lowerbound pointer. The primal solution of the relaxation can
 * be stored inside the data structures of SCIP with <code>SCIPsetRelaxSolVal()</code> and <code>SCIPsetRelaxSolVals()</code>. If the
 * RELAX_INCLUDESLP flag is set to true, this solution will be enforced and, if feasible, added to the solution storage if the
 * lowerbound of this relaxator is the largest among all relaxators and the LP. You may also call SCIPtrySolFree() directly from the
 * relaxation handler to make sure that a solution is added to the solution storage if it is feasible, even if the relaxator does not
 * include the LP or another relaxator produced a stronger bound. After the relaxation round is finished, the best relaxation solution
 * can be accessed via <code>SCIPgetRelaxSolVal()</code>.
 * Furthermore, there is a list of external branching candidates, that can be filled by relaxation handlers and constraint handlers,
 * allowing branching rules to take these candidates as a guide on how to split the problem into subproblems. If the relaxation
 * solution is enforced, the integrality constraint handler will add external branching candidates for the relaxation solution
 * automatically, but the relaxation handler can also directly call <code>SCIPaddExternBranchCand()</code>.
 *
 * Usually, the RELAXEXEC callback only solves the relaxation and provides a lower (dual) bound through the corresponding pointer and
 * possibly a solution through <code>SCIPsetRelaxSolVal()</code> calls.
 * However, it may also produce domain reductions, add additional constraints or generate cutting planes. It has the
 * following options:
 *  - detecting that the node is infeasible in the variable's bounds and can be cut off (result SCIP_CUTOFF)
 *  - adding an additional constraint and stating that the relaxation handler should not be called again on the same
 *    relaxation (result SCIP_CONSADDED)
 *  - reducing a variable's domain and stating that the relaxation handler should not be called again on the same
 *    relaxation (result SCIP_REDUCEDDOM)
 *  - adding a cutting plane to the LP and stating that the relaxation handler should not be called again on the same
 *    relaxation (result SCIP_SEPARATED)
 *  - stating that the relaxation handler solved the relaxation and should not be called again on the same relaxation
 *    (result SCIP_SUCCESS)
 *  - interrupting the solving process to wait for additional input, e.g., cutting planes (result SCIP_SUSPENDED)
 *  - stating that the separator was skipped (result SCIP_DIDNOTRUN).
 *
 * In the above criteria, "the same relaxation" means that the LP relaxation stayed unmodified. This means in particular
 * that no row has been added and no bounds have been modified. For example, changing the bounds of a variable will, as
 * long as it was a COLUMN variable, lead to a modification in the LP such that the relaxation handler is called again
 * after it returned with the result code SCIP_REDUCEDDOM. If the relaxation solution should be enforced, the relaxation
 * handler has to produce a new solution in this case which satisfies the updated LP. If a relaxation handler should only run
 * once per node to compute a lower bound, it should store the node of the last relaxation call itself and return
 * SCIP_DIDNOTRUN for subsequent calls in the same node.
 *
 *
 * @section RELAX_ADDITIONALCALLBACKS Additional Callback Methods of a Relaxation Handler
 *
 * The additional callback methods do not need to be implemented in every case. However, some of them have to be
 * implemented for most applications, they can be used, for example, to initialize and free private data.
 * Additional callbacks can either be passed directly with SCIPincludeRelax() to SCIP or via specific
 * <b>setter functions</b> after a call of SCIPincludeRelaxBasic(), see also @ref RELAX_INTERFACE.
 *
 * @subsection RELAXFREE
 *
 * If you are using relaxation handler data, you have to implement this method in order to free the relaxation handler
 * data. This can be done by the following procedure:
 *
 * @refsnippet{tests/src/relax/relax.c,SnippetRelaxFreeUnittest}
 *
 * If you have allocated memory for fields in your relaxation handler data, remember to free this memory
 * before freeing the relaxation handler data itself.
 * If you are using the C++ wrapper class, this method is not available.
 * Instead, just use the destructor of your class to free the member variables of your class.
 *
 * @subsection RELAXINIT
 *
 * The RELAXINIT callback is executed after the problem is transformed.
 * The relaxation handler may, e.g., use this call to initialize its relaxation handler data.
 *
 * @subsection RELAXCOPY
 *
 * The RELAXCOPY callback is executed when a SCIP instance is copied, e.g. to
 * solve a sub-SCIP. By
 * defining this callback as
 * <code>NULL</code> the user disables the execution of the specified
 * relaxation handler for all copied SCIP instances. This may deteriorate the performance
 * of primal heuristics using sub-SCIPs.
 *
 * @subsection RELAXEXIT
 *
 * The RELAXEXIT callback is executed before the transformed problem is freed.
 * In this method, the relaxation handler should free all resources that have been allocated for the solving process in
 * RELAXINIT.
 *
 * @subsection RELAXINITSOL
 *
 * The RELAXINITSOL callback is executed when the presolving is finished and the branch-and-bound process is about to
 * begin. The relaxation handler may use this call to initialize its branch-and-bound specific data.
 *
 * @subsection REALXEXITSOL
 *
 * The RELAXEXITSOL callback is executed before the branch-and-bound process is freed.
 * The relaxation handler should use this call to clean up its branch-and-bound data.
 */

/*--+----1----+----2----+----3----+----4----+----5----+----6----+----7----+----8----+----9----+----0----+----1----+----2*/

/**@page READER How to add file readers
 *
 * Mainly, file readers are called to parse an input file and generate a constraint integer programming model. They
 * create constraints and variables and activate variable pricers if necessary. However, they can also be called, for
 * example, to parse an input file containing information about a primal solution or fixing of variables. Besides that
 * it is possible to use some of them for writing (exporting) the problem in a specific format.  \n A complete list of
 * all file readers contained in this release can be found \ref FILEREADERS "here".
 *
 * Since a file reader is also responsible for writing a file, the user may
 * ask why the readers have not the name "filehandler". This name would
 * represent this plugin much better than the used one.
 * \n
 * The used name "readers" is historically grown. In the beginning of SCIP
 * there was no need to write/export problems. Therefore, the the plugin
 * name "readers" was best fitting for this plugin since only reading was essential.
 * It turned out, however, that it is quite nice to write/export certain subproblem during
 * the solving process mainly for debugging. Therefore, a writing callback
 * was added to the "readers" plugin.
 *
 * We now explain how users can add their own file readers.
 * Take the file reader for MIPs in IBM's Mathematical Programming System format (src/scip/reader_mps.c) as an example.
 * As all other default plugins, it is written in C. C++ users can easily adapt the code by using the scip::ObjReader wrapper
 * base class and implement the scip_...() virtual methods instead of the SCIP_DECL_READER... callback methods.
 *
 * Additional documentation for the callback methods of a file reader can be found in the file type_reader.h.
 *
 * Here is what you have to do to implement a file reader named "myreader" in C:
 * -# Copy the template files src/scip/reader_xyz.c and src/scip/reader_xyz.h into files named
 *    "reader_myreader.c" and "reader_myreader.h".
 *    \n
 *    Make sure to adjust your Makefile such that these files are compiled and linked to your project.
 * -# Use SCIPincludeReaderMyreader() in order to include the file reader into your SCIP instance,
 *    e.g., in the main file of your project (see, e.g., src/cmain.c in the Binpacking example).
 * -# Open the new files with a text editor and replace all occurrences of "xyz" by "myreader".
 * -# Adjust the \ref READER_PROPERTIES "properties of the file reader".
 * -# Define the \ref READER_DATA "file reader data". This is optional.
 * -# Implement the \ref READER_INTERFACE "interface methods".
 * -# Implement the \ref READER_FUNDAMENTALCALLBACKS "fundamental callback methods".
 * -# Implement the \ref READER_ADDITIONALCALLBACKS "additional callback methods". This is optional.
 *
 *
 * @section READER_PROPERTIES Properties of a File Reader
 *
 * At the top of the new file "reader_myreader.c" you can find the file reader properties.
 * These are given as compiler defines.
 * In the C++ wrapper class, you have to provide the file reader properties by calling the constructor
 * of the abstract base class scip::ObjReader from within your constructor.
 * The properties you have to set have the following meaning:
 *
 * \par READER_NAME: the name of the file reader.
 * This name is used in the interactive shell to address the file reader.
 * Additionally, if you are searching for a file reader with SCIPfindReader(), this name is looked up.
 * Names have to be unique: no two file readers may have the same name.
 *
 * \par READER_DESC: the description of the file reader.
 * This string is printed as a description of the file reader in the interactive shell.
 *
 * \par READER_EXTENSION: the file name extension of the file reader.
 * Each file reader is hooked to a single file name extension. It is automatically called if the user wants to read in a
 * file of corresponding name. The extensions of the different file readers have to be unique.
 * Note that the additional extension '.gz', '.z', or '.Z' (indicating a gzip compressed file) are ignored for assigning
 * an input file to a reader.
 * \n
 * It is not possible to hook up a (single) file reader with more than one file extension.
 * It is, however, not necessary to implement the same (parsing/writing) methods more than once, if you want to
 * support several file extension with the same parser. To do so look at the files reader_lp.c
 * and reader_rlp.c. Both support the LP format.
 *
 *
 * @section READER_DATA File Reader Data
 *
 * Below the header "Data structures" you can find a struct which is called "struct SCIP_ReaderData".
 * In this data structure, you can store the data of your file reader. For example, you should store the adjustable
 * parameters of the file reader in this data structure.
 * If you are using C++, you can add file reader data as usual as object variables to your class.
 * \n
 * Defining file reader data is optional. You can leave the struct empty.
 *
 *
 * @section READER_INTERFACE Interface Methods
 *
 * At the bottom of "reader_myreader.c", you can find the interface method SCIPincludeReaderMyreader(),
 * which also appears in "reader_myreader.h".
 * SCIPincludeReaderMyreader() is called by the user, if (s)he wants to include the reader,
 * i.e., if (s)he wants to use the reader in his/her application.
 *
 * This method only has to be adjusted slightly.
 * It is responsible for notifying SCIP of the presence of the reader. For this, you can either call
 * SCIPincludeReader(),
 * or SCIPincludeReaderBasic() since SCIP version 3.0. In the latter variant, \ref READER_ADDITIONALCALLBACKS "additional callbacks"
 * must be added via setter functions as, e.g., SCIPsetReaderCopy(). We recommend this latter variant because
 * it is more stable towards future SCIP versions which might have more callbacks, whereas source code using the first
 * variant must be manually adjusted with every SCIP release containing new callbacks for readers in order to compile.
 *
 * If you are using file reader data, you have to allocate the memory for the data at this point.
 * You can do this by calling:
 * \code
 * SCIP_CALL( SCIPallocBlockMemory(scip, &readerdata) );
 * \endcode
 * You also have to initialize the fields in struct SCIP_ReaderData afterwards.
 *
 * You may also add user parameters for your file reader, see the method SCIPincludeReaderLp() in
 * src/scip/reader_lp.c for an example.
 *
 *
 * @section READER_FUNDAMENTALCALLBACKS Fundamental Callback Methods of a File Reader
 *
 * File reader plugins have no fundamental callback methods. This is due to
 * the fact that a file reader can be used for reading and/or writing a
 * file. A file reader is only useful if the reader method \ref READERREAD
 * and/or the writing method \ref READERWRITE is implemented.  One of these
 * methods should be implemented for every file reader; the other callback
 * methods \ref READERCOPY and \ref READERFREE are optional.  In the C++ wrapper class scip::ObjReader, the
 * scip_read() and scip_write() methods (which corresponds to the \ref
 * READERREAD and \ref READERWRITE callback) are virtual member
 * functions. At least one of them should be implemented.
 *
 * Additional documentation for the callback methods can be found in type_reader.h.
 *
 *
 * @section READER_ADDITIONALCALLBACKS Additional Callback Methods of a File Reader
 *
 * Additional callbacks can either be passed directly with SCIPincludeReader() to SCIP or via specific
 * <b>setter functions</b> after a call of SCIPincludeReaderBasic(), see also @ref READER_INTERFACE.
 *
 *
 * File reader plugins contain only additional callback methods, namely the methods \ref READERREAD,
 * \ref READERWRITE, \ref READERFREE, and \ref READERCOPY. Therefore, these are not needed to be implemented. However,
 * at least \ref READERREAD and/or \ref READERWRITE should be implemented (see notes
 * \ref READER_FUNDAMENTALCALLBACKS "above").
 *
 *
 * @subsection READERREAD
 *
 * The READERREAD callback is called when the user invokes SCIP to read in a file with file name extension
 * corresponding to the READER_EXTENSION property of the file reader. This is usually triggered by a call to the method
 * SCIPreadProb() or by an interactive shell command.
 * The READERREAD callback should parse the input file and perform the desired action, which usually means
 * generating a constraint integer programming model, adding a primal solution, fixing variables
 * in an existing model.
 * \n
 * Typical methods called by a file reader that is used to read/generate constraint
 * integer programming models are, for example,
 *
 * - creating an empty problem: SCIPcreateProb()
 * - creating the variables: SCIPcreateVar(), SCIPchgVarType(), SCIPchgVarLb(), SCIPchgVarUb(), SCIPaddVar(), and
 *   SCIPreleaseVar()
 * - modifying the objective function: SCIPchgVarObj() and SCIPsetObjsense().
 * - creating the constraints: SCIPcreateConsLinear(), SCIPaddCoefLinear(), SCIPchgLhsLinear(), SCIPchgRhsLinear(),
 *   SCIPaddCons(), and SCIPreleaseCons()
 *
 * Primal solutions can only be created for the transformed problem. Therefore, the user has to call SCIPtransformProb()
 * before (s)he reads in the file containing the solution and adds it to the solution pool via the method SCIPreadSol().
 *
 *
 * @subsection READERWRITE
 *
 * The READERWRITE callback is called when the user invokes SCIP to write a problem (original or transformed)
 * in the format the reader supports. This is only possible if this callback is implemented. To write the problem
 * all necessary information is given through the parameters of this callback method (see type_reader.h). This
 * information should be used to output the problem in the requested format. This callback method is usually
 * triggered by the call of the methods SCIPwriteOrigProblem(), SCIPwriteTransProblem(), SCIPprintOrigProblem(),
 * or SCIPprintTransProblem().
 * \n
 * A typical method called by a file reader which is used to write/export a constraint
 * integer programming model is SCIPinfoMessage(). This method outputs a given string into a file
 * or into stdout.
 * \n
 * For an example we refer to the writing method of the MPS reader (see reader_mps.c).
 *
 *
 * @subsection READERCOPY
 *
 * The READERCOPY callback is executed when a SCIP instance is copied, e.g. to solve a sub-SCIP. By defining this
 * callback as <code>NULL</code> the user disables the execution of the specified reader for all copied SCIP
 * instances. The question might arise why to copy that plugin. In case of debugging it is nice to be able to
 * write/display the copied instances. Since the reader is in charge of that, you might want to copy the plugin. Below
 * you see a standard implementation.
 *
 * @refsnippet{src/scip/reader_mps.c,SnippetReaderCopyMps}
 *
 * @subsection READERFREE
 *
 * If you are using file reader data, you have to implement this method in order to free the file reader data.
 * This can be done by the following procedure:
 *
 * @refsnippet{src/scip/reader_mps.c,SnippetReaderFreeMps}
 *
 * If you have allocated memory for fields in your file reader data, remember to free this memory
 * before freeing the file reader data itself.
 * If you are using the C++ wrapper class, this method is not available.
 * Instead, just use the destructor of your class to free the member variables of your class.
 *
 */

/*--+----1----+----2----+----3----+----4----+----5----+----6----+----7----+----8----+----9----+----0----+----1----+----2*/

/**@page DIALOG How to add dialogs
 *
 * SCIP comes with a command line shell which allows the user to read in problem instances, modify the solver's
 * parameters, initiate the optimization and display certain statistics and solution information. This shell consists
 * of dialogs, which are organized as a tree in SCIP. A node of this tree which is not a leaf represents a menu in
 * the shell and the children of this node correspond to the entries of this menu (which can again be menus). All
 * different dialogs are managed by a dialog handler, which, in particular, is responsible for executing the dialog
 * corresponding to the user's command in the shell. The concept of a dialog handler is different to that
 * of a constraint handler, which is used to manage objects of the same structure, see \ref CONS. In particular, SCIP
 * features only one dialog handler (dialog_default.h), whereas there may exist different constraint handlers.
 * \n
 * A complete list of all dialogs contained in this release can be found \ref DIALOGS "here".
 *
 * We now explain how users can extend the interactive shell by adding their own dialog.
 * We give the explanation for creating your own source file for each additional dialog. Of course, you can collect
 * different dialogs in one source file. Take src/scip/dialog_default.c, where all default dialog plugins are collected, as an
 * example.
 * As all other default plugins, the default dialog plugin and the template dialog are written in C. C++ users can easily
 * adapt the code by using the scip::ObjDialog wrapper base class and implement the scip_...() virtual methods instead of the
 * SCIP_DECL_DIALOG... callback methods.
 *
 * Additional documentation for the callback methods of a dialog can be found in the file type_dialog.h.
 *
 * Here is what you have to do to add a dialog (assuming your dialog is named "mydialog"):
 * -# Copy the template files src/scip/dialog_xyz.c and src/scip/dialog_xyz.h into files named "dialog_mydialog.c"
 *    and "dialog_mydialog.h".
 *    \n
 *    Make sure to adjust your Makefile such that these files are compiled and linked to your project.
 * -# Use SCIPincludeDialogMydialog() in order to include the dialog handler into your SCIP instance,
 *    e.g., in the main file of your project (see, e.g., src/cmain.c in the Binpacking example).
 * -# Open the new files with a text editor and replace all occurrences of "xyz" by "mydialog".
 * -# Adjust the \ref DIALOG_PROPERTIES "properties of the dialog".
 * -# Define the \ref DIALOG_DATA "dialog data". This is optional.
 * -# Implement the \ref DIALOG_INTERFACE "interface methods".
 * -# Implement the \ref DIALOG_FUNDAMENTALCALLBACKS "fundamental callback methods".
 * -# Implement the \ref DIALOG_ADDITIONALCALLBACKS "additional callback methods". This is optional.
 *
 *
 * @section DIALOG_PROPERTIES Properties of a Dialog
 *
 * At the top of the new file "dialog_mydialog.c" you can find the dialog properties.
 * These are given as compiler defines.
 * In the C++ wrapper class, you have to provide the dialog properties by calling the constructor
 * of the abstract base class scip::ObjDialog from within your constructor.
 * The properties you have to set have the following meaning:
 *
 * \par DIALOG_NAME: the name of the dialog.
 * In the interactive shell, this name appears as the command name of the dialog in the parent dialog.
 * Additionally, if you are searching an entry in a menu with SCIPdialogFindEntry(), this name is looked up.
 * Names within one menu have to be unique: no two dialogs in the same menu may have the same name.
 *
 * \par DIALOG_DESC: the description of the dialog.
 * This string is printed as a description of the dialog in the interactive shell if the additional
 * callback method \ref DIALOGDESC is not implemented.
 *
 * \par DIALOG_ISSUBMENU: whether the dialog is a (sub)menu.
 * This parameter states whether the dialog is a menu in the interactive shell, i.e., is the parent of further
 * dialogs.
 *
 *
 * @section DIALOG_DATA Dialog Data
 *
 * Below the header "Data structures" you can find a struct which is called "struct SCIP_DialogData".
 * In this data structure, you can store the data of your dialog.
 * If you are using C++, you can add dialog data as usual as object variables to your class.
 * \n
 * Defining dialog data is optional. You can leave the struct empty.
 *
 *
 * @section DIALOG_INTERFACE Interface Methods
 *
 * At the bottom of "dialog_mydialog.c" you can find the interface method SCIPincludeDialogMydialog(), which also appears
 * in "dialog_mydialog.h".
 * \n
 * This method only has to be adjusted slightly.
 * It is responsible for notifying SCIP of the presence of the dialog, which can be done by the following lines of code:
 *
 * @refsnippet{src/scip/dialog_xyz.c,SnippetDialogAddXyz}
 *
 * Here "parentdialog" has to be an existing dialog which is defined to be a menu (see DIALOG_ISSUBMENU), e.g.,
 * the default root dialog. The method SCIPgetRootDialog() returns the root dialog.
 *
 * The interface method is called by the user, if (s)he wants to include the dialog, i.e., if (s)he wants to use the dialog in
 * his/her application.
 * Note that in order to be able to link the new dialog to an existing default dialog
 * (except the root dialog) it has to be included <b>after the
 * default dialogs plugin</b>, i.e., the SCIPincludeDialogMydialog() call has to occur after the
 * SCIPincludeDialogDefault() call. The SCIPincludeDialogDefault() method is called from within the SCIPincludeDefaultPlugins()
 * method. Therefore, it suffices to include your dialog plugins after you have called SCIPincludeDefaultPlugins().
 * In case you want to add a dialog to the <b>root dialog</b>, you just use the following
 * lines of code to get/create the root dialog.
 *
 * \code
 * SCIP_DIALOG* root;
 *
 * root = SCIPgetRootDialog(scip);
 * if( root == NULL )
 * {
 *    SCIP_CALL( SCIPcreateRootDialog(scip, &root) );
 * }
 * assert( root != NULL );
 * \endcode
 *
 * Therefore, in this case you do not have to worry about the calls of
 * SCIPincludeDialogDefault() and SCIPincludeDefaultPlugins() .
 *
 * If you are using dialog data, you have to allocate the memory for the data at this point.
 * You can do this by calling:
 * \code
 * SCIP_CALL( SCIPallocBlockMemory(scip, &dialogdata) );
 * \endcode
 * You also have to initialize the fields in struct SCIP_DialogData afterwards.
 *
 * Consider the following example. The user wants to add a "drawgraph" command to the root menu of SCIP.
 * (S)he copies the "dialog_xyz.c" and "dialog_xyz.h" files into files "dialog_drawgraph.c" and "dialog_drawgraph.h", respectively.
 * Then, (s)he puts the following code into the SCIPincludeDialogDrawgraph() method, compare SCIPincludeDialogDefault() in
 * src/scip/dialog_default.c:
 * \code
 * SCIP_RETCODE SCIPincludeDialogDrawgraph(
 *    SCIP*                 scip
 *    )
 * {
 *    SCIP_DIALOG* root;
 *    SCIP_DIALOG* dialog;
 *
 *    root = SCIPgetRootDialog(scip);
 *    if( root == NULL )
 *    {
 *       SCIP_CALL( SCIPcreateRootDialog(scip, &root) );
 *    }
 *    assert( root != NULL );
 *
 *    if( !SCIPdialogHasEntry(root, "drawgraph") )
 *    {
 *       SCIP_CALL( SCIPcreateDialog(scip, &dialog, SCIPdialogExecDrawgraph, NULL, NULL,
 *             "drawgraph", "draws the graph for the current problem instance", FALSE, NULL) );
 *       SCIP_CALL( SCIPaddDialogEntry(scip, root, dialog) );
 *       SCIP_CALL( SCIPreleaseDialog(scip, &dialog) );
 *    }
 *
 *    return SCIP_OKAY;
 * }
 * \endcode
 *
 * Using this code, it is even possible to call SCIPincludeDialogDrawgraph() before including the default dialog plugins,
 * and you can also call it multiple times without causing inconsistencies in the dialog structure.
 *
 *
 * @section DIALOG_FUNDAMENTALCALLBACKS Fundamental Callback Methods of a Dialog
 *
 * Dialogs have only one fundamental callback method, namely the \ref DIALOGEXEC method.
 * This method has to be implemented for every dialog; the other callback methods are optional.
 * In the C++ wrapper class scip::ObjDialog, the scip_exec() method (which corresponds to the \ref DIALOGEXEC callback) is a virtual
 * abstract member function.
 * You have to implement it in order to be able to construct an object of your dialog class.
 *
 * Additional documentation for the callback methods can be found in type_dialog.h.
 *
 * @subsection DIALOGEXEC
 *
 * The DIALOGEXEC method is invoked, if the user selected the dialog's command name in the parent's menu. It should
 * execute what is stated in DIALOG_DESC, e.g., the display constraint handlers dialog should display information about
 * the constraint handlers included in SCIP, see src/scip/dialog_default.c.
 *
 * For typical methods called by the execution method, have a look at src/scip/dialog_default.c.
 *
 * The callback has to return which dialog should be processed next. This can be, for example, the root dialog
 * (SCIPdialoghdlrGetRoot()), the parent dialog (SCIPdialogGetParent()) or NULL, which stands for closing the interactive
 * shell.
 *
 *
 * @section DIALOG_ADDITIONALCALLBACKS Additional Callback Methods of a Dialog
 *
 * The additional callback methods do not need to be implemented in every case.
 * They can be used, for example, to free private data.
 *
 * @subsection DIALOGFREE
 *
 * If you are using dialog data, you have to implement this method in order to free the dialog data.
 * This can be done by the following procedure:
 * \code
 * static
 * SCIP_DECL_DIALOGFREE(dialogFreeMydialog)
 * {
 *    SCIP_DIALOGDATA* dialogdata;
 *
 *    dialogdata = SCIPdialogGetData(dialog);
 *    assert(dialogdata != NULL);
 *
 *    SCIPfreeMemory(scip, &dialogdata);
 *
 *    SCIPdialogSetData(dialog, NULL);
 *
 *    return SCIP_OKAY;
 * }
 * \endcode
 * If you have allocated memory for fields in your dialog data, remember to free this memory
 * before freeing the dialog data itself.
 * If you are using the C++ wrapper class, this method is not available.
 * Instead, just use the destructor of your class to free the member variables of your class.
 *
 * @subsection DIALOGDESC
 *
 * This method is called when the help menu of the parent is displayed. It should output (usually a single line of)
 * information describing the meaning of the dialog.
 * \n
 * If this callback is not implemented, the description string of the dialog (DIALOG_DESC) is displayed instead.
 *
 * @subsection DIALOGCOPY
 *
 * The DIALOGCOPY callback is executed when a SCIP instance is copied, e.g. to solve a sub-SCIP. By defining this
 * callback as <code>NULL</code> the user disables the execution of this dialog for all copied SCIP instances. In
 * general there is no need to copy any dialog since it is most unlikely to start the interactive shell of the copied
 * instances.
 *
 */

/*--+----1----+----2----+----3----+----4----+----5----+----6----+----7----+----8----+----9----+----0----+----1----+----2*/

/**@page DISP How to add display columns
 *
 * While solving a constraint integer program, SCIP displays status information in a column-like fashion. The current
 * number of processed branching tree nodes, the solving time, and the relative gap between primal and dual bound are
 * examples of such display columns. There already exists a wide variety of display columns which can be activated or
 * deactivated on demand, see src/scip/disp_default.c. Additionally, the user can implement his/her own display columns
 * in order to track problem or algorithm specific values.
 * \n
 * A complete list of all displays contained in this release can be found \ref DISPLAYS "here".
 *
 * We now explain users can add their own display columns.
 * We give the explanation for creating your own source file for each additional display column. Of course, you can collect
 * different additional display columns in one source file.
 * Take src/scip/disp_default.c, where all default display columns are collected, as an example.
 * As all other default plugins, the default display column plugins and the display column template are written in C.
 * C++ users can easily adapt the code by using the scip::ObjDisp wrapper base class and implement the scip_...() virtual methods
 * instead of the SCIP_DECL_DISP... callback methods.
 *
 *
 * Additional documentation for the callback methods of a display column can be found in the file type_disp.h.
 *
 * Here is what you have to do to implement a display column (assuming your display column is named "mydisplaycolumn"):
 * -# Copy the template files src/scip/disp_xyz.c and src/scip/disp_xyz.h into files named "disp_mydisplaycolumn.c"
 *    and "disp_mydisplaycolumn.h".
      \n
 *    Make sure to adjust your Makefile such that these files are compiled and linked to your project.
 * -# Use SCIPincludeDispMydisplaycolumn() in order to include the display column into your SCIP instance,
 *    e.g., in the main file of your project (see, e.g., src/cmain.c in the Binpacking example).
 * -# Open the new files with a text editor and replace all occurrences of "xyz" by "mydisplaycolumn".
 * -# Adjust the \ref DISP_PROPERTIES "properties of the display column".
 * -# Define the  \ref DISP_DATA "display column data". This is optional.
 * -# Implement the \ref DISP_INTERFACE "interface methods".
 * -# Implement the \ref DISP_FUNDAMENTALCALLBACKS "fundamental callback methods".
 * -# Implement the \ref DISP_ADDITIONALCALLBACKS "additional callback methods". This is optional.
 *
 *
 * @section DISP_PROPERTIES Properties of a Display Column
 *
 * At the top of the new file "disp_mydisplaycolumn.c" you can find the display column properties.
 * These are given as compiler defines.
 * In the C++ wrapper class, you have to provide the display column properties by calling the constructor
 * of the abstract base class scip::ObjDisp from within your constructor.
 * The properties you have to set have the following meaning:
 *
 * \par DISP_NAME: the name of the display column.
 * This name is used in the interactive shell to address the display column.
 * Additionally, if you are searching for a display column with SCIPfindDisp(), this name is looked up.
 * Names have to be unique: no two display columns may have the same name.
 *
 * \par DISP_DESC: the description of the display column.
 * This string is printed as a description of the display column in the interactive shell.
 *
 * \par DISP_HEADER: the header of the display column.
 * This string is printed as the header of the display column in the status information display.
 *
 * \par DISP_WIDTH: the width of the display column.
 * This parameter defines the width (number of characters) of the display column. The value of the parameter has to be
 * greater than or equal to the number of characters in the header string.
 *
 * \par DISP_PRIORITY: the priority of the display column.
 * The total width of status information lines is bounded by the parameter "display width". The display columns actually contained
 * in the status information display are selected in decreasing order of their priority. Furthermore, the user can force
 * columns to be displayed or not to be displayed in the status information display. For that, (s)he has to switch the value
 * of the display column's parameter "active" from "auto" (its default value) to "on" or "off", respectively.
 *
 * \par DISP_POSITION: the relative position of the display column.
 * In the status information display, the display columns are arranged from left to right in increasing order of their
 * relative position.
 *
 * \par DISP_STRIPLINE: the default for whether the display column should be separated with a line from its right neighbor.
 * This parameter states whether the display column should be separated with the string "|" from its right neighbor. In so
 * doing, the clearness of the status information display may improve.
 *
 * @section DISP_DATA Display Column Data
 *
 * Below the header "Data structures" you can find a struct which is called "struct SCIP_DispData".
 * In this data structure, you can store the data of your display column. For example, you should store the adjustable
 * parameters of the display column in this data structure.
 * If you are using C++, you can add display column data as usual as object variables to your class.
 * \n
 * Defining display column data is optional. You can leave the struct empty.
 *
 *
 * @section DISP_INTERFACE Interface Methods
 *
 * At the bottom of "disp_mydisplaycolumn.c" you can find the interface method SCIPincludeDispMydisplaycolumn(), which also
 * appears in "disp_mydisplaycolumn.h".
 * \n
 * This method only has to be adjusted slightly.
 * It is responsible for notifying SCIP of the presence of the display column by calling the method
 * SCIPincludeDisp().
 *
 * The interface method is called by the user, if (s)he wants to include the display column, i.e., if (s)he wants to use the display column in his
 * application.
 *
 * If you are using display column data, you have to allocate the memory for the data at this point.
 * You can do this by calling:
 * \code
 * SCIP_CALL( SCIPallocBlockMemory(scip, &dispdata) );
 * \endcode
 * You also have to initialize the fields in struct SCIP_DispData afterwards.
 *
 * Although this is very uncommon, you may also add user parameters for your display column, see the method
 * SCIPincludeConshdlrKnapsack() in the \ref cons_knapsack.h "knapsack constraint handler" for an example.
 *
 *
 * @section DISP_FUNDAMENTALCALLBACKS Fundamental Callback Methods of a Display Column
 *
 * Display column plugins have only one fundamental callback method, namely the \ref DISPOUTPUT method.
 * This method has to be implemented for every display column; the other callback methods are optional.
 * In the C++ wrapper class scip::ObjDisp, the scip_output() method (which corresponds to the \ref DISPOUTPUT callback) is a virtual
 * abstract member function.
 * You have to implement it in order to be able to construct an object of your display column class.
 *
 * Additional documentation for the callback methods can be found in type_disp.h.
 *
 * @subsection DISPOUTPUT
 *
 * The DISPOUTPUT callback is called after each pricing loop during node processing and after a node has been processed.
 * In addition, at the root node, the callback is executed after each iteration of the price-and-cut loop.
 * It should write the display column information for the current node to a given output file stream.
 *
 * Typical methods called by a display column are, for example, SCIPdispLongint(), SCIPdispInt(), SCIPdispTime(), and
 * SCIPinfoMessage().
 *
 *
 * @section DISP_ADDITIONALCALLBACKS Additional Callback Methods of a Display Column
 *
 * The additional callback methods do not need to be implemented in every case.
 * They can be used, for example, to initialize and free private data.
 *
 * @subsection DISPCOPY
 *
 * The DISPCOPY callback is executed when a SCIP instance is copied, e.g. to solve a sub-SCIP. By defining this callback
 * as <code>NULL</code> the user disables the execution of the specified column. In general it is probably not needed to
 * implement that callback since the output of the copied instance is usually suppressed. In the other case or for
 * debugging the callback should be implement.
 *
 *
 * @subsection DISPFREE
 *
 * If you are using display column data, you have to implement this method in order to free the display column data.
 * This can be done by the following procedure:
 * \code
 * static
 * SCIP_DECL_DISPFREE(dispFreeMydisplaycolumn)
 * {
 *    SCIP_DISPDATA* dispdata;
 *
 *    dispdata = SCIPdispGetData(disp);
 *    assert(dispdata != NULL);
 *
 *    SCIPfreeMemory(scip, &dispdata);
 *
 *    SCIPdispSetData(disp, NULL);
 *
 *    return SCIP_OKAY;
 * }
 * \endcode
 * If you have allocated memory for fields in your display column data, remember to free this memory
 * before freeing the display column data itself.
 * If you are using the C++ wrapper class, this method is not available.
 * Instead, just use the destructor of your class to free the member variables of your class.
 *
 * @subsection DISPINIT
 *
 * The DISPINIT callback is executed after the problem is transformed.
 * The display column may, e.g., use this call to initialize its display column data.
 *
 * @subsection DISPEXIT
 *
 * The DISPEXIT callback is executed before the transformed problem is freed.
 * In this method, the display column should free all resources that have been allocated for the solving process in
 * \ref DISPINIT.
 *
 * @subsection DISPINITSOL
 *
 * The DISPINITSOL callback is executed when the presolving is finished and the branch-and-bound process is about to
 * begin. The display column may use this call to initialize its branch-and-bound specific data.
 *
 * @subsection DISPEXITSOL
 *
 * The DISPEXITSOL callback is executed before the branch-and-bound process is freed. The display column should use this
 * call to clean up its branch-and-bound data specific data.
 */

/*--+----1----+----2----+----3----+----4----+----5----+----6----+----7----+----8----+----9----+----0----+----1----+----2*/

/**@page EVENT How to add event handler
 *
 * While solving a constraint integer program, SCIP drops thousands of events such as SCIP_EVENTTYPE_VARFIXED (a
 * complete list of all events is given in type_event.h). These events can be caught and used to do something after a
 * certain event happens. Events can be used to speed up the solution process. For example, the set partitioning
 * constraint is only worth propagating if one of the involved variables is fixed. This can be detected by
 * catching the event SCIP_EVENTTYPE_VARFIXED. To be able to catch an event it is necessary to write an event handler
 * which defines what to do after a certain event was caught.
 *
 * We now explain how users can add their own event handlers. We give the explanation for creating your own
 * source file for each additional event handler. Of course, you can collect different event handlers in one source file
 * or you can put the event handler directly into the constraint handler.  In a \ref EVENTUSAGE "second step" we discuss
 * the usage of an event handler. This means how to catch and drop events. \ref EVENTTYPES "Finally", we give some notes on the existing
 * types of events.
 *
 * Take src/scip/cons_logior.c, where the event handler is directly included into the constraint handler. As all other
 * default plugins, the event handlers are written in C. C++ users can easily adapt the code by using the scip::ObjEventhdlr
 * wrapper base class and implement the scip_...() virtual methods instead of the SCIP_DECL_EVENT... callback methods.
 *
 * Additional documentation for the callback methods of an event handler can be found in the file type_event.h. There is
 * also an example written in C which deals with an event handler. You find this example in the directory
 * "examples/Eventhdlr/". An C++ example can be found within the TSP project (examples/TSP/src/EventhdlrNewSol.cpp).
 *
 * Here is what you have to do to implement an event handler (assuming your event handler is named "bestsol"):
 * -# Copy the template files src/scip/event_xyz.c and src/scip/event_xyz.h into files named "event_bestsol.c"
 *    and "event_bestsol.h".
      \n
 *    Make sure to adjust your Makefile such that these files are compiled and linked to your project.
 * -# Use SCIPincludeEventBestsol() in order to include the event handler into your SCIP instance,
 *    e.g., in the main file of your project (see, e.g., src/cmain.c in the Eventhdlr example).
 * -# Open the new files with a text editor and replace all occurrences of "xyz" by "bestsol".
 * -# Adjust the \ref EVENTHDLR_PROPERTIES "properties of the event handler".
 * -# Implement the \ref EVENT_INTERFACE "interface methods".
 * -# Implement the \ref EVENT_FUNDAMENTALCALLBACKS "fundamental callback methods".
 * -# Implement the \ref EVENT_ADDITIONALCALLBACKS "additional callback methods". This is optional.
 *
 *
 * @section EVENTHDLR_PROPERTIES Properties of a Event Handler
 *
 * At the top of the new file "event_bestsol.c" you can find the event handler properties.
 * These are given as compiler defines.
 * In the C++ wrapper class, you have to provide the event handler properties by calling the constructor
 * of the abstract base class scip::ObjEventhdlr from within your constructor.
 * The properties you have to set have the following meaning:
 *
 * \par EVENT_NAME: the name of the event handler.
 * This name has to be unique with respect to all other event handlers. If you are searching for an event handler with
 * SCIPfindEventhdlr(), this name is looked up.
 *
 * \par EVENT_DESC: the description of the event handler.
 * This string is printed as a description of the event handler.
 *
 * @section EVENTHDLR_DATA Event Handler Data
 *
 * Below the header "Data structures" you can find a struct which is called "struct SCIP_EventhdlrData".
 * In this data structure, you can store the data of your event handler. For example, you should store the adjustable
 * parameters of the event handler in this data structure.
 * If you are using C++, you can add event handler data as usual as object variables to your class.
 * \n
 * Defining event handler data is optional. You can leave the struct empty.
 *
 *
 * @section EVENT_INTERFACE Interface Methods
 *
 * At the bottom of "event_bestsol.c", you can find the interface method SCIPincludeEventBestsol(),
 * which also appears in "event_bestsol.h".
 * SCIPincludeEventBestsol() is called by the user, if (s)he wants to include the event handler,
 * i.e., if (s)he wants to use the event handler in his/her application.
 *
 * This method only has to be adjusted slightly.
 * It is responsible for notifying SCIP of the presence of the event handler. For this, you can either call
 * SCIPincludeEventhdlr(),
 * or SCIPincludeEventhdlrBasic() since SCIP version 3.0. In the latter variant, \ref EVENT_ADDITIONALCALLBACKS "additional callbacks"
 * must be added via setter functions as, e.g., SCIPsetReaderCopy(). We recommend this latter variant because
 * it is more stable towards future SCIP versions which might have more callbacks, whereas source code using the first
 * variant must be manually adjusted with every SCIP release containing new callbacks for event handlers in order to compile.
 *
 * If you are using event handler data, you have to allocate the memory for the data at this point.
 * You can do this by calling:
 * \code
 * SCIP_CALL( SCIPallocBlockMemory(scip, &eventhdlrdata) );
 * \endcode
 * You also have to initialize the fields in struct SCIP_EventhdlrData afterwards.
 *
 * Although this is very uncommon, you may also add user parameters for your event handler, see the method
 * SCIPincludeConshdlrKnapsack() in the \ref cons_knapsack.h "knapsack constraint handler" for an example.
 *
 *
 * @section EVENT_FUNDAMENTALCALLBACKS Fundamental Callback Methods of a Event Handler
 *
 * The fundamental callback methods of the plugins are the ones that have to be implemented in order to obtain
 * an operational algorithm.
 * They are passed together with the event handler itself to SCIP using SCIPincludeEventhdlr() or SCIPincludeEventhdlrBasic(),
 * see @ref EVENT_INTERFACE.
 *
 *
 * Event handler plugins have only one fundamental callback method, namely the \ref EVENTEXEC method.  This method has
 * to be implemented for every event handler; the other callback methods are optional.  In the C++ wrapper class
 * scip::ObjEventhdlr, the scip_exec() method (which corresponds to the \ref EVENTEXEC callback) is a virtual abstract member
 * function.  You have to implement it in order to be able to construct an object of your event handler class.
 *
 * Additional documentation for the callback methods can be found in type_event.h.
 *
 * @subsection EVENTEXEC
 *
 * The EVENTEXEC callback is called after the requested event happened. Then the event handler can do some action in
 * reaction to the event.
 *
 * Typical the execution method sets a parameter to TRUE to indicate later in solving process that something happened
 * which should be analyzed further. In the \ref cons_knapsack.h "knapsack constraint handler" you find such a typical
 * example.
 *
 * @section EVENT_ADDITIONALCALLBACKS Additional Callback Methods of a Event Handler
 *
 * The additional callback methods do not need to be implemented in every case. However, some of them have to be
 * implemented for most applications, they can be used, for example, to initialize and free private data.
 * Additional callbacks can either be passed directly with SCIPincludeEventhdlr() to SCIP or via specific
 * <b>setter functions</b> after a call of SCIPincludeEventhdlrBasic(), see also @ref EVENT_INTERFACE.
 *
 * @subsection EVENTCOPY
 *
 * The EVENTCOPY callback is executed when a SCIP instance is copied, e.g. to solve a sub-SCIP. By defining this
 * callback as <code>NULL</code> the user disables the execution of the specified event handler for all copied SCIP
 * instances. Note that in most cases the event handler in the copied instance will be initialize by those objects (such
 * as constraint handlers or propagators) which need this event handler (see \ref cons_knapsack.h). In these cases the copy
 * callback can be ignored. In case of general events, such as a new best solution being found
 * (SCIP_EVENTTYPE_BESTSOLFOUND), you might want to implement that callback. The event handler example which you find
 * in the directory "examples/Eventhdlr/" uses that callback.
 *
 * @refsnippet{src/scip/event_softtimelimit.c,SnippetEventCopySofttimelimit}
 *
 * @subsection EVENTFREE
 *
 * If you are using event handler data, you have to implement this method in order to free the event handler data.
 * This can be done by the following procedure:
 *
 * @refsnippet{src/scip/event_softtimelimit.c,SnippetEventFreeSofttimelimit}
 *
 * If you have allocated memory for fields in your event handler data, remember to free this memory
 * before freeing the event handler data itself.
 * If you are using the C++ wrapper class, this method is not available.
 * Instead, just use the destructor of your class to free the member variables of your class.
 *
 *
 * @subsection EVENTINIT
 *
 * The EVENTINIT callback is executed after the problem is transformed.
 * The event handler may, e.g., use this call to initialize its event handler data.
 *
 * @subsection EVENTEXIT
 *
 * The EVENTEXIT callback is executed before the transformed problem is freed.
 * In this method, the event handler should free all resources that have been allocated for the solving process in
 * \ref EVENTINIT.
 *
 * @subsection EVENTINITSOL
 *
 * The EVENTINITSOL callback is executed when the presolving is finished and the branch-and-bound process is about to
 * begin. The event handler may use this call to initialize its branch-and-bound specific data.
 *
 * @subsection EVENTEXITSOL
 *
 * The EVENTEXITSOL callback is executed before the branch-and-bound process is freed. The event handler should use this
 * call to clean up its branch-and-bound data specific data.
 *
 * @section EVENTUSAGE Catching and Dropping Events
 *
 * After you have implemented the event handler, you have to tell SCIP for which events this event handler should be
 * used. This can be a general events, such as <code>SCIP_EVENTTYPE_BESTSOLFOUND</code>, or a variable event which is the most common
 * way.
 *
 * In case of a general (not variable) event you use the function SCIPcatchEvent() to attach to an event and
 * SCIPdropEvent() to release this event later.
 *
 * \code
 * SCIP_CALL( SCIPcatchEvent( scip, SCIP_EVENTTYPE_BESTSOLFOUND, eventhdlr, NULL, NULL) );
 * \endcode
 *
 * \code
 * SCIP_CALL( SCIPdropEvent( scip, SCIP_EVENTTYPE_BESTSOLFOUND, eventhdlr, NULL, NULL) );
 * \endcode
 *
 * If you want trigger some variable event, you use the method SCIPcatchVarEvent() to attach the variable event and
 * SCIPdropVarEvent() to drop it later.
 *
 * \code
 * SCIP_CALL( SCIPcatchVarEvent( scip, var, SCIP_EVENTTYPE_VARFIXED, eventhdlr, NULL, NULL) );
 * \endcode
 *
 * \code
 * SCIP_CALL( SCIPdropVarEvent( scip, var, SCIP_EVENTTYPE_VARFIXED, eventhdlr, NULL, NULL) );
 * \endcode
 *
 * @section EVENTTYPES Event types
 *
 * All available events are listed in type_event.h. There are atomic events such as <code>SCIP_EVENTTYPE_VARFIXED</code>
 * and combined events such as <code>SCIP_EVENTTYPE_VARCHANGED</code>. The events are encoded via bit masks. Each atomic
 * event has a unique power of two. This enables combination of the atomic events.
 *
 * SCIP only throws atomic events. However, an event handler might be interested in bunch of events. Through the
 * underlying bit masks it is possible to combine the atomic events. For example, <code>SCIP_EVENTTYPE_VARCHANGED</code>
 * is an event which combines the events <code>SCIP_EVENTTYPE_VARFIXED</code>, <code>SCIP_EVENTTYPE_VARUNLOCKED</code>,
 * <code>SCIP_EVENTTYPE_OBJCHANGED</code>, <code>SCIP_EVENTTYPE_GBDCHANGED</code>,
 * <code>SCIP_EVENTTYPE_DOMCHANGED</code>, and <code>SCIP_EVENTTYPE_IMPLADDED</code>.
 *
 * \code
 * #define SCIP_EVENTTYPE_VARCHANGED     (SCIP_EVENTTYPE_VARFIXED | SCIP_EVENTTYPE_VARUNLOCKED | SCIP_EVENTTYPE_OBJCHANGED
 *                                    | SCIP_EVENTTYPE_GBDCHANGED | SCIP_EVENTTYPE_DOMCHANGED | SCIP_EVENTTYPE_IMPLADDED)
 * \endcode
 *
 * Depending on the event type, the event offers different information. The methods which can be used to gain
 * access to this information are given in pub_event.h.
 *
 */

/*--+----1----+----2----+----3----+----4----+----5----+----6----+----7----+----8----+----9----+----0----+----1----+----2*/

/**@page NLPI How to add interfaces to nonlinear programming solvers
 *
 * NLPIs are used to interface a solver for nonlinear programs (NLP).
 * It is used, e.g., to solve convex relaxations of the problem or to find locally optimal solutions of
 * nonlinear relaxations or subproblems.
 * The NLPI has been designed such that it can be used independently from SCIP.
 *
 * While the NLPI itself corresponds to the solver interface, the NLPIPROBLEM corresponds to the
 * (solver specific) representation of a concrete nonlinear program.
 * An NLP is specified as a set of indexed variables with variable bounds, an objective function,
 * and a set of constraints, where each constraint is specified as a function which is restricted to lie
 * between given left and right hand sides (possibly infinite).
 * A function consists of a linear, quadratic, and general nonlinear part.
 * The linear and quadratic parts are specified via variable indices and coefficients, while the
 * general nonlinear part is specified via an expression tree.
 * That is, the user of the NLPI does not provide function evaluation callbacks but an algebraic representation of the NLP.
 * Interfaces for solvers that require function evaluations can make use of the NLPIORACLE, which
 * provides a set of methods to compute functions values, gradients, Jacobians, and Hessians for a given NLP.
 * See the interface to Ipopt for an example on how to use the NLPIORACLE.
 *
 * A complete list of all NLPIs contained in this release can be found \ref NLPIS "here".
 *
 * We now explain how users can add their own NLP solver interface.
 * Take the interface to Ipopt (src/nlpi/nlpi_ipopt.cpp) as an example.
 * Unlike most other plugins, it is written in C++.
 * Additional documentation for the callback methods of an NLPI, in particular for their input parameters,
 * can be found in the file type_nlpi.h.
 *
 * Here is what you have to do to implement an NLPI:
 * -# Copy the template files src/nlpi/nlpi_xyz.c and src/nlpi/nlpi_xyz.h into files named "nlpi_mynlpi.c"
 *    and "nlpi_mynlpi.h".
 *    \n
 *    Make sure to adjust your Makefile such that these files are compiled and linked to your project.
 * -# Use SCIPcreateNlpSolverMynlpi() in order to include the NLPI into your SCIP instance,
 *    e.g., in the main file of your project (see, e.g., src/cmain.c in the Binpacking example).
 * -# Open the new files with a text editor and replace all occurrences of "xyz" by "mynlpi".
 * -# Adjust the properties of the nlpi (see \ref NLPI_PROPERTIES).
 * -# Define the NLPI and NLPIPROBLEM data (see \ref NLPI_DATA).
 * -# Implement the interface methods (see \ref NLPI_INTERFACE).
 * -# Implement the fundamental callback methods (see \ref NLPI_FUNDAMENTALCALLBACKS).
 *
 *
 * @section NLPI_PROPERTIES Properties of an NLPI
 *
 * At the top of the new file "nlpi_mynlpi.c", you can find the NLPI properties.
 * These are given as compiler defines.
 * The properties you have to set have the following meaning:
 *
 * \par NLPI_NAME: the name of the NLP solver interface.
 * This name is used in the interactive shell to address the NLPI.
 * Additionally, if you are searching for an NLPI with SCIPfindNLPI(), this name is looked up.
 * Names have to be unique: no two NLPIs may have the same name.
 *
 * \par NLPI_DESC: the description of the NLPI.
 * This string is printed as a description of the NLPI in the interactive shell.
 *
 * \par NLPI_PRIORITY: the priority of the NLPI.
 * If an NLP has to be solved, an NLP solver has to be selected.
 * By default, the solver with the NLPI with highest priority is selected.
 * The priority of an NLPI should be set according to performance of the solver:
 * solvers that provide fast algorithms that are usually successful on a wide range of problems should have a high priority.
 * An easy way to list the priorities of all NLPIs is to type "display nlpis" in the interactive shell of SCIP.
 *
 * @section NLPI_DATA NLPI Data
 *
 * Below the header "Data structures" you can find structs which are called "struct SCIP_NlpiData" and "struct SCIP_NlpiProblem".
 * In this data structure, you can store the data of your solver interface and of a specific NLP problem.
 * For example, you could store a pointer to the block memory data structure in the SCIP_NlpiData data structure
 * and store a pointer to an NLPIoracle in the SCIP_NlpiProblem data structure.
 *
 * @section NLPI_INTERFACE Interface Methods
 *
 * At the bottom of "nlpi_mynlpi.c", you can find the interface method SCIPcreateNlpSolverXyz(),
 * which also appears in "nlpi_mynlpi.h".
 * \n
 * This method only has to be adjusted slightly.
 * It is responsible for creating an NLPI that contains all properties and callback methods of your
 * solver interface by calling the method SCIPnlpiCreate().
 * SCIPcreateNlpSolverXyz() is called by the user (e.g., SCIP), if (s)he wants to use this solver interface in his/her application.
 *
 * If you are using NLPI data, you have to allocate the memory for the data at this point.
 * You can do this by calling:
 * \code
 * SCIP_CALL( SCIPallocBlockMemory(scip, &nlpidata) );
 * \endcode
 * You also have to initialize the fields in struct SCIP_NlpiData afterwards. For freeing the
 * NLPI data, see \ref NLPIFREE.
 *
 *
 * @section NLPI_FUNDAMENTALCALLBACKS Fundamental Callback Methods of an NLPI
 *
 * The fundamental callback methods of the plugins are the ones that have to be implemented in order to obtain
 * an operational algorithm. Currently, all NLPI callbacks are fundamental.
 *
 * Additional documentation of the callback methods, in particular to their input parameters,
 * can be found in type_nlpi.h.
 *
 * @subsection NLPICOPY
 *
 * The NLPICOPY callback is executed if the plugin should be copied, e.g., when a SCIP instance is copied.
 *
 * @subsection NLPIFREE
 *
 * The NLPIFREE callback is executed if the NLP solver interface data structure should be freed, e.g., when a SCIP instance is freed.
 *
 * @subsection NLPIGETSOLVERPOINTER
 *
 * The NLPIGETSOLVERPOINTER callback can be used to pass a pointer to a solver specific data structure to the user.
 *
 * @subsection NLPICREATEPROBLEM
 *
 * The NLPICREATEPROBLEM callback is executed if a particular NLP problem is to be created.
 * The callback method should initialize a SCIP_NlpiProblem struct here that corresponds to an empty NLP.
 *
 * @subsection NLPIFREEPROBLEM
 *
 * The NLPIFREEPROBLEMPOINTER callback is executed if a particular NLP problem is to be freed.
 * The callback method should free a SCIP_NlpiProblem struct here.
 *
 * @subsection NLPIGETPROBLEMPOINTER
 *
 * The NLPIGETPROBLEMPOINTER callback can be used to pass a pointer to a solver specific data structure of the NLP to the user.
 *
 * @subsection NLPIADDVARS
 *
 * The NLPIADDVARS callback is executed if a set of variables with lower and upper bounds and names should be added to a particular NLP.
 * The callback method must add the new variables behind the previously added variables, if any.
 * If NULL is given for the lower bounds arguments, -infinity is assumed as lower bound for each new variable.
 * If NULL is given for the upper bounds arguments, +infinity is assumed as upper bound for each new variable.
 * It is also permitted to use NULL for the names argument.
 *
 * @subsection NLPIADDCONSTRAINTS
 *
 * The NLPIADDCONSTRAINTS callback is executed if a set of constraints should be added to a particular NLP.
 * Constraints are specified by providing left and right hand sides, linear and quadratic coefficients, expression trees, and constraint names.
 * All of these arguments are optional, giving NULL for left hand sides corresponds to -infinity, giving NULL for right hand sides corresponds to +infinity.
 *
 * @subsection NLPISETOBJECTIVE
 *
 * The NLPISETOBJECTIVE callback is executed to set the objective function of a particular NLP.
 *
 * @subsection NLPICHGVARBOUNDS
 *
 * The NLPICHGVARBOUNDS callback is executed to change the bounds on a set of variables of an NLP.
 *
 * @subsection NLPICHGCONSSIDES
 *
 * The NLPICHGCONSSIDES callback is executed to change the sides on a set of constraints of an NLP.
 *
 * @subsection NLPIDELVARSET
 *
 * The NLPIDELVARSET callback is executed to delete a set of variables from an NLP.
 * The caller provides an array in which for each variable it is marked whether it should be deleted.
 * In the same array, the method should return the new position of each variable in the NLP, or -1 if it was deleted.
 *
 * @subsection NLPIDELCONSSET
 *
 * The NLPIDELCONSSET callback is executed to delete a set of constraints from an NLP.
 * The caller provides an array in which for each constraint it is marked whether it should be deleted.
 * In the same array, the method should return the new position of each constraint in the NLP, or -1 if it was deleted.
 *
 * @subsection NLPICHGLINEARCOEFS
 *
 * The NLPICHGLINEARCOEFS callback is executed to change the coefficients in the linear part of the objective function or a constraint of an NLP.
 *
 * @subsection NLPICHGQUADCOEFS
 *
 * The NLPICHGQUADCOEFS callback is executed to change the coefficients in the quadratic part of the objective function or a constraint of an NLP.
 *
 * @subsection NLPICHGEXPRTREE
 *
 * The NLPICHGEXPRTREE callback is executed to replace the expression tree of the objective function or a constraint of an NLP.
 *
 * @subsection NLPICHGNONLINCOEF
 *
 * The NLPICHGNONLINCOEF callback is executed to change a single parameter in the (parametrized) expression tree of the objective function or a constraint of an NLP.
 *
 * @subsection NLPICHGOBJCONSTANT
 *
 * The NLPICHGOBJCONSTANT callback is executed to change the constant offset of the objective function of an NLP.
 *
 * @subsection NLPISETINITIALGUESS
 *
 * The NLPISETINITIALGUESS callback is executed to provide primal and dual initial values for the variables and constraints of an NLP.
 * For a local solver, these values can be used as a starting point for the search.
 * It is possible to pass a NULL pointer for any of the arguments (primal values of variables, dual values of variable bounds, dual values of constraints).
 * In this case, the solver should clear previously set starting values and setup its own starting point.
 *
 * @subsection NLPISOLVE
 *
 * The NLPISOLVE callback is executed when an NLP should be solved.
 * The solver may use the initial guess provided by \ref NLPISETINITIALGUESS as starting point.
 * The status of the solving process and solution can be requested by
 * \ref NLPIGETSOLSTAT, \ref NLPIGETTERMSTAT, \ref NLPIGETSOLUTION, and \ref NLPIGETSTATISTICS.
 *
 * @subsection NLPIGETSOLSTAT
 *
 * The NLPIGETSOLSTAT callback can be used to request the solution status (solved, infeasible, ...) after an NLP has been solved.
 *
 * @subsection NLPIGETTERMSTAT
 *
 * The NLPIGETTERMSTAT callback can be used to request the termination reason (normal, iteration limit, ...) after an NLP has been solved.
 *
 * @subsection NLPIGETSOLUTION
 *
 * The NLPIGETSOLUTION callback can be used to request the primal and dual solution values after an NLP solve.
 * The method should pass pointers to arrays of variable values to the caller.
 * It is possible to return only primal values for the variables, but no values for the dual variables, e.g., if a solver does not compute such values.
 *
 * @subsection NLPIGETSTATISTICS
 *
 * The NLPIGETSTATISTICS callback can be used to request the statistical values (number of iterations, time, ...) after an NLP solve.
 * The method should fill the provided NLPSTATISTICS data structure.
 *
 * <!-- NLPIGETWARMSTARTSIZE, NLPIGETWARMSTARTMEMO, NLPISETWARMSTARTMEMO are not documented,
      since they are currently not used, not implemented, and likely to change with a next version. -->
 *
 * @subsection NLPIGETINTPAR
 *
 * The NLPIGETINTPAR callback can be used to request the value of an integer valued NLP parameter.
 *
 * @subsection NLPISETINTPAR
 *
 * The NLPISETINTPAR callback is executed to set the value of an integer valued NLP parameter.
 *
 * @subsection NLPIGETREALPAR
 *
 * The NLPIGETREALPAR callback can be used to request the value of a real valued NLP parameter.
 *
 * @subsection NLPISETREALPAR
 *
 * The NLPISETREALPAR callback is executed to set the value of a real valued NLP parameter.
 *
 * @subsection NLPIGETSTRINGPAR
 *
 * The NLPIGETSTRINGPAR callback can be used to request the value of a string valued NLP parameter.
 *
 * @subsection NLPISETSTRINGPAR
 *
 * The NLPISETSTRINGPAR callback is executed to set the value of a string valued NLP parameter.
 */

/*--+----1----+----2----+----3----+----4----+----5----+----6----+----7----+----8----+----9----+----0----+----1----+----2*/

/**@page EXPRINT How to add interfaces to expression interpreters
 *
 * An expression interpreter is a tool to compute point-wise and interval-wise the function values, gradients, and
 * derivatives of algebraic expressions which are given in the form of an expression tree.
 * It is used, e.g., by an NLP solver interface to compute Jacobians and Hessians for the solver.
 *
 * The expression interpreter interface in SCIP has been implemented similar to those of the LP solver interface (LPI).
 * For one binary, exactly one expression interpreter has to be linked.
 * The expression interpreter API has been designed such that it can be used independently from SCIP.
 *
 * A complete list of all expression interpreters contained in this release can be found \ref EXPRINTS "here".
 *
 * We now explain how users can add their own expression interpreters.
 * Take the interface to CppAD (\ref exprinterpret_cppad.cpp) as an example.
 * Unlike most other plugins, it is written in C++.
 *
 * Additional documentation for the callback methods of an expression interpreter, in particular for their input parameters,
 * can be found in the file \ref exprinterpret.h
 *
 * Here is what you have to do to implement an expression interpreter:
 * -# Copy the file \ref exprinterpret_none.c into a file named "exprinterpreti_myexprinterpret.c".
 *    \n
 *    Make sure to adjust your Makefile such that these files are compiled and linked to your project.
 * -# Open the new files with a text editor.
 * -# Define the expression interpreter data (see \ref EXPRINT_DATA).
 * -# Implement the interface methods (see \ref EXPRINT_INTERFACE).
 *
 *
 * @section EXPRINT_DATA Expression Interpreter Data
 *
 * In "struct SCIP_ExprInt", you can store the general data of your expression interpreter.
 * For example, you could store a pointer to the block memory data structure.
 *
 * @section EXPRINT_INTERFACE Interface Methods
 *
 * The expression interpreter has to implement a set of interface method.
 * In your "exprinterpret_myexprinterpret.c", these methods are mostly dummy methods that return error codes.
 *
 * @subsection SCIPexprintGetName
 *
 * The SCIPexprintGetName method should return the name of the expression interpreter.
 *
 * @subsection SCIPexprintGetDesc
 *
 * The SCIPexprintGetDesc method should return a short description of the expression interpreter, e.g., the name of the developer of the code.
 *
 * @subsection SCIPexprintGetCapability
 *
 * The SCIPexprintGetCapability method should return a bitmask that indicates the capabilities of the expression interpreter,
 * i.e., whether it can evaluate gradients, Hessians, or do interval arithmetic.
 *
 * @subsection SCIPexprintCreate
 *
 * The SCIPexprintCreate method is called to create an expression interpreter data structure.
 * The method should initialize a "struct SCIP_ExprInt" here.
 *
 * @subsection SCIPexprintFree
 *
 * The SCIPexprintFree method is called to free an expression interpreter data structure.
 * The method should free a "struct SCIP_ExprInt" here.
 *
 * @subsection SCIPexprintCompile
 *
 * The SCIPexprintCompile method is called to initialize the data structures that are required to evaluate
 * a particular expression tree.
 * The expression interpreter can store data that is particular to a given expression tree in the tree by using
 * SCIPexprtreeSetInterpreterData().
 *
 * @subsection SCIPexprintFreeData
 *
 * The SCIPexprintFreeData method is called when an expression tree is freed.
 * The expression interpreter should free the given data structure.
 *
 * @subsection SCIPexprintNewParametrization
 *
 * The SCIPexprintNewParametrization method is called when the values of the parameters in a parametrized expression tree have changed.
 *
 * @subsection SCIPexprintEval
 *
 * The SCIPexprintEval method is called when the value of an expression represented by an expression tree should be computed for a point.
 *
 * @subsection SCIPexprintEvalInt
 *
 * The SCIPexprintEvalInt method is called when an interval that contains the range of an expression represented by an expression tree with respect to intervals for the variables should be computed.
 *
 * @subsection SCIPexprintGrad
 *
 * The SCIPexprintGrad method is called when the gradient of an expression represented by an expression tree should be computed for a point.
 *
 * @subsection SCIPexprintGradInt
 *
 * The SCIPexprintGradInt method is called when an interval vector that contains the range of the gradients of an expression represented by an expression tree with respect to intervals for the variables should be computed.
 *
 * @subsection SCIPexprintHessianSparsityDense
 *
 * The SCIPexprintHessianSparsityDense method is called when the sparsity structure of the Hessian matrix should be computed and returned in dense form.
 *
 * @subsection SCIPexprintHessianDense
 *
 * The SCIPexprintHessianDense method is called when the Hessian of an expression represented by an expression tree should be computed for a point.
 */

/*--+----1----+----2----+----3----+----4----+----5----+----6----+----7----+----8----+----9----+----0----+----1----+----2*/

/**@page CONF How to use conflict analysis
 *
 * Conflict analysis is a way to automatically use the information obtained from infeasible nodes
 * in the branch-and-bound tree.
 *
 * Once a node is declared infeasible, SCIP automatically tries to infer a constraint that explains the reason for the
 * infeasibility, in order to avoid similar situations later in the search.  This explanation essentially consists of a
 * constraint stating that at least one of its variables should have a bound different from the current infeasible node,
 * because the current setting led to infeasibility. Clearly, all variables that are fixed in the current infeasible
 * node would yield such a constraint (since this leads to infeasibility). The key point rather is to infer a "small"
 * constraint that does the same job. SCIP handles this by several heuristics. For this, SCIP sets up a
 * so-called (directed) conflict graph. The nodes in this graph correspond to bound changes of variables and an arc (@a
 * u, @a v) means that the bound change corresponding to @a v is based on the bound change of @a u. In general, a node
 * will have several ingoing arcs which represent all bound changes that have been used to infer (propagate) the bound
 * change in question. The graph also contains source nodes for each bound that has been changed during branching and an
 * artificial target node representing the conflict, i.e., the infeasibility. Essentially, SCIP heuristically constructs
 * a cut in this graph that involves few "branching nodes". For details on the techniques that SCIP uses,
 * we refer to the paper @par
 * Tobias Achterberg, Conflict Analysis in Mixed Integer Programming@n
 * Discrete Optimization, 4, 4-20 (2007)
 *
 * For conflict analysis to work well, the author of a \ref CONS "Constraint Handler" or a
 * \ref PROP "Propagator" has to implement three kinds of functionality:
 *
 * -# If one detects infeasibility, one should initiate conflict analysis, see \ref INITCONFS "below".
 * -# During propagation, one should call the right functions to fix variables.
 * -# One should implement the <em>so-called reverse propagation</em>.
 *
 * If this functionality is not implemented, SCIP will still work correctly, but cannot use the information of the constraint
 * handler or the propagator for conflict analysis. In this case, each bound reduction performed by the constraint
 * handler/propagator will be treated as if it had been a branching decision.
 *
 * @section INITCONFS Initiating Conflict Analysis
 *
 * If one detects infeasibility within propagation, one should do the following:
 * -# Call SCIPinitConflictAnalysis().
 * -# Inform SCIP about the variable bounds that are the reason for the detection of infeasibility
 * via the functions SCIPaddConflictLb(), SCIPaddConflictUb(), SCIPaddConflictBd(), or
 * SCIPaddConflictBinvar(). If there is more than one valid explanation of infeasibility, either one can be used.
 * Typically, smaller explanations tend to be better.
 * -# Call SCIPanalyzeConflict() from a propagator or SCIPanalyzeConflictCons() from a constraint
 * handler.
 *
 * This functionality allows SCIP to set up the conflict graph and perform a conflict analysis.
 *
 * @section Propagation
 *
 * When propagating variable domains, SCIP needs to be informed that the deduced variable bounds should be
 * used in conflict analysis. This can be done by the functions SCIPinferVarLbCons(),
 * SCIPinferVarUbCons(), and SCIPinferBinvarCons() for constraint handlers and SCIPinferVarLbProp(),
 * SCIPinferVarUbProp(), and SCIPinferBinvarProp() for propagators. You can pass one integer of
 * information that should indicate the reason of the propagation and can be used in reverse
 * propagation, see the next section.
 *
 * @section RESPROP Reverse Propagation
 *
 * Reverse Propagation is used to build up the conflict graph. Essentially, it provides an algorithm to detect the arcs
 * leading to a node in the conflict graph, i.e., the bound changes responsible for the new bound change deduced during
 * propagation. Reverse Propagation needs to be implemented in the RESPROP callback functions of
 * \ref CONSRESPROP "constraint handlers" or \ref PROPRESPROP "propagators".
 * These callbacks receive the following information: the variable which is under investigation (@p
 * infervar), the corresponding bound change (@p bdchgidx, @p boundtype), and the integer (@p inferinfo) that has been
 * supplied during propagation.
 *
 * One can use SCIPvarGetUbAtIndex() or SCIPvarGetLbAtIndex() to detect the bounds before or after the propagation that
 * should be investigated. Then the bounds that were involved should be passed to SCIP via SCIPaddConflictLb() and
 * SCIPaddConflictUb().  If there is more than one valid explanation of infeasibility, either one can be used.
 * Typically, smaller explanations tend to be better.
 *
 * Details and (more) examples are given in Sections @ref CONSRESPROP and @ref PROPRESPROP.
 *
 *
 * @section Example
 *
 * Consider the constraint handler @p cons_linearordering.c in the
 * \ref LOP_MAIN "linear ordering example"
 * (see @p example/LOP directory). This constraint handler propagates the equations \f$x_{ij} + x_{ji} =
 * 1\f$ and triangle inequalities \f$x_{ij} + x_{jk} + x_{ki} \leq 2\f$.
 *
 * When propagating the equation and <code>vars[i][j]</code> is fixed to 1, the constraint handler uses
 * \code
 *    SCIP_CALL( SCIPinferBinvarCons(scip, vars[j][i], FALSE, cons, i*n + j, &infeasible, &tightened) );
 * \endcode
 * Thus, variable <code>vars[j][i]</code> is fixed to 0 (@p FALSE), and it passes <code>i*n + j </code> as @p inferinfo.
 *
 * When it propagates the triangle inequality and both <code>vars[i][j]</code> and <code>vars[j][k]</code>
 * are fixed to 1, the constraint handler uses
 * \code
 *    SCIP_CALL( SCIPinferBinvarCons(scip, vars[k][i], FALSE, cons, n*n + i*n*n + j*n + k, &infeasible, &tightened) );
 * \endcode
 * Thus, in this case, variable  <code>vars[k][i]</code> is fixed to 0 and  <code>n*n + i*n*n +  j*n + k</code> is
 * passed as <code>inferinfo</code>.
 *
 * In reverse propagation, the two cases can be distinguished by @p inferinfo: if it is less than @p n*n,
 * we deal with an equation, otherwise with a triangle inequality. The constraint handler can then extract the
 * indices @p i, @p j (and @p k in the second case) from inferinfo.
 *
 * In the first case, it has to distinguish whether <code>vars[i][j]</code> is fixed to 0 or 1 &ndash;
 * by calling SCIPaddConflictLb()
 * or SCIPaddConflictUb(), respectively, with variable <code>vars[j][i]</code>. In the second case, it is clear that the only
 * possible propagation is to fix <code>vars[i][j]</code> to 0 when both <code>vars[k][i]</code> and <code>vars[j][k]</code>
 * are fixed to 1. It then calls
 * SCIPaddConflictLb() for both <code>vars[k][i]</code> and <code>vars[j][k]</code>.
 */

/*--+----1----+----2----+----3----+----4----+----5----+----6----+----7----+----8----+----9----+----0----+----1----+----2*/

/**@page REOPT How to use reoptimization
 *
 * The reoptimization feature of SCIP can be used to solve a sequence of optimization problems \f$(P_{i})_{i \in I}\f$ with
 * \f[
 *    (P_i) \quad \min \{ c_i^T x \;|\; A^ix \geq b^i,\; x_{j} \in \mathbb{Z}\;\forall j \in \mathcal{I} \}
 * \f]
 * such that between two problems \f$P_i\f$ and \f$P_{i+1}\f$ the space of solutions gets restricted and/or the objective
 * fuction changes. To use reoptimization the user has to change the parameter <code>reoptimization/enable</code> to
 * <code>TRUE</code> before the solving process of the first problem of the sequence starts, i.e., in stage
 * <code>SCIP_STAGE_INIT</code> or <code>SCIP_STAGE_PROBLEM</code>. This can be done via the interactive shell or by
 * calling SCIPenableReoptimization(). In both cases SCIP changes some parameters and fixes them:
 * -# disable conflict analysis based on dual information
 * -# set the limit <code>maxorigsol</code> of stored solutions to zero because this is handled by a special solution tree provided
 *    by the reoptimization feature itself
 * -# disable restarts (<code>presolving/maxrestarts = 0</code>)
 * -# disable multi-aggegations (<code>presolving/donotmultaggr = TRUE</code>)
 * -# disable dual reductions within presolvers and propagators (<code>misc/allowdualreds = FALSE</code>)
 * -# disable propagation with current cutoff bound (<code>misc/allowobjprop = FALSE</code>)
 *
 * In contrast to the presolving and propagating methods that are using dual information, performing strong branching is
 * allowed. The bound tightenings resulting from strong branching are handeled in a special way. After changing the objective
 * function and solving the modified problem the feasible region that was pruned by strong branching will be reconstructed
 * within the tree.
 *
 * If the reoptimization feature is enabled SCIP tries to reuse the search tree, especially the search frontier at the end
 * of the solving process, to speed up the solving process of the following problems. Therefore, the current release
 * provides the branching rule <code>branch_nodereopt</code> to reconstruct the tree. SCIP triggers a restart of the
 * reoptimization, i.e., solving the problem from scratch, if
 *
 * -# the stored search tree is too large,
 * -# the objective functions changed too much, or
 * -# the last \f$n\f$ optimal solution are updated solution of previous runs.
 *
 * The thresholds to trigger a restart can be set by the user:
 *
 * -# <code>reoptimization/maxsavednodes</code>
 * -# <code>reoptimization/delay</code>
 * -# <code>reoptimization/forceheurrestart</code>
 *
 * Before SCIP discards all the stored information and solves the problem from scratch it tries to compress the search
 * tree. Therefore, the current release provides compression heuristics that try to find a good and much smaller
 * representation of the current search tree.
 *
 * After a problem in the sequence of optimization problems was solved, the objective function can be changed in two ways:
 * -# Using the provided reader <code>reader_diff</code> the objective function can be changed via using the interactive
 *    shell
 *    \code
 *    SCIP> read new_obj.diff
 *    \endcode
 *    or by calling SCIPreadDiff().
 * -# The objective function can be changed within the code. Therefore, the transformed problem needs to be freed by
 *    calling SCIPfreeReoptSolve(). Afterwards, the new objective function can be installed by calling
 *    SCIPchgReoptObjective().
 *
 * After changing the objective function the modified problem can be solved as usal.
 *
 * \note Currently, the compression heuristics used between two successive reoptimization runs only support pure binary
 * and mixed binary programs.
 *
 * For more information on reoptimization we refer to@par
 * Jakob Witzig@n
 * Reoptimization Techniques in MIP Solvers@n
 * Master's Thesis, Technical University of Berlin, 2014.
 */

/*--+----1----+----2----+----3----+----4----+----5----+----6----+----7----+----8----+----9----+----0----+----1----+----2*/

/**@page CONCSCIP How to use the concurrent solving mode
 *
 * @section Overview
 *
 * In \SCIP 4.0 a new feature has been added that allows to run multiple \SCIP instances with different settings
 * on one problem in parallel. To use this feature \SCIP has to be compiled with an additional make option to
 * enable the threading functionality (e.g. TPI=tny, see \ref MAKE).
 * Then, a concurrent solve can be started by using the <code>concurrentopt</code> command instead of the <code>optimize</code> command
 * in the \SCIP shell, or by calling the interface function SCIPsolveParallel().
 * To configure the behavior of the concurrent solving mode there are new parameters in the category <code>concurrent/</code>
 * and <code>parallel/</code> which will be explained here shortly.
 *
 * @section CONTROLNTHREADS Controlling the number of threads
 *
 * The parameters <code>parallel/maxnthreads</code> and <code>parallel/minnthreads</code> can be used to configure the number of threads
 * that sould be used for solving. \SCIP will try to use the configured maximum number of threads. If the
 * problem that is currently read is too large \SCIP will automatically use fewer threads, but never
 * go below the configured minimum number of threads.
 *
 * @section USEEMPHSETTINGS Using emphasis settings
 *
 * The parameters <code>concurrent/scip.../prefprio</code> configure which concurrent solvers should be used.
 * The concurrent solver <code>scip</code> will use the same settings as the \SCIP instance configured by the user.
 * The other concurrent solvers, e.g. <code>scip-feas</code>, will load the corresponding emphasis setting.
 * The behavior of the prefprio parameter is as follows: If it is set to 1.0 for <code>scip-feas</code> and
 * <code>scip-opti</code>, and to 0.0 for every other concurrent solver, then the threads will be evenly
 * distributed between the two types <code>scip-feas</code> and <code>scip-opti</code>. An example: if 4 threads are used each of these concurrent
 * solvers will use 2 threads. If the <code>prefprio</code> for one solver is set to 0.33 and the other is set to 1.0, then the former will use 1 thread
 * and the latter will use 3 threads of the 4 available threads.
 *
 * @section CUSTOMCONCSOLVERS Running custom solvers
 *
 * To use custom settings for the concurrent solvers there is the parameter <code>concurrent/paramsetprefix</code>. If custom parameters
 * should be loaded by the concurrent solvers, then it must point to the folder where they are located (including a path separator at the end).
 * The parameter settings must be named after the concurrent solvers, e.g. if only the concurrent solver <code>scip</code> is used
 * they should be named <code>scip-1</code>, <code>scip-2</code>, <code>scip-3</code>. When different types of concurrent solvers are used the counter
 * starts at one for each of them, e.g. <code>scip-1</code> and <code>scip-feas-1</code>.
 */

/*--+----1----+----2----+----3----+----4----+----5----+----6----+----7----+----8----+----9----+----0----+----1----+----2*/

/**@page OBJ Creating, capturing, releasing, and adding data objects
 *
 *  Data objects (variables, constraints, rows, ... ) are subject to reference counting
 *  to avoid expensive copying operations. This concept is similar to smart pointers.
 *  Creating such an object (e.g., by calling SCIPcreateVar()) will set the
 *  reference counter to one. Capturing an object (e.g., by calling SCIPcaptureVar()) increases the reference counter,
 *  releasing it (e.g., by calling SCIPreleaseVar()) decreases the counter. If the reference counter gets zero, the
 *  object will be destroyed automatically.
 *
 *  Remember that a created data object is automatically captured. If the user
 *  doesn't need the object anymore, (s)he has to call the object's release method.
 *
 *  When a data object is added to SCIP (e.g., by calling SCIPaddVar()) , it is captured again, such that a
 *  release call does not destroy the object. If SCIP doesn't need the object
 *  anymore, it is automatically released.
 *
 *  E.g., if the user calls
 * \code
 *  SCIPcreateVar(); // reference counter 1
 *  SCIPaddVar(); // reference counter 2
 *  SCIPreleaseVar(); // reference counter 1
 * \endcode
 *  the reference counter will be 1 afterwards, and the variable will be destroyed, if SCIP frees the problem.
 *  If the user wants to use this variable, e.g. for extracting statistics after SCIP was finished, the user must not call
 *  SCIPreleaseVar() right after adding the variable, but before terminating the program.
 */

/*--+----1----+----2----+----3----+----4----+----5----+----6----+----7----+----8----+----9----+----0----+----1----+----2*/

/**@page PARAM How to add additional user parameters
 *
 *  Users may add their own parameters to SCIP by calling SCIPaddXyzParam(). Using
 *  this method, there are two possibilities for where to store the actual parameter value:
 *   - If the given valueptr is NULL, SCIP stores the parameter value internally, and
 *     the user can only access the value with the SCIPgetXyzParam() and
 *     SCIPsetXyzParam() calls.
 *   - If the given valueptr is not NULL, SCIP stores the parameter value at the given
 *     address, and the user can directly manipulate the value at this address.
 *     (S)he has to be careful with memory management in string parameters: when the
 *     SCIPaddStringParam() method is called, the given address must hold a char*
 *     pointer with value NULL. The default value is then copied into this pointer,
 *     allocating memory with BMSallocMemoryArray(). If the parameter is changed, the
 *     old string is freed with BMSfreeMemoryArray() and the new one is copied to a new
 *     memory area allocated with BMSallocMemoryArray(). When the parameter is freed,
 *     the memory is freed with BMSfreeMemoryArray().
 *     The user should not interfere with this internal memory management. Accessing
 *     the string parameter through the given valueptr is okay as long as it does not
 *     involve reallocating memory for the string.
 *
 *  In some cases, it is necessary to keep track of changes in a parameter.
 *  If this is the case, the user can define a method by the PARAMCHGD callback and use this method as
 *  the @c paramchgd parameter of the @c SCIPaddXyzParam() method, also giving a pointer to the data, which is
 *  needed in this method, as @c paramdata. If this method is not NULL, it is called every time
 *  the value of the parameter is changed.
 */

/*--+----1----+----2----+----3----+----4----+----5----+----6----+----7----+----8----+----9----+----0----+----1----+----2*/

/**@page MEMORY Using the memory functions of SCIP
 *
 *  SCIP provides three ways for allocating memory:
 *  -# <b>block memory:</b> efficient handling of memory blocks of similar small sizes
 *  -# <b>buffer memory:</b> efficient handling of memory that needs to locally be allocated and freed
 *  -# <b>standard memory:</b> access to standard malloc/free
 *
 *  <em>Whenever possible, the first two should be used, because of reasons detailed below.</em>
 *
 *  In the following, we provide a brief description of these methods. We refer the reader to the dissertation of Tobias
 *  Achterberg for more details. We also present best practice models.
 *
 *  @section MEMBACK Background
 *
 *  The main goals for providing such particular methods are:
 * - <em>Accounting:</em> Using its own functions, SCIP knows the total size of memory allocated internally and can change its
 *   behavior: for instance, it can change to "memory saving mode" (using depth first search (DFS) and possibly do a garbage
 *   collection). It also allows for keeping a memory limit.
 * - <em>Speed:</em> SCIP often needs to allocate a very large number of small blocks of similar sizes (often powers of
 *   two). Depending on the operating system and compiler, the methods implemented in SCIP can be faster, since blocks
 *   of the same size are grouped together. Especially at the end of the 1990ies the standard malloc/free methods were
 *   quite ineffective. The experiments of Tobias Achterberg in 2007 show a speed improvement of 11 % when using block
 *   memory.
 * - <em>Efficiency:</em> Since blocks are groups in sizes, the blocks do not need to store their sizes within each
 *   block. In comparison, standard malloc/free stores the size using one word for each memory chunk. The price to pay
 *   is that one needs to pass the size to the methods that free a block. In any case, the methods in SCIP can save
 *   memory. Moreover, buffer memory is stored in similar places and not spread out, which also might help cache.
 * - <em>Debugging:</em> All of the possibilities provide methods to detect memory leaks. Together with tools like
 *   valgrind, this can be quite effective in avoiding such problems.
 *
 *  @n
 *  @section BLKMEM Block memory
 *
 *  SCIP offers its own block memory handling, which allows efficient handling of smaller blocks of memory in cases in
 *  which many blocks of the same (small) size appear. This is adequate for branch-and-cut codes in which small blocks
 *  of the same size are allocated and freed very often (for data structures used to store rows or branch-and-bound
 *  nodes). Actually, most blocks allocated within SCIP have small sizes like 8, 16, 30, 32, 64.  The idea is simple:
 *  There is a separate list of memory blocks for each interesting small size. When allocating memory, the list is
 *  checked for a free spot in the list; if no such spot exists, the list is enlarged. Freeing just sets the block to be
 *  available. Very large blocks are handled separately. See the dissertation of Tobias Achterberg for more details.
 *
 *  One important comment is that freeing block memory requires the size of the block in order to find the right list.
 *
 *  The most important functions are
 *  - SCIPallocBlockMemory(), SCIPallocBlockMemoryArray() to allocate memory
 *  - SCIPfreeBlockMemory(), SCIPfreeBlockMemoryArray() to free memory
 *
 *  An example code is:
 *  \code
 *  SCIP_RETCODE dosomething(
 *     SCIP*                 scip
 *     )
 *  {
 *     int nvars;
 *     int* array;
 *
 *     nvars = SCIPgetNVars(scip);
 *     SCIP_CALL( SCIPallocBlockMemoryArray(scip, &array, nvars) );
 *
 *     do something ...
 *
 *     SCIPfreeBlockMemoryArray(scip, &array, nvars);
 *  }
 *  \endcode
 *  @n
 *
 *  @section BUFMEM Buffer memory
 *
 *  @subsection BUFMEMSTD Standard Buffer Memory
 *
 *  In addition to block memory, SCIP offers buffer memory. This should be used if memory is locally used within a
 *  function and freed within the same function. For this purpose, SCIP has a list of memory buffers that are reused for
 *  this purpose. In this way, a very efficient allocation/freeing is possible.
 *
 *  Note that the buffers are organized in a stack, i.e., freeing buffers in reverse order of allocation is faster.
 *
 *  The most important functions are
 *  - SCIPallocBuffer(), SCIPallocBufferArray() to allocate memory,
 *  - SCIPfreeBuffer(), SCIPfreeBufferArray() to free memory.
 *
 *  @subsection BUFMEMCLEAN Clean Buffer Memory
 *
 *  SCIP 3.2 introduced a new type of buffer memory, the <em>clean buffer</em>. It provides memory which is initialized to zero
 *  and requires the user to reset the memory to zero before freeing it. This can be used at performance-critical
 *  places where only few nonzeros are added to a dense array and removing these nonzeros individually is much faster
 *  than clearing the whole array. Similar to the normal buffer array, the clean buffer should be used for temporary memory
 *  allocated and freed within the same function.
 *
 *  The most important functions are
 *  - SCIPallocCleanBufferArray() to allocate memory,
 *  - SCIPfreeCleanBufferArray() to free memory.
 *
 *  @n
 *  @section STDMEM Standard memory
 *
 *  SCIP provides an access to the standard C functions @c malloc and @c free with the additional feature of tracking
 *  memory in debug mode. In this way, memory leaks can be easily detected. This feature is automatically activated in
 *  debug mode.
 *
 *  The most important functions are
 *  - SCIPallocMemory(), SCIPallocMemoryArray() to allocate memory,
 *  - SCIPfreeMemory(), SCIPfreeMemoryArray() to free memory.
 *
 *  @n
 *  @section MEMBESTPRACTICE Best Practice of Using Memory Functions
 *
 *  Since allocating and freeing memory is very crucial for the speed and memory consumption of a program, it is
 *  important to keep the following notes and recommendations in mind.
 *
 *  @subsection GEN General Notes
 *
 *  The following holds for all three types of memory functions:
 *  - In debug mode, the arguments are checked for overly large allocations (usually arising from a bug). Note that all
 *    arguments are converted to unsigned values of type @c size_t, such that negative sizes are converted into very
 *    large values.
 *  - The functions always allocate at least one byte and return non-NULL pointers if memory is available. In particular,
 *    freeing is always possible.
 *  - The freeing methods set the pointer to the memory to NULL.
 *  - Debugging can be supported by using the compiler flags @p NOBLKMEM=true, @p NOBUFMEM=true, @p NOBLKBUFMEM=true
 *    that turn off the usage of block memory, buffer memory, as well as block and buffer memory, respectively. Since,
 *    the internal block and buffer memory is freed at the end (leaving no memory leaks), turning them off allows tools
 *    like valgrind to find memory leaks.
 *  - Moreover, additional checks can be turned on by defining @p CHECKMEM in memory.c.
 *
 *  @n
 *  @subsection DOS Things to do ...
 *
 *  - Use buffer memory if your memory chunk can be allocated and freed within the same function.
 *  - Use buffer and block memory wherever possible, because of the reasons explained above.
 *  - Free memory in the reverse order in which it was allocated! For block and buffer memory this @b significantly
 *    speeds up the code.
 *  - Use as few memory allocations/freeing operations as possible, since these functions take a significant amount of time.
 *
 *  @n
 *  @subsection DONTS Things to avoid ...
 *
 *  - Avoid the usage of standard memory, since SCIP is unaware of the size used in such blocks.
 *  - Avoid reallocation with only slightly increased size, rather use a geometrically growing
 *    size allocation. SCIPcalcMemGrowSize() is one way to calculate new sizes.
 *  - Be careful with buffer memory reallocation: For single buffers, the memory is reallocated (using malloc); since
 *    the actual space might be larger than what was needed at allocation time, reallocation sometimes comes without
 *    extra cost. Note that reallocating block memory in most cases implies moving memory arround.
 */

/*--+----1----+----2----+----3----+----4----+----5----+----6----+----7----+----8----+----9----+----0----+----1----+----2*/

/**@page DEBUG Debugging
 *
 *  If you need to debug your own code that uses SCIP, here are some tips and tricks:
 *
 *  - Use <b>asserts</b> in your code to show preconditions for the parameters, invariants and postconditions.
 *    Assertions are boolean expressions which inevitably have to evaluate to <code>TRUE</code>. Consider the
 *    following example:
 *
 *    @refsnippet{src/scip/cons_linear.c,SnippetDebugAssertions}
 *
 *    As you can see, both pointers and integers are checked for valid values at the beginning of the
 *    function <code>consdataCatchEvent()</code>. This is particularly important for, e.g., array indices like
 *    the variable <code>pos</code> in this example, where using the <code>consdata->nvars[pos]</code>
 *    pointer could result in unexspected behaviour
 *    if the asserted precondition on <code>pos</code> were not matched and \<pos\> were an arbitrary index
 *    outside the array range.
 *
 *  - In order to activate assertions, use the <b>Debug mode</b> by compiling SCIP via
 *   \code
 *    make OPT=dbg
 *   \endcode and run the code. See \ref MAKE for further information about compiler options for SCIP.
 *
 *  - Spending only little extra time on
 *    asserting preconditions saves most of the time spent on debugging!
 *
 *  - Turn on <b>additional debug output</b> by adding the line
 *    \code
 *    #define SCIP_DEBUG
 *    \endcode
 *    at the top of SCIP files you want to analyze. This will output messages included in the code using
 *    <code>SCIPdebugMsg(scip, ...)</code> (or <code>SCIPdebugMessage()</code>), see \ref EXAMPLE_1.
 *    We recommend to also use <code>SCIPdebugMsg(scip, ...)</code> in your own code for being able to activate
 *    debug output in the same way.
 *  - If available on your system, we recommend to use a debugger like <code>gdb</code>
 *    to trace all function calls on the stack,
 *    display values of certain expressions, manually break the running code, and so forth.
 *  - If available on your system, you can use software like <a href="http://valgrind.org">valgrind</a> to check for uninitialized
 *    values or segmentation faults.
 *  - For checking the usage of SCIP memory, you can use
 *    <code>SCIPprintMemoryDiagnostic()</code>. This outputs memory that is currently in use,
 *    which can be useful after a <code>SCIPfree()</code> call.
 *  - If there are memory leaks for which you cannot detect the origin, you can remake your code with the option NOBLKBUFMEM=true
 *    (do not forget to clean your code before with <code>make OPT=... LPS=... clean</code>). After that valgrind (or similar) helps
 *    to detect leaked memory.
 *  - If your code cuts off a feasible solution, but you do not know which component is responsible,
 *    you can use the debugging mechanism (see \ref EXAMPLE_2). Therefore, a given solution is read and it
 *    is checked for every reduction, whether the solution will be pruned globally.
 *
 * @section EXAMPLE_1 How to activate debug messages
 * For example, if we include a <code>\#define SCIP_DEBUG</code> at the top of \ref heur_oneopt.h, recompile SCIP
 * in DBG mode, and run the SCIP interactive shell to solve p0033.mps from the
 * <a href="http://miplib.zib.de/miplib3/miplib.html">MIPLIB 3.0</a> , we get some output like:
 *
 * \include debugexamples/example1.txt
 *
 * @section EXAMPLE_2 How to add a debug solution
 *
 * Continuing the example above, we finish the solving process.
 * The optimal solution can now be written to a file:
 * \include debugexamples/example2_1.txt
 *
 * If we afterwards recompile SCIP with the additional compiler flag <code>DEBUGSOL=true</code>,
 * set the parameter <code>misc/debugsol = check/p0033.sol</code>, and run SCIP again it will output:
 * \include debugexamples/example2_2.txt
 * Further debug output would only appear, if the solution was cut off in the solving process.
 */

/*--+----1----+----2----+----3----+----4----+----5----+----6----+----7----+----8----+----9----+----0----+----1----+----2*/

/**@page TEST How to run automated tests with SCIP
 *
 *  SCIP comes along with a set of useful tools that allow to perform automated tests. The
 *  following is a step-by-step guide from setting up the test environment for evaluation and
 *  customization of test runs.
 *
 *
 *  @section SETUP Setting up the test environment
 *
 *  At first you should create a file listing all problem instances that should be part of the test.
 *  This file has to be located in the the directory <code>scip/check/testset/</code>
 *  and has to have the file extension <code>.test</code>, e.g., <code>testrun.test</code>,
 *  in order to be found by the <code>scip/check/check.sh</code> script.
 *  \n
 *  All test problems can be listed in the <code>test</code>-file by a relative path,
 *  e.g., <code>../../problems/instance1.lp</code> or absolute path, e.g., <code>/home/problems/instance2.mps</code>
 *  in this file. Only one problem should be listed on every line (since the command <code>cat</code> is used to parse this file).
 *  Note that these problems have to be readable for SCIP in order to solve them.
 *  However, you can use different file formats.
 *
 *  Optionally, you can provide a solution file in the <code>scip/check/testset/</code> directory containing
 *  known information about the feasibility and the best known objective values for the test instances.
 *  SCIP can use these values to verify the results. The file has to have the same basename as the
 *  <code>.test</code>-file, i.e., in our case <code>testrun.solu</code>. One line can only contain
 *  information about one test instance. A line has to start with the type of information given:
 *
 *  - <code>=opt=</code> stating that a problem name with an optimal objective value follows
 *  - <code>=best=</code> stating that a problem name with a best know objective value follows
 *  - <code>=inf=</code> stating that a problem name follows which is infeasible
 *
 *  With these information types you can encode for an instance named <code>instance1.lp</code> the following
 *  information:
 *  - The instance has a known optimal (objective) value of 10.
 *   \code
 *   =opt=  instance1 10
 *   \endcode
 *  - The instance has a best known solution with objective value 15.
 *   \code
 *   =best=  instance1 15
 *   \endcode
 *  - The instance is feasible (but has no objective function or we don't know a solution value)
 *   \code
 *   =feas=  instance1
 *   \endcode
 *  - The instance is infeasible.
 *   \code
 *   =inf=  instance1
 *   \endcode
 *
 *  If you don't know whether the instance is feasible or not (so the status is unknown),
 *  you can omit the instance in the <code>solu</code>-file or write
 *   \code
 *   =unkn=  instance1
 *   \endcode
 *
 * <b>Note that in all lines the file extension of the file name is omitted.</b>
 *  \n
 *  See the files <code>scip/check/testset/short.test</code> and <code>scip/check/testset/short.solu</code>
 *  for an example of a <code>test</code>-file and its corresponding <code>solu</code>-file.
 *
 *
 *
 *  @section STARTING Starting a test run
 *
 *
 *  \code
 *  make TEST=testrun test
 *  \endcode
 *
 *  in the SCIP root directory. Note that <code>testrun</code> is exactly the basename of our
 *  <code>test</code>-file (<code>testrun.test</code>). This will cause SCIP to solve our test instances
 *  one after another and to create various output files (see \ref EVAL).
 *
 *
 *  @section EVAL Evaluating a test run
 *
 *  During computation, SCIP automatically creates the directory <code>scip/check/results/</code>
 *  (if it does not already exist) and stores the following output files there.
 *
 *  \arg <code>*.out</code> - output of <code>stdout</code>
 *  \arg <code>*.err</code> - output of <code>stderr</code>
 *  \arg <code>*.set</code> - copy of the used settings file
 *
 *  \arg <code>*.res</code> - ASCII table containing a summary of the computational results
 *  \arg <code>*.tex</code> - TeX table containing a summary of the computational results
 *  \arg <code>*.pav</code> - <a href="http://www.gamsworld.org/performance/paver/">PAVER</a> output
 *
 *  The last three files in the above list, i.e., the files containing a summary of the computational results,
 *  can also be generated manually. Therefore the user has to call the <code>evalcheck.sh</code> script in the
 *  @c check directory with the corresponding @c out file as argument. For example, this may be useful if the user stopped the
 *  test before it was finished, in which case the last three files will not be automatically generated by SCIP.
 *
 *  The last column of the ASCII summary table contains the solver status. We distinguish the following statuses: (in order of priority)
 *
 *  \arg abort: solver broke before returning solution
 *  \arg fail: solver cut off a known feasible solution (value of the <code>solu</code>-file is beyond the dual bound;
 *  especially if problem is claimed to be solved but solution is not the optimal solution)
 *   <b>or</b> if a final solution check revealed a violation of one of the original constraints.
 *  \arg ok: solver solved problem with the value in solu-file
 *  \arg solved: solver solved problem which has no (optimal) value in solu-file (since we here cannot detect the direction
 *  of optimization, it is possible that a solver claims an optimal solution which contradicts a known feasible solution)
 *  \arg better: solver found solution better than known best solution (or no solution was noted in the <code>solu</code>-file so far)
 *  \arg gaplimit, sollimit: solver reached gaplimit or limit of number of solutions (at present: only in SCIP)
 *  \arg timeout: solver reached any other limit (like time or nodes)
 *  \arg unknown: otherwise
 *
 *  Additionally the <code>evalcheck.sh</code> script can generate a <code>solu</code>-file by calling
 *  \code
 *  ./evalcheck.sh writesolufile=1 NEWSOLUFILE=<solu-file> <out-file>
 *  \endcode
 *  where <code><solu-file></code> denotes the filename of the new file where the solutions shall be
 *  (and <code><out-file></code> denotes the output (<code>.out</code>) files to evaluate).
 *
 *  Another feature can be enabled by calling:
 *  \code
 *  ./evalcheck.sh printsoltimes=1 ...
 *  \endcode
 *  The output has two additional columns containing the solving time until the first and the best solution was found.
 *
 *
 *  @b Note: The @em basename of all these files is the same and has the following structure
 *  which allows us to reconstruct the test run:
 *
 *  \code
 *  check.<test name>.<binary>.<machine name>.<setting name>
 *  \endcode
 *
 *  \arg <<code>test name</code>> indicates the name of the the test file, e.g., <code>testrun</code>
 *  \arg <<code>binary</code>> defines the used binary, e.g., <code>scip-3.2.0.linux.x86_64.gnu.opt.spx</code>
 *  \arg <<code>machine name</code>> tells the name of the machine, e.g., <code>mycomputer</code>
 *  \arg <<code>setting name</code>> denotes the name of the used settings, e.g., <code>default</code>
 *    means the (SCIP) default settings were used
 *
 *  Using the examples out of the previous listing the six file names would have the name:
 *
 *  \code
 *  check.testrun.scip-1.1.0.linux.x86.gnu.opt.spx.mycomputer.default.<out,err,set,res,tex,pav>
 *  \endcode
 *
 *
 *  @section USING Using customized setting files
 *
 *  It is possible to use customized settings files for the test run instead of testing SCIP with default settings.
 *  These have to be placed in the directory <code>scip/settings/</code>.
 *
 *  @b Note: Several common user parameters such as, e.g., the time limit and node limit parameters,
 *           <b>cannot</b> be controlled by the settings file, whose specifications would be overwritten
 *           by optional command line arguments to the <code>make test</code> command, see @ref ADVANCED
 *           for a list of available advanced testing options that have to be specified from the command line.
 *
 *  @b Note: Accessing settings files in subfolders of the @c settings directory is currently not supported.
 *
 *  To run SCIP with a custom settings file, say for example <code>fast.set</code>, we call
 *
 *  \code
 *  make TEST=testrun SETTINGS=fast test
 *  \endcode
 *
 *  in the SCIP root directory. It is possible to enter a list of settings files as a double-quoted,
 *  comma-separated list of settings names as <code>fast</code> above, i.e. <code>SETTINGS="fast,medium,slow"</code>
 *  will invoke the solution process for every instance with the three settings <code>fast.set, medium.set, slow.set</code>
 *  before continuing with the next instance from the <code>.test</code>-file. This may come in handy if the
 *  whole test runs for a longer time and partial results are already available.
 *
 *
 *  @section ADVANCED Advanced options
 *
 *  We can further customize the test run by specifying the following options in the <code>make</code> call:
 *
 *  \arg <code>CONTINUE</code> - continue the test run if it was previously aborted [default: "false"]
 *  \arg <code>DISPFREQ</code> - display frequency of the output [default: 10000]
 *  \arg <code>FEASTOL</code> - LP feasibility tolerance for constraints [default: "default"]
 *  \arg <code>LOCK</code> - should the test run be locked to prevent other machines from performing the same test run [default: "false"]
 *  \arg <code>MAXJOBS=n</code> - run tests on 'n' cores in parallel. Note that several instances are solved in parallel, but
 *                                    only one thread is used per job (parallelization is not that easy) [default: 1]
 *  \arg <code>MEM</code>   -  memory limit in MB [default: 6144]
 *  \arg <code>NODES</code> - node limit [default: 2100000000]
 *  \arg <code>TIME</code>  - time limit for each test instance in seconds [default: 3600]
 *  \arg <code>SETCUTOFF</code> - if set to '1', an optimal solution value (from the <code>.solu</code>-file) is used as objective limit [default: 0]
 *  \arg <code>THREADS</code> - the number of threads used for solving LPs, if the linked LP solver supports multithreading [default: 1]
 *  \arg <code>VALGRIND</code> - run valgrind on the SCIP binary; errors and memory leaks found by valgrind are reported as fails [default: "false"]
 *
 *
 *  @section COMPARE Comparing test runs for different settings
 *
 *  Often test runs are performed on the basis of different settings. In this case, it is useful to
 *  have a performance comparison. For this purpose, we can use the <code>allcmpres.sh</code> script in
 *  the @c check directory.
 *
 *  Suppose, we performed our test run with two different settings, say <code>fast.set</code> and
 *  <code>slow.set</code>. Assuming that all other parameters (including the SCIP binary), were the same,
 *  we may have the following <code>res</code>-files in the directory <code>scip/check/results/</code>
 *
 *  \code
 *  check.testrun.scip-3.2.0.linux.x86_64.gnu.opt.spx.mycomputer.fast.res
 *  check.testrun.scip-3.2.0.linux.x86_64.gnu.opt.spx.mycomputer.slow.res
 *  \endcode
 *
 *  For a comparison of both computations, we simply call
 *
 *  \code
 *  allcmpres.sh results/check.testrun.scip-3.2.0.linux.x86_64.gnu.opt.spx.mycomputer.fast.res \
 *               results/check.testrun.scip-3.2.0.linux.x86_64.gnu.opt.spx.mycomputer.slow.res
 *  \endcode
 *
 *  in the @c check directory. This produces an ASCII table on the console that provide a detailed
 *  performance comparison of both test runs. Note that the first <code>res</code>-file serves as reference
 *  computation. The following list explains the output.
 *  (The term "solver" can be considered as the combination of SCIP with a specific setting file.)
 *
 *  \arg <code>Nodes</code> - Number of processed branch-and-bound nodes.
 *  \arg <code>Time</code>  - Computation time in seconds.
 *  \arg <code>F</code>     - If no feasible solution was found, then '#', empty otherwise.
 *  \arg <code>NodQ</code>  - Equals Nodes(i) / Nodes(0), where 'i' denotes the current solver and '0' stands for the reference solver.
 *  \arg <code>TimQ</code>  - Equals Time(i) / Time(0).
 *  \arg <code>bounds check</code> - Status of the primal and dual bound check.
 *
 *  \arg <code>proc</code> - Number of instances processed.
 *  \arg <code>eval</code> - Number of instances evaluated (bounds check = "ok", i.e., solved to optimality
 *      within the time and memory limit and result is correct). Only these instances are used in the calculation
 *      of the mean values.
 *  \arg <code>fail</code> - Number of instances with bounds check = "fail".
 *  \arg <code>time</code> - Number of instances with timeout.
 *  \arg <code>solv</code> - Number of instances correctly solved within the time limit.
 *  \arg <code>wins</code> - Number of instances on which the solver won (i.e., the
 *      solver was at most 10% slower than the fastest solver OR had the best
 * 	primal bound in case the instance was not solved by any solver within
 *	the time limit).
 *  \arg <code>bett</code>    - Number of instances on which the solver was better than the
 *	reference solver (i.e., more than 10% faster).
 *  \arg <code>wors</code>    - Number of instances on which the solver was worse than the
 *	reference solver (i.e., more than 10% slower).
 *  \arg <code>bobj</code>    - Number of instances on which the solver had a better primal
 *	bound than the reference solver (i.e., a difference larger than 10%).
 *  \arg <code>wobj</code>    - Number of instances on which the solver had a worse primal
 *	bound than the reference solver (i.e., a difference larger than 10%).
 *  \arg <code>feas</code>    - Number of instances for which a feasible solution was found.
 *  \arg <code>gnodes</code>   - Geometric mean of the processed nodes over all evaluated instances.
 *  \arg <code>shnodes</code> - Shifted geometric mean of the processed nodes over all evaluated instances.
 *  \arg <code>gnodesQ</code>  - Equals nodes(i) / nodes(0), where 'i' denotes the current
 *	solver and '0' stands for the reference solver.
 *  \arg <code>shnodesQ</code> - Equals shnodes(i) / shnodes(0).
 *  \arg <code>gtime</code>    - Geometric mean of the computation time over all evaluated instances.
 *  \arg <code>shtime</code>  - Shifted geometric mean of the computation time over all evaluated instances.
 *  \arg <code>gtimeQ</code>   - Equals time(i) / time(0).
 *  \arg <code>shtimeQ</code> - Equals shtime(i) / shtime(0).
 *  \arg <code>score</code>   - N/A
 *
 *  \arg <code>all</code>   - All solvers.
 *  \arg <code>optimal auto settings</code> - Theoretical result for a solver that performed 'best of all' for every instance.
 *  \arg <code>diff</code>  - Solvers with instances that differ from the reference solver in the number of
 *       processed nodes or in the total number of simplex iterations.
 *  \arg <code>equal</code> - Solvers with instances whose number of processed nodes and total number of
 *       simplex iterations is equal to the reference solver (including a 10% tolerance) and where no timeout
 *       occured.
 *  \arg <code>all optimal</code> - Solvers with instances that could be solved to optimality by
 *       <em>all</em> solvers; in particular, no timeout occurred.
 *
 *  Since this large amount of information is not always needed, one can generate a narrower table by calling:
 *  \code
 *  allcmpres.sh short=1 ...
 *  \endcode
 *  where <code>NodQ</code>, <code>TimQ</code> and the additional comparison tables are omitted.
 *
 *  If the <code>res</code>-files were generated with the parameter <code>printsoltimes=1</code>
 *  we can enable the same feature here as well by calling:
 *  \code
 *  allcmpres.sh printsoltimes=1 ...
 *  \endcode
 *  As in the evaluation, the output contains the two additional columns of the solving time until the first and the best solution was found.
 *
 *  @section STATISTICS Statistical tests
 *
 *  The \c allcmpres script also performs two statistical tests for comparing different settings: For deciding whether
 *  more feasible solutions have been found or more instances have been solved to optimality or not, we use a McNemar
 *  test. For comparing the running time and number of nodes, we use a variant of the Wilcoxon signed rank test. A
 *  detailed explanation can be found in the PhD thesis of Timo Berthold (Heuristic algorithms in global MINLP solvers).
 *
 *  @subsection McNemar McNemar test
 *
 *  Assume that we compare two settings \c S1 and \c S2 with respect to the number of instances solved to optimality
 *  within the timelimit. The null hypothesis would be "Both settings lead to an equal number of instances being solved
 *  to optimality", which we would like to disprove. Let \f$n_1\f$ be the number of instances solved by setting \c S1
 *  but not by \c S2, and let \f$n_2\f$ be the number of instances solved by setting \c S2 but not by \c S1.  The
 *  McNemar test statistic is
 *  \f[
 *    \chi^2 = \frac{(n_1 - n_2)^2}{n_1 + n_2}.
 *  \f]
 *  Under the null hypothesis, \f$\chi^2\f$ is chi-squared distributed with one degree of freedom. This allows to compute
 *  a \f$p\f$-value as the probability for obtaining a similar or even more extreme result under the null hypothesis.
 *  More explicitly, \c allcmpres uses the following evaluation:
 *  - \f$0.05 < p\f$: The null hypothesis is accepted (marked by "X").
 *  - \f$0.005 < p \leq 0.05\f$: The null hypothesis might be false (marked by "!").
 *  - \f$0.0005 < p \leq 0.005\f$: The null hypothesis can be false (marked by "!!").
 *  - \f$p \leq 0.0005\f$: The null hypothesis is very likely false (marked by "!!!").
 *
 *  As an example consider the following output:
 *  \code
 *    McNemar (feas)                              x2  0.0000, 0.05 < p           X
 *    McNemar (opt)                               x2  6.0000, p ~ (0.005, 0.05]  !
 *  \endcode
 *  Here, \c x2 represents \f$\chi^2\f$.
 *
 *  In this case, the test with respect to the number of found feasible solutions is irrelevant, since their number is
 *  equal. In particular, the null hypothesis gets accepted (i.e., there is no difference in the settings - this is
 *  marked by "X").
 *
 *  With respect to the number of instances solved to optimality within the timelimit, we have that \f$0.005 < p <=
 *  0.05\f$ (marked by <tt>p ~ (0.005, 0.05)</tt>). Thus, there is some evidence that the null hypothesis is false, i.e., the
 *  settings perform differently; this is marked by "!". In the concrete case, we have 230 instances, all of which are
 *  solved by setting \c S2, but only 224 by setting \c S1.
 *
 *  @subsection Wilcoxon Wilcoxon signed rank test
 *
 *  Assume that we compare two settings \c S1 and \c S2 with respect to their solution times (within the time limit). We
 *  generate a sorted list of the ratios of the run times, where ratios that are (absolutely or relatively) within 1\%
 *  of 1.0 are discarded, and ratios between 0.0 and 0.99 are replaced with their negative inverse in order to
 *  obtain a symmetric distribution for the ratios around the origin.
 *  We then assign ranks 1 to \c N to the remaining \c N data points in nondecreasing
 *  order of their absolute ratio. This yields two groups \c G1
 *  and \c G2 depending on whether the ratios are smaller than -1.0 or larger than 1.0 (\c G1 contains the instances for which
 *  setting \c S1 is faster). Then the sums of the ranks in groups \c G1 and \c G2 are computed, yielding values \c R1
 *  and \c R2, respectively.
 *
 *  The Wilcoxon test statistic is then
 *  \f[
 *     z = \frac{\min(R1, R2) - \frac{N(N+1)}{4}}{\sqrt{\frac{N(N+1)(2N+1)}{24}}},
 *  \f]
 *  which we assume to be (approximately) normally distributed (with zero mean) and allows to compute the probability
 *  \f$p\f$ that one setting is faster than the other. (Note that for \f$N \leq 60\f$, we apply a correction by
 *  subtracting 0.5 from the numerator).
 *
 *  As an example consider the following output:
 *  \code
 *    Wilcoxon (time)                             z  -0.1285, 0.05 <= p          X
 *    Wilcoxon (nodes)                            z -11.9154, p < 0.0005       !!!
 *  \endcode
 *  While the \f$z\f$-value is close to zero for the run time, it is extremely negative regarding the solving nodes. This latter
 *  tendency for the number of nodes is significant on a 0.05 % level, i.e., the probability \f$p\f$ that setting \c S1 uses more
 *  nodes than setting \c S2 is negligible (this null hypothesis is rejected - marked by "!!!").
 *
 *  However, the null hypothesis is not rejected with respect to the run time. In the concrete case, setting \c S1 has a
 *  shifted geometric mean of its run times (over 230 instances) of 248.5, for \c S2 it is 217.6. This makes a ratio of
 *  0.88. Still - the null hypothesis is not rejected.
 *
 *  @section SOLVER Testing and Evaluating using GAMS
 *
 *  Analogously to the target <code>test</code> there is another target to run automated tests with <a href="http://www.gams.com/">gams</a>
 *  \code
 *  make testgams GAMSSOLVER=xyz
 *  \endcode
 *  For this target, the option GAMSSOLVER has to be given to specify the name of a GAMS solver to run, e.g. GAMSSOLVER=SCIP.
 *  Additional advanced options specific to this target are:
 *    GAMS to specify the GAMS executable (default: gams),
 *    GAP to specify a gap limit (default: 0.0),
 *    CLIENTTMPDIR to specify a directory where GAMS should put its scratch files (default: /tmp),
 *    CONVERTSCIP to specify a SCIP which can be used to convert non-gams files into gams format (default: bin/scip, if existing; set to "no" to disable conversion).
 *  The following options are NOT supported (and ignored): DISPFREQ, FEASTOL, LOCK.
 *  A memory limit (MEM option) is only passed as workspace option to GAMS, but not enforced via ulimit (it's up to the solver to regard and obey the limit).
 *
 *  Note: This works only if the referred programs are installed globally on your machine.
 *
 *  The above options like <code>TIME</code> are also available for gams.
 *
 *  After the testrun there should be an <code>.out</code>, an <code>.err</code> and a <code>.res</code> file
 *  with the same basename as described above.
 *
 *  Furthermore you can also use the script <code>allcmpres.sh</code> for comparing results.
 *
 */

/*--+----1----+----2----+----3----+----4----+----5----+----6----+----7----+----8----+----9----+----0----+----1----+----2*/

/**@page CHG1 Interface changes between SCIP 0.9 and SCIP 1.0
 *
 *  @section CHGPARAM New parameters
 *
 * - All functions SCIP<datatype>Param() got a new parameter "isadvanced".
 *   \n
 *   This does not influence the performance of SCIP, but the position of the parameter in the settings menu.
 *   Hence, if you do not care about this, you can assign any value to it.
 *   You should add the corresponding flag to the SCIP<datatype>Param() calls in your own source code.
 *
 */

/*--+----1----+----2----+----3----+----4----+----5----+----6----+----7----+----8----+----9----+----0----+----1----+----2*/

/**@page CHG2 Interface changes between SCIP 1.0 and SCIP 1.1
 *
 * - SCIPcreateChild() has a new last parameter giving an estimate for value of best feasible solution in the subtree to
 *   be created. One possibility is to use SCIPgetLocalOrigEstimate() for this value.
 *
 * - The callback \ref CONSCHECK in the constraint handlers now has a new parameter <code>printreason</code> that tells
 *   a constraint handler to output the reason for a possible infeasibility of the solution to be checked using
 *   SCIPinfoMessage(). Have a look at one of the constraint handlers implemented in SCIP to see how it works. This
 *   methodology makes it possible to output the reason of a violation in human readable form, for instance, for the check
 *   at the end of a SCIP run, where the obtained best solution is checked against the original formulation.\n This change
 *   often has little effect on C-implementations, since this parameter can be safely ignored with respect to the
 *   correctness of the code. The corresponding C++ method scip::ObjConshdlr::scip_check(), however, has to be extended
 *   and will not compile otherwise.
 *
 * - SCIPcheckSolOrig() is restructured. The last two parameters have changed. They are now bools indicating
 *   whether the reason for the violation should be printed to the standard output and whether all violations should be
 *   printed. This reflects the changes in the constraint handlers above, which allow the automation of the feasibility
 *   test. The pointers to store the constraint handler or constraint are not needed anymore.
 *
 * - New parameters "extension" and "genericnames" in SCIPprintTransProblem(), SCIPprintOrigProblem(),
 *   SCIPwriteOrigProblem(), and SCIPwriteTransProblem() defining the requested format or NULL for default CIP format
 *   and using generic names for the variables and constraints. Examples are
 *   - <code>SCIPprintTransProblem(scip, NULL, NULL, TRUE)</code> displays the transformed problem in CIP format with
 *     generic variables and constraint names
 *   - <code>SCIPprintOrigProblem(scip, NULL, "lp", FALSE)</code> displays the original problem in LP format with
 *     original variables and constraint names.
 *
 * - New callback method SCIP_DECL_READERWRITE(x) in type_reader.h; this method is called to write a problem to file
 *   stream in the format the reader stands for; useful for writing the transformed problem in LP or MPS format. Hence,
 *   also SCIPincludeReader() has changed.
 *
 * - New parameter "conshdlrname" in SCIPincludeLinconsUpgrade().
 *
 * - Added user pointer to callback methods of hash table, see pub_misc.h.
 *
 * - New parameter "extension" in SCIPreadProb(),    defining a desired file format or NULL if file extension should be used.
 */

/*--+----1----+----2----+----3----+----4----+----5----+----6----+----7----+----8----+----9----+----0----+----1----+----2*/

/**@page CHG3 Interface changes between SCIP 1.1 and SCIP 1.2
 *
 *
 * @section CHGCALLBACKS New and changed callbacks
 *
 * - The callback SCIP_DECL_PRICERREDCOST(x) in the \ref PRICER "pricers" has two new parameters:
 *    - A <code>result</code> pointer determines whether the pricer guarantees that there exist no more variables. This allows for early branching.
 *    - A pointer for providing a lower bound.
 *
 * - The \ref CONS "constraint handlers" have two new callback methods (see type_cons.h for more details).
 *    - SCIP_DECL_CONSCOPY(x) - this method can be used to copy a constraint.
 *    - SCIP_DECL_CONSPARSE(x) - this method can be used to parse a constraint in CIP format.
 *
 *  @section CHGINTERFUNC New parameters in interface methods
 *
 * - SCIPcalcMIR() in scip.h has two new parameter "mksetcoefsvalid" and "sol". The parameter "mksetcoefsvalid" stores
 *   whether the coefficients of the mixed knapsack set ("mksetcoefs") computed in SCIPlpCalcMIR() are valid. If the mixed knapsack constraint obtained after aggregating LP rows
 *   is empty or contains too many nonzero elements the generation of the <b>c-MIR cut</b> is aborted in SCIPlpCalcMIR() and "mksetcoefs" is not valid.
 *   The input parameter "sol" can be used to separate a solution different from the LP solution.
 *
 * - SCIPgetVarClosestVlb() and SCIPgetVarClosestVub() in scip.h have a new parameter "sol". It can be used to obtain the <b>closest variable bound</b> w.r.t. a solution different from the LP solution.
 *
 *  @section MISCELLANEOUS Miscellaneous
 *
 * - A significant change for <b>C++ users</b> is that all include files of SCIP
 *   automatically detect C++ mode, i.e., no <code>extern "C"</code> is needed anymore.
 *
 * For further release notes we refer to the \ref RELEASENOTES "Release notes".
 */

/*--+----1----+----2----+----3----+----4----+----5----+----6----+----7----+----8----+----9----+----0----+----1----+----2*/

/**@page CHG4 Interface changes between SCIP 1.2 and SCIP 2.0
 *
 *
 * @section CHGCALLBACKS4 New and changed callbacks
 *
 *
 * - <b>Copying a SCIP instance</b>:
 *      <br>
 *      <br>
 *    - All plugins, like \ref BRANCH "branching rules" and \ref HEUR "primal heuristics", have a new callback method (see, e.g.,
 *      type_branch.h and type_heur.h for more details):
 *       - SCIP_DECL_BRANCHCOPY(x), SCIP_DECL_HEURCOPY(x) etc.
 *       - When copying a SCIP instance, these methods are called to copy the plugins.
 *      <br>
 *      <br>
 *    - Constraint handlers have two new callback methods. One for copying the constraint handler plugins
 *      SCIP_DECL_CONSHDLRCOPY() and the other for copying a constraint itself, SCIP_DECL_CONSCOPY().
 *      <br>
 *      <br>
 *    - Variables have a new callback method (see type_var.h for more details):
 *       - SCIP_DECL_VARCOPY(x) - When copying a SCIP instance, this method is called to copy the variables' data.
 *      <br>
 *      <br>
 *    - The main problem has a new callback method (see type_prob.h for more details):
 *       - SCIP_DECL_PROBCOPY(x) - When copying a SCIP instance, this method is called to copy the problem's data.
 *      <br>
 *      <br>
 *    - The argument success in SCIP_DECL_CONSCOPY has been renamed to valid.
 *
 * - <b>Branching on externally given candidates</b>:
 *      <br>
 *      <br>
 *    - The \ref BRANCH "branching rules" have a second new callback method (see type_branch.h for more details):
 *       - SCIP_DECL_BRANCHEXECEXT(x) - This method can be used to branch on external branching candidates,
 *         which can be added by a user's "relaxation handler" or "constraint handler" plugin, calling <code>SCIPaddExternBranchCand()</code>.
 *
 * - <b>Restarts</b>:
 *      <br>
 *      <br>
 *    - The callback SCIP_DECL_PROBEXITSOL(x) in the main problem has one new parameter (see type_prob.h for more details):
 *       - The parameter <code>restart</code> is <code>TRUE</code> if the callback method was triggered by a restart.
 *
 *
 * <br>
 * @section CHGINTERFUNC4 Changed interface methods
 *
 * - <b>Copying a SCIP instance</b>:
 *      <br>
 *      <br>
 *    - Every new callback method resulted in a new parameter of the include function for the corresponding plugin,
 *      e.g., SCIPincludeBranchrule() has two new parameters <code>SCIP_DECL_BRANCHCOPY((*branchcopy))</code> and
 *      <code>SCIP_DECL_BRANCHEXECREL((*branchexecrel))</code>.  In the same fashion, the new callbacks
 *      SCIP_DECL_VARCOPY and SCIP_DECL_PROBCOPY led to new parameters in SCIPcreateVar() and SCIPcreateProb() in
 *      scip.c, respectively.
 *      <br><br>
 *    - SCIPincludeHeur() and SCIPincludeSepa() in \ref scip.h, as well as scip::ObjSepa() and scip::ObjHeur(), have a new parameter:
 *       - <code>usessubscip</code> - It can be used to inform SCIP that the heuristic/separator to be included uses a secondary SCIP instance.
 *      <br><br>
 *    - SCIPapplyRens() in \ref heur_rens.h has a new parameter <code>uselprows</code>. It can be used to switch from LP rows
 *      to constraints as basis of the sub-SCIP constructed in the RENS heuristic.
 *      <br>
 *      <br>
 *    - W.r.t. to copy and the C++ wrapper classes there are two new classes. These are <code>ObjCloneable</code> and
 *      <code>ObjProbCloneable</code>. The constraint handlers and variables pricers are derived from
 *      <code>ObjProbCloneable</code> and all other plugin are derived from <code>ObjCloneable</code>. Both
 *      classes implement the function <code>iscloneable()</code> which return whether a plugin is clone
 *      able or not. Besides that
 *      each class has a function named <code>clone()</code> which differ in their signature.
 *      See objcloneable.h, objprobcloneable.h, and the TSP example for more details.
 *
 * - <b>Branching</b>:
 *      <br><br>
 *    - The method SCIPgetVarStrongbranch() has been replaced by two methods SCIPgetVarStrongbranchFrac() and
 *      SCIPgetVarStrongbranchInt().
 *      <br><br>
 *    - The methods SCIPgetVarPseudocost() and SCIPgetVarPseudocostCurrentRun() in \ref scip.h now return the pseudocost value of
 *      one branching direction, scaled to a unit interval. The former versions of SCIPgetVarPseudocost() and
 *      SCIPgetVarPseudocostCurrentRun() are now called SCIPgetVarPseudocostVal() and SCIPgetVarPseudocostValCurrentRun(), respectively.
 *      <br>
 *      <br>
 *    - The methods SCIPgetVarConflictScore() and SCIPgetVarConflictScoreCurrentRun() in \ref scip.h are now called
 *      SCIPgetVarVSIDS() and SCIPgetVarVSIDSCurrentRun(), respectively.
 *      <br><br>
 *    - The methods SCIPvarGetNInferences(), SCIPvarGetNInferencesCurrentRun(), SCIPvarGetNCutoffs(), and
 *      SCIPvarGetNCutoffsCurrentRun() are now called SCIPvarGetInferenceSum(), SCIPvarGetInferenceSumCurrentRun(),
 *      SCIPvarGetCutoffSum(), and SCIPvarGetCutoffSumCurrentRun(), respectively. Furthermore, they now return
 *      <code>SCIP_Real</code> instead of <code>SCIP_Longint</code> values.
 *
 * - <b>Others</b>:
 *      <br><br>
 *    - SCIPcutGenerationHeuristicCmir() in \ref sepa_cmir.h has three new parameters:
 *        - <code>maxmksetcoefs</code> - If the mixed knapsack constraint obtained after aggregating LP rows contains more
 *          than <code>maxmksetcoefs</code> nonzero coefficients the generation of the <b>c-MIR cut</b> is aborted.
 *        - <code>delta</code> - It can be used to obtain the scaling factor which leads to the best c-MIR cut found within
 *          the cut generation heuristic. If a <code>NULL</code> pointer is passed, the corresponding c-MIR cut will already be
 *          added to SCIP by SCIPcutGenerationHeuristicCmir(). Otherwise, the user can generate the cut and add it to SCIP
 *          on demand afterwards.
 *        - <code>deltavalid</code> - In case, the user wants to know the best scaling factor, i.e., <code>delta</code> passed is not <code>NULL</code>,
 *          <code>deltavalid</code> will be <code>TRUE</code> if the stored scaling factor <code>delta</code> will lead to a violated c-MIR cut.
 *      <br>
 *      <br>
 *    - All functions for setting <b>user parameters</b> of different types like SCIPparamSetBool(), SCIPparamSetChar(),
 *      SCIPparamSetInt(), SCIPparamSetLongint(), and SCIPparamSetString() in pub_paramset.h have a new parameter:
 *        - <code>quiet</code> - It prevents any output during the assign to a new value.
 *
 * <br>
 * @section MISCELLANEOUS4 Miscellaneous
 *
 * - The NLPI library is now a separate library that is required when linking against the SCIP library.
 *   This requires changes to Makefiles that use SCIP, see the \ref RELEASENOTES "Release notes" for more details.
 *
 * - We do not distinguish between <b>block memory</b> for the original and the transformed problem anymore. The same
 *   block memory is now used in both problem stages.
 *
 * - The usage of <b>strong branching</b> changed. Now, SCIPstartStrongbranch() and SCIPendStrongbranch() must be
 *   called before and after strong branching, respectively.
 *
 * - All <b>C++</b> objects and constructors have a SCIP pointer, now.
 *
 * - The <b>predefined setting files</b> like "settings/cuts/off.set,aggressive.set,fast.set" have been replaced by
 *   interface methods like SCIPsetHeuristics(), SCIPsetPresolving(), SCIPsetSeparating(), and SCIPsetEmphasis() in
 *   \ref scip.h and by user dialogs in the interactive shell like
 *   <br>
 *   <br>
 *   <code>SCIP&gt; set {heuristics|presolving|separating} emphasis {aggressive|fast|off}</code>
 *   <br>
 *   <br>
 *   or
 *   <br>
 *   <br>
 *   <code>SCIP&gt; set emphasis {counter|cpsolver|easycip|feasibility|hardlp|optimality}</code>
 *
 *
 * <br>
 * For further release notes we refer to the \ref RELEASENOTES "Release notes".
 */

/* - SCIP now has "lazy bounds", which are useful for column generation - see @ref PRICER_REMARKS "pricer remarks" for an explanation.
 *
 * - SCIP has rudimentary support to solve quadratic nonlinear integer programs - see \ref cons_quadratic.h.
 *
 * - There are LP-interfaces to QSopt and Gurobi (rudimentary).
 *
 * - SCIP can now handle indicator constraints (reading (from LP, ZIMPL), writing, solving, ...) - see \ref cons_indicator.h.
 *
 * - One can now do "early branching" useful for column generation.
 *
 * - Can now run a black-box lexicographic dual simplex algorithm.
 */

 /*--+----1----+----2----+----3----+----4----+----5----+----6----+----7----+----8----+----9----+----0----+----1----+----2*/
 /**@page CHG5 Interface changes between SCIP 2.0 and SCIP 2.1
  *
  *
  * @section CHGCALLBACKS5 New and changed callbacks
  *
  * - <b>Presolving</b>:
  *      <br>
  *      <br>
  *    - The new parameters "nnewaddconss" and "naddconss" were added to the constraint handler callback method SCIP_DECL_CONSPRESOL()
  *      and the presolver callback method SCIP_DECL_PRESOLEXEC(). These parameters were also added to corresponding C++ wrapper class methods.
  *    - Propagators are now also called in during presolving, this is supported by the new callback methods SCIP_DECL_PROPINITPRE(),
  *      SCIP_DECL_PROPEXITPRE(), and SCIP_DECL_PROPPRESOL().
  *    - New parameters "isunbounded" and "isinfeasible" for presolving initialization (SCIP_DECL_CONSINITPRE(),
  *      SCIP_DECL_PRESOLINITPRE(), SCIP_DECL_PROPINITPRE()) and presolving deinitialization (SCIP_DECL_CONSEXITPRE(),
  *      SCIP_DECL_PRESOLEXITPRE(), SCIP_DECL_PROPEXITPRE()) callbacks of presolvers,
  *      constraint handlers and propagators, telling the callback whether the problem was already declared to be
  *      unbounded or infeasible.  This allows to avoid expensive steps in these methods in case the problem is already
  *      solved, anyway.
  *      <br>
  *      <br>
  *      <DIV class="note">
  *      Note, that the C++ methods
  *      - scip::ObjConshdlr::scip_presol() corresponding to SCIP_DECL_CONSPRESOL()
  *      - scip::ObjConshdlr::scip_initpre() corresponding to  SCIP_DECL_CONSINITPRE()
  *      - scip::ObjPresol::scip_initpre() corresponding to SCIP_DECL_PRESOLINITPRE()
  *      - scip::ObjProp::scip_initpre() corresponding to SCIP_DECL_PROPINITPRE()
  *      - scip::ObjConshdlr::scip_exitpre() corresponding to SCIP_DECL_CONSEXITPRE()
  *      - scip::ObjPresol::scip_exitpre() corresponding to SCIP_DECL_PRESOLEXITPRE()
  *      -  scip::ObjProp::scip_exitpre() corresponding to  and SCIP_DECL_PROPEXITPRE()
  *      .
  *      are virtual functions. That means, if you are not adding the new parameters, your code will still compile, but these methods are not executed.
  *      </DIV>
  *
  * - <b>Constraint Handler</b>:
  *     <br>
  *     <br>
  *   - The new constraint handler callback SCIP_DECL_CONSDELVARS() is called after variables were marked for deletion.
  *     This method is optional and only of interest if you are using SCIP as a branch-and-price framework. That means,
  *     you are generating new variables during the search. If you are not doing that just define the function pointer
  *     to be NULL.
  *     <br>
  *     If this method gets implemented you should iterate over all constraints of the constraint handler and delete all
  *     variables that were marked for deletion by SCIPdelVar().
  *
  * - <b>Problem Data</b>:
  *     <br>
  *     <br>
  *   - The method SCIPcopyProb() and the callback SCIP_DECL_PROBCOPY() got a new parameter "global" to indicate whether the global problem or a local version is copied.
  *
  * - <b>Conflict Analysis</b>:
  *     <br>
  *     <br>
  *   - Added parameter "separate" to conflict handler callback method SCIP_DECL_CONFLICTEXEC() that defines whether the conflict constraint should be separated or not.
  *
  * - <b>NLP Solver Interface</b>:
  *     <br>
  *     <br>
  *   - The callbacks SCIP_DECL_NLPIGETSOLUTION() and SCIP_DECL_NLPISETINITIALGUESS() got new parameters to get/set values of dual variables.
  *   - The callback SCIP_DECL_NLPICOPY() now passes the block memory of the target SCIP as an additional parameter.
  *
  * <br>
  * @section CHGINTERFUNC5 Changed interface methods
  *
  * - <b>Writing and Parsing constraints</b>:
  *      <br>
  *      <br>
  *    - The methods SCIPwriteVarName(), SCIPwriteVarsList(), and SCIPwriteVarsLinearsum() got a new boolean parameter "type"
  *      that indicates whether the variable type should be written or not.
  *    - The method SCIPwriteVarsList() got additionally a new parameter "delimiter" that defines the character which is used for delimitation.
  *    - The methods SCIPparseVarName() and SCIPparseVarsList() got a new output parameter "endptr" that is filled with the position where the parsing stopped.
  *
  * - <b>Plugin management</b>:
  *      <br>
  *      <br>
  *    - SCIPincludeProp() got additional parameters to set the timing mask of the propagator and the new callbacks and parameters related to calling the propagator in presolving.
  *    - SCIPincludeConshdlr() got additional parameters to set the variable deletion callback function and the timing mask for propagation.
  *
  * - <b>Constraint Handlers</b>:
  *      <br>
  *      <br>
  *    - Method SCIPseparateRelaxedKnapsack() in knapsack constraint handler got new parameter "cutoff", which is a pointer to store whether a cutoff was found.
  *    - Method SCIPincludeQuadconsUpgrade() of quadratic constraint handler got new parameter "active" to indicate whether the upgrading method is active by default.
  *
  * - <b>Nonlinear expressions, relaxation, and solver interface</b>:
  *      <br>
  *      <br>
  *    - The methods SCIPexprtreeEvalSol(), SCIPexprtreeEvalIntLocalBounds(), and SCIPexprtreeEvalIntGlobalBounds() have been renamed to SCIPevalExprtreeSol(),
  *      SCIPevalExprtreeLocalBounds(), and SCIPevalExprtreeGlobalBounds() and are now located in scip.h.
  *    - Various types and functions dealing with polynomial expressions have been renamed to use the proper terms "monomial" and "polynomial".
  *    - The methods SCIPnlpGetObjective(), SCIPnlpGetSolVals(), and SCIPnlpGetVarSolVal() have been removed, use SCIPgetNLPObjval(), SCIPvarGetNLPSol()
  *      and SCIPcreateNLPSol() to retrieve NLP solution values instead.
  *    - Removed methods SCIPmarkRequireNLP() and SCIPisNLPRequired(), because the NLP is now always constructed if nonlinearities are present.
  *    - SCIPgetNLP() has been removed and NLP-methods from pub_nlp.h have been moved to scip.h, which resulted in some renamings, too.
  *    - The functions SCIPnlpiGetSolution() and SCIPnlpiSetInitialGuess() got additional arguments to get/set dual values.
  *    - The method SCIPgetNLPI() got a new parameter "nlpiproblem", which is a pointer to store the NLP solver interface problem.
  *
  * - <b>Others</b>:
  *      <br>
  *      <br>
  *    - SCIPgetVarCopy() got a new parameter "success" that will be FALSE if method is called after problem creation stage and no hash map is given or no image for
  *      the given variable is contained in the given hash map.
  *    - Removed method SCIPreadSol(); call solution reading via SCIPreadProb() which calls the solution reader for .sol files.
  *    - SCIPchgVarType() got an extra boolean parameter to store if infeasibility is recognized while upgrading a variable from continuous type to an integer type.
  *    - SCIPdelVar() got a new parameter "deleted", which stores whether the variable was successfully marked to be deleted.
  *    - SCIPcalcNodeselPriority() got a new parameter "branchdir", which defines the type of branching that was performed: upwards, downwards, or fixed.
  *    - The parameters "timelimit" and "memorylimit" were removed from SCIPapplyRens().
  *
  * <br>
  * @section MISCELLANEOUS5 Miscellaneous
  *
  *  - The result value SCIP_NEWROUND has been added, it allows a separator/constraint handler to start a new separation round
  *    (without previous calls to other separators/conshdlrs).
  *  - All timing flags are now defined type_timing.h.
  *  - The variable deletion event is now a variable specific event and not global, anymore.
  *  - The emphasis setting types now distinguish between plugin-type specific parameter settings (default, aggressive, fast, off), which are changed by
  *    SCIPsetHeuristics/Presolving/Separating(), and global emphasis settings (default, cpsolver, easycip, feasibility, hardlp, optimality, counter),
  *    which can be set using SCIPsetEmphasis().
  *
  * <br>
  * For further release notes we refer to the \ref RELEASENOTES "Release notes".
  */

 /*--+----1----+----2----+----3----+----4----+----5----+----6----+----7----+----8----+----9----+----0----+----1----+----2*/
 /**@page CHG6 Interface changes between SCIP 2.1 and SCIP 3.0
  *
  *
  * @section CHGCALLBACKS6 New and changed callbacks
  *
  * - <b>Conflict Analysis</b>:
  *     <br>
  *     <br>
  *   - Added parameter "relaxedbds" to conflict handler callback method SCIP_DECL_CONFLICTEXEC(). This array contains
  *     bounds which are sufficient to create a valid conflict
  *
  * - <b>Constraint Handler</b>:
  *     <br>
  *     <br>
  *   - New optional callback methods in constraint handlers: SCIP_DECL_CONSGETVARS and SCIP_DECL_CONSGETNVARS.
  *     These callbacks, if implemented, should return an array of all variables and the number of all variables used
  *     by the given constraint, respectively. (This method might, e.g., be called by a presolver)
  *   - Added a propagation timing parameter "proptiming" to SCIP_DECL_CONSPROP(), giving the current timing at which
  *     this method is called
  *   - Added a parameter 'restart' to the SCIP_DECL_CONSEXITSOL() callback method, indicating whether this call was
  *     triggered by a restart.
  *   - Added a parameter 'relaxedbd' to SCIP_DECL_CONSRESPROP() callback method. If explaining a given bound change
  *     (index), it is sufficient to explain the reason for reaching the 'relaxedbd' value, see above
  *   - Removed parameters "isunbounded", "isinfeasible" and "result" from SCIP_DECL_CONSINITPRE() and
  *     SCIP_DECL_CONSEXITPRE() callback methods. It is not allowed to determine unboundedness or infeasibility in
  *     these callbacks, anymore.
  *
  * - <b>Message Handler</b>:
  *      <br>
  *      <br>
  *   - New callback method SCIP_DECL_MESSAGEHDLRFREE() which is called when the message handler is freed.
  *   - The old callback method SCIP_DECL_MESSAGEERROR() was replaced by the callback method SCIP_DECL_ERRORPRINTING().
  *
  * - <b>Presolving</b>:
  *      <br>
  *      <br>
  *   - Removed parameters "isunbounded", "isinfeasible" and "result" from SCIP_DECL_PRESOLINITPRE() and
  *     SCIP_DECL_PRESOLSEXITPRE(). It is not allowed to determine unboundedness or infeasibility in these
  *     callbacks, anymore.
  *
  * - <b>Propagator</b>:
  *     <br>
  *     <br>
  *   - Added a propagation timing parameter "proptiming" to SCIP_DECL_PROPEXEC(), giving the
  *     current timing at which this method is called.
  *   - Added a parameter 'restart' to SCIP_DECL_PROPEXITSOL() callback method, indicating whether this call was
  *     triggered by a restart.
  *   - Added a parameter 'relaxedbd' to SCIP_DECL_PROPRESPROP() callback method. If explaining a given bound change
  *     (index), it is sufficient to explain the reason for reaching the 'relaxedbd' value.
  *   - Removed parameters "isunbounded", "isinfeasible" and "result" from SCIP_DECL_PROPINITPRE() and
  *     SCIP_DECL_PROPEXITPRE() callback methods. It is not allowed to determined unboundedness or infeasibility in
  *     these callbacks, anymore.
  *
  * - <b>NLP Solver Interface</b>:
  *     <br>
  *     <br>
  *   - New NLPI callback SCIP_DECL_NLPISETMESSAGEHDLR() to set message handler in NLP solver interfaces.
  *
  * <br>
  * @section CHGINTERFUNC6 Changed interface methods
  *
  * - <b>Plugin management</b>:
  *      <br>
  *      <br>
  *   - Added basic include methods for almost all plugin types, e.g., SCIPincludeConshdlrBasic();
  *     these methods should make the usage easier, sparing out optional callbacks and parameters.
  *   - To extend the basic functionalities, there are setter method to add
  *     optional callbacks. For example SCIPsetConshdlrParse(), SCIPsetPropCopy() or SCIPsetHeurInitsol().
  *
  * - <b>Constraint Handlers</b>:
  *      <br>
  *      <br>
  *   - Added basic creation methods for all constraints types, e.g., SCIPcreateConsBasicLinear(); these methods should make the usage easier,
  *      sparing out optional callbacks and parameters.
  *   - New methods SCIPgetConsVars() and SCIPgetConsNVars() (corresponding callbacks need to be implemented, see above)
  *
  * - <b>Problem</b>:
  *      <br>
  *      <br>
  *   - Added basic creation methods SCIPcreateVarBasic() and SCIPcreateProbBasic() and setter functions
  *   - Added method SCIPisPresolveFinished() which returns whether the presolving process would be stopped after the
  *     current presolving round, given no further reductions will be found.
  *   - Forbid problem modifications in SCIP_STAGE_{INIT,EXIT}PRESOLVE (see pre-conditions for corresponding methods in scip.h).
  *
  * - <b>Variable usage</b>:
  *      <br>
  *      <br>
  *   - Renamed SCIPvarGetBestBound() to SCIPvarGetBestBoundLocal(), SCIPvarGetWorstBound() to
  *     SCIPvarGetWorstBoundLocal() and added new methods SCIPvarGetBestBoundGlobal() and SCIPvarGetWorstBoundGlobal().
  *   - Method SCIPvarGetProbvarSum() is not public anymore, use SCIPgetProbvarSum() instead.
  *   - Replaced method SCIPvarGetRootRedcost() by SCIPvarGetBestRootRedcost().
  *
  * - <b>Message Handler</b>:
  *      <br>
  *      <br>
  *   - Changed the message handler system within SCIP heavily such that it is thread-safe. SCIPcreateMessagehdlr() in
  *     scip.{c,h} was replaced by SCIPmessagehdlrCreate() in pub_message.h/message.c with a changed parameter list.
  *   - Error messages (SCIPerrorMessage()) are not handled via the message handler anymore; per default the error
  *     message is written to stderr.
  *
  * - <b>Separation</b>:
  *      <br>
  *      <br>
  *   - New functions SCIPcreateEmptyRowCons(), SCIPcreateEmptyRowSepa(), SCIPcreateRowCons(), and SCIPcreateRowSepa()
  *     that allow to set the originating constraint handler or separator of a row respectively; this is, for instance,
  *     needed for statistics on the number of applied cuts. If rows are created outside a constraint handler or separator
  *     use SCIPcreateRowUnspec() and SCIPcreateEmptyRowUnspec(). The use of SCIPcreateEmptyRow() and SCIPcreateRow() is
  *     deprecated.
  *   - New functions SCIProwGetOrigintype(), SCIProwGetOriginCons(), and SCIProwGetOriginSepa() to obtain the originator
  *     that created a row.
  *
  * - <b>LP interface</b>:
  *      <br>
  *      <br>
  *   - SCIPlpiCreate() got a new parameter 'messagehdlr'.
  *   - SoPlex LPI supports setting of SCIP_LPPAR_DUALFEASTOL when using SoPlex version 1.6.0.5 and higher.
  *
  * - <b>Nonlinear expressions, relaxation, and solver interface</b>:
  *      <br>
  *      <br>
  *   - Renamed SCIPmarkNonlinearitiesPresent() to SCIPenableNLP() and SCIPhasNonlinearitiesPresent() to
  *     SCIPisNLPEnabled().
  *   - Method SCIPexprtreeRemoveFixedVars() is not public anymore.
  *
  * - <b>Counting</b>:
  *      <br>
  *      <br>
  *   - Changed the counting system within SCIP heavily. SPARSESOLUTION was renamed to SCIP_SPARSESOL. New method for
  *     SCIP_SPARSESOL usage, SCIPsparseSolCreate(), SCIPsparseSolFree(), SCIPsparseSolGetVars(),
  *     SCIPsparseSolGetNVars(), SCIPsparseSolGetLbs(), SCIPsparseSolGetUbs() in (pub_)misc.{c,h}.
  *   - Renamed SCIPgetCountedSparseSolutions() to SCIPgetCountedSparseSols() in cons_countsols.{c,h}.
  *
  * <br>
  * @section MISCELLANEOUS6 Miscellaneous
  *
  *   - Replaced SCIPparamSet*() by SCIPchg*Param() (where * is either Bool, Int, Longint, Real, Char, or String).
  *   - New parameter in SCIPcopy() and SCIPcopyPlugins() to indicate whether the message handler from the source SCIP
  *     should be passed to the target SCIP (only the pointer is copied and the usage counter of the message handler is
  *     increased).
  *   - SCIPprintCons() does not print termination symbol ";\n" anymore; if wanted, use SCIPinfoMessage() to print
  *     ";\n" manually
  *   - All objscip *.h file now use the default SCIP interface macros.
  *   - The methods SCIPsortedvecInsert*() have an additional parameter which can be used to receive the position where
  *     the new element was inserted.
  *   - New macro SCIPdebugPrintCons() to print constraint only if SCIP_DEBUG flag is set.
  *
  * <br>
  * For further information we refer to the \ref RELEASENOTES "Release notes" and the \ref CHANGELOG "Changelog".
  */

 /*--+----1----+----2----+----3----+----4----+----5----+----6----+----7----+----8----+----9----+----0----+----1----+----2*/
 /**@page CHG7 Interface changes between SCIP 3.0 and SCIP 3.1
  *
  *
  * @section CHGCALLBACKS7 New and changed callbacks
  *
  * - <b>Branching Rules</b>:
  *     <br>
  *     <br>
  *   - new possible return value "SCIP_DIDNOTFIND" for SCIP_DECL_BRANCHEXECLP(), SCIP_DECL_BRANCHEXECPS(), and
  *     SCIP_DECL_BRANCHEXECEXT() callbacks to state that the branching rule searched, but did not find a branching.
  *
  * - <b>Domain Propagation</b>:
  *     <br>
  *     <br>
  *   - added parameter "nmarkedconss" to SCIP_DECL_CONSPROP() callback which gives the number of constraints marked
  *     for propagation (these constraints are listed first in the conss array given as parameter).
  *
  * - <b>Message Handler</b>:
  *      <br>
  *      <br>
  *   - New generic messagehandler output callback method SCIP_DECL_MESSAGEOUTPUTFUNC().
  *   - Removed parameter "msglength" from callback method SCIP_DECL_ERRORPRINTING().
  *
  * - <b>Variable Pricers</b>:
  *      <br>
  *      <br>
  *   - Added parameter "stopearly" to callback method SCIP_DECL_PRICERREDCOST(). This boolean pointer should be used
  *     by the pricer to state whether early branching should be performed, even if new variables were added in the
  *     current pricing round.
  *
  * - <b>Primal Heuristics</b>:
  *     <br>
  *     <br>
  *   - Added parameter "nodeinfeasible" to SCIP_DECL_HEUREXEC() callback which states whether the current subproblem
  *     was already detected to be infeasible. In this case, the current LP solution might not respect local bounds,
  *     and the heuristic must not assume that it does.
  *
  *
  * <br>
  * @section CHGINTERFUNC7 Changed interface methods
  *
  * - <b>Branching Rules</b>:
  *      <br>
  *      <br>
  *   - Added parameter "nfracimplvars" to SCIPgetLPBranchCands()
  *
  * - <b>Constraint Handlers</b>:
  *      <br>
  *      <br>
  *   - New method SCIPconshdlrGetStrongBranchPropTime() which returns the time used for domain propagation methods
  *     of the constraint handler during strong branching.
  *   - New method SCIPconsIsMarkedPropagate() which returns whether a constraint is marked for propagation.
  *   - New methods SCIPconsAddUpgradeLocks() and SCIPconsGetNUpgradeLocks() to increase or get the number of upgrade
  *     locks of a constraint.
  *
  * - <b>Domain Propagation</b>:
  *      <br>
  *      <br>
  *   - New method SCIPpropGetStrongBranchPropTime() which returns the time spent by a domain propagator during strong
  *     branching.
  *   - New methods SCIPmarkConsPropagate() and SCIPunmarkConsPropagate to (un)mark a constraint for propagation.
  *
  * - <b>LP and Cutting Planes</b>:
  *      <br>
  *      <br>
  *   - New methods SCIProwChgRank() and SCIProwGetRank() to change and get the rank of a cutting plane, respectively.
  *   - Added parameter "sidetypes" to SCIPcalcMIR() to specify the specify row side type to be used.
  *   - Added parameter "cutrank" to SCIPcalcMIR() and SCIPcalcStrongCG() which stores the rank of the returned cut.
  *   - New method SCIPisCutApplicable() which returns whether a cut is good enough to be applied.
  *   - Added parameter "infeasible" to SCIPaddCut() which is a pointer to store whether the cut is infeasible for the
  *     local bounds.
  *   - delayed cutpool
  *   - New methods SCIPchgRowLhsDive() and SCIPchgRowRhsDive() to change left and right hand side of a row during diving.
  *   - Added parameter "cutoff" to SCIPsolveDiveLP(), SCIPsolveProbingLP(), and SCIPsolveProbingLPWithPricing()
  *     which is a pointer to store whether the diving/probing LP was infeasible or the objective limit was reached.
  *
  * - <b>Message Handler</b>:
  *      <br>
  *      <br>
  *   - New method SCIPmessageVPrintError() to print an error message.
  *   - Removed method SCIPmessagePrintWarningHeader().
  *
  * - <b>Parameters</b>:
  *      <br>
  *      <br>
  *   - New method SCIPparamGetCharAllowedValues() to get the allowed values for a char parameter.
  *
  * - <b>Variables</b>:
  *      <br>
  *      <br>
  *   - New structure to store value-based branching and inference history (see pub_history.h).
  *   - New method SCIPvarGetValuehistory() to get the value-based history of a variable.
  *
  * - <b>Data structures</b>:
  *      <br>
  *      <br>
  *   - New method SCIPgmlWriteNodeWeight() to write a node section including weight to a .gml graph file.
  *   - New methods SCIPsparseSolGetFirstSol() and SCIPsparseSolGetNextSol() to get the first sparse solution
  *     or iterate over the sparse solutions, respectively.
  *   - New methods in pub_misc.h to handle a (circular) queue, e.g., SCIPqueueCreate(), SCIPqueueFree(),
  *     SCIPqueueInsert(), ...
  *   - New methods for hash tables: SCIPhashtableRemoveAll(), SCIPhashtableGetNElements(), SCIPhashtableGetLoad()
  *   - New methods in pub_misc.h to handle a resource activity, e.g., SCIPactivityCreate(), SCIPactivityFree(),
  *     SCIPactivityGetVar(), SCIPactivityGetDemand() ...
  *   - New methods for digraphs: SCIPdigraphResize() to resize the graph and SCIPdigraphSetNodeDatas() and
  *     SCIPdigraphGetNodeDatas() to set and get the data attached to the nodes.
  *
  * - <b>Misc</b>:
  *      <br>
  *      <br>
  *   - New method SCIPcopyOrig() to copy the original problem. Analoguosly, use SCIPcopyOrigProb(), SCIPcopyOrigVars(),
  *     and SCIPcopyOrigConss() to copy original problem data, variables, or constraints, respectively.
  *   - New method SCIPcopyImplicationsCliques() to copy implications and cliques to a copied SCIP instance.
  *   - New method SCIPgetParam() to get the parameter with a given name.
  *   - New method SCIPaddOrigObjoffset() to add an offset to the objective function.
  *   - New method SCIPgetNCheckConss() which returns the number of checked constraints.
  *   - Added parameter "endptr" to SCIPparseVar() which stores the final string position after parsing.
  *   - Added parameter "enablepropagation" to SCIPstartStrongbranch(), which can be used to enable strong branching
  *     with domain propagation.
  *   - New method SCIPgetVarStrongbranchWithPropagation() which performs strong branching with propagation on a variable.
  *   - New method SCIPwriteCliqueGraph() to write the clique graph.
  *   - New method SCIPdoNotMultaggr() which returns whether multi-aggregation was disabled.
  *   - Added parameter "lazyconss" to SCIPwriteMIP() to swith writing removable rows as lazy constraints.
  *   - New method SCIPcreateFiniteSolCopy() to create a copy of a solution with infinite fixings removed.
  *   - New method SCIPadjustImplicitSolVals() which sets implicit integer variables to an integer value in the given
  *     solution without deteriorating its objective value.
  *   - New method SCIPprintDualSol() which prints the dual solution for a pure LP (works only with preprocessing disabled).
  *   - New method SCIPgetOpenNodesData() which returns all unprocessed nodes.
  *   - New method SCIPgetFirstLPTime() and SCIPgetNRootFirstLPIterations() to return time and iterations for the first
  *     LP solve and SCIPgetFirstLPDualboundRoot() and SCIPgetFirstLPLowerboundRoot() to return the first root LP dual and
  *     lower bound.
  *   - New method SCIPgetNLimSolsFound() returning the number of feasible primal solution respecting the objective limit.
  *   - Added parameter "endline" to SCIPprintDisplayLine() to switch printing a newline symbol at the end of the line.
  *
  * <br>
  * @section MISCELLANEOUS7 Miscellaneous
  *
  *   - Moved LP solver interfaces to subdirectory src/lpi.
  *
  * <br>
  * For further information we refer to the \ref RELEASENOTES "Release notes" and the \ref CHANGELOG "Changelog".
  */


 /*--+----1----+----2----+----3----+----4----+----5----+----6----+----7----+----8----+----9----+----0----+----1----+----2*/
 /**@page CHG8 Interface changes between SCIP 3.1 and SCIP 3.2
  *
  *
  * @section CHGCALLBACKS8 New and changed callbacks
  *
  * - <b>Branching Rules</b>:
  *   - Added parameter "forcestrongbranch" to SCIPselectVarStrongBranching()
  *   - Added parameter "executebranching" SCIPexecRelpscostBranching()
  *   - Added parameter "presoltiming" to SCIPpropCumulativeCondition()
  *
  *   <br>
  * - <b>Domain Propagation</b>:
  *
  *   <br>
  * - <b>Message Handler</b>:
  *
  *   <br>
  * - <b>Variable Pricers</b>:
  *
  *   <br>
  * - <b>Primal Heuristics</b>:
  *   - Added parameter "freesubscip" to SCIPapplyProximity()
  *
  * <br>
  * @section CHGINTERFUNC8 Changed interface methods
  *
  *   <br>
  * - <b>Branching Rules</b>:
  *
  *   <br>
  * - <b>Constraint Handlers</b>:
  *   - Removed method SCIPconshdlrIsPresolvingDelayed()
  *   - Removed method SCIPconshdlrWasPresolvingDelayed()
  *   - Renamed method SCIPconshdlrGetPropTimingmask() to SCIPconshdlrGetPropTiming()
  *
  *   <br>
  * - <b>Domain Propagation</b>:
  *
  *   <br>
  * - <b>LP and Cutting Planes</b>:
  *   - Added parameter "inds" to SCIPgetLPBInvRow()
  *   - Added parameter "ninds" to SCIPgetLPBInvRow()
  *   - Added parameter "inds" to SCIPgetLPBInvCol()
  *   - Added parameter "ninds" to SCIPgetLPBInvCol()
  *   - Added parameter "inds" to SCIPgetLPBInvARow()
  *   - Added parameter "ninds" to SCIPgetLPBInvARow()
  *   - Added parameter "inds" to SCIPgetLPBInvACol()
  *   - Added parameter "ninds" to SCIPgetLPBInvACol()
  *   - Added parameter "maxweight" to SCIPcalcMIR()
  *   - Added parameter "weightinds" to SCIPcalcMIR()
  *   - Added parameter "nweightinds" to SCIPcalcMIR()
  *   - Added parameter "rowlensum" to SCIPcalcMIR()
  *   - Added parameter "inds" to SCIPcalcStrongCG()
  *   - Added parameter "ninds" to SCIPcalcStrongCG()
  *
  *   <br>
  * - <b>Message Handler</b>:
  *
  *   <br>
  * - <b>Parameters</b>:
  *
  *   <br>
  * - <b>Variables</b>:
  *   - Removed method SCIPvarGetNBinImpls()
  *
  *   <br>
  * - <b>Data structures</b>:
  *   - Renamed method SCIPdigraphGetNodeDatas() to SCIPdigraphGetNodeData()
  *   - Renamed method SCIPdigraphSetNodeDatas() to SCIPdigraphSetNodeData()
  *   - Renamed method SCIPdigraphGetSuccessorsDatas() to SCIPdigraphGetSuccessorsData()
  *
  *   <br>
  * - <b>Misc</b>:
  *   - Removed parameter "delaypos" from SCIPincludeConshdlr()
  *   - Added parameter "presoltiming" to SCIPincludeConshdlr()
  *   - Added parameter "consgetdivebdchgs" to SCIPincludeConshdlr()
  *   - Removed parameter "delaypos" from SCIPsetConshdlrPresol()
  *   - Added parameter "presoltiming" to SCIPsetConshdlrPresol()
  *   - Removed parameter "delaypos" from SCIPincludePresol()
  *   - Added parameter "presoltiming" to SCIPincludePresol()
  *   - Removed parameter "delaypos" from SCIPincludePresolBasic()
  *   - Added parameter "presoltiming" to SCIPincludePresolBasic()
  *   - Removed parameter "presoldelay" from SCIPincludePresol()
  *   - Removed parameter "presoltiming" from SCIPincludePresol()
  *   - Removed parameter "presoldelay" from SCIPsetPropPresol()
  *   - Removed parameter "presoltiming" from SCIPsetPropPresol()
  *   - Added parameter "ndomredsdown" to SCIPgetVarStrongbranchWithPropagation()
  *   - Added parameter "ndomredsup" to SCIPgetVarStrongbranchWithPropagation()
  *   - Added parameter "isequation" to SCIPaddClique()
  *   - Removed parameter "writeimplications" from SCIPwriteCliqueGraph()
  *   - Removed method SCIPallocBufferSize()
  *   - Removed method SCIPduplicateBufferSize()
  *   - Removed method SCIPreallocBufferSize()
  *   - Removed method SCIPfreeBufferSize()
  *   - Removed method callback SCIPdialogExecConflictgraph()
  * <br>
  * For further information we refer to the \ref RELEASENOTES "Release notes" and the \ref CHANGELOG "Changelog".
  */

  /*--+----1----+----2----+----3----+----4----+----5----+----6----+----7----+----8----+----9----+----0----+----1----+----2*/
 /**@page CHG9 Interface changes between SCIP 3.2 and SCIP 4.0
  *
  *
  * @section CHGCALLBACKS9 New and changed callbacks
  *
  * - <b>Constraint Handlers</b>:
  *    - new optional callback CONSENFORELAX to enforce a relaxation solution, see \ref CONS
  *    - added argument "infeasible" to CONSINITLP
  *
  *   <br>
  * - <b>Concurrent SCIP</b>:
  *    - extended interface to support concurrent solving mode
  *
  *   <br>
  * - <b>Message Handler</b>:
  *
  *   <br>
  * - <b>Variable Pricers</b>:
  *
  *   <br>
  * - <b>Primal Heuristics</b>:
  *
  * <br>
  * @section CHGINTERFUNC9 Changed interface methods
  *
  *   <br>
  * - <b>Copying</b>:
  *   - added arguments "fixedvars", "fixedvals", "nfixedvars" to SCIPcopyVars()
  *   - added arguments "fixedvars", "fixedvals", "nfixedvars" to SCIPcopyOrigVars()
  *   - renamed argument "success" to valid in SCIPgetConsCopy()
  *
  *   <br>
  * - <b>Parameters</b>:
  *   - renamed method SCIPcheckBoolParam() to SCIPisBoolParamValid()
  *   - renamed method SCIPcheckLongintParam() to SCIPisLongintParamValid()
  *   - renamed method SCIPcheckRealParam() to SCIPisRealParamValid()
  *   - renamed method SCIPcheckCharParam() to SCIPisCharParamValid()
  *   - renamed method SCIPcheckStringParam() to SCIPisStringParamValid()
  *
  *   <br>
  * - <b>Relaxators</b>:
  *   - added argument "includeslp" to SCIPincludeRelax() and SCIPincludeRelaxBasic()
  *
  *   <br>
  * - <b>Primal Heuristics</b>:
  *   - introduced new type SCIP_HEURTIMING for primal heuristic timing masks
  *   - changed type of argument "timingmask" from unsigned int to SCIP_HEURTIMING in SCIPincludeHeur(), SCIPincludeHeurBasic()
  *   - added argument "initialseed" to SCIPcreateDiveset()
  *   <br>
  * - <b>Reoptimization</b>:
  *   - renamed function SCIPgetReopSolsRun() to SCIPgetReoptSolsRun()
  *
  *   <br>
  * - <b>Variables</b>:
  *   - Removed method SCIPvarGetNBinImpls()
  *
  *   <br>
  * - <b>Conflict Analysis</b>:
  *   - added arguments "conftype" and "iscutoffinvolved" to SCIPinitConflictAnalysis()
  *
  *   <br>
  * - <b>Constraint Handlers</b>:
  *   - added argument "infeasible" to SCIPinitlpCons()
  *
  *   <br>
  * - <b>Nonlinear Relaxation</b>:
  *   - added argument "curvature" to SCIPcreateNlRow()
  *
  *   <br>
  * - <b>Solutions</b>:
  *   - added argument "completely" to SCIPtrySol(), SCIPtrySolFree(), SCIPcheckSol()
  *
  * - <b>Hashmap and Hashtable</b>:
  *   - removed function SCIPcalcHashtableSize() since not required anymore for SCIP_HASHTABLE and SCIP_HASHMAP
  *   - based on the initial size SCIP_HASHTABLE and SCIP_HASHMAP choose an appropriate size internally to allow insertion of that many elements without resizing
  *   - SCIP_MULTIHASH behaves like the old SCIP_HASHTABLE and SCIPcalcMultihashSize() should be used as replacement for SCIPcalcHashtableSize()
  *
  * <br>
  * For further information we refer to the \ref RELEASENOTES "Release notes" and the \ref CHANGELOG "Changelog".
  */

/*--+----1----+----2----+----3----+----4----+----5----+----6----+----7----+----8----+----9----+----0----+----1----+----2*/

/**@page COUNTER How to use SCIP to count/enumerate feasible solutions
 *
 * SCIP is capable of computing (count or enumerate) the number of feasible solutions of a given constraint integer
 * program. In case continuous variables are present, the number of feasible solutions for the projection to the
 * integral variables is counted/enumerated. This means, an assignment to the integer variables is counted if the
 * remaining problem (this is the one after fixing the integer variables w.r.t. to this assignment) is feasible.
 *
 * As a first step you have to load or create your problem in the usual way. In case of using the
 * interactive shell, you use the <code>read</code> command:
 *
 * <code>SCIP&gt; read &lt;file name&gt;</code>
 *
 * Afterwards you can count the number of feasible solution with the command <code>count</code>.
 *
 * <code>SCIP&gt; count</code>
 *
 * That means SCIP will count the number of solution but does not store (enumerate) them. If you are interested in that see
 * \ref COLLECTALLFEASEBLES.
 *
 * @note Since SCIP version 2.0.0 you do not have to worry about <tt>dual</tt> reductions anymore. These are
 * automatically turned off. The only thing you should switch off are restarts. These restarts can lead to a wrong
 * counting process. We recommend using the counting settings which can be set in the interactive shell as follows:
 *
 * <code>SCIP&gt; set emphasis counter</code>
 *
 * The SCIP callable library provides an interface method SCIPcount() which allows users to count the number of feasible
 * solutions to their problem. The method SCIPsetParamsCountsols(), which is also located in cons_countsols.h, loads the
 * predefined counting settings to ensure a safe count. The complete list of all methods that can be used for counting
 * via the callable library can be found in cons_countsols.h.
 *
 *
 * @section COUNTLIMIT Limit the number of solutions which should be counted
 *
 * It is possible to give a (soft) upper bound on the number solutions that should be counted. If this upper bound is
 * exceeded, SCIP will be stopped. The name of this parameter is <code>constraints/countsols/sollimit</code>. In
 * the interactive shell this parameter can be set as follows:
 *
 * <code>SCIP&gt; set constraints countsols sollimit 1000</code>
 *
 * In case you are using the callable library, this upper bound can be assigned by calling SCIPsetLongintParam() as follows:
 *
 * \code
 * SCIP_CALL( SCIPsetLongintParam( scip, "constraints/countsols/sollimit", 1000) );
 * \endcode
 *
 *
 * The reason why this upper bound is soft comes from the fact that, by default, SCIP uses a technique called unrestricted
 * subtree detection. Using this technique it is possible to detect several solutions at once. Therefore, it can happen
 * that the solution limit is exceeded before SCIP is stopped.
 *
 * @section COLLECTALLFEASEBLES Collect all feasible solution
 *
 * Per default SCIP only counts all feasible solutions. This means, these solutions are not stored. If you switch the
 * parameter <code>constraints/countsols/collect</code> to TRUE (the default value is FALSE) the detected solutions are
 * stored. Changing this parameter can be done in the interactive shell
 *
 * <code>SCIP&gt; set constraints countsols collect TRUE</code>
 *
 * as well as via the callable library
 *
 * \code
 * SCIP_CALL( SCIPsetBoolParam( scip, "constraints/countsols/collect", TRUE) );
 * \endcode
 *
 * @note The solution which are collected are stored w.r.t. the active variables. These are the variables which got not
 *       removed during presolving.
 *
 * In case you are using the interactive shell you can write all collected solutions to a file as follows
 *
 * <code>SCIP&gt; write allsolutions &lt;file name&gt;</code>
 *
 * In that case the sparse solutions are unrolled and lifted back into the original variable space.
 *
 * The callable library provides a method which gives access to all collected sparse solutions. That is,
 * SCIPgetCountedSparseSolutions(). The sparse solutions you get are defined w.r.t. active variables. To get solutions
 * w.r.t. to the original variables. You have to do two things:
 *
 * -# unroll each sparse solution
 * -# lift each solution into original variable space by extending the solution by those variable which got removed
 *    during presolving
 *
 * The get the variables which got removed during presolving, you can use the methods SCIPgetFixedVars() and
 * SCIPgetNFixedVars(). The method SCIPgetProbvarLinearSum() transforms given variables, scalars and constant to the
 * corresponding active variables, scalars and constant. Using this method for a single variable gives a representation
 * for that variable w.r.t. the active variables which can be used to compute the value for the considered solution (which
 * is defined w.r.t. active variables).
 *
 * For that complete procedure you can also check the source code of
 * \ref SCIP_DECL_DIALOGEXEC(SCIPdialogExecWriteAllsolutions) "SCIPdialogExecWriteAllsolutions()" cons_countsols.c which
 * does exactly that.
 *
 *
 * @section COUNTOPTIMAL Count number of optimal solutions
 *
 * If you are interested in counting the number of optimal solutions, this can be done with SCIP using the
 * <code>count</code> command by applying the following steps:
 *
 *  -# Solve the original problem to optimality and let \f$c^*\f$ be the optimal value
 *  -# Add the objective function as constraint with left and right hand side equal to \f$c^*\f$
 *  -# load the adjusted problem into SCIP
 *  -# use the predefined counting settings
 *  -# start counting the number of feasible solutions
 *
 * If you do this, SCIP will collect all optimal solutions of the original problem.
 *
 */

/**@page LICENSE License
 *
 * \verbinclude COPYING
 */

/**@page FAQ Frequently Asked Questions (FAQ)
 * \htmlinclude faq.inc
 */

/**@page INSTALL Installation information
 * \verbinclude INSTALL
 */

/**@page INSTALL_CMAKE Installation information (CMake)
 * \verbinclude INSTALL_CMAKE
 */


/**@page RELEASENOTES Release notes
 *
 * A release report with an in-depth description of many of the new features in version 4.0 is available on <a href="http://www.optimization-online.org/DB_HTML/2017/03/5895.html">Optimization Online</a>.
 *
 * \verbinclude SCIP-release-notes-4.0.1
 *
 * \verbinclude SCIP-release-notes-4.0
 *
 * Please consult the <a href="http://nbn-resolving.de/urn:nbn:de:0297-zib-57675">release report</a> for version 3.2 that explains many of the new features in detail.
 *
 * \verbinclude SCIP-release-notes-3.2.1
 *
 * \verbinclude SCIP-release-notes-3.2
 *
 * \verbinclude SCIP-release-notes-3.1
 *
 * \verbinclude SCIP-release-notes-3.0.2
 *
 * \verbinclude SCIP-release-notes-3.0.1
 *
 * \verbinclude SCIP-release-notes-3.0
 *
 * \verbinclude SCIP-release-notes-2.1.1
 *
 * \verbinclude SCIP-release-notes-2.1
 *
 * \verbinclude SCIP-release-notes-2.0.2
 *
 * \verbinclude SCIP-release-notes-2.0.1
 *
 * \verbinclude SCIP-release-notes-2.0
 *
 * \verbinclude SCIP-release-notes-1.2
 *
 * \verbinclude SCIP-release-notes-1.1
 */

/**@page CHANGELOG CHANGELOG
 *
 * \verbinclude CHANGELOG
 *
 */



/**@page PARAMETERS List of all SCIP parameters
 *
 * This page list all parameters of the current SCIP version. This list can
 * easily be generated by SCIP via the interactive shell using the following command:
 *
 * <code>SCIP&gt; set save &lt;file name&gt;</code>
 *
 * or via the function call:
 *
 * <code>SCIP_CALL( SCIPwriteParams(scip, &lt;file name&gt;, TRUE, FALSE) );</code>
 *
 * \verbinclude parameters.set
 */

/**@page INTERFACES Interfaces
  *
  * There are several ways of accessing the \SCIP Optimization Suite from other software packages or programming
  * platforms.
  *
  *
  * @section FILEFORMATS File formats
  *
  *  The easiest way to load a problem into SCIP is via an input file, given in a format that SCIP can parse directly,
  *  see \ref SHELL "the tutorial on how to use the interactive shell".
  *  \SCIP is capable of reading more than ten different file formats, including formats for nonlinear
  *  problems and constraint programs. This gives researchers from different communities an easy, first access to the
  *  \SCIP Optimization Suite. See also the \ref AVAILABLEFORMATS "list of readable file formats".
  *
  * @section MODELLING Modeling languages and Matlab interface
  *
  * A natural way of formulating an optimization problem is to use a modeling language. Besides ZIMPL there are several
  * other modeling tools with a direct interface to \SCIP. These include <a href="http://dynadec.com/">Comet</a>, a
  * modeling language for constraint programming, <a href="http://www.ampl.com/">AMPL</a> and <a
  * href="http://www.gams.com/">GAMS</a>, which are well-suited for modeling mixed-integer linear and nonlinear
  * optimization problems, and <a href="https://projects.coin-or.org/Cmpl">CMPL</a> for mixed-integer linear problems.
  * The AMPL, GAMS, and ZIMPL interfaces are included in the \SCIP distribution, the GAMS interface originated <a
  * href="https://projects.coin-or.org/GAMSlinks">here</a>.
  *
  * With \SCIP 3.0, a first beta version of a functional MATLAB interface has been released.  It supports solving MIPs
  * and LPs defined by Matlab's matrix and vector types. The <a href="http://www.i2c2.aut.ac.nz/Wiki/OPTI/index.php">OPTI
  * project</a> by Jonathan Currie provides an external MATLAB interface for the \SCIP Optimization Suite. On top of this,
  * <a href="http://users.isy.liu.se/johanl/yalmip/pmwiki.php?n=Main.HomePage">YALMIP</a> by Johan L&ouml;fberg provides a
  * free modeling language.
  *
  *
  * @section CPLUSPLUS C++ wrapper classes
  *
  * Since \SCIP is written in C, its callable library can be directly accessed from C++. If a user wants to program own
  * plugins in C++, there are wrapper classes for all different types of plugins available in the <code>src/objscip</code>
  * directory of the \SCIP standard distribution. SCIP provides several examples that were written in C++, see
  * \ref EXAMPLES "Examples" and select an example written in C++.
  *
  *
  * @section OTHER Interfaces for other programming languages
  *
  * Interfaces for other programming languages are developed and maintained independently from the SCIP Optimization Suite
  * on <a href="https://github.com/SCIP-Interfaces">GitHub</a> in order to provide extensions and patches faster
  * and to collaborate on them more easily. Besides the popular interfaces for Python and Java, there is also an interface
  * for Julia available. Contributions to these projects are very welcome.
  *
  * There are also several third-party python interfaces to the \SCIP Optimization Suite, e.g., <a
  * href="http://numberjack.ucc.ie/">NUMBERJACK</a> and <a
  * href="http://code.google.com/p/python-zibopt/">python-zibopt</a>. <a href="http://numberjack.ucc.ie/">NUMBERJACK</a>
  * is a constraint programming platform implemented in python. It supports a variety of different solvers, one of them
  * being the \SCIP Optimization Suite. <a href="http://code.google.com/p/python-zibopt/">python-zibopt</a> was developed
  * by Ryan J. O'Neil and is a python extension of the \SCIP Optimization Suite. <a
  * href="http://picos.zib.de/">PICOS</a> is a python interface for conic optimization, provided by Guillaume Sagnol.
  *
  *
  */

 /**@defgroup PUBLICAPI Public API of SCIP
  * @brief methods and headers of the public C-API of \SCIP
  *
  * \PUBLICAPIDESCRIPTION
  *
  *
  */

/**@defgroup PUBLICCOREAPI Core API
 * @ingroup PUBLICAPI
 * @brief methods and headers of the plugin-independent C-API provided by the \SCIP header file scip.h.
 *
 * This module comprises methods provided by the header file scip.h. Including this header into a user-written extension
 * suffices to have all plugin-independent functionality of \SCIP available. Plugin-independent
 * user functionality includes the
 *
 * - creation of problems that \SCIP should solve
 * - fine-grained access to initiate the solving process of \SCIP
 * - access to all sorts of solving process statistics
 * - commonly used data structures and algorithms
 * - the management of plugins
 * - ...
 *
 * In order facilitate the navigation through the core API of \SCIP, it is structured into different modules.
 */

/**@defgroup TYPEDEFINITIONS Type Definitions
 * @ingroup PUBLICCOREAPI
 * @brief type definitions and callback declarations
 *
 * This page lists headers which contain type definitions of callback methods.
 *
 * All headers below include the descriptions of callback methods of
 * certain plugins. For more detail see the corresponding header.
 */

/**@defgroup PublicProblemMethods Problem Creation
 * @ingroup PUBLICCOREAPI
 * @brief methods to create a problem that \SCIP should solve
 *
 * This module summarizes the main methods needed to create a problem for \SCIP, and access its most important members:
 * - Declaring, adding, acessing, and changing variables of the problem
 * - Declaring, adding, acessing, and changing constraints of the problem
 * - Creating, adding, acessing, changing, and checking of solutions to the problem
 *
 * @note These core methods are not sufficient to create constraints of a certain type that is provided by the default plugins of \SCIP.
 *  An example would be the creation of a linear constraint for which the methods provided by the
 *  \ref cons_linear.h "linear constraint handler" must be used. Such methods are provided by the default plugins of \SCIP
 *  and can be found in the \ref PUBLICPLUGINAPI.
 */

/**@defgroup GeneralSCIPMethods SCIP
 * @ingroup PublicProblemMethods
 * @brief methods to manipulate a SCIP object
 */

/**@defgroup GlobalProblemMethods Global Problem
 * @ingroup PublicProblemMethods
 * @brief methods to create, read and modify a global problem together with its callbacks
 */

/**@defgroup PublicVariableMethods Problem Variables
 * @ingroup PublicProblemMethods
 * @brief public methods for problem variables
 */

/**@defgroup PublicConstraintMethods Problem Constraints
 * @ingroup PublicProblemMethods
 * @brief Public methods for constraints
 */

/**@defgroup PublicSolutionMethods Primal Solution
 * @ingroup PublicProblemMethods
 * @brief  methods to create and change primal solutions of \SCIP
 */

/**@defgroup CopyMethods Problem Copies
 * @ingroup PublicProblemMethods
 * @brief methods to copy problems between a source and a target \SCIP
 */


 /**@defgroup PublicSolveMethods Solving Process
 * @ingroup PUBLICCOREAPI
 * @brief  methods to control the solving process of \SCIP
 *
 * This large group of methods and modules comprises the solving process related API of \SCIP. This includes
 *
 * -# changing parameters to control the solver behavior
 * -# access search tree related information
 * -# access relaxation information
 * -# access various solving process statistics
 * -# solve auxiliary relaxations and subproblems using LP/NLP diving or probing mode
 */

/**@defgroup PublicSolvingStatsMethods Solving Statistics
 * @ingroup PublicSolveMethods
 * @brief methods to query statistics about the solving process
 */

/**@defgroup ParameterMethods Parameter
 * @ingroup PublicSolveMethods
 * @brief methods to create, query, and print user parameters
 */

/**@defgroup PublicEventMethods Event Handling
 * @ingroup PublicSolveMethods
 * @brief  methods to create, catch, process, and drop events during the solving process of \SCIP
 *
 * Events can only be caught during the operation on the transformed problem.
 * Events on variables can only be caught for transformed variables.
 * If you want to catch an event for an original variable, you have to get the corresponding transformed variable
 * with a call to SCIPgetTransformedVar() and catch the event on the transformed variable.
 */

/**@defgroup PublicLPMethods LP Relaxation
 * @ingroup PublicSolveMethods
 * @brief methods to build and access LP relaxation information
 * @see methods to interact with \ref PublicColumnMethods "LP columns" and \ref PublicRowMethods "LP rows"
 */

/**@defgroup PublicColumnMethods LP Column
 * @ingroup PublicLPMethods
 * @brief public methods for LP columns
 */

/**@defgroup PublicRowMethods LP Row
 * @ingroup PublicLPMethods
 * @brief methods for LP rows
 */

/**@defgroup PublicCutMethods Cuts and Cutpools
 * @ingroup PublicLPMethods
 * @brief common methods used to manipulate, generate, and strengthen cuts and to organize the cutpool
 */

/**@defgroup PublicLPDivingMethods LP Diving
 * @ingroup PublicLPMethods
 * @brief methods to initiate and conduct LP diving
 */

/**@defgroup PublicNLPMethods NLP Relaxation
 * @ingroup PublicSolveMethods
 * @brief methods for the nonlinear relaxation
 */

/**@defgroup PublicExpressionTreeMethods Expression (Tree)
 * @ingroup PublicNLPMethods
 * @brief methods for expressions and expression trees
 */

/**@defgroup PublicNLRowMethods Nonlinear Rows
 * @ingroup PublicNLPMethods
 * @brief methods for the creation and interaction with rows of the NLP relaxation
 */

/**@defgroup PublicNLPDiveMethods NLP Diving
 * @ingroup PublicNLPMethods
 * @brief methods to initiate and conduct NLP Diving
 */

/**@defgroup PublicBranchingMethods Branching
 * @ingroup PublicSolveMethods
 * @brief methods for branching on LP solutions, relaxation solutions, and pseudo solutions
 *
 * @see \ref PublicVariableMethods "Public Variable methods" contains some typical variable branching score functions
 */

/**@defgroup LocalSubproblemMethods Local Subproblem
 * @ingroup PublicSolveMethods
 * @brief methods to query information about or strengthen the problem at the current local search node
 */

/**@defgroup PublicTreeMethods Search Tree
 * @ingroup PublicSolveMethods
 * @brief  methods to query search tree related information
 * @see \ref PublicNodeMethods "Public methods for nodes"
 */

/**@defgroup PublicNodeMethods Nodes
 * @ingroup PublicTreeMethods
 * @brief  methods for nodes of the search tree of \SCIP
 */

/**@defgroup PublicProbingMethods Probing
 * @ingroup PublicSolveMethods
 * @brief methods to initiate and control the probing mode of \SCIP
 */

/**@defgroup PublicReoptimizationMethods Reoptimization
 * @ingroup PublicSolveMethods
 * @brief methods for reoptimization related tasks
 */


/** @defgroup DataStructures Data Structures
 *  @ingroup PUBLICCOREAPI
 *  @brief commonly used data structures
 *
 *  Below you find a list of available data structures
 */

/** @defgroup DisjointSet Disjoined Set (Union Find)
 *  @ingroup DataStructures
 *  @brief weighted disjoint set (union find) data structure with path compression
 *
 *  Weighted Disjoined Set is a data structure to quickly update and query connectedness information
 *  between nodes of a graph. Disjoined Set is also known as Union Find.
 */
/**@defgroup MiscellaneousMethods Miscellaneous Methods
 * @ingroup PUBLICCOREAPI
 * @brief commonly used methods from different categories
 *
 * Below you find a list of miscellaneous methods grouped by different categories
 */

/**@defgroup PublicMemoryMethods Memory Management
 * @ingroup MiscellaneousMethods
 * @brief  methods and macros to use the \SCIP memory management
 *
 * @see \ref MEMORY  "Using the memory functions of SCIP" for more information
 */

/**@defgroup PublicNonlinearMethods Nonlinear Data
 * @ingroup MiscellaneousMethods
 * @brief methods for nonlinear data
 */

/**@defgroup PublicTimingMethods Timing
 * @ingroup MiscellaneousMethods
 * @brief  methods for timing
 */

/**@defgroup DebugSolutionMethods Debug Solution
 * @ingroup PUBLICCOREAPI
 * @brief methods to control the SCIP debug solution mechanism, see also \ref DEBUG
 */

/**@defgroup MessageOutputMethods Messaging
 * @ingroup PUBLICCOREAPI
 * @brief message output methods
 */

/**@defgroup PluginManagementMethods Methods for managing plugins
 * @ingroup PUBLICCOREAPI
 * @brief Methods for the inclusion and management of SCIP plugins and callback functions
 *
 */

/**@defgroup PublicBranchRuleMethods Branching Rules
 * @ingroup PluginManagementMethods
 * @brief  methods for branching rule plugins
 */

/**@defgroup PublicCompressionMethods Tree Compression
 * @ingroup PluginManagementMethods
 * @brief  public methods for tree compressions
 */

/**@defgroup PublicConflictMethods Conflict Analysis
 * @ingroup PluginManagementMethods
 * @brief public methods related to conflict analysis
 */

/**@defgroup PublicConshdlrMethods Constraint handlers
 * @ingroup PluginManagementMethods
 * @brief methods for constraint handlers
 */

/**@defgroup PublicDialogMethods Dialogs
 * @ingroup PluginManagementMethods
 * @brief public methods for user interface dialogs
 */

/**@defgroup PublicDisplayMethods Displays
 * @ingroup PluginManagementMethods
 * @brief  methods for the inclusion and access of display plugins
 */

/**@defgroup PublicEventHandlerMethods Event Handler
 * @ingroup PluginManagementMethods
 * @brief  methods for event handlers
 */

/**@defgroup PublicHeuristicMethods Primal Heuristics
 * @ingroup PluginManagementMethods
 * @brief  methods for primal heuristic plugins
 */

/**@defgroup PublicDivesetMethods Dive sets
 * @ingroup PublicSpecialHeuristicMethods
 * @brief methods for dive sets to control the generic diving algorithm
 */

/**@defgroup PublicNodeSelectorMethods Node Selector
 * @ingroup PluginManagementMethods
 * @brief  methods for node selector plugin management
 */

/**@defgroup PublicPresolverMethods Presolver
 * @ingroup PluginManagementMethods
 * @brief methods for presolver plugins
 */

/**@defgroup PublicPricerMethods Pricer
 * @ingroup PluginManagementMethods
 * @brief  methods to include and access pricer plugins of \SCIP
 */

/**@defgroup PublicPropagatorMethods Propagators
 * @ingroup PluginManagementMethods
 * @brief  methods for propagator plugins
 */

/**@defgroup PublicReaderMethods Reader
 * @ingroup PluginManagementMethods
 * @brief methods for the inclusion and access to reader plugins of \SCIP
 */

/**@defgroup PublicRelaxatorMethods Relaxation Handlers
 * @ingroup PluginManagementMethods
 * @brief public methods for relaxation handlers
 */

/**@defgroup PublicSeparatorMethods Separators
 * @ingroup PluginManagementMethods
 * @brief methods for separator plugins
 */

/**@defgroup PublicConcsolverTypeMethods Concurrent Solver Types
 * @ingroup PluginManagementMethods
 * @brief methods for concurrent solver type plugins
 */

/**@defgroup PublicNLPInterfaceMethods NLP interfaces
 * @ingroup PluginManagementMethods
 * @brief  methods for the management of NLP interfaces
 */

/**@defgroup PublicExternalCodeMethods External Codes
 * @ingroup PluginManagementMethods
 * @brief methods to access information about external codes used by \SCIP
 */

/**@defgroup PublicParallelMethods Parallel Interface
 * @ingroup PUBLICCOREAPI
 * @brief methods to construct the parallel interface of \SCIP
 */

 /**@defgroup PUBLICPLUGINAPI Plugin API of SCIP
  * @ingroup PUBLICAPI
  * @brief core API extensions provided by the default plugins of \SCIP, includable via scipdefplugins.h.
  *
  * All default plugins of \SCIP, especially the default \ref CONSHDLRS "constraint handlers", provide
  * valuable extensions to the \ref PUBLICCOREAPI "core API" of \SCIP. These methods are made available
  * by including scipdefplugins.h to user-written extensions.
  *
  * For a better overview, this page lists all default plugin headers structured into modules based on their individual
  * topic.
  *
  * All of the modules listed below provide functions that are allowed to be used by user-written extensions of \SCIP.
  */
 /**@defgroup INTERNALAPI Internal API of SCIP
  * @brief internal API methods that should only be used by the core of \SCIP
  *
  * This page lists the header files of internal API methods. In contrast to the public API, these internal methods
  * should not be used by user plugins and extensions of SCIP. Please consult
  * \ref PUBLICCOREAPI "the Core API" and \ref PUBLICPLUGINAPI "Plugin API" for the complete API available to user plugins.
  *
  */

/**@defgroup BRANCHINGRULES Branching Rules
 * @ingroup PUBLICPLUGINAPI
 * @brief methods and files provided by the default branching rules of \SCIP
 *
 * A detailed description what a branching rule does and how to add a branching rule to SCIP can be found
 * \ref BRANCH "here".
 */

/**@defgroup BranchingRuleIncludes Inclusion methods
 * @ingroup BRANCHINGRULES
 * @brief methods to include specific branching rules into \SCIP
 *
 * This module contains methods to include specific branching rules into \SCIP.
 *
 * @note All default plugins can be included at once (including all branching rules) using SCIPincludeDefaultPlugins()
 *
 */

/**@defgroup CONSHDLRS  Constraint Handler
 * @ingroup PUBLICPLUGINAPI
 * @brief methods and files provided by the default constraint handlers of \SCIP
 *
 * A detailed description what a constraint handler does and how to add a constraint handler to SCIP can be found
 * \ref CONS "here".
 */

/**@defgroup ConshdlrIncludes Inclusion methods
 * @ingroup CONSHDLRS
 * @brief methods to include specific constraint handlers into \SCIP
 *
 * This module contains methods to include specific constraint handlers into \SCIP.
 *
 * @note All default plugins can be included at once (including all default constraint handlers) using SCIPincludeDefaultPlugins()
 *
 */

/**@defgroup DIALOGS Dialogs
 * @ingroup PUBLICPLUGINAPI
 * @brief methods and files provided by the default dialogs of \SCIP
 *
 * A detailed description what a dialog does and how to add a dialog to SCIP can be found
 * \ref DIALOG "here".
 */

/**@defgroup DialogIncludes Inclusion methods
 * @ingroup DIALOGS
 * @brief methods to include specific dialogs into \SCIP
 *
 * This module contains methods to include specific dialogs into \SCIP.
 *
 * @note All default plugins can be included at once (including all default dialogs) using SCIPincludeDefaultPlugins()
 *
 */

/**@defgroup DISPLAYS Displays
 * @ingroup PUBLICPLUGINAPI
 * @brief methods and files provided by the default displays (output columns)  of \SCIP
 *
 * A detailed description what a display does and how to add a display to SCIP can be found
 * \ref DISP "here".
 *
 */

/**@defgroup DisplayIncludes Inclusion methods
 * @ingroup DISPLAYS
 * @brief methods to include specific displays into \SCIP
 *
 * This module contains methods to include specific displays into \SCIP.
 *
 * @note All default plugins can be included at once (including all default displays) using SCIPincludeDefaultPlugins()
 *
 */

/**@defgroup FILEREADERS File Readers
 * @ingroup PUBLICPLUGINAPI
 * @brief This page contains a list of all file readers which are currently available.
 *
 * @section AVAILABLEFORMATS List of readable file formats
 *
 * The \ref SHELL "interactive shell" and the callable library are capable of reading/parsing several different file
 * formats.
 *
 * <table>
 * <tr><td>\ref reader_cip.h "CIP format"</td> <td>for SCIP's constraint integer programming format</td></tr>
 * <tr><td>\ref reader_cnf.h "CNF format"</td> <td>DIMACS CNF (conjunctive normal form) file format used for example for SAT problems</td></tr>
 * <tr><td>\ref reader_diff.h "DIFF format"</td> <td>for reading a new objective function for mixed-integer programs</td></tr>
 * <tr><td>\ref reader_fzn.h "FZN format"</td> <td>FlatZinc is a low-level solver input language that is the target language for MiniZinc</td></tr>
 * <tr><td>\ref reader_gms.h "GMS format"</td> <td>for mixed-integer nonlinear programs (<a href="http://www.gams.com/docs/document.htm">GAMS</a>) [reading requires compilation with GAMS=true and a working GAMS system]</td></tr>
 * <tr><td>\ref reader_lp.h  "LP format"</td>  <td>for mixed-integer (quadratically constrained quadratic) programs (CPLEX)</td></tr>
 * <tr><td>\ref reader_mps.h "MPS format"</td> <td>for mixed-integer (quadratically constrained quadratic) programs</td></tr>
 * <tr><td>\ref reader_opb.h "OPB format"</td> <td>for pseudo-Boolean optimization instances</td></tr>
 * <tr><td>\ref reader_osil.h "OSiL format"</td> <td>for mixed-integer nonlinear programs</td></tr>
 * <tr><td>\ref reader_pip.h "PIP format"</td> <td>for <a href="http://polip.zib.de/pipformat.php">mixed-integer polynomial programming problems</a></td></tr>
 * <tr><td>\ref reader_sol.h "SOL format"</td> <td>for solutions; XML-format (read-only) or raw SCIP format</td></tr>
 * <tr><td>\ref reader_wbo.h "WBO format"</td> <td>for weighted pseudo-Boolean optimization instances</td></tr>
 * <tr><td>\ref reader_zpl.h "ZPL format"</td> <td>for <a href="http://zimpl.zib.de">ZIMPL</a> models, i.e., mixed-integer linear and nonlinear
 *                                                 programming problems [read only]</td></tr>
 * </table>
 *
 * @section ADDREADER How to add a file reader
 *
 * A detailed description what a file reader does and how to add a file reader to SCIP can be found
 * \ref READER "here".
 *
 */

/**@defgroup FileReaderIncludes Inclusion methods
 * @ingroup FILEREADERS
 * @brief methods to include specific file readers into \SCIP
 *
 * This module contains methods to include specific file readers into \SCIP.
 *
 * @note All default plugins can be included at once (including all default file readers) using SCIPincludeDefaultPlugins()
 *
 */

/**@defgroup PARALLEL Parallel interface methods
 * @ingroup INTERNALAPI
 * @brief headers and methods for the parallel interface of \SCIP
 *
 */

/**@defgroup EXPRINTS Expression Interpreter
 * @ingroup PUBLICPLUGINAPI
 * @brief methods and files provided by the default expression interpreters of \SCIP
 *
 * A detailed description what a expression interpreter does and how to add a expression interpreter to SCIP can be found
 * \ref EXPRINT "here".
 */

/**@defgroup ExprintIncludes Inclusion methods
 * @ingroup EXPRINTS
 * @brief methods to include specific expression interpreters into \SCIP
 *
 * This module contains methods to include specific expression interpreters into \SCIP.
 *
 * @note All default plugins can be included at once (including all default expression interpreters) using SCIPincludeDefaultPlugins()
 *
 */

/**@defgroup FileReaderIncludes Inclusion methods
 * @ingroup FILEREADERS
 * @brief methods to include specific file readers into \SCIP
 *
 * This module contains methods to include specific file readers into \SCIP.
 *
 * @note All default plugins can be included at once (including all default file readers) using SCIPincludeDefaultPlugins()
 *
 */

/**@defgroup LPIS LP Solver Interfaces
 * @ingroup PUBLICPLUGINLPI
 * @brief methods and files provided by the default LP solver interfaces of \SCIP
 */

/**@defgroup NODESELECTORS Node Selectors
 * @ingroup PUBLICPLUGINAPI
 * @brief methods and files provided by the default node selectors of \SCIP
 *
 * A detailed description what a node selector does and how to add a node selector to SCIP can be found
 * \ref NODESEL "here".
 */

/**@defgroup NodeSelectorIncludes Inclusion methods
 * @ingroup NODESELECTORS
 * @brief methods to include specific node selectors into \SCIP
 *
 * This module contains methods to include specific node selectors into \SCIP.
 *
 * @note All default plugins can be included at once (including all default node selectors) using SCIPincludeDefaultPlugins()
 *
 */

/**@defgroup NLPIS NLP Solver Interfaces
 * @ingroup PUBLICPLUGINAPI
 * @brief methods and files provided by the default NLP solver interfaces of \SCIP
 *
 * A detailed description what a NLP solver interface does and how to add a NLP solver interface to SCIP can be found
 * \ref NLPI "here".
 */

/**@defgroup NLPIIncludes Inclusion methods
 * @ingroup NLPIS
 * @brief methods to include specific NLP solver interfaces into \SCIP
 *
 * This module contains methods to include specific NLP solver interfaces into \SCIP.
 *
 * @note All default plugins can be included at once (including all default NLP solver interfaces) using SCIPincludeDefaultPlugins()
 *
 */

/**@defgroup PRESOLVERS Presolvers
 * @ingroup PUBLICPLUGINAPI
 * @brief methods and files provided by the default presolvers of \SCIP
 *
 * A detailed description what a presolver does and how to add a presolver to SCIP can be found
 * \ref PRESOL "here".
 */

/**@defgroup PresolverIncludes Inclusion methods
 * @ingroup PRESOLVERS
 * @brief methods to include specific presolvers into \SCIP
 *
 * This module contains methods to include specific presolvers into \SCIP.
 *
 * @note All default plugins can be included at once (including all default presolvers) using SCIPincludeDefaultPlugins()
 *
 */

/**@defgroup PRICERS Pricers
 * @ingroup PUBLICPLUGINAPI
 * @brief methods and files provided by the default pricers of \SCIP
 *
 * Per default there exist no variable pricer. A detailed description what a variable pricer does and how to add a
 * variable pricer to SCIP can be found \ref PRICER "here".
 */

/**@defgroup PricerIncludes Inclusion methods
* @ingroup PUBLICPLUGINAPI
* @brief methods to include specific pricers into \SCIP
*
* This module contains methods to include specific pricers into \SCIP.
*
* @note All default plugins can be included at once using SCIPincludeDefaultPlugins(). There exists no pricer per default.
*       In order to see examples of variable pricers, please consult the \ref EXAMPLES "Coding Examples" of \SCIP.
*
*/

/**@defgroup PRIMALHEURISTICS Primal Heuristics
 * @ingroup PUBLICPLUGINAPI
 * @brief methods and files provided by the default primal heuristics of \SCIP
 *
 * A detailed description what a primal heuristic does and how to add a primal heuristic to SCIP can be found
 * \ref HEUR "here".
 */

/**@defgroup PrimalHeuristicIncludes Inclusion methods
 * @ingroup PRIMALHEURISTICS
 * @brief methods to include specific primal heuristics into \SCIP
 *
 * This module contains methods to include specific primal heuristics into \SCIP.
 *
 * @note All default plugins can be included at once (including all default primal heuristics) using SCIPincludeDefaultPlugins()
 *
 */

/**@defgroup PROPAGATORS Propagators
 * @ingroup PUBLICPLUGINAPI
 * @brief methods and files provided by the default propagators of \SCIP
 *
 * A detailed description what a propagator does and how to add a propagator to SCIP can be found
 * \ref PROP "here".
 */

/**@defgroup PropagatorIncludes Inclusion methods
 * @ingroup PROPAGATORS
 * @brief methods to include specific propagators into \SCIP
 *
 * This module contains methods to include specific propagators into \SCIP.
 *
 * @note All default plugins can be included at once (including all default propagators) using SCIPincludeDefaultPlugins()
 *
 */

/**@defgroup RELAXATORS Relaxation Handlers
 * @ingroup PUBLICPLUGINAPI
 * @brief methods and files provided by the default relaxation handlers of \SCIP
 *
 * A detailed description what a relaxation handler does and how to add a relaxation handler to SCIP can be found
 * \ref RELAX "here". Note that the linear programming relaxation is not implemented via the relaxation handler plugin.
 * Per default no relaxation handler exists in SCIP. However, there are two relaxation handlers in the
 * \ref RELAXATOR_MAIN "Relaxator example".
 */

/**@defgroup SEPARATORS Separators
 * @ingroup PUBLICPLUGINAPI
 * @brief methods and files provided by the default separators  of \SCIP
 *
 * A detailed description what a separator does and how to add a separator to SCIP can be found
 * \ref SEPA "here".
 */

/**@defgroup SeparatorIncludes Inclusion methods
 * @ingroup SEPARATORS
 * @brief methods to include specific separators into \SCIP
 *
 * This module contains methods to include specific separators into \SCIP.
 *
 * @note All default plugins can be included at once (including all default separators) using SCIPincludeDefaultPlugins()
 *
 */

/**@defgroup PublicToleranceMethods Computations With Tolerances
 * @ingroup NumericalMethods
 * @brief  methods used by the majority of operations involving floating-point computations in \SCIP
 *
 * - query the numerical tolerances of \SCIP, as well as special values such as infinity.
 * - change tolerances inside relaxations
 * - epsilon-comparison methods for floating point numbers
 */<|MERGE_RESOLUTION|>--- conflicted
+++ resolved
@@ -807,13 +807,9 @@
  *
  * - <code>READLINE=\<true|false\></code> Turns support via the readline library on (default) or off, respectively.
  *
-<<<<<<< HEAD
  * - <code>FILTERSQP=\<true|false\></code> Enable or disable (default) FilterSQP interface.
  *
- * - <code>IPOPT=\<true|false\></code> Enable or disable (default) IPOPT interface (needs IPOPT >= 3.11).
-=======
  * - <code>IPOPT=\<true|false\></code> Enable or disable (default) IPOPT interface (needs IPOPT >= 3.12).
->>>>>>> 93d9b459
  *
  * - <code>WORHP=\<true|false\></code> Enable or disable (default) WORHP interface (needs WORHP >= 2.0).
  *
