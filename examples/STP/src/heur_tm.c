/* * * * * * * * * * * * * * * * * * * * * * * * * * * * * * * * * * * * * * */
/*                                                                           */
/*                  This file is part of the program and library             */
/*         SCIP --- Solving Constraint Integer Programs                      */
/*                                                                           */
/*    Copyright (C) 2002-2013 Konrad-Zuse-Zentrum                            */
/*                            fuer Informationstechnik Berlin                */
/*                                                                           */
/*  SCIP is distributed under the terms of the ZIB Academic License.         */
/*                                                                           */
/*  You should have received a copy of the ZIB Academic License              */
/*  along with SCIP; see the file COPYING. If not email to scip@zib.de.      */
/*                                                                           */
/* * * * * * * * * * * * * * * * * * * * * * * * * * * * * * * * * * * * * * */

/**@file   heur_tm.c
 * @brief  TM primal heuristic
 * @author Gerald Gamrath
 * @author Thorsten Koch
 * @author Daniel Rehfeldt
 * @author Michael Winkler
 */

/*---+----1----+----2----+----3----+----4----+----5----+----6----+----7----+----8----+----9----+----0----+----1----+----2*/

#include <assert.h>
#include <string.h>
#include "heur_tm.h"
#include "probdata_stp.h"
#include "portab.h"
#include "scip/misc.h"

#define HEUR_NAME             "TM"
#define HEUR_DESC             "takahashi matsuyama primal heuristic for steiner trees"
#define HEUR_DISPCHAR         '+'
#define HEUR_PRIORITY         1000 /* TODO 0 */
#define HEUR_FREQ             1
#define HEUR_FREQOFS          0
#define HEUR_MAXDEPTH         -1
#define HEUR_TIMING           (SCIP_HEURTIMING_BEFORENODE | SCIP_HEURTIMING_DURINGLPLOOP | SCIP_HEURTIMING_AFTERLPLOOP | SCIP_HEURTIMING_AFTERNODE)
#define HEUR_USESSUBSCIP      FALSE  /**< does the heuristic use a secondary SCIP instance? */

#define DEFAULT_EVALRUNS 10 /*10*/
#define DEFAULT_INITRUNS 100 /*100*/
#define DEFAULT_LEAFRUNS 10 /*10*/
#define DEFAULT_ROOTRUNS 50
#define DEFAULT_DURINGLPFREQ 10
#define DEFAULT_TYPE  0
#define VEL 1
#define AUTO     0
#define TM       1
#define TMPOLZIN 2
#define TMX 1
/*
 * Data structures
 */


/** primal heuristic data */
struct SCIP_HeurData
{
   SCIP_Longint ncalls;
   SCIP_Real hopfactor;
   int stp_type;
   int evalruns;
   int initruns;
   int leafruns;
   int rootruns;
   int duringlpfreq;
   int beststartnode;
   int* rootedges_t;
   int* rootedges_z;
   unsigned int timing;
};

/*
 * Static methods
 */
#if 0
/** for debug purposes only */
static
SCIP_RETCODE printGraph(
   SCIP* scip,
   const GRAPH*          graph,              /**< Graph to be printed */
   const char*           filename,           /**< Name of the output file */
   int*                  result
   )
{
   char label[SCIP_MAXSTRLEN];
   FILE* file;
   int e;
   int n;
   int m;
   char* stnodes;
   SCIP_CALL( SCIPallocBufferArray(scip, &stnodes, graph->knots ) );

   assert(graph != NULL);
   file = fopen((filename != NULL) ? filename : "graphX.gml", "w");

   for( e = 0; e < graph->knots; e++ )
   {
      stnodes[e] = FALSE;
   }
   for( e = 0; e < graph->edges; e++ )
   {
      if( result[e] == CONNECT )
      {
	 stnodes[graph->tail[e]] = TRUE;
	 stnodes[graph->head[e]] = TRUE;
      }
   }

   /* write GML format opening, undirected */
   SCIPgmlWriteOpening(file, FALSE);

   /* write all nodes, discriminate between root, terminals and the other nodes */
   e = 0;
   m = 0;
   for( n = 0; n < graph->knots; ++n )
   {
      if( stnodes[n] )
      {
         if( n == graph->source[0] )
         {
            (void)SCIPsnprintf(label, SCIP_MAXSTRLEN, "(%d) Root", n);
            SCIPgmlWriteNode(file, (unsigned int)n, label, "rectangle", "#666666", NULL);
            m = 1;
         }
         else if( graph->term[n] == 0 )
         {
            (void)SCIPsnprintf(label, SCIP_MAXSTRLEN, "(%d) Terminal %d", n, e + 1);
            SCIPgmlWriteNode(file, (unsigned int)n, label, "circle", "#ff0000", NULL);
            e += 1;
         }
         else
         {
            (void)SCIPsnprintf(label, SCIP_MAXSTRLEN, "(%d) Node %d", n, n + 1 - e - m);
            SCIPgmlWriteNode(file, (unsigned int)n, label, "circle", "#336699", NULL);
         }

      }
   }

   /* write all edges (undirected) */
   for( e = 0; e < graph->edges; e ++ )
   {
      if( result[e] == CONNECT )
      {
         (void)SCIPsnprintf(label, SCIP_MAXSTRLEN, "%8.2f", graph->cost[e]);

	 SCIPgmlWriteEdge(file, (unsigned int)graph->tail[e], (unsigned int)graph->head[e], label, "#ff0000");
      }
   }
   SCIPfreeBufferArray(scip, &stnodes);
   /* write GML format closing */
   SCIPgmlWriteClosing(file);

   return SCIP_OKAY;
}

#endif
/* prune the Steiner Tree in such a way that all leaves are terminals */

SCIP_RETCODE do_prune(
   SCIP*                 scip,               /**< SCIP data structure */
   const GRAPH*          g,                  /**< graph structure */
   SCIP_Real*            cost,               /**< edge costs */
   int                   layer,
   int*                  result,             /**< ST edges */
   char*                 connected           /**< ST nodes */
   )
{
   PATH*  mst;
   int i;
   int j;
   int count;
   int nnodes;
   nnodes = g->knots;
   SCIP_CALL( SCIPallocBufferArray(scip, &mst, nnodes) );
   assert(layer == 0);
   /* compute the MST */
   for( i = 0; i < nnodes; i++ )
      g->mark[i] = connected[i];

   assert(g->source[layer] >= 0);
   assert(g->source[layer] <  nnodes);

   graph_path_exec(g, MST_MODE, g->source[layer], cost, mst);

   for( i = 0; i < nnodes; i++ )
   {
      if( connected[i] && (mst[i].edge != -1) )
      {
         assert(g->head[mst[i].edge] == i);
         assert(result[mst[i].edge] == -1);

         result[mst[i].edge] = layer;
      }
   }

   /* prune */
   do
   {
      SCIPdebug(fputc('C', stdout));
      SCIPdebug(fflush(stdout));

      count = 0;

      for( i = 0; i < nnodes; i++ )
      {
         if( !g->mark[i] )
            continue;

         if( g->term[i] == layer )
            continue;

         for( j = g->outbeg[i]; j != EAT_LAST; j = g->oeat[j] )
            if( result[j] == layer )
               break;

         if( j == EAT_LAST )
         {
            /* there has to be exactly one incoming edge
             */
            for( j = g->inpbeg[i]; j != EAT_LAST; j = g->ieat[j] )
            {
               if( result[j] == layer )
               {
                  result[j]    = -1;
                  g->mark[i]   = FALSE;
                  connected[i] = FALSE;
                  count++;
                  break;
               }
            }
            assert(j != EAT_LAST);
         }
      }
   }
   while( count > 0 );

   SCIPfreeBufferArray(scip, &mst);

   return SCIP_OKAY;

}



/* pure TM heuristic */
static
SCIP_RETCODE do_tm(
   SCIP*                 scip,               /**< SCIP data structure */
   const GRAPH*          g,                  /**< graph structure */
   PATH**                path,
   SCIP_Real*            cost,
   SCIP_Real*            costrev,
   int                   layer,
   int                   start,
   int*                  result,
   char*                 connected
   )
{
   int*   cluster;
   int    csize = 0;
   int    k;
   int    e;
   int    i;
   int    j;
   int    old;
   int    newval;
   int nnodes;
   SCIP_Real min;

   assert(scip      != NULL);
   assert(g         != NULL);
   assert(result    != NULL);
   assert(connected != NULL);
   assert(cost      != NULL);
   assert(costrev   != NULL);
   assert(path      != NULL);
   assert(layer == 0);
   nnodes = g->knots;

   SCIPdebugMessage("Heuristic: Start=%5d ", start);

   SCIP_CALL( SCIPallocBufferArray(scip, &cluster, nnodes) );

   cluster[csize++] = start;

   for( i = 0; i < nnodes; i++ )
   {
      g->mark[i]   = (g->grad[i] > 0);
      connected[i] = FALSE;
   }
   connected[start] = TRUE;

   /* CONSTCOND */
   for( ;; )
   {
      /* Find a terminal with minimal distance to the current ST
       */
      min = FARAWAY;
      old = -1;
      newval = -1;

      for( i = 0; i < nnodes; i++ )
      {
         if( g->grad[i] == 0 || g->term[i] != layer || connected[i] )
            continue;

         /*
          */
         if( path[i] == NULL )
         {
            SCIP_CALL( SCIPallocBufferArray(scip, &(path[i]), nnodes) );

            assert(path[i] != NULL);
            if( g->source[0] == i )
               graph_path_exec(g, FSP_MODE, i, cost, path[i]);
            else
               graph_path_exec(g, FSP_MODE, i, costrev, path[i]);
         }
         for( k = 0; k < csize; k++ )
         {
            j = cluster[k];
            assert(i != j);
            assert(connected[j]);
            if (LT(path[i][j].dist, min))
            {
               min = path[i][j].dist;
               newval = i;
               old = j;
            }
         }
      }
      /* Nichts mehr gefunden, also fertig
       */
      if (newval == -1)
         break;

      /* Weg setzten
       */
      assert((old > -1) && (newval > -1));
      assert(path[newval] != NULL);
      assert(path[newval][old].dist < FARAWAY);
      assert(g->term[newval] == layer);
      assert(!connected[newval]);
      assert(connected[old]);

      SCIPdebug(fputc('R', stdout));
      SCIPdebug(fflush(stdout));

      /*    printf("Connecting Knot %d-%d dist=%d\n", newval, old, path[newval][old].dist);
       */
      /* Gegen den Strom schwimmend alles markieren
       */
      k = old;

      while(k != newval)
      {
         e = path[newval][k].edge;
         k = g->tail[e];

         if (!connected[k])
         {
            connected[k] = TRUE;
            cluster[csize++] = k;
         }
      }
   }

   SCIPdebug(fputc('M', stdout));
   SCIPdebug(fflush(stdout));
   SCIPfreeBufferArray(scip, &cluster);

   SCIP_CALL( do_prune(scip, g, cost, layer, result, connected) );

   return SCIP_OKAY;
}


static
SCIP_RETCODE do_tmX(
   SCIP*                 scip,               /**< SCIP data structure */
   const GRAPH*          g,                  /**< graph structure */
   SCIP_Real*            cost,
   SCIP_Real*            costrev,
   SCIP_Real**           pathdist,
   int                   start,
   int*                  result,
   int**                 pathedge,
   char*                 connected
   )
{
   SCIP_Real min;
   int    csize = 0;
   int    k;
   int    e;
   int    i;
   int    j;
   int    t;
   int    old;
   int    newval;
   int    nnodes;
   int    nterms;
   int*   cluster;
   int*   realterms;

   assert(scip      != NULL);
   assert(g         != NULL);
   assert(result    != NULL);
   assert(connected != NULL);
   assert(cost      != NULL);
   assert(costrev   != NULL);
   assert(pathdist   != NULL);
   assert(pathedge   != NULL);
   nnodes = g->knots;

   realterms = SCIPprobdataGetRTerms(scip);
   nterms = SCIPprobdataGetRNTerms(scip) + 1;

   SCIPdebugMessage("Heuristic: Start=%5d ", start);

   SCIP_CALL( SCIPallocBufferArray(scip, &cluster, nnodes) );

   cluster[csize++] = start;

   for( i = 0; i < nnodes; i++ )
   {
      g->mark[i]   = (g->grad[i] > 0);
      connected[i] = FALSE;
   }
   connected[start] = TRUE;

   /* CONSTCOND */
   for( ;; )
   {
      /* Find a terminal with minimal distance to the current ST
       */
      min = FARAWAY;
      old = -1;
      newval = -1;
      for( t = 0; t < nterms; t++ )
      {
	 if( t != 0 )
            i = realterms[t - 1];
         else
	    i = g->source[0];
         if( connected[i] || g->grad[i] == 0 )
            continue;

         if( pathdist[i] == NULL )
         {
	    assert(pathedge[i] == NULL);
            SCIP_CALL( SCIPallocBufferArray(scip, &(pathdist[i]), nnodes) );
            SCIP_CALL( SCIPallocBufferArray(scip, &(pathedge[i]), nnodes) );
            assert(pathedge[i] != NULL);
	    assert(pathdist[i] != NULL);
            if( g->source[0] == i )
               graph_path_execX(scip, g, i, cost,  pathdist[i], pathedge[i]);
            else
               graph_path_execX(scip, g, i, costrev, pathdist[i], pathedge[i]);
         }
         for( k = 0; k < csize; k++ )
         {
            j = cluster[k];

            assert(i != j);
            assert(connected[j]);

            if( SCIPisLT(scip, pathdist[i][j], min) )
            {
               min = pathdist[i][j];
               newval = i;
               old = j;
            }
         }
      }
      /* Nichts mehr gefunden, also fertig
       */
      if( newval == -1 )
         break;

      /* Weg setzten
       */
      assert(old > -1);
      assert(newval > -1);
      assert(pathdist[newval] != NULL);
      assert(pathdist[newval][old] < FARAWAY);
      assert(g->term[newval] == 0);
      assert(!connected[newval]);
      assert(connected[old]);

      SCIPdebug(fputc('R', stdout));
      SCIPdebug(fflush(stdout));

      /*    printf("Connecting Knot %d-%d dist=%d\n", newval, old, path[newval][old].dist);
       */
      /* Gegen den Strom schwimmend alles markieren
       */
      k = old;

      while(k != newval)
      {
         e = pathedge[newval][k];
         k = g->tail[e];

         if (!connected[k])
         {
            connected[k] = TRUE;
            cluster[csize++] = k;
         }
      }
   }

   SCIPdebug(fputc('M', stdout));
   SCIPdebug(fflush(stdout));
   SCIPfreeBufferArray(scip, &cluster);

   SCIP_CALL( do_prune(scip, g, cost, 0, result, connected) );

   return SCIP_OKAY;
}


/* pure TM heuristic for degree constrained STPs */
static
SCIP_RETCODE do_tm_degcons(
   SCIP*                 scip,               /**< SCIP data structure */
   const GRAPH*          g,                  /**< graph structure */
   SCIP_Real*            cost,
   SCIP_Real*            costrev,
   SCIP_Real**           pathdist,
   int                   start,
   int*                  result,
   int**                 pathedge,
   char*                 connected,
   char*                 solfound
   )
{
   SCIP_QUEUE* queue;
   SCIP_Real min;
   int    csize = 0;
   int    k;
   int    e;
   int    i;
   int    j;
   int    t;
   int    u;
   int    old;
   int    degcount;
   int    degmax;
   int    newval;
   int    nnodes;
   int    nterms;
   int*   cluster;
   int*   realterms;
   int*   degs;
   int*   maxdegs;
   assert(scip      != NULL);
   assert(g         != NULL);
   assert(g->maxdeg != NULL);
   assert(result    != NULL);
   assert(connected != NULL);
   assert(cost      != NULL);
   assert(costrev   != NULL);
   assert(pathdist   != NULL);
   assert(pathedge   != NULL);
   nnodes = g->knots;

   realterms = SCIPprobdataGetRTerms(scip);
   nterms = SCIPprobdataGetRNTerms(scip) + 1;

   SCIPdebugMessage("Heuristic: Start=%5d ", start);

   SCIP_CALL( SCIPallocBufferArray(scip, &cluster, nnodes) );
   SCIP_CALL( SCIPallocBufferArray(scip, &degs, nnodes) );
   maxdegs = g->maxdeg;
   cluster[csize++] = start;

   for( i = 0; i < nnodes; i++ )
   {
      degs[i] = 0;
      g->mark[i]   = (g->grad[i] > 0);
      connected[i] = FALSE;
   }

   for( e = 0; e < g->edges; e++ )
      result[e] = -1;
   connected[start] = TRUE;

   //printf("root %d ,start: %d \n", g->source[0], start);
   /* CONSTCOND */
   for( ;; )
   {
      /* Find a terminal with minimal distance to the current ST
       */
      min = FARAWAY;
      degmax = -1;
      old = -1;
      newval = -1;
      for( t = 0; t < nterms; t++ )
      {
	 if( t != 0 )
            i = realterms[t - 1];
         else
	    i = g->source[0];
         if( connected[i] || g->grad[i] == 0 )
            continue;

         if( pathdist[i] == NULL )
         {
	    assert(pathedge[i] == NULL);
            SCIP_CALL( SCIPallocBufferArray(scip, &(pathdist[i]), nnodes) );
            SCIP_CALL( SCIPallocBufferArray(scip, &(pathedge[i]), nnodes) );
            assert(pathedge[i] != NULL);
	    assert(pathdist[i] != NULL);
            if( g->source[0] == i )
               graph_path_execX(scip, g, i, cost,  pathdist[i], pathedge[i]);
            else
               graph_path_execX(scip, g, i, costrev, pathdist[i], pathedge[i]);
         }
         for( k = 0; k < csize; k++ )
         {
            j = cluster[k];

            assert(i != j);
            assert(connected[j]);

            if( SCIPisLT(scip, pathdist[i][j], min) && degs[j] < maxdegs[j])
            {
	       u = j;
	       degcount = 0;
	       while( u != i )
	       {
	          u = g->tail[pathedge[i][u]];
		  if( !connected[u] )
		     degcount += MIN(g->grad[u] - 1, maxdegs[u] - 1);
	       }
	       if( degcount >= degmax || degcount > 2 )
	       {
		  degmax = degcount;
                  min = pathdist[i][j];
                  newval = i;
                  old = j;
	       }
            }
         }
      }
      /* Nichts mehr gefunden, also fertig
       */
      if( newval == -1 )
         break;
      //printf("LONGCONNECT: %d %d \n", old, newval);
      /* Weg setzten
       */
      assert(old > -1);
      assert(newval > -1);
      assert(pathdist[newval] != NULL);
      assert(pathdist[newval][old] < FARAWAY);
      assert(g->term[newval] == 0);
      assert(!connected[newval]);
      assert(connected[old]);

      SCIPdebug(fputc('R', stdout));
      SCIPdebug(fflush(stdout));

      /*    printf("Connecting Knot %d-%d dist=%d\n", newval, old, path[newval][old].dist);
       */
      /* Gegen den Strom schwimmend alles markieren
       */
      k = old;

      while(k != newval)
      {
         e = pathedge[newval][k];
	 u = k;
         k = g->tail[e];

         //    printf("connect: %d->%d \n", g->tail[e], g->head[e]);
         if( !connected[k])
         {
	    result[flipedge(e)] = CONNECT;
            result[e] = CONNECT;
	    degs[u]++;
            connected[k] = TRUE;
            cluster[csize++] = k;
         }
      }
      assert(degs[newval] == 0);
      degs[newval] = 1;
   }

   SCIPdebug(fputc('M', stdout));
   SCIPdebug(fflush(stdout));
   SCIPfreeBufferArray(scip, &cluster);

   *solfound = TRUE;

   for( t = 0; t < nterms; t++ )
   {
      if( t != 0 )
         i = realterms[t - 1];
      else
         i = g->source[0];
      if( !connected[i] )
      {
         //printf("fail! \n");
         *solfound = FALSE;
         break;

      }
   }

   if( *solfound )
   {
      int* pnode;
      int termcount;
      /* BFS until all terminals are reached */
      SCIP_CALL( SCIPqueueCreate(&queue, nnodes, 2) );

      SCIP_CALL( SCIPqueueInsert(queue, &(g->source[0])) );
      termcount = 1;

      for( i = 0; i < nnodes; i++ )
         connected[i] = FALSE;

      connected[g->source[0]] = TRUE;
      while( !SCIPqueueIsEmpty(queue) )
      {
         pnode = (SCIPqueueRemove(queue));
         for( e = g->outbeg[*pnode]; e != EAT_LAST; e = g->oeat[e] )
         {
            if( result[e] == CONNECT && !(connected[g->head[e]]) )
            {
               //printf("%d->%d \n", g->tail[e], g->head[e]);
               i = g->head[e];
               result[flipedge(e)] = -1;
               connected[i] = TRUE;
               if( Is_term(g->term[i]) )
               {
                  termcount++;
               }
               SCIP_CALL( SCIPqueueInsert(queue, &(g->head[e])) );
            }
         }
      }

      SCIPqueueFree(&queue);
      // assert(graph_sol_valid(g, result));
      //assert(0);
      for( t = 0; t < nnodes; t++ )
         if( degs[t] > maxdegs[t] )
	 {
	    //printf("deg fail: %d (%d, %d)\n ", t, degs[t], maxdegs[t] );
            *solfound = FALSE;
	 }
   }

   //SCIP_CALL( do_prune(scip, g, cost, 0, result, connected) );
   SCIPfreeBufferArray(scip, &degs);
   return SCIP_OKAY;
}

static
SCIP_RETCODE do_tm_polzin(
   SCIP*                 scip,               /**< SCIP data structure */
   const GRAPH*          g,                  /**< graph structure */
   SCIP_PQUEUE*          pqueue,
   GNODE**               gnodearr,
   SCIP_Real*            cost,
   SCIP_Real*            costrev,
   int                   layer,
   SCIP_Real**           node_dist,
   int                   start,
   int*                  result,
   int*                  vcount,
   int*                  nodenterms,
   int**                 node_base,
   int**                 node_edge,
   char                  firstrun,
   char*                 connected
   )
{
   int    k;
   int    i;
   int    j;
   int    best;
   int    term;
   int    count;
   int   nnodes;
   int   nterms;

   assert(scip      != NULL);
   assert(g         != NULL);
   assert(result    != NULL);
   assert(connected != NULL);
   assert(cost      != NULL);
   assert(costrev   != NULL);
   nnodes = g->knots;
   nterms = g->terms;

   SCIPdebugMessage("TM_Polzin Heuristic: Start=%5d ", start);

   /* if the heuristic is called for the first time several data structures have to be set up */
   if( firstrun )
   {
      PATH* vnoi;
      SCIP_Real* vcost;
      int old;
      int oedge;
      int root = g->source[0];
      int   ntovisit;
      int   nneighbnodes;
      int   nneighbterms;
      int   nreachednodes;
      int*  state;
      int*  vbase;
      int*  terms;
      int*  tovisit;
      int*  reachednodes;
      char* termsmark;
      char* visited;
      int e;
      /* PHASE I: */
      for( i = 0; i < nnodes; i++ )
         g->mark[i] = (g->grad[i] > 0);

      /* allocate memory needed in PHASE I */
      SCIP_CALL( SCIPallocBufferArray(scip, &terms, nterms) );
      SCIP_CALL( SCIPallocBufferArray(scip, &termsmark, nnodes) );
      SCIP_CALL( SCIPallocBufferArray(scip, &vnoi, nnodes) );
      SCIP_CALL( SCIPallocBufferArray(scip, &visited, nnodes) );
      SCIP_CALL( SCIPallocBufferArray(scip, &reachednodes, nnodes) );
      SCIP_CALL( SCIPallocBufferArray(scip, &vbase, nnodes) );
      SCIP_CALL( SCIPallocBufferArray(scip, &tovisit, nnodes) );
      SCIP_CALL( SCIPallocBufferArray(scip, &vcost, nnodes) );

      j = 0;
      for( i = 0; i < nnodes; i++ )
      {
         visited[i] = FALSE;
         if( Is_term(g->term[i]) )
         {
            termsmark[i] = TRUE;
            terms[j++] = i;
         }
         else
         {
            termsmark[i] = FALSE;
         }
      }

      for( e = 0; e < g->edges; e++)
      {
         assert(SCIPisGE(scip, cost[e], 0));
         assert(SCIPisGE(scip, costrev[e], 0));
      }

      assert(j == nterms);
      voronoi(scip, g, cost, costrev, termsmark, vbase, vnoi);
      state = g->path_state;

      for( i = 0; i < nnodes; i++ )
         if( Is_term(g->term[i]) )
            assert(vbase[i] == i);


      for( k = 0; k < nnodes; k++ )
	 assert(termsmark[vbase[k]]);

      for( k = 0; k < nnodes; k++ )
      {
         connected[k] = FALSE;
	 vcount[k] = 0;
	 SCIP_CALL( SCIPallocBuffer(scip, &gnodearr[k]) );
	 gnodearr[k]->number = k;
         if( !Is_term(g->term[k]) )
         {
	    node_dist[k][0] = vnoi[k].dist;
            node_edge[k][0] = vnoi[k].edge;
            node_base[k][0] = vbase[k];
            nodenterms[k] = 1;
         }
         else
         {
            nodenterms[k] = 0;
	    node_edge[k][0] = UNKNOWN;
            termsmark[k] = FALSE;
         }
         state[k] = UNKNOWN;
         vcost[k] = vnoi[k].dist;
         vnoi[k].dist = FARAWAY;
      }

      /* for each terminal: extend the voronoi regions until all neighbouring terminals have been visited */
      for( i = 0; i < nterms; i++ )
      {
	 term = terms[i];
         nneighbterms = 0;
         nneighbnodes = 0;
         nreachednodes = 0;
         for( k = 0; k < nnodes; k++ )
            assert(termsmark[k] == FALSE);
         /* DFS (starting from terminal i) until the entire voronoi region has been visited */
         tovisit[0] = term;
         ntovisit = 1;
         visited[term] = TRUE;
         state[term] = CONNECT;
         while( ntovisit > 0 )
         {
            /* iterate all incident edges */
            old = tovisit[--ntovisit];

	    for( oedge = g->outbeg[old]; oedge != EAT_LAST; oedge = g->oeat[oedge] )
            {
               k = g->head[oedge];

               /* is node k in the voronoi region of the i-th terminal ? */
               if( vbase[k] == term )
	       {
                  if( !visited[k] )
                  {
                     state[k] = CONNECT;
		     assert(nnodes - (nneighbnodes + 1) > ntovisit);
                     tovisit[ntovisit++] = k;
                     visited[k] = TRUE;
                     reachednodes[nreachednodes++] = k;
                  }
	       }
               else
	       {
                  if( !visited[k] )
                  {
                     visited[k] = TRUE;
                     vnoi[k].dist = vcost[old] + ((vbase[k] == root)? cost[oedge] : costrev[oedge]);
                     vnoi[k].edge = oedge;

                     if( termsmark[vbase[k]] == FALSE )
                     {
                        termsmark[vbase[k]] = TRUE;
                        nneighbterms++;
                     }
                     assert(nnodes - (nneighbnodes + 1) > ntovisit - 1);
                     tovisit[nnodes - (++nneighbnodes)] = k;
                  }
                  else
                  {
                     /* if edge 'oedge' allows a shorter connection of node k, update */
                     if( SCIPisGT(scip, vnoi[k].dist, vcost[old] + ((vbase[k] == root)? cost[oedge] : costrev[oedge])) )
                     {
                        vnoi[k].dist = vcost[old] + ((vbase[k] == root)? cost[oedge] : costrev[oedge]);
                        vnoi[k].edge = oedge;
                     }
                  }
	       }
            }
         }

         count = 0;
         for( j = 0; j < nneighbnodes; j++ )
         {
	    assert(termsmark[vbase[tovisit[nnodes - j - 1]]]);
            heap_add(g->path_heap, state, &count, tovisit[nnodes - j - 1], vnoi);
         }
         SCIP_CALL( voronoi_extend2(scip, g, ((term == root)? cost : costrev), vnoi, node_dist, node_base, node_edge, termsmark, reachednodes, &nreachednodes, nodenterms,
               nneighbterms, term, nneighbnodes) );

         reachednodes[nreachednodes++] = term;

         for( j = 0; j < nreachednodes; j++ )
         {
            vnoi[reachednodes[j]].dist = FARAWAY;
            state[reachednodes[j]] = UNKNOWN;
            visited[reachednodes[j]] = FALSE;
         }

         for( j = 0; j < nneighbnodes; j++ ) /* TODO AVOID DOUBLE WORK */
         {
            vnoi[tovisit[nnodes - j - 1]].dist = FARAWAY;
            state[tovisit[nnodes - j - 1]] = UNKNOWN;
            visited[tovisit[nnodes - j - 1]] = FALSE;
         }
      }

      /* for each node v: sort the terminal arrays according to their distance to v */
      for( i = 0; i < nnodes; i++ )
	 SCIPsortRealIntInt(node_dist[i], node_base[i], node_edge[i], nodenterms[i]);

      /* free memory */
      SCIPfreeBufferArray(scip, &vnoi);
      SCIPfreeBufferArray(scip, &vbase);
      SCIPfreeBufferArray(scip, &terms);
      SCIPfreeBufferArray(scip, &termsmark);
      SCIPfreeBufferArray(scip, &visited);
      SCIPfreeBufferArray(scip, &tovisit);
      SCIPfreeBufferArray(scip, &reachednodes);
      SCIPfreeBufferArray(scip, &vcost);
   }

   /** PHASE II **/
   else
   {
      for( k = 0; k < nnodes; k++ )
      {
         connected[k] = FALSE;
	 vcount[k] = 0;
      }
   }

   connected[start] = TRUE;
   gnodearr[start]->dist = node_dist[start][0];
   SCIP_CALL( SCIPpqueueInsert(pqueue, gnodearr[start]) );

   while( SCIPpqueueNElems(pqueue) > 0 )
   {
      best = ((GNODE*) SCIPpqueueRemove(pqueue))->number;

      term = node_base[best][vcount[best]];
      assert( Is_term(g->term[term]) );
      /* has the terminal already been connected? */
      if( !connected[term] )
      {
	 /*printf("term: %d \n", term ); */
         /* connect the terminal */
         k = g->tail[node_edge[best][vcount[best]]];
         while( k != term )
         {
            j = 0;

	    while( node_base[k][vcount[k] + j] != term )
               j++;

            if(!(vcount[k] + j < nodenterms[k]))
	    {
	       int z;
               printf("  vcount[k] + j: %d, nodenterms: %d\n", vcount[k] + j,nodenterms[k]);
               for( z = 0; z < nodenterms[k]; z++)
		  if( node_base[k][z] == term )
		     printf("ok! for z: %d\n", z);
		  else
		     printf("  node_base[k][z]: %d ", node_base[k][z]);
               printf("\n term: %d \n", term );
               assert(0);
	    }

            if( !connected[k] )
            {
	       assert(vcount[k] == 0);

               connected[k] = TRUE;
	       while( vcount[k] < nodenterms[k] && connected[node_base[k][vcount[k]]] )
               {
	          vcount[k]++;
		  j--;
               }

               if( vcount[k] < nodenterms[k] )
	       {
		  gnodearr[k]->dist = node_dist[k][vcount[k]];
		  SCIP_CALL( SCIPpqueueInsert(pqueue, gnodearr[k]) );
	       }
	    }

            assert( vcount[k] + j < nodenterms[k] );
	    assert(node_base[k][vcount[k] + j] == term);
	    k = g->tail[node_edge[k][vcount[k] + j]];
         }
         /* finally, connected the terminal reached*/

         assert( k == term );
	 assert( !connected[k] );
         connected[k] = TRUE;

         assert( vcount[k] == 0 );
         while( vcount[k] < nodenterms[k] && connected[node_base[k][vcount[k]]] )
         {
            vcount[k]++;
         }
         if( vcount[k] < nodenterms[k] )
         {
            gnodearr[k]->dist = node_dist[k][vcount[k]];
            SCIP_CALL( SCIPpqueueInsert(pqueue, gnodearr[k]) );
            /*SCIP_CALL( SCIPpqueueInsert(pqueue, nodeterms[k][vcount[k]]) );*/
         }
      }

      while( vcount[best] + 1 < nodenterms[best] )
      {
         if( !connected[node_base[best][++vcount[best]]] )
         {
	    gnodearr[best]->dist = node_dist[best][vcount[best]];
	    SCIP_CALL( SCIPpqueueInsert(pqueue, gnodearr[best]) );
            /*SCIP_CALL( SCIPpqueueInsert(pqueue, nodeterms[best][vcount[best]]) );*/
            break;
         }
      }
   }

   /* prune the ST, so that all leaves are terminals */
   SCIP_CALL( do_prune(scip, g, cost, layer, result, connected) );

   return SCIP_OKAY;
}


SCIP_RETCODE SCIPtmHeur(
   SCIP*                 scip,               /**< SCIP data structure */
   const GRAPH*          graph,                  /**< graph structure */
   PATH**                path,
   SCIP_Real*            cost,
   SCIP_Real*            costrev,
   //SCIP_Real**           pathdist,
   int*                  result
   //int**                 pathedge
   )
{
   int e;
   int nnodes;
   char* connected;
   assert(scip != NULL);
   assert(graph != NULL);
   assert(cost != NULL);
   assert(costrev != NULL);
   nnodes = graph->knots;
   SCIP_CALL( SCIPallocBufferArray(scip, &connected, nnodes) );

   for( e = 0; e < graph->edges; e++ )
      result[e] = UNKNOWN;
   SCIP_CALL( do_tm(scip, graph, path, cost, costrev, 0, graph->source[0], result, connected) );
   SCIPfreeBufferArray(scip, &connected);
   return SCIP_OKAY;
}

static
void do_prizecoll_trivial(
   SCIP*                 scip,               /**< SCIP data structure */
   const GRAPH*  graph,
   int*          best_result
   )
{
   double maxcost = -1;
   int e;
   int i = -1;
   int maxedge = UNKNOWN;
   int maxterm;
   int root;
   assert(graph != NULL);
   assert(best_result != NULL);
   root = graph->source[0];

   for( e = graph->outbeg[root]; e != EAT_LAST; e = graph->oeat[e] )
   {
      if( Is_term(graph->term[graph->head[e]]) )
      {
	 best_result[e] = CONNECT;
         if( SCIPisLT(scip, maxcost, graph->cost[e]) )
	 {
	    maxcost = graph->cost[e];
	    maxedge = e;
	 }
      }
   }

   assert(maxedge >= 0);
   maxterm = graph->head[maxedge];
   for( e = graph->inpbeg[maxterm]; e != EAT_LAST; e = graph->ieat[e] )
   {
      if( graph->tail[e] != root )
      {
	 best_result[e] = CONNECT;
	 i = graph->tail[e];
	 break;
      }
   }
   assert(i >= 0);
   for( e = graph->inpbeg[i]; e != EAT_LAST; e = graph->ieat[e] )
      if( graph->tail[e] == root )
	 break;
   assert(e != EAT_LAST);
   best_result[maxedge] = UNKNOWN;
   best_result[e] = CONNECT;
}


static
SCIP_RETCODE do_layer(
   SCIP*                 scip,               /**< SCIP data structure */
   const GRAPH*  graph,
   int           layer,
   int*          best_start,
   int*          best_result,
   int           runs,
   SCIP_Real*    cost,
   SCIP_Real*    costrev,
   SCIP_HEURDATA* heurdata,
   SCIP_Real      maxcost
   )
{
#if !TMX
   PATH** path;
#endif
   SCIP_PQUEUE* pqueue;
   SCIP_Longint ncalls;
   GNODE** gnodearr;
   SCIP_Real obj;
   SCIP_Real objt;
   SCIP_Real min = FARAWAY;
   SCIP_Real** pathdist;
   SCIP_Real** node_dist;
   int best;
   int k;
   int r;
   int e;
   int mode;
   int nedges;
   int nnodes;
   int nterms;
   int* start;
   int* vcount;
   int* result;
   int* nodenterms;
   int** node_base;

   int** node_edge;
   int** pathedge;

   char printfs = FALSE;
   char* connected;

   for( e = 0; e < graph->edges; e++)
   {
      assert(SCIPisGE(scip, cost[e], 0));
      assert(SCIPisGE(scip, costrev[e], 0));
   }
   assert(scip != NULL);
   assert(graph != NULL);
   assert(best_result != NULL);
   assert(cost != NULL);
   assert(costrev != NULL);
   assert(layer >= 0 && layer < graph->layers);
   assert(heurdata != NULL);
   assert(runs > 0);
   best = heurdata->beststartnode;
   ncalls = heurdata->ncalls;
   nnodes = graph->knots;
   nedges = graph->edges;
   nterms = graph->terms;

   SCIP_CALL( SCIPallocBufferArray(scip, &connected, nnodes) );
   SCIP_CALL( SCIPallocBufferArray(scip, &start, MIN(runs, nnodes)) );
   SCIP_CALL( SCIPallocBufferArray(scip, &result, nedges) );

   /* get user parameter */
   SCIP_CALL( SCIPgetIntParam(scip, "heuristics/"HEUR_NAME"/type", &mode) );
   if( printfs )
      printf(" tmmode: %d -> ", mode);
   assert(mode == AUTO || mode == TM || mode == TMPOLZIN);

   if( mode == AUTO )
   {
      /* are there enough terminals for the TM Polzin variant to (expectably) be advantageous? */
      if( SCIPisGE(scip, ((double) nterms) / ((double) nnodes ), 0.1) )
         mode = TMPOLZIN;
      else
         mode = TM;
   }

   if( printfs )
      printf(" %d \n ", mode);

   if( graph->layers > 1 )
   {
      /*  SCIP_CALL( do_heuristic(scip, graph, layer, best_result, graph->source[layer], connected, cost, costrev, path) );*/
      assert(0);
   }
   else
   {
      if( graph->stp_type == STP_DEG_CONS )
         mode = TM;
      if( graph->stp_type == STP_PRIZE_COLLECTING || graph->stp_type == STP_MAX_NODE_WEIGHT )
      {
	 if( runs > (nterms - 1) )
	    runs = nterms - 1;
	 mode = TM;
      }
      /* if we run over all nodes, we do not need to do the following */
      else if( runs < nnodes )
      {
         int* realterms = SCIPprobdataGetRTerms(scip);
         int nrealterms = SCIPprobdataGetRNTerms(scip);
         int z;
	 if( ncalls % 3 == 0 || best == -1 )
	    best = graph->source[0];

	 /* use terminals (shifted in each call) as starting points for the TM heuristic */
         for( r = 0; r < runs; r++ )
         {
            if( r < nrealterms )
            {
               start[r] = realterms[(ncalls + r) % (nrealterms)];
            }
            else
            {
	       z = 0;
	       while( Is_term(graph->term[(ncalls + r + z) % nnodes]) && z < nnodes )
		  z++;
               start[r] = (ncalls + r + z) % nnodes;
            }
         }

         /* check whether we have a already selected the best starting node */
         for( r = 0; r < runs; r++ )
            if( start[r] == best )
               break;

         /* no, we still have to */
         if( r == runs )
            start[ncalls % runs] = best;
      }
      else
      {
         runs = nnodes;
	 for( k = 0; k < nnodes; k++ )
            start[k] = k;
      }

      if( mode == TM )
      {
#if TMX
	 SCIP_CALL( SCIPallocBufferArray(scip, &pathdist, nnodes) );
	 SCIP_CALL( SCIPallocBufferArray(scip, &pathedge, nnodes) );
	 BMSclearMemoryArray(pathdist, nnodes);
	 BMSclearMemoryArray(pathedge, nnodes);
#else
         SCIP_CALL( SCIPallocBufferArray(scip, &path, nnodes) );
         BMSclearMemoryArray(path, nnodes);
#endif
         /* for( k = 0; k < nnodes; k++ )
            path[k] = NULL;  TODO why???*/
      }
      else
      {
         SCIP_CALL( SCIPallocBufferArray(scip, &nodenterms, nnodes) );
         SCIP_CALL( SCIPallocBufferArray(scip, &gnodearr, nnodes) );
         SCIP_CALL( SCIPallocBufferArray(scip, &node_base, nnodes) );
         SCIP_CALL( SCIPallocBufferArray(scip, &node_dist, nnodes) );
         SCIP_CALL( SCIPallocBufferArray(scip, &node_edge, nnodes) );

         for( k = 0; k < nnodes; k++ )
         {
            SCIP_CALL( SCIPallocBufferArray(scip, &node_base[k], nterms) );
            SCIP_CALL( SCIPallocBufferArray(scip, &node_dist[k], nterms) );
            SCIP_CALL( SCIPallocBufferArray(scip, &node_edge[k], nterms) );
         }

         SCIP_CALL( SCIPallocBufferArray(scip, &vcount, nnodes) );
         SCIP_CALL( SCIPpqueueCreate( &pqueue, nnodes, 2, GNODECmpByDist) );
      }

      /* incorrect if layers > 1 ! */
      assert(graph->layers == 1);
      if( graph->stp_type == STP_PRIZE_COLLECTING || graph->stp_type == STP_MAX_NODE_WEIGHT )
      {
         int root = graph->source[0];
	 int rootedge;
	 int runcount = 0;
	 int* rootedges_t = heurdata->rootedges_t;
	 int* rootedges_z = heurdata->rootedges_z;
	 char getrandom = FALSE;
         k = 0;
         r = 0;

         // SCIP_CALL( SCIPallocBufferArray(scip, &costrootedges_z, nterms - 1) );
         for( e = graph->inpbeg[graph->source[0]]; e != EAT_LAST; e = graph->ieat[e] )
         {
	    if( !Is_term(graph->term[graph->tail[e]]) )
	    {
	       assert(SCIPisEQ(scip, graph->cost[flipedge(e)], 0.0));
	       cost[flipedge(e)] = FARAWAY;
	       costrev[e] = FARAWAY;
	    }
	 }
         getrandom = TRUE;

         for( r = 0; r < runs; r++ )
         {
            if( getrandom )
            {
	       rootedge = rootedges_z[runcount + (ncalls + r) % (nterms - 1 - runcount)];
            }
            else
            {
	       runcount++;
	       rootedge = rootedges_z[r];
            }

            costrev[rootedge] = 0.0;
            cost[flipedge(rootedge)] = 0.0;
            //printf("rootedge %d->%d \n", graph->tail[rootedge], graph->head[rootedge]);
            for( e = 0; e < nedges; e++ )
               result[e] = -1;

            if( r != 0 )
            {
               for( k = 0; k < nterms - 1; k++ )
               {
                  e = rootedges_t[k];
#if TMX
		  pathdist[graph->tail[e]][root] = cost[flipedge(e)];
                  pathedge[graph->tail[e]][root] = e;
#else
                  path[graph->tail[e]][root].dist = cost[flipedge(e)];
                  path[graph->tail[e]][root].edge = e;
#endif
               }
               k = graph->tail[rootedge + 2];
#if TMX
               pathdist[k][root] = 0.0;
               pathedge[k][root] = rootedge;
#else
               path[k][root].dist = 0.0;
               path[k][root].edge = rootedge;
#endif
               assert(graph->head[rootedge + 2] == root);
            }
            if( mode == TM )
#if TMX
               SCIP_CALL( do_tmX(scip, graph, cost, costrev, pathdist, root, result, pathedge, connected) );
#else
            SCIP_CALL( do_tm(scip, graph, path, cost, costrev, layer, root, result, connected) );
#endif
            else
               SCIP_CALL( do_tm_polzin(scip, graph, pqueue, gnodearr, cost, costrev, layer, node_dist, root, result, vcount,
                     nodenterms, node_base, node_edge, (r == 0), connected) );

            obj = 0.0;

            /* here another measure than in the do_(...) heuristics is being used*/
            for( e = 0; e < nedges; e++)
	    {
               obj += (result[e] > -1) ? graph->cost[e] : 0.0;

               //  printf("obj: %f \n ", obj);
	    }
            if( SCIPisLT(scip, obj, min) )
            {
               min = obj;

               SCIPdebugMessage(" Objt=%.12e    ", objt);
	       if( printfs )
                  printf(" Obj(run: %d, ncall: %d)=%.12e\n", r, (int) ncalls, obj);

               for( e = 0; e < nedges; e++ )
               {
                  best_result[e] = result[e];
               }
            }
            cost[flipedge(rootedge)] = FARAWAY;
            costrev[rootedge] = FARAWAY;
         }

         for( r = 0; r < nterms - 1; r++ )
         {
            rootedge = rootedges_z[r];
            assert(costrev[rootedge] == FARAWAY);
            costrev[rootedge] = 0.0;
            cost[flipedge(rootedge)] = 0.0;
         }
	 //SCIPfreeBufferArray(scip, &costrootedges_z);
      }
      else
      {
	 int edgecount;
	 SCIP_Real hopfactor = heurdata->hopfactor;
	 char solfound = FALSE;
         for( r = 0; r < runs; r++ )
         {
            for( e = 0; e < nedges; e++ )
               result[e] = UNKNOWN;

	    if( graph->stp_type == STP_HOP_CONS && (hopfactor != heurdata->hopfactor || r == 0)  )
            {
	       heurdata->hopfactor = hopfactor;
               for( e = 0; e < nedges; e++ )
               {
                  if( Is_term(graph->term[graph->tail[e]]) && graph->tail[e] != graph->source[0] && (SCIPisLT(scip, graph->cost[e], 1e+9 )) )
                     printf("ougoing edge !!!! : %f \n\n", graph->cost[e]);
                  if( (SCIPisLT(scip, cost[e], 1e+8 )) )
                     cost[e] = 1 + cost[e] / (hopfactor * maxcost);
                  if( (SCIPisLT(scip, costrev[e], 1e+8 )) )
                     costrev[e] = 1 + costrev[e] / (hopfactor * maxcost);
               }
            }

            if( graph->stp_type == STP_DEG_CONS )
            {
#if TMX
               SCIP_CALL( do_tm_degcons(scip, graph, cost, costrev, pathdist, start[r], result, pathedge, connected, &solfound) );
	       /*if( solfound )
                 printf("=) yeah");
                 else
                 printf("oh noo \n");*/
#endif
            }
            else if( mode == TM )
#if TMX
               SCIP_CALL( do_tmX(scip, graph, cost, costrev, pathdist, start[r], result, pathedge, connected) );
#else
            SCIP_CALL( do_tm(scip, graph, path, cost, costrev, layer, start[r], result, connected) );
#endif
            else
               SCIP_CALL( do_tm_polzin(scip, graph, pqueue, gnodearr, cost, costrev, layer, node_dist, start[r], result, vcount,
                     nodenterms, node_base, node_edge, (r == 0), connected) );
            obj = 0.0;
            objt = 0.0;
	    edgecount = 0;
            /* here another measure than in the do_(...) heuristics is being used*/
            for( e = 0; e < nedges; e++)
	    {
	       if(result[e] > -1)
	       {
                  obj += graph->cost[e];
		  edgecount++;
	       }
	    }
            SCIPdebugMessage(" Obj=%.12e\n", obj);

            if( SCIPisLT(scip, obj, min) && (graph->stp_type != STP_DEG_CONS || solfound) )
            {
	       if( graph->stp_type != STP_HOP_CONS || edgecount <= graph->hoplimit )
	       {
                  min = obj;
                  *best_start = start[r];
                  SCIPdebugMessage(" Objt=%.12e    ", objt);
                  if( printfs )
                     printf(" Obj(run: %d, ncall: %d)=%.12e\n", r, (int) ncalls, obj);
                  if( printfs )
                     printf(" Objt: %.12e\n", objt);

                  for( e = 0; e < nedges; e++ )
                  {
                     best_result[e] = result[e];
                     /* if( best_result[e] != - 1)
                        printf("%d->%d %d\n", graph->tail[e], graph->head[e], best_result[e]); */
                  }
	       }
	       else
	       {
		  assert(edgecount > graph->hoplimit);
		  //printf(" before hopfactor: %f int: %d ", hopfactor, edgecount - graph->hoplimit);
		  hopfactor = hopfactor * (1.0 + MIN(1.0, ((double)(edgecount - graph->hoplimit)) / 20.0));
		  //printf(" aft hopfactor: %f int: %d ", hopfactor, edgecount - graph->hoplimit);
	       }
            }
         }
      }
   }
   //  printf(" hoplimit: %d obj: %.12e\n", graph->hoplimit, min);

   /* free allocated memory */
   if( mode == TM )
   {
      for( k = nnodes - 1; k >= 0; k-- )
      {
#if TMX
	 SCIPfreeBufferArrayNull(scip, &(pathdist[k]));
	 SCIPfreeBufferArrayNull(scip, &(pathedge[k]));
#else
	 assert(path[k] == NULL || graph->term[k] == 0);
         SCIPfreeBufferArrayNull(scip, &(path[k]));
#endif
      }
#if TMX
      SCIPfreeBufferArray(scip, &pathdist);
      SCIPfreeBufferArray(scip, &pathedge);
#else
      SCIPfreeBufferArray(scip, &path);
#endif
   }
   else if( mode == TMPOLZIN )
   {
      SCIPpqueueFree(&pqueue);
      for( k = nnodes - 1; k >= 0; k-- )
      {
         SCIPfreeBuffer(scip, &gnodearr[k]);
         SCIPfreeBufferArray(scip, &node_dist[k]);
         SCIPfreeBufferArray(scip, &node_edge[k]);
         SCIPfreeBufferArray(scip, &node_base[k]);
      }
      SCIPfreeBufferArray(scip, &node_dist);
      SCIPfreeBufferArray(scip, &node_edge);
      SCIPfreeBufferArray(scip, &node_base);
      SCIPfreeBufferArray(scip, &gnodearr);
      SCIPfreeBufferArray(scip, &vcount);
      SCIPfreeBufferArray(scip, &nodenterms);
   }

   SCIPfreeBufferArray(scip, &result);
   SCIPfreeBufferArray(scip, &start);
   SCIPfreeBufferArray(scip, &connected);

   return SCIP_OKAY;
}

/*
 * Callback methods of primal heuristic
 */

/** copy method for primal heuristic plugins (called when SCIP copies plugins) */
static
SCIP_DECL_HEURCOPY(heurCopyTM)
{  /*lint --e{715}*/
   assert(scip != NULL);
   assert(heur != NULL);
   assert(strcmp(SCIPheurGetName(heur), HEUR_NAME) == 0);

   /* call inclusion method of primal heuristic */
   SCIP_CALL( SCIPincludeHeurTM(scip) );

   return SCIP_OKAY;
}

/** destructor of primal heuristic to free user data (called when SCIP is exiting) */
static
SCIP_DECL_HEURFREE(heurFreeTM)
{  /*lint --e{715}*/
   SCIP_HEURDATA* heurdata;

   assert(heur != NULL);
   assert(strcmp(SCIPheurGetName(heur), HEUR_NAME) == 0);
   assert(scip != NULL);

   heurdata = SCIPheurGetData(heur);
   assert(heurdata != NULL);

   /* free heuristic data */
   SCIPfreeMemory(scip, &heurdata);
   SCIPheurSetData(heur, NULL);

   return SCIP_OKAY;
}


/** initialization method of primal heuristic (called after problem was transformed) */
static
SCIP_DECL_HEURINIT(heurInitTM)
{  /*lint --e{715}*/
   SCIP_HEURDATA* heurdata;
   SCIP_PROBDATA* probdata;
   GRAPH* graph;

   assert(strcmp(SCIPheurGetName(heur), HEUR_NAME) == 0);

   heurdata = SCIPheurGetData(heur);
   assert(heurdata != NULL);

   probdata = SCIPgetProbData(scip);
   assert(probdata != NULL);

   graph = SCIPprobdataGetGraph(probdata);
   if( graph == NULL )
   {
      heurdata->stp_type = STP_UNDIRECTED;
      return SCIP_OKAY;
   }
   heurdata->stp_type = graph->stp_type;

   if( graph->stp_type == STP_PRIZE_COLLECTING || graph->stp_type == STP_MAX_NODE_WEIGHT )
   {
      int e;
      int k = 0;
      int r = 0;
      // SCIP_Real* costrootedges_z;
      SCIP_CALL( SCIPallocMemoryArray(scip, &(heurdata->rootedges_t), graph->terms - 1) );
      SCIP_CALL( SCIPallocMemoryArray(scip, &(heurdata->rootedges_z), graph->terms - 1) );
      printf("init prize \n");
      // SCIP_CALL( SCIPallocBufferArray(scip, &costrootedges_z, graph->terms - 1) );
      for( e = graph->inpbeg[graph->source[0]]; e != EAT_LAST; e = graph->ieat[e] )
      {
         if(  Is_term(graph->term[graph->tail[e]]) )
         {
            heurdata->rootedges_t[k++] = e;
         }
         else
         {
            //  costrootedges_z[r] = -graph->cost[flipedge(e + 2)];
            if (graph->head[e+2] != graph->source[0])
               printf("PC root edge missing \n");
            /* if( e + 2 != heurdata->rootedges_t[k-1] )
               printf("NEQ! \n");
	       else
               printf("cost: %f \n", costrootedges_z[r]);*/

            heurdata->rootedges_z[r++] = e;

         }
      }
      // SCIPsortRealInt(costrootedges_z, heurdata->rootedges_z, graph->terms - 1);
      /*   printf("cost0: %f \n", costrootedges_z[0]);
           printf("cost1: %f \n", costrootedges_z[1]);*/
      //SCIPfreeBufferArray(scip, &costrootedges_z);
   }
   else
   {
      heurdata->rootedges_t = NULL;
      heurdata->rootedges_z = NULL;
   }
   heurdata->beststartnode = -1;
   heurdata->ncalls = 0;

   SCIPheurSetTimingmask(heur, (SCIP_HEURTIMING) heurdata->timing);

   return SCIP_OKAY;
}


/** deinitialization method of primal heuristic (called before transformed problem is freed) */
static
SCIP_DECL_HEUREXIT(heurExitTM)
{  /*lint --e{715}*/
   SCIP_HEURDATA* heurdata;

   assert(heur != NULL);
   assert(strcmp(SCIPheurGetName(heur), HEUR_NAME) == 0);
   assert(scip != NULL);

   heurdata = SCIPheurGetData(heur);
   assert(heurdata != NULL);

   if( heurdata->stp_type == STP_MAX_NODE_WEIGHT ||  heurdata->stp_type == STP_PRIZE_COLLECTING )
   {
      SCIPfreeMemoryArrayNull(scip, &(heurdata->rootedges_t));
      SCIPfreeMemoryArrayNull(scip, &(heurdata->rootedges_z));
   }

   return SCIP_OKAY;
}


/** solving process initialization method of primal heuristic (called when branch and bound process is about to begin) */
#if 0
static
SCIP_DECL_HEURINITSOL(heurInitsolTM)
{  /*lint --e{715}*/
   SCIPerrorMessage("method of TM primal heuristic not implemented yet\n");
   SCIPABORT(); /*lint --e{527}*/

   return SCIP_OKAY;
}
#else
#define heurInitsolTM NULL
#endif


/** solving process deinitialization method of primal heuristic (called before branch and bound process data is freed) */
#if 0
static
SCIP_DECL_HEUREXITSOL(heurExitsolTM)
{  /*lint --e{715}*/
   SCIPerrorMessage("method of TM primal heuristic not implemented yet\n");
   SCIPABORT(); /*lint --e{527}*/

   return SCIP_OKAY;
}
#else
#define heurExitsolTM NULL
#endif


/** execution method of primal heuristic */
static
SCIP_DECL_HEUREXEC(heurExecTM)
{  /*lint --e{715}*/
   SCIP_VAR** vars;
   SCIP_PROBDATA* probdata;
   SCIP_HEURDATA* heurdata;
   SCIP_SOL* sol;
   GRAPH* graph;
   SCIP_Real* cost;
   SCIP_Real* costrev;
   SCIP_Real* nval;
   SCIP_Real* xval;
   SCIP_Real maxcost = 0;
   int* results;
   SCIP_Real pobj;
   int best_start = -1;
   int nedges;
   int edgecount;
   int nvars;
   int layer;
   int runs;
   int e;
   int v;
   int pctrivialbound = 100000;
   assert(scip != NULL);
   assert(strcmp(SCIPheurGetName(heur), HEUR_NAME) == 0);
   assert(scip != NULL);
   assert(result != NULL);

   *result = SCIP_DELAYED;
   *result = SCIP_DIDNOTRUN;


   /* get heuristic data */
   heurdata = SCIPheurGetData(heur);
   assert(heurdata != NULL);

   probdata = SCIPgetProbData(scip);
   assert(probdata != NULL);

   graph = SCIPprobdataGetGraph(probdata);
   assert(graph != NULL);
   nedges = graph->edges;
   assert(nedges >= 0);
   if( graph->stp_type == STP_PRIZE_COLLECTING && graph->knots > pctrivialbound && !(heurtiming & SCIP_HEURTIMING_BEFORENODE) )
   {
      printf("skipping tm\n");
      return SCIP_OKAY;
   }

   runs = 0;

   if( heurtiming & SCIP_HEURTIMING_BEFORENODE )
   {
      if( SCIPgetDepth(scip) > 0 )
         return SCIP_OKAY;

      runs = heurdata->initruns;
   }
   else if( ((heurtiming & SCIP_HEURTIMING_DURINGLPLOOP) && (heurdata->ncalls % heurdata->duringlpfreq == 0)) || (heurtiming & SCIP_HEURTIMING_AFTERLPLOOP) )
      runs = heurdata->evalruns;
   else if( heurtiming & SCIP_HEURTIMING_AFTERNODE )
   {
      if( SCIPgetDepth(scip) == 0 )
         runs = heurdata->rootruns;
      else
         runs = heurdata->leafruns;
   }

   heurdata->ncalls++;

   if( runs == 0 )
      return SCIP_OKAY;

   SCIPdebugMessage("Heuristic Start\n");

   nvars = SCIPprobdataGetNVars(scip);
   vars = SCIPprobdataGetVars(scip);
   assert(vars != NULL);
   assert(vars[0] != NULL);
   SCIP_CALL( SCIPallocBufferArray(scip, &cost, nedges) );
   SCIP_CALL( SCIPallocBufferArray(scip, &costrev, nedges) );
   SCIP_CALL( SCIPallocBufferArray(scip, &results, nedges) );
   SCIP_CALL( SCIPallocBufferArray(scip, &nval, nvars) );

   *result = SCIP_DIDNOTFIND;

   /* */
   if( !SCIPhasCurrentNodeLP(scip) || SCIPgetLPSolstat(scip) != SCIP_LPSOLSTAT_OPTIMAL )
   {
      sol = NULL;
      xval = NULL;
   }
   else
   {
      SCIP_CALL( SCIPcreateSol(scip, &sol, heur) );

      /* copy the current LP solution to the working solution */
      SCIP_CALL( SCIPlinkLPSol(scip, sol) );

      xval = SCIPprobdataGetXval(scip, sol);

      SCIPfreeSol(scip, &sol);
   }

   for( e = 0; e < nedges; e++ )
      results[e] = -1;

   if( graph->stp_type == STP_PRIZE_COLLECTING && graph->edges > pctrivialbound )
   {
      printf("tm trivial\n");
      do_prizecoll_trivial(scip, graph, results);
   }
   else
   {
      for( layer = 0; layer < 1; layer++ ) /*graph->layers */
      {
         if( xval == NULL )
         {
            int fixed = 0;
            maxcost = 0.0;
            BMScopyMemoryArray(cost, graph->cost, nedges);
            // printf("xval == NULLL nvars: %d depth:%d \n\n",nvars,  SCIPgetSubscipDepth(scip));

            if( graph->stp_type == STP_HOP_CONS )
            {
               for( e = 0; e < nedges; e++)
               {
                  if( SCIPvarGetUbGlobal(vars[e] ) < 0.5 )
                  {
                     cost[e] = 1e+10;
                  }
                  if( SCIPisLT(scip, graph->cost[e], 1e+8 ) && SCIPisGT(scip, graph->cost[e], maxcost) )
                     maxcost = graph->cost[e];

               }
               for( e = 0; e < nedges; e++)
                  costrev[e] = cost[flipedge(e)];
            }
            else
            {
               /* TODO chg. for asymmetric graphs */
               for( e = 0; e < nedges; e += 2)
               {
                  if( SCIPvarGetUbGlobal(vars[layer * nedges + e + 1]) < 0.5 )
                  {
                     costrev[e] = 1e+10; /* ???? why does FARAWAY/2 not work? */
                     cost[e + 1] = 1e+10;
                     fixed++;
                  }
                  else
                  {
                     costrev[e] = cost[e + 1];
                     costrev[e + 1] = cost[e];
                  }

                  if( SCIPvarGetUbGlobal(vars[layer * nedges + e]) < 0.5 )
                  {
                     fixed++;
                     costrev[e + 1] = 1e+10; /* ???? why does FARAWAY/2 not work? */
                     cost[e] = 1e+10;
                  }
                  else
                  {
                     costrev[e] = cost[e + 1];
                     costrev[e + 1] = cost[e];
                  }
               }
            }
            //printf("nvars: %d fixed: %d \n", nvars,  fixed);
         }
         else
         {
            if( 0 && (graph->stp_type == STP_MAX_NODE_WEIGHT || graph->stp_type == STP_PRIZE_COLLECTING) )
            {
               int root = graph->source[0];
               assert(root >= 0);
               /* swap costs; set a high cost if the variable is fixed to 0 */
               for( e = 0; e < nedges; e += 2)
               {
                  if( SCIPvarGetUbLocal(vars[layer * nedges + e + 1]) < 0.5 )
                  {
                     costrev[e] = 1e+10; /* ???? why does FARAWAY/2 not work? */
                     cost[e + 1] = 1e+10;
                  }
                  else
                  {
                     costrev[e] = ((1.0 - xval[layer * nedges + e + 1]) * graph->cost[e + 1]);
                     cost[e + 1] = costrev[e];
                  }

                  if( SCIPvarGetUbLocal(vars[layer * nedges + e]) < 0.5 )
                  {
                     costrev[e + 1] = 1e+10; /* ???? why does FARAWAY/2 not work? */
                     cost[e] = 1e+10;
                  }
                  else
                  {
                     if( 0 && graph->tail[e] == root && !Is_term(graph->term[graph->head[e]]) )
                     {
                        costrev[e + 1] = ((1.0 - xval[layer * nedges + e]));
                        cost[e] = costrev[e + 1];
                     }
                     else
                     {
                        //TODO: chg s.t. original zero edges are also changed
                        costrev[e + 1] = ((1.0 - xval[layer * nedges + e]) * graph->cost[e]);
                        cost[e] = costrev[e + 1];
                     }
                  }
               }

            }
            else if( graph->stp_type == STP_HOP_CONS )
            {
               for( e = 0; e < nedges; e++)
               {
                  if( SCIPvarGetUbGlobal(vars[e] ) < 0.5 )
                  {
                     cost[e] = 1e+10;
                  }
                  else
		  {
		     cost[e] = ((1.0 - xval[e]) * graph->cost[e]);
		  }
                  if( SCIPisLT(scip, graph->cost[e], 1e+8 ) && SCIPisGT(scip, graph->cost[e], maxcost) )
                     maxcost = graph->cost[e];

               }
               for( e = 0; e < nedges; e++)
                  costrev[e] = cost[flipedge(e)];
            }
            else
            {
               /* swap costs; set a high cost if the variable is fixed to 0 */
               for( e = 0; e < nedges; e += 2)
               {
                  if( SCIPvarGetUbLocal(vars[layer * nedges + e + 1]) < 0.5 )
                  {
                     costrev[e] = 1e+10; /* ???? why does FARAWAY/2 not work? */
                     cost[e + 1] = 1e+10;
                  }
                  else
                  {
                     costrev[e] = ((1.0 - xval[layer * nedges + e + 1]) * graph->cost[e + 1]);
                     cost[e + 1] = costrev[e];
                  }

                  if( SCIPvarGetUbLocal(vars[layer * nedges + e]) < 0.5 )
                  {
                     costrev[e + 1] = 1e+10; /* ???? why does FARAWAY/2 not work? */
                     cost[e] = 1e+10;
                  }
                  else
                  {
                     costrev[e + 1] = ((1.0 - xval[layer * nedges + e]) * graph->cost[e]);
                     cost[e] = costrev[e + 1];
                  }
               }
            }
         }
<<<<<<< HEAD

         //printf("maxcost: %f hopfactor: %f\n", maxcost, heurdata->hopfactor);

         assert(SCIPisGE(scip, cost[e], 0));
=======
         //printf("maxcost: %f \n", maxcost);
         if( graph->stp_type == STP_HOP_CONS )
         {
            for( e = 0; e < nedges; e++ )
            {
               cost[e] = 1 + cost[e] / maxcost;
               costrev[e] = 1 + costrev[e] / maxcost;
            }
         }
         //assert(SCIPisGE(scip, cost[e], 0));
>>>>>>> 5bb206ec
         /* can we connect the network */
         SCIP_CALL( do_layer(scip, graph, layer, &best_start, results, runs, cost, costrev, heurdata, maxcost) );
#if 0
         /* take the path */
         if( graph->layers > 1 )
         {
            for( e = 0; e < nedges; e += 2)
            {
               if( (results[e] == layer) || (results[e + 1] == layer) )
                  graph_edge_hide(graph, e);
            }
         }
#endif
      }
#if 0
      if( graph->layers > 1 )
         graph_uncover(graph);
#endif
   }
   edgecount = 0;
   for( v = 0; v < nvars; v++ )
   {
      nval[v] = (results[v % nedges] == (v / nedges)) ? 1.0 : 0.0;
      if( SCIPisEQ(scip, nval[v], 1.0) )
	 edgecount++;

   }

   if( graph->stp_type == STP_HOP_CONS )
   {
      //printf("edgecount: %d root: %d \n ", edgecount, graph->source[0]);
      for( v = graph->inpbeg[ graph->source[0]]; v != EAT_LAST; v = graph->ieat[v] )
	 assert( SCIPisEQ(scip, nval[v], 0.0) );
      if( edgecount < graph->hoplimit )
      {
	 heurdata->hopfactor = heurdata->hopfactor * (1.0 - MIN(0.5, (double)(graph->hoplimit - edgecount) / 10.0) );
	 assert(heurdata->hopfactor > 0);
         printf("reduced hopfactor: %f \n ", heurdata->hopfactor );
      }
   }
   if( validate(graph, nval) )
   {
      pobj = 0.0;

      for( v = 0; v < nvars; v++ )
         pobj += graph->cost[v % nedges] * nval[v];

      //assert(graph_valid2(scip, graph, cost));

      if( SCIPisLE(scip, pobj, SCIPgetPrimalbound(scip)) )
      {
         heurdata->beststartnode = best_start;
      }
      if( best_start != graph->source[0] || SCIPisLE(scip, pobj, SCIPgetPrimalbound(scip)) )
      {
         SCIP_Bool success;

         SCIP_CALL( SCIPprobdataAddNewSol(scip, nval, sol, heur, &success) );

         if( success )
            *result = SCIP_FOUNDSOL;
      }
   }

   //printf("best start is %d \n", heurdata->beststartnode);
   SCIPfreeBufferArray(scip, &nval);
   SCIPfreeBufferArray(scip, &results);
   SCIPfreeBufferArray(scip, &cost);
   SCIPfreeBufferArray(scip, &costrev);
   return SCIP_OKAY;
}


/*
 * primal heuristic specific interface methods
 */

/** creates the TM primal heuristic and includes it in SCIP */
SCIP_RETCODE SCIPincludeHeurTM(
   SCIP*                 scip                /**< SCIP data structure */
   )
{
   SCIP_HEURDATA* heurdata;
   SCIP_HEUR* heur;
   char paramdesc[SCIP_MAXSTRLEN];

   /* create TM primal heuristic data */
   SCIP_CALL( SCIPallocMemory(scip, &heurdata) );
   heur = NULL;

   /* include primal heuristic */
   SCIP_CALL( SCIPincludeHeurBasic(scip, &heur,
         HEUR_NAME, HEUR_DESC, HEUR_DISPCHAR, HEUR_PRIORITY, HEUR_FREQ, HEUR_FREQOFS,
         HEUR_MAXDEPTH, HEUR_TIMING, HEUR_USESSUBSCIP, heurExecTM, heurdata) );

   assert(heur != NULL);

   /* set non fundamental callbacks via setter functions */
   SCIP_CALL( SCIPsetHeurCopy(scip, heur, heurCopyTM) );
   SCIP_CALL( SCIPsetHeurFree(scip, heur, heurFreeTM) );
   SCIP_CALL( SCIPsetHeurInit(scip, heur, heurInitTM) );
#if 0
   SCIP_CALL( SCIPsetHeurExit(scip, heur, heurExitTM) );
   SCIP_CALL( SCIPsetHeurInitsol(scip, heur, heurInitsolTM) );
   SCIP_CALL( SCIPsetHeurExitsol(scip, heur, heurExitsolTM) );
#endif

   /* add TM primal heuristic parameters */
   /* TODO: (optional) add primal heuristic specific parameters with SCIPaddTypeParam() here */

   /* add TM primal heuristic parameters */
   SCIP_CALL( SCIPaddIntParam(scip, "heuristics/"HEUR_NAME"/evalruns",
         "number of runs for eval",
         &heurdata->evalruns, FALSE, DEFAULT_EVALRUNS, -1, INT_MAX, NULL, NULL) );
   SCIP_CALL( SCIPaddIntParam(scip, "heuristics/"HEUR_NAME"/initruns",
         "number of runs for init",
         &heurdata->initruns, FALSE, DEFAULT_INITRUNS, -1, INT_MAX, NULL, NULL) );
   SCIP_CALL( SCIPaddIntParam(scip, "heuristics/"HEUR_NAME"/leafruns",
         "number of runs for leaf",
         &heurdata->leafruns, FALSE, DEFAULT_LEAFRUNS, -1, INT_MAX, NULL, NULL) );
   SCIP_CALL( SCIPaddIntParam(scip, "heuristics/"HEUR_NAME"/rootruns",
         "number of runs for root",
         &heurdata->rootruns, FALSE, DEFAULT_ROOTRUNS, -1, INT_MAX, NULL, NULL) );
   SCIP_CALL( SCIPaddIntParam(scip, "heuristics/"HEUR_NAME"/duringlpfreq",
         "frequency for calling heuristic during LP loop",
         &heurdata->duringlpfreq, FALSE, DEFAULT_DURINGLPFREQ, 1, INT_MAX, NULL, NULL) );
   SCIP_CALL( SCIPaddIntParam(scip, "heuristics/"HEUR_NAME"/type",
         "Heuristic: 0 automatic, 1 TM, 2 TMPOLZIN",
         NULL, FALSE, DEFAULT_TYPE, 0, 2, NULL, NULL) );
   heurdata->hopfactor = 0.33;

   (void) SCIPsnprintf(paramdesc, SCIP_MAXSTRLEN, "timing when heuristc should be called (%u:BEFORENODE, %u:DURINGLPLOOP, %u:AFTERLPLOOP, %u:AFTERNODE)", SCIP_HEURTIMING_BEFORENODE, SCIP_HEURTIMING_DURINGLPLOOP, SCIP_HEURTIMING_AFTERLPLOOP, SCIP_HEURTIMING_AFTERNODE);
   SCIP_CALL( SCIPaddIntParam(scip, "heuristics/"HEUR_NAME"/timing", paramdesc,
         (int*) &heurdata->timing, TRUE, (int) HEUR_TIMING, (int) SCIP_HEURTIMING_BEFORENODE, 2 * (int) SCIP_HEURTIMING_AFTERNODE - 1, NULL, NULL) ); /*lint !e713*/

   return SCIP_OKAY;
}<|MERGE_RESOLUTION|>--- conflicted
+++ resolved
@@ -2031,12 +2031,10 @@
                }
             }
          }
-<<<<<<< HEAD
-
          //printf("maxcost: %f hopfactor: %f\n", maxcost, heurdata->hopfactor);
 
          assert(SCIPisGE(scip, cost[e], 0));
-=======
+
          //printf("maxcost: %f \n", maxcost);
          if( graph->stp_type == STP_HOP_CONS )
          {
@@ -2047,7 +2045,6 @@
             }
          }
          //assert(SCIPisGE(scip, cost[e], 0));
->>>>>>> 5bb206ec
          /* can we connect the network */
          SCIP_CALL( do_layer(scip, graph, layer, &best_start, results, runs, cost, costrev, heurdata, maxcost) );
 #if 0
