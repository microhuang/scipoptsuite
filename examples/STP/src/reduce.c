/* * * * * * * * * * * * * * * * * * * * * * * * * * * * * * * * * * * * * * */
/*                                                                           */
/*   Type....: Function                                                      */
/*   File....: reduce.c                                                      */
/*   Name....: Steiner Tree Reduction                                        */
/*   Author..: Thorsten Koch                                                 */
/*   Copyright by Author, All rights reserved                                */
/*                                                                           */
/* * * * * * * * * * * * * * * * * * * * * * * * * * * * * * * * * * * * * * */
/*lint -esym(750,REDUCE_C) -esym(766,stdlib.h) -esym(766,string.h)           */

#define REDUCE_C
<<<<<<< HEAD
//#define PRINT_TMP_PRESOL
=======
/* #define PRINT_TMP_PRESOL */
>>>>>>> 890ad149

#include <stdio.h>
#include <stdlib.h>
#include <string.h>
#include <assert.h>
#include "grph.h"
#include "heur_tm.h"
#include "portab.h"
#include "misc_stp.h"
#include "scip/scip.h"
#include "probdata_stp.h"

/* Moeglichkeiten:
 *    a 1 b 2 c
 *    *---*       : Kontraction entlang 1, a -> b
 *    *---o---*   : Kontraktion entlang 2, b -> c
 *    t---t---t   : Kontraktion entlang min(1, 2), b -> min(d(a),d(c))
 *    o---t---o   : Nichts
 *    t---t---o   : Kontraktion entlang 1, b -> a, wenn c(1) <= c(2)
 *    o---t---t   : Kontraktion entlang 2, b -> c, wenn c(2) <= c(1)
 */
static int degree_test(
   SCIP* scip,
   GRAPH*  g,
   double* fixed)
{
   int i;
   int i1;
   int i2;
   int e1;
   int e2;
   int rerun = TRUE;
   int done  = TRUE;
   int count = 0;

   assert(g      != NULL);
   assert(fixed  != NULL);

   SCIPdebugMessage("Degree Test: ");
   fflush(stdout);

   while(rerun)
   {
      rerun = FALSE;

      SCIPdebug(fputc('.', stdout));
      SCIPdebug(fflush(stdout));

      for(i = 0; i < g->knots; i++)
      {
         assert(g->grad[i] >= 0);

         if( g->grad[i] == 1 )
         {
            e1  = g->outbeg[i];
            i1  = g->head[e1];

            assert(e1 >= 0);
            assert(e1 == Edge_anti(g->inpbeg[i]));
            assert(g->oeat[e1] == EAT_LAST);
            assert(g->ieat[g->inpbeg[i]] == EAT_LAST);

            if( Is_term(g->term[i]) )
	    {
               *fixed += g->cost[e1];
	       SCIP_CALL( SCIPindexListNodeAppendCopy(scip, &(g->fixedges), g->ancestors[e1]) );
	    }
	    //printf("degcontract: %d %d\n", i1, i);
            SCIP_CALL( graph_knot_contract(scip, g, i1, i) );
	    count++;

            assert(g->grad[i] == 0);

            /* Ist es etwa der Letzte gewesen ?
             */
            if (g->grad[i1] == 0)
            {
               rerun = FALSE;
               break;
            }
            if ((i1 < i) && (g->grad[i1] < 3))
               rerun = TRUE;

            continue;
         }
         if( g->grad[i] == 2 )
         {
            e1 = g->outbeg[i];
            e2 = g->oeat[e1];
            i1 = g->head[e1];
            i2 = g->head[e2];

            assert(e1 >= 0);
            assert(e2 >= 0);

            do
            {
               done = TRUE;

               if( !Is_term(g->term[i]) )
               {
                  assert(EQ(g->cost[e2], g->cost[Edge_anti(e2)]));

                  g->cost[e1]            += g->cost[e2];
                  g->cost[Edge_anti(e1)] += g->cost[e2];
		  //printf("degcontract: %d %d\n", i2, i);
                  SCIP_CALL( graph_knot_contract(scip, g, i2, i) );
                  count++;

                  break;
               }
               assert(Is_term(g->term[i]));

               if (Is_term(g->term[i1]) && Is_term(g->term[i2]))
               {
                  if (SCIPisLT(scip, g->cost[e1], g->cost[e2]))
                  {
                     *fixed += g->cost[e1];
		     //printf("degcontract: %d %d\n", i1, i);
		     SCIP_CALL( SCIPindexListNodeAppendCopy(scip, &(g->fixedges), g->ancestors[e1]) );
                     SCIP_CALL( graph_knot_contract(scip, g, i1, i) );
                  }
                  else
                  {
                     *fixed += g->cost[e2];
		     SCIP_CALL( SCIPindexListNodeAppendCopy(scip, &(g->fixedges), g->ancestors[e2]) );
		     //printf("degcontract: %d %d\n", i2, i);
                     SCIP_CALL( graph_knot_contract(scip, g, i2, i) );
                  }
                  count++;

                  break;
               }
               if (Is_term(g->term[i1]) && !Is_term(g->term[i2]) && LE(g->cost[e1], g->cost[e2]))
               {
                  *fixed += g->cost[e1];
		  SCIP_CALL( SCIPindexListNodeAppendCopy(scip, &(g->fixedges), g->ancestors[e1]) );
                  //printf("degcontract: %d %d\n", i1, i);
                  SCIP_CALL( graph_knot_contract(scip, g, i1, i) );
                  count++;

                  break;
               }
               if (Is_term(g->term[i2]) && !Is_term(g->term[i1]) && LE(g->cost[e2], g->cost[e1]))
               {
		  SCIP_CALL( SCIPindexListNodeAppendCopy(scip, &(g->fixedges), g->ancestors[e2]) );
                  *fixed += g->cost[e2];
		  //printf("degcontract: %d %d\n", i2, i);
                  SCIP_CALL( graph_knot_contract(scip, g, i2, i) );
                  count++;

                  break;
               }
               done = FALSE;
            }
            while(FALSE);

            if (done
               && (((i1 < i) && (g->grad[i1] < 3))
                  || ((i2 < i) && (g->grad[i2] < 3))))
               rerun = TRUE;
         }
      }
   }
   SCIPdebugMessage(" %d Knots deleted\n", count);
   assert(graph_valid(g));

   return count;
}

/* iterate NV and SL test while at least minelims many contractions are being performed */
static
SCIP_RETCODE nvsl_reduction(
   SCIP* scip,
   GRAPH*  g,
   PATH*   vnoi,
   SCIP_Real* fixed,
   int* heap,
   int* state,
   int* vbase,
   int* nelims,
   int minelims
   )
{
   int elims;
   int nvelims;
   int slelims;
   int degelims;
   int totalelims;
   //IDX* curr1;
   assert(g != NULL);
   assert(heap != NULL);
   assert(state != NULL);
   assert(vbase != NULL);
   assert(vnoi != NULL);
   assert(minelims >= 0);

   *nelims = 0;
   totalelims = 0;
   /*
     curr1 = g->ancestors[1482];
     while( curr1 != NULL )
     {
     printf("1482 edge: %d\n", curr1->index);
     curr1 = curr1->parent;

     }
   */
   do
   {

      elims = 0;

      /* NV-reduction */
      SCIP_CALL( nv_reduction(scip, g, vnoi, fixed, heap, state, vbase, &nvelims) );
      elims += nvelims;

      SCIPdebugMessage("NV-reduction (in NVSL): %d \n", nvelims);
      /*
        printf("aftnv 1482 is edge: %d->%d:\n", g->tail[1482], g->head[1482] );
        curr1 = g->ancestors[1482];
        while( curr1 != NULL )
        {
        printf("aftnv 1482 edge: %d\n", curr1->index);
        curr1 = curr1->parent;
        //  if( i++ > 30 )
	// assert(0);
        }
      */
      /* SL-reduction */
      SCIP_CALL( sl_reduction(scip, g, vnoi, fixed, heap, state, vbase, &slelims) );
      elims += slelims;

      SCIPdebugMessage("SL-reduction (in NVSL): %d \n", slelims);

      /*printf("aftsl 1482 is edge: %d->%d:\n", g->tail[1482], g->head[1482] );
        curr1 = g->ancestors[1482];
        while( curr1 != NULL )
        {
        printf("aftsl 1482 edge: %d\n", curr1->index);
        curr1 = curr1->parent;
        }
      */
      /* trivial reduction */
      if( elims > 0 )
         degelims = degree_test(scip, g, fixed);
      else
         degelims = 0;

      elims += degelims;
      /*
        printf("aftdeg 1482 is edge: %d->%d:\n", g->tail[1482], g->head[1482] );
        curr1 = g->ancestors[1482];
        while( curr1 != NULL )
        {
        printf("aftdeg 1482 edge: %d\n", curr1->index);
        curr1 = curr1->parent;
        }
      */
      SCIPdebugMessage("Degree Test-reduction (in NVSL): %d \n", degelims);

      totalelims += elims;
      //printf("elims %d\n ", elims);
   }while( elims > minelims );

   *nelims = totalelims;
   return SCIP_OKAY;
}


/* A. Balakrishnan and N. R. Patel
 *
 * "Problem Reduction Methods and a Tree Generation Algorithm
 *             for the Steiner Network Problem"
 *
 * NETWORKS, Vol 17 (1985) 65-85
 *
 * Demand Node Aggregation, Page 68
 */
static int tt_aggregation(
   SCIP* scip,
   GRAPH*  g,
   double* fixed)
{
   PATH*  mst;
   int    i;
   int    head;
   int    tail;
   int    count = 0;
   int    retry;

   assert(g      != NULL);
   assert(fixed  != NULL);

   SCIPdebugMessage("T-T Aggregation: ");
   fflush(stdout);

   mst = malloc((size_t)g->knots * sizeof(PATH));

   assert(mst != NULL);

   for(i = 0; i < g->knots; i++)
      g->mark[i] = TRUE;

   do
   {
      retry = FALSE;

      graph_path_exec(g, MST_MODE, g->source[0], g->cost, mst);

      for(i = 0; !retry && (i < g->knots); i++)
      {
         assert((mst[i].edge >= 0) || (g->grad[i] == 0) || (i == g->source[0]));

         if (mst[i].edge >= 0)
         {
            head = g->head[mst[i].edge];
            tail = g->tail[mst[i].edge];

            /* Ist es eine T-T Verbindung ?
             */
            if (Is_term(g->term[head]) && Is_term(g->term[tail]))
            {
               SCIP_CALL( graph_knot_contract(scip, g, head, tail) );

               *fixed += mst[i].dist;

               count++;

               /* Neuen MST berechnen und nochmal.
                */
               retry = TRUE;
            }
         }
      }
   } while(retry);

   free(mst);

   SCIPdebugMessage("%d Knots deleted\n", count);

   assert(graph_valid(g));

   return(count);
}

/* A. Balakrishnan and N. R. Patel
 *
 * "Problem Reduction Methods and a Tree Generation Algorithm
 *             for the Steiner Network Problem"
 *
 * NETWORKS, Vol 17 (1985) 65-85
 *
 * R-R Edge Deletion, Page 69
 */
static int tt_deletion(
   GRAPH* g)
{
   PATH*   mst;
   double* cost;
   int     count = 0;
   int     i;
   int     k;
   int     e;
   int     f;
   double  max = 0.0;

   assert(g != NULL);

   SCIPdebugMessage("T-T Edge deletion: ");
   fflush(stdout);

   for(i = 0; i < g->edges; i++)
      if (GT(g->cost[i], max))
         max = g->cost[i];

   assert(GT(max, 0.0));

   /* Groesser als alle anderen.
    */
   max = max * 2.0 + 1.0;

   cost = malloc((size_t)g->edges * sizeof(double));

   assert(cost != NULL);

   for(i = 0; i < g->edges; i++)
      cost[i] = (Is_term(g->term[g->head[i]]) && Is_term(g->term[g->tail[i]])) ? g->cost[i] : max;

   mst = malloc((size_t)g->knots * sizeof(PATH));

   assert(mst != NULL);

   for(i = 0; i < g->knots; i++)
      g->mark[i] = (g->grad[i] > 0);

   graph_path_exec(g, MST_MODE, g->source[0], cost, mst);

   for(i = 0; i < g->knots; i++)
   {
      if (!g->mark[i])
         continue;

      assert(g->grad[i] > 0);

      if (!Is_term(g->term[i]))
         continue;

      e = g->outbeg[i];

      while(e != EAT_LAST)
      {
         k = g->head[e];
         f = e;
         e = g->oeat[e];

         if (!Is_term(g->term[k]))
            continue;

         assert(Is_term(g->term[i]));
         assert(Is_term(g->term[k]));
         assert(g->tail[f] == i);
         assert(g->head[f] == k);

         if ((mst[k].edge == f) || (mst[k].edge == Edge_anti(f)))
            continue;

         if ((mst[i].edge == f) || (mst[i].edge == Edge_anti(f)))
            continue;

         graph_edge_del(g, f);

         /* Weil ja zwei Kanten geloescht wurden
          */
         count += 2;
      }
   }
#ifndef NDEBUG
   /* Es darf keine Kante geloescht worden sein, die Teil des MST war.
    */
   for(i = 0; i < g->knots; i++)
   {
      if ((e = mst[i].edge) < 0)
         continue;

      assert(g->oeat[e] != EAT_FREE);
      assert(g->ieat[e] != EAT_FREE);
   }
#endif

   free(mst);
   free(cost);

   /* Vielleicht sogar noch mehr Kanten, bei der Knoten Kontraktion
    */
   SCIPdebugMessage("%d Edges deleted\n", count);

   assert(graph_valid(g));

   return(count);
}


static
SCIP_RETCODE bound_reduce(
   SCIP*  scip,
   GRAPH* graph,
   PATH* vnoi,
   double* cost,
   double* radius,
   double* costrev,
   int* heap,
   int* state,
   int* vbase,
   int* nelims,
   int fixed
   )
{
   SCIP_HEUR** heurs;
   SCIP_HEURDATA* tmheurdata;
   SCIP_Real  radiisum;
   SCIP_Real  obj;
   int* perm;
   int* result;
   int* starts;
   int* radedges;
   int e;
   int etemp;
   int radedge;
   int k;
   int nterms;
   int v;
   int r;
   int runs;
   int skip;
   int nnodes;
   int nedges;
   int nheurs;
   int nskips;
   int best_start = 0;
   unsigned int seed = 0;
   char* blocked;
   *nelims = 0;
   nedges = graph->edges;
   nnodes = graph->knots;

   /* allocate memory */
   SCIP_CALL( SCIPallocBufferArray(scip, &result, nedges) );
   /* debug, TODO delete */
   SCIP_CALL( SCIPallocBufferArray(scip, &radedges, nnodes) );
   /* debug, TODO delete */
   SCIP_CALL( SCIPallocBufferArray(scip, &blocked, nedges) );
   SCIP_CALL( SCIPallocBufferArray(scip, &starts, nnodes) );
   SCIP_CALL( SCIPallocBufferArray(scip, &perm, nnodes) );
   e = 0;
   nterms = 0;
   for( k = 0; k < nnodes; k++ )
   {
      perm[k] = k;
      graph->mark[k] = (graph->grad[k] > 0);
      if( graph->mark[k] )
      {
         e++;
	 if( Is_term(graph->term[k]) )
            nterms++;
      }
   }
   runs = MIN(e, 50);
   r = 0;
   assert(graph->source[0] >= 0);
   if( graph->mark[graph->source[0]] )
      starts[r++] = graph->source[0];

   SCIPpermuteIntArray(perm, 0, nnodes, &(seed));

   /* use terminals (randomly permutated) as starting points for TM heuristic */
   for( k = 0; k < nnodes; k++ )
   {
      if( r >= runs || r >= nterms )
         break;

      if( Is_term(graph->term[perm[k]]) && graph->mark[perm[k]] && perm[k] != graph->source[0] )
      {
         starts[r++] = perm[k];
      }
   }

   /* still empty slots in start array? */
   if( r < runs )
   {
      /* fill empty slots randomly */
      for( k = 0; k < nnodes; k++ )
      {
         if( r >= runs )
            break;
         if( !Is_term(graph->term[perm[k]]) && graph->mark[perm[k]] )
         {
            //printf(" perm2[%d): %d \n", r, perm[k]);
            starts[r++] = perm[k];
         }
      }
   }

   SCIPfreeBufferArray(scip, &perm);

   for( e = 0; e < nedges; e++ )
   {
      blocked[e] = FALSE;
      blocked[e + 1] = FALSE;
      result[e] = UNKNOWN;
      result[e + 1] = UNKNOWN;
      if( graph->ieat[e] == EAT_FREE )
      {
         assert(graph->oeat[e] == EAT_FREE);
	 assert(graph->oeat[flipedge(e)] == EAT_FREE);
	 assert(graph->ieat[flipedge(e)] == EAT_FREE);
         cost[e] = FARAWAY;
	 costrev[e] = FARAWAY;
      }
      else
      {
	 assert(graph->oeat[e] != EAT_FREE);
	 assert(graph->oeat[flipedge(e)] != EAT_FREE);
	 assert(graph->ieat[flipedge(e)] != EAT_FREE);
	 cost[e] = graph->cost[e];
	 costrev[e] = graph->cost[flipedge(e)];
      }
   }

   voronoi_radius(scip, graph, vnoi, radius, cost, costrev, vbase, heap, state, radedges);

   SCIPsortRealInt(radius, radedges, nnodes);
   radiisum = 0.0;
   e = 0;

   for( e = 0; e < nterms - 2; e++ )
   {
      assert( SCIPisGT(scip, FARAWAY, radius[e]) );
      radiisum += radius[e];
      radedge = radedges[e];
      assert(radedge != UNKNOWN);
      blocked[radedge] = TRUE;
      blocked[flipedge(radedge)] = TRUE;
      k = graph->tail[radedge];
      assert(vbase[k] != vbase[graph->head[radedge]]);
      while( k != vbase[k] )
      {
         assert(vnoi[k].edge >= 0);
         blocked[vnoi[k].edge] = TRUE;
         blocked[flipedge(vnoi[k].edge)] = TRUE;
         k = graph->tail[vnoi[k].edge];
      }
      // printf("rad: %f\n", radius[e]);
   }

   /* get TM heuristic data */
   heurs = SCIPgetHeurs(scip);
   nheurs = SCIPgetNHeurs(scip);
   for( k = 0; k < nheurs; k++ )
      if( strcmp(SCIPheurGetName(heurs[k]), "TM") == 0 )
         break;
   assert(k < nheurs);
   tmheurdata = SCIPheurGetData(heurs[k]);

   SCIP_CALL( do_layer(scip, tmheurdata, graph, starts, &best_start, result, runs, graph->source[0], cost, costrev, 0.0) );
   obj = fixed;
   for( e = 0; e < nedges; e++ )
      if( result[e] == CONNECT )
         obj += graph->cost[e];
   //printf("obj: %f\n", obj);

   nskips = 0;
   for( k = 0; k < nnodes; k++ )
   {
      e = graph->outbeg[k];
      while( e != EAT_LAST )
      {
         assert(e >= 0);
         //printf("e: %d->%d\n", graph->tail[e], graph->head[e]);
         if( SCIPisGT(scip, graph->cost[e] + vnoi[graph->head[e]].dist + vnoi[graph->tail[e]].dist + radiisum, obj) )
         {
            //printf("e: %d->%d outbeg: %d \n", graph->tail[e], graph->head[e], graph->oeat[e]);
            /* debug, TODO delete */
            skip = FALSE;
            if( blocked[e] )
            {
               skip = TRUE;
               printf("blocked \n");
            }
            if( !skip )
            {
               v = graph->head[e];
	       assert(vbase[v] >= 0);
               while( v != vbase[v] )
               {
                  if( vnoi[v].edge < 0 )
                  {
                     skip = TRUE;
                     printf("edge misses! \n");
                     break;
                  }
                  v = graph->tail[vnoi[v].edge];
               }
               if( !skip )
               {
                  v = graph->tail[e];
		  assert(vbase[v] >= 0);
                  while( v != vbase[v] )
                  {
                     if( vnoi[v].edge < 0 )
                     {
                        skip = TRUE;
                        printf("edge misses! \n");
                        break;
                     }
                     v = graph->tail[vnoi[v].edge];
                  }
               }
            }
            if( skip )
            {
               nskips++;
               e = graph->oeat[e];
            }
            else
            {
               (*nelims)++;
               SCIPindexListNodeFree(scip, &((graph->ancestors)[e]));
               SCIPindexListNodeFree(scip, &((graph->ancestors)[Edge_anti(e)]));
               etemp = graph->oeat[e];
               graph_edge_del(graph, e);
               e = etemp;
            }
         }
         else
         {
            e = graph->oeat[e];
         }
      }
   }

   printf("nelims in bound reduce: %d, nskips: %d \n", *nelims, nskips);
   SCIPfreeBufferArray(scip, &radedges);
   SCIPfreeBufferArray(scip, &result);
   SCIPfreeBufferArray(scip, &starts);
   SCIPfreeBufferArray(scip, &blocked);

   assert(graph_valid(graph));
   return SCIP_OKAY;
}
#if 1
static
int bound_test(
   SCIP*  scip,
   GRAPH* graph,
   int* elimins
   )
{
   PATH**      heurpath;
   PATH**      path;
   PATH*       pathtoterm;
   SCIP_Real*  edgecost;
   SCIP_Real*  edgecostrev;
   SCIP_Real*  distance;
   SCIP_Real*  radius;
   SCIP_Real** termdist;
   int*        result;
   int*        vregion;
   int*        radiushops;
   int*        heap;
   int*        state;
   int*        pred;
   int*        terms;
   int         source;
   int         termcount;
   int         i;
   int         e;
   int         nnodes;
   int         nedges;

   SCIP_Real   obj;

   int     closeterms[3] = {-1, -1, -1};
   double  closetermsdist[3] = {FARAWAY, FARAWAY, FARAWAY};
   int     closetermshops[3] = {-1, -1, -1};
   double  lowerbound = FARAWAY;
   int     hopsbound = 0;

   assert(scip != NULL);
   assert(graph != NULL);
   (*elimins) = 0;
   nnodes = graph->knots;
   nedges = graph->edges;

   path = malloc((size_t)nnodes * sizeof(PATH*));
   SCIP_CALL(SCIPallocBufferArray(scip, &heurpath, nnodes));

   assert(path != NULL);
   assert(heurpath != NULL);

   pathtoterm = malloc((size_t)nnodes * sizeof(PATH));

   assert(pathtoterm != NULL);

   edgecost = malloc((size_t)nedges * sizeof(double));
   edgecostrev = malloc((size_t)nedges * sizeof(double));

   assert(edgecost != NULL);
   assert(edgecostrev != NULL);

   radius = malloc((size_t)nnodes * sizeof(double));
   distance = malloc((size_t)nnodes * sizeof(double));
   termdist = malloc((size_t)nnodes * sizeof(double*));

   assert(distance != NULL);
   assert(radius != NULL);
   assert(termdist != NULL);

   vregion = malloc((size_t)nnodes * sizeof(int));
   radiushops = malloc((size_t)nnodes * sizeof(int));

   assert(vregion != NULL);
   assert(radiushops != NULL);

   heap  = malloc((size_t)nnodes * sizeof(int));
   state = malloc((size_t)nnodes * sizeof(int));

   assert(heap != NULL);
   assert(state != NULL);

   pred = malloc((size_t)nedges * sizeof(int));
   terms = malloc((size_t)graph->terms * sizeof(int));

   assert(pred != NULL);
   assert(terms != NULL);

   result = malloc((size_t)nedges * sizeof(int));

   assert(result != NULL);

   for( i = 0; i < nnodes; i++ )
   {
      path[i] = NULL;
      heurpath[i] = NULL;
      termdist[i] = NULL;
   }

   for( e = 0; e < nedges; e++ )
   {
      if( graph->cost[e] != FARAWAY )
         edgecost[e] = 1;
      else
         edgecost[e] = graph->cost[e];

      if( graph->cost[Edge_anti(e)] != FARAWAY )
         edgecostrev[e] = 1;
      else
         edgecostrev[e] = graph->cost[Edge_anti(e)];
   }

   /* Not currently in use */
#if 0
   /* storing the current type of the stp */
   temptype = graph->stp_type;
   graph->stp_type = STP_DIRECTED;

   SCIP_CALL( SCIPtmHeur(scip, graph, heurpath, edgecost, edgecostrev, result) );

   /* resetting the stp type */
   graph->stp_type = temptype;
#endif

   obj = 0.0;

   for( e = 0; e < nedges; e++ )
      if( result[e] == CONNECT )
         obj += edgecost[e];

   termcount = 0;
   for(i = 0; i < nnodes; i++)
   {
      if( Is_term(graph->term[i]) )
      {
         terms[termcount] = i;
         termcount++;
      }
      graph->mark[i] = (graph->grad[i] > 0);
      termdist[i] = malloc((size_t)nnodes * sizeof(double));
   }

   source = graph->source[0];

   voronoi_hop(graph, edgecost, distance, radius, pathtoterm, vregion, heap, state, pred, radiushops);

   SCIPsortRealInt(radius, radiushops, nnodes);

   calculate_distances(graph, path, edgecost, BSP_MODE);

   printf("Hop Limit: %d\n", graph->hoplimit);

   /* test each node i */
   for( i = 0; i < nnodes; i++ )
   {
      if( Is_term(graph->term[i]) || vregion[i] == source )
         continue;

      if( graph->grad[i] == 0 )
         continue;

      if( vregion[i] < 0 )
      {
         while( graph->inpbeg[i] != EAT_LAST )
         {
            e = graph->inpbeg[i];
            //if( Is_term(graph->term[graph->tail[e]]) )
            //printf("Found terminal: %d\n", graph->tail[e]);
            graph_edge_del(graph, e);
            SCIPindexListNodeFree(scip, &(graph->ancestors[e]));
            graph->ancestors[e] = NULL;
            (*elimins)++;
         }
         continue;
      }

      get_close_terms(path, closetermsdist, closetermshops, closeterms, vregion, terms, termcount, i);

      /* computing the lower bound for node i */
      lowerbound = compute_node_lb(radius, closetermsdist, closetermshops, closeterms, radiushops, termcount,
         graph->grad[i], graph->source[0], graph->stp_type, &hopsbound);

      //if( i % 1000 == 0 )
      //printf("node: %d, lowerbound: %f, grad: %d, vregion: %d\n", i, lowerbound, graph->grad[i], vregion[i]);

      if( GT(lowerbound, graph->hoplimit) )
      {
         while( graph->inpbeg[i] != EAT_LAST )
         {
            e = graph->inpbeg[i];
            //if( Is_term(graph->term[graph->tail[e]]) )
            //printf("Found terminal: %d\n", graph->tail[e]);
            graph_edge_del(graph, e);
            SCIPindexListNodeFree(scip, &(graph->ancestors[e]));
            graph->ancestors[e] = NULL;
            (*elimins)++;
         }

         voronoi_hop(graph, edgecost, distance, radius, pathtoterm, vregion, heap, state, pred, radiushops);

         SCIPsortRealInt(radius, radiushops, nnodes);

         calculate_distances(graph, path, edgecost, BSP_MODE);

         continue;
      }

#if 0
      /* computing the lowerbound for the inclusion of a single edge */
      /* Resetting the lowerbound */
      lowerbound -= closetermsdist[1];
      if( graph->grad[i] >= 3 )
      {
         lowerbound -= closetermsdist[2];
         lowerbound += radius[termcount - 4];
      }


      for( j = graph->inpbeg[i]; j != EAT_LAST; j = graph->ieat[j] )
      {
         k = graph->tail[j];
         if( LT(edgecost[j], edgecostrev[j]) )
            tempcost = edgecost[j] + path[vregion[k]][k].dist;
         else
            tempcost = edgecostrev[j] + path[vregion[k]][k].dist;
         lowerbound += tempcost;

         //printf("Edge - lowerbound: %f, bestbound: %f\n", lowerbound, bestbound);
         if( GT(lowerbound, graph->hoplimit) )
         {
            graph_edge_del(graph, j);
            SCIPindexListNodeFree(scip, &(graph->ancestors[j]));
            graph->ancestors[j] = NULL;
            (*elimins)++;

            /* computing the voronoi regions inward to a node */
            voronoi_hop(graph, edgecost, distance, radius, pathtoterm, vregion, heap, state, pred, radiushops);

            /* sorting the radius values */
            SCIPsortRealInt(radius, radiushops, graph->knots);

            /* computing the shortest paths from each terminal to every other node */
            //calculate_distances(g, path, graph->cost, FSP_MODE);

            continue;
         }

         lowerbound -= tempcost;
      }
#endif
   }

   free(result);

   free(terms);
   free(pred);
   free(state);
   free(heap);

   free(vregion);

   for( i = 0; i < nnodes; i++ )
      free(termdist[i]);

   free(termdist);

   free(distance);
   free(radius);

   free(edgecostrev);
   free(edgecost);

   free(pathtoterm);

   for( i = 0; i < nnodes; i++ )
      SCIPfreeBufferArrayNull(scip, &heurpath[i]);

   SCIPfreeBufferArray(scip, &heurpath);

   for( i = 0; i < nnodes; i++ )
      free(path[i]);

   free(path);

   return 1;
}
#endif

#if 0
/* P. Winter and J. MacGregor Smith
 *
 * "Path-Distance Heuristics for the Steiner Problem in Undirected Networks"
 *
 * Algorithmica, 1992, 309-327
 *
 * Closest Z-Vertices Reductions, Page 316
 */
static int czv_reduction(
   GRAPH*  g,
   double* fixed)
{
   int     i;
   int     k;
   int     e1;
   int     e2;
   int     count = 0;
   double  cost;
   double  min1;
   double  min2;
   double  min3;

   assert(g     != NULL);
   assert(fixed != NULL);

   SCIPdebugMessage("Lazy closest T-Edge Reduction: ");
   fflush(stdout);

   for(i = 0; i < g->knots; i++)
   {
      if (!Is_term(g->term[i]))
         continue;

      if (g->grad[i] < 2)
         continue;

      min1 = FARAWAY;
      min2 = FARAWAY;
      e1   = -1;
      e2   = -1;

      /* Die beiden kuerzesten Kanten finden
       */
      for(k = g->outbeg[i]; k != EAT_LAST; k = g->oeat[k])
      {
         cost = g->cost[k];

         if (LT(cost, min1))
         {
            min2 = min1;
            e2   = e1;
            min1 = cost;
            e1   = k;
         }
         else
         {
            if (LT(cost, min2))
            {
               min2 = cost;
               e2   = k;
            }
         }
      }
      /* Da ja Grad > 1 war muesste es die Kanten geben
       */
      if( e2 < 0 )
         printf("Error in czv_reduction (will be ignored) \n");
      assert(e1 >= 0);
      assert(e2 >= 0);
      assert(e1 != e2);

      /* Wenn der naechste ein Terminal war, brauchen wir nicht mehr suchen.
       */
      if (Is_term(g->term[g->head[e1]]))
         min3 = 0.0;
      else
      {
         min3 = FARAWAY;

         for(k = g->outbeg[g->head[e1]]; k != EAT_LAST; k = g->oeat[k])
         {
            if (!Is_term(g->term[g->head[k]]))
               continue;

            if (g->head[k] == i)
               continue;

            cost = g->cost[k];

            if (LT(cost, min3))
               min3 = cost;
         }
      }
      /* Gab es denn ein Terminal ?
       */
      if (EQ(min3, FARAWAY))
         continue;

      if (GE(min1 + min3, min2))
         continue;

      assert(g->tail[e1] == i);

      SCIP_CALL( graph_knot_contract(scip, g, i, g->head[e1]) );

      *fixed += min1;

      count++;
   }
   SCIPdebugMessage("%d Knots deleted\n", count);

   assert(graph_valid(g));

   return(count);
}
#endif
/* P. Winter and J. MacGregor Smith
 *
 * "Path-Distance Heuristics for the Steiner Problem in Undirected Networks"
 *
 * Algorithmica, 1992, 309-327
 *
 * Longest Edge Reductions, Page 316
 */
static int lle_reduction(
   GRAPH* g)
{
   int    i;
   int    k;
   int    j;
   int    l;
   int    m;
   int    i1;
   int    i2;
   int    count = 0;

   assert(g      != NULL);

   SCIPdebugMessage("Lazy Longest Edge Reduction: ");
   fflush(stdout);

   for(i = 0; i < g->knots; i++)
      g->mark[i] = FALSE;

   for(i = 0; i < g->knots; i++)
   {
      if (!Is_term(g->term[i]))
         continue;

      if (g->grad[i] < 2)
         continue;

      assert(Is_term(g->term[i]));

      /* Erst mal markieren wo wir ueberall hinkommen
       */
      for(k = g->outbeg[i]; k != EAT_LAST; k = g->oeat[k])
         g->mark[g->head[k]] = TRUE;

      for(k = g->outbeg[i]; k != EAT_LAST; k = g->oeat[k])
      {
         i1 = g->head[k];
         j  = g->outbeg[i1];

         while(j != EAT_LAST)
         {
            m  = j;
            j  = g->oeat[j];
            i2 = g->head[m];

            if (g->mark[i2])
            {
               for(l = g->outbeg[i]; l != EAT_LAST; l = g->oeat[l])
                  if (g->head[l] == i2)
                     break;

               assert(l != EAT_LAST);

               if (LE(Max(g->cost[l], g->cost[k]), g->cost[m]))
               {
                  graph_edge_del(g, m);
                  count++;
               }
            }
         }
         g->mark[i1] = FALSE;
      }
   }
   SCIPdebugMessage("%d Edges deleted\n", count * 2);

   assert(graph_valid(g));

   return(count);
}

#if 0
/* P. Winter and J. MacGregor Smith
 *
 * "Path-Distance Heuristics for the Steiner Problem in Undirected Networks"
 *
 * Algorithmica, 1992, 309-327
 *
 * Longest Edge Reductions, Page 316
 */
static int le_reduction(
   GRAPH* g)
{
   PATH** path;
   char*  used;
   int*   term;
   int    terms;
   int    i;
   int    k;
   int    j;
   int    m;
   int    i1;
   int    i2;
   int    count = 0;

   assert(g      != NULL);

   SCIPdebugMessage("Longest Edge Reduction: ");
   fflush(stdout);

   for(i = 0; i < g->knots; i++)
      g->mark[i] = (g->grad[i] > 0);

   terms = 0;
   term  = malloc((size_t)g->knots * sizeof(int));

   assert(term != NULL);

   used = malloc((size_t)(g->edges / 2) * sizeof(char));

   assert(used != NULL);

   for(i = 0; i < g->edges / 2; i++)
      used[i] = FALSE;

   path = malloc((size_t)g->knots * sizeof(PATH*));

   assert(path != NULL);

   for(i = 0; i < g->knots; i++)
   {
      if ((g->grad[i] < 1) || (!Is_term(g->term[i])))
         path[i] = NULL;
      else
      {
         term[terms++] = i;

         path[i] = malloc((size_t)g->knots * sizeof(PATH));

         assert(path[i] != NULL);

         graph_path_exec(g, FSP_MODE, i, g->cost, path[i]);

         /* Alle benutzen Kanten markieren
          */
         for(k = 0; k < g->knots; k++)
         {
            assert((k == i) || !g->mark[k] || (path[i][k].edge >= 0));

            if (path[i][k].edge >= 0)
               used[path[i][k].edge / 2] = TRUE;
         }
#ifndef NDEBUG
         for(k = 0; k < g->knots; k++)
            assert(!g->mark[k] || (path[i][k].dist < FARAWAY));
#endif
      }
   }
   for(i = 0; i < g->knots; i++)
   {
      if (Is_term(g->term[i]))
         continue;

      /* Nicht Terminals mit Grad 2 macht die Degree-Reduktion weg
       */
      if (g->grad[i] < 3)
         continue;

      assert(!Is_term(g->term[i]));

      k = g->outbeg[i];

      while(k != EAT_LAST)
      {
         m  = k;
         k  = g->oeat[k];

         if (used[m / 2])
            continue;

         i1 = g->head[m];

         for(j = 0; j < terms; j++)
         {
            i2 = term[j];

            assert(Is_term(g->term[i2]));
            assert(g->grad[i2] > 0);
            assert(path[i2] != NULL);
            assert(LT(path[i2][i ].dist, FARAWAY));
            assert(LT(path[i2][i1].dist, FARAWAY));

            if (LE(Max(path[i2][i].dist, path[i2][i1].dist), g->cost[k]))
            {
               graph_edge_del(g, m);
               count++;
               break;
            }
         }
      }
   }
   for(i = 0; i < g->knots; i++)
      if (path[i] != NULL)
         free(path[i]);

   free(path);
   free(used);
   free(term);

   SCIPdebugMessage("%d Edges deleted\n", count * 2);

   assert(graph_valid(g));

   return(count);
}
#endif

#if 0
static int hops_test(
   GRAPH* g)
{
   const int max_hops = param_get("MAX_HOPS")->i;

   PATH*   root;
   PATH*   path;
   double* cost;
   int*    mark;
   int     min_hops  = 0;
   double  term_dist;
   int     count     = 0;
   int     retry     = TRUE;
   int     i;
   int     k;
   int     e;

   assert(g != NULL);

   if (!param_get("HOPS_SEP")->i)
      return(0);

   assert(g->layers == 1);

   SCIPdebugMessage("Max-Hops reachability Test: ");
   fflush(stdout);

   cost  = malloc((size_t)g->edges * sizeof(*cost));
   path  = malloc((size_t)g->knots * sizeof(*path));
   root  = malloc((size_t)g->knots * sizeof(*root));
   mark  = malloc((size_t)g->knots * sizeof(*mark));

   assert(cost != NULL);
   assert(path != NULL);
   assert(root != NULL);
   assert(mark != NULL);

   for(i = 0; i < g->knots; i++)
      g->mark[i] = TRUE;

   for(i = 0; i < g->edges; i++)
      cost[i] = 1.0;

   while(retry)
   {
      retry = FALSE;

      for(i = 0; i < g->knots; i++)
      {
         if (!Is_term(g->term[i]) && g->mark[i] && (g->grad[i] == 1))
         {
            graph_edge_del(g, g->outbeg[i]);
            g->mark[i] = FALSE;
            retry      = TRUE;
            count++;
         }
      }
   }

   graph_path_exec(g, FSP_MODE, g->source[0], cost, root);

   for(i = 0; i < g->knots; i++)
   {
      if (!g->mark[i])
         continue;

      if (Is_term(g->term[i]))
      {
         if (root[i].dist > min_hops)
            min_hops = root[i].dist;
      }
      else
      {
         if (root[i].dist >= max_hops)
         {
            for(e = g->outbeg[i]; e != EAT_LAST; e = g->outbeg[i])
               graph_edge_del(g, e);

            g->mark[i] = FALSE;
            count++;
         }
      }
   }
   for(i = 0; i < g->knots; i++)
      mark[i] = g->mark[i];
   while(retry)
   {
      retry = FALSE;

      for(i = 0; i < g->knots; i++)
      {
         if (!Is_term(g->term[i]) && g->mark[i] && (g->grad[i] == 1))
         {
            graph_edge_del(g, g->outbeg[i]);
            g->mark[i] = FALSE;
            retry      = TRUE;
            count++;
         }
      }
   }


   free(mark);
   free(root);
   free(path);
   free(cost);

   SCIPdebugMessage("%d Knots removed (%d/%d)\n", count, min_hops, max_hops);

   assert(graph_valid(g));

   return(count);
}
#endif

static
void level0(
   SCIP* scip,
   GRAPH* g)
{
   int e;
   int k;
   assert(scip != NULL);
   assert(g != NULL);
   for(k = 0; k < g->knots; k++)
      g->mark[k] = FALSE;

   graph_trail(g, g->source[0]);

   for( k = 0; k < g->knots; k++ )
   {
      if( !g->mark[k] && (g->grad[k] > 0) )
      {
         assert(!Is_term(g->term[k]));
         e = g->inpbeg[k];
         while( e != EAT_LAST )
         {
            graph_edge_del(g, e);
            SCIPindexListNodeFree(scip, &(g->ancestors[e]));
            SCIPindexListNodeFree(scip, &(g->ancestors[Edge_anti(e)]));
            e = g->inpbeg[k];
         }
      }
   }
}

static double level1(
   SCIP* scip,
   GRAPH* g)
{
   double fixed   = 0.0;

   assert(g != NULL);

#if 0
   hops_test(g);
#endif

   degree_test(scip, g, &fixed);
   if( 0 )
   {
      //bound_test(scip, g);

      degree_test(scip, g, &fixed);

      tt_deletion(g);

      /*czv_reduction(g, &fixed);*/

      tt_aggregation(scip, g, &fixed);

      lle_reduction(g);

      degree_test(scip, g, &fixed);

      assert(graph_valid(g));
   }
   SCIPdebugMessage("Reduction Level 1: Fixed Cost = %.12e\n",
      fixed);

   return(fixed);
}
#if 0
static double level2(
   SCIP*  scip,
   GRAPH* g)
{
   double fixed   = 0.0;
   int    rerun   = TRUE;

   assert(g      != NULL);

   while(rerun)
   {
      rerun = FALSE;

      if (tt_aggregation(g, &fixed))
         rerun = TRUE;

      while(czv_reduction(g, &fixed))
         rerun = TRUE;
      /*
        while(sd_reduction(g))
        ;
      */
      if (le_reduction(g) > 0)
         rerun = TRUE;

      /*  if (bd3_reduction(g))
          rerun = TRUE;
      */
      if (degree_test(scip, g, &fixed) > 0)
         rerun = TRUE;

      if (nsv_reduction(scip, g, &fixed))
         rerun = TRUE;

   }
   SCIPdebugMessage("Reduction Level 2: Fixed Cost = %.12e\n",
      fixed);

   return(fixed);
}

static double level3(
   GRAPH* g)
{
   double fixed   = 0.0;

   assert(g != NULL);

   degree_test(scip, g, &fixed);

   // sd_reduction(g);

   degree_test(scip, g, &fixed);
#if 0
   nsv_reduction(g, &fixed);

   bd3_reduction(g);
#endif
   // sd_reduction(g);

   degree_test(scip, g, &fixed);

   //sd_reduction(g);

   degree_test(scip, g, &fixed);

   SCIPdebugMessage("Reduction Level 3: Fixed Cost = %.12e\n",
      fixed);

   return(fixed);
}
#endif

static
SCIP_RETCODE level4(
   SCIP* scip,
   GRAPH** graph,
   SCIP_Real* fixed,
   int minelims
   )
{
   PATH* vnoi;
   SCIP_Real timelimit;
   GRAPH* g = *graph;
   double*  sddist;
   double*  sdtrans;
   double*  sdrand;
   double* cost;
   double* random;
   int*    heap;
   int*    state;
   int*    vbase;
   int*    knotexamined;
   int     i;
   int     nelims;
   int     nnodes;
   int     nedges;
   int     runnum;
   int     sdnelims;
   int     lenelims;
   int     bd3nelims;
   int     nsvnelims;
   int     nvslnelims;
   int     brednelims;
   int     degtnelims;
   int     reductbound;

   char    le = !TRUE;
   char    sd = TRUE;
   char    bd3 = TRUE;
   char    nsv = TRUE;
   char    nvsl = TRUE;
   char    bred;
   char    rerun = TRUE;

#ifdef PRINT_TMP_PRESOL
   SCIP_PROBDATA* probdata;
   const char*   probname;
   char   presolvetempfile[SCIP_MAXSTRLEN];
   double offset;
#endif

#ifdef PRINT_TMP_PRESOL
   probdata = SCIPgetProbData(scip);
   probname = SCIPgetProbName(scip);
   (void)SCIPsnprintf(presolvetempfile, SCIP_MAXSTRLEN, "presol/%s-presolve-tmp.stp", probname);
   offset = SCIPprobdataGetOffset(scip);
#endif
   assert(scip != NULL);
   assert(g != NULL);
   assert(minelims >= 0);

   nnodes = g->knots;
   nedges = g->edges;

   if( SCIPisLE(scip, (double) g->terms / (double) g->knots, 0.03 ) )
   {
      bred = TRUE;
      le = TRUE;
   }
   else
   {
      bred = FALSE;
   }

#ifdef PRINT_TMP_PRESOL
   SCIPprobdataSetGraph(probdata, g);
   SCIPprobdataSetOffset(probdata, offset + *fixed);
   /* Writing the problem to a temporary file */
   SCIP_CALL( SCIPwriteOrigProblem(scip, presolvetempfile, NULL, FALSE) );
#endif
   /* get timelimit parameter*/
   SCIP_CALL( SCIPgetRealParam(scip, "limits/time", &timelimit) );

   /* allocate memory */
   SCIP_CALL( SCIPallocBufferArray(scip, &heap, nnodes + 1) );
   SCIP_CALL( SCIPallocBufferArray(scip, &state, nnodes) );
   SCIP_CALL( SCIPallocBufferArray(scip, &knotexamined, nnodes) );
   SCIP_CALL( SCIPallocBufferArray(scip, &sddist, nnodes) );
   SCIP_CALL( SCIPallocBufferArray(scip, &sdtrans, nnodes) );
   SCIP_CALL( SCIPallocBufferArray(scip, &sdrand, nnodes) );
   SCIP_CALL( SCIPallocBufferArray(scip, &cost, nedges) );
   SCIP_CALL( SCIPallocBufferArray(scip, &random, nedges) );
   SCIP_CALL( SCIPallocBufferArray(scip, &vbase, nnodes) );
   SCIP_CALL( SCIPallocBufferArray(scip, &vnoi, nnodes) );

   for( i = 0; i < g->knots; i++ )
      knotexamined[i] = -1;

   runnum = 0;

   /* define minimal number of edge/node eliminations for a reduction test to be continued */
   reductbound = MAX(g->knots / 500, minelims);
   //printf("BOUND: %d \n", reductbound);

   degree_test(scip, g, fixed);

   if( bred )
   {
      SCIP_CALL( bound_reduce(scip, g, vnoi, cost, sddist, random,  heap, state, vbase, &brednelims, *fixed) );
      //printf("bound reduction1: %d \n \n", brednelims);
   }

   while( rerun && !SCIPisStopped(scip) )
   {
      if( SCIPgetTotalTime(scip) > timelimit )
         break;

      sdnelims = 0;
      bd3nelims = 0;
      nsvnelims = 0;
      nvslnelims = 0;
      degtnelims = 0;
      lenelims = 0;

      if( nvsl )
      {
         SCIP_CALL( nvsl_reduction(scip, g, vnoi, fixed, heap, state, vbase, &nvslnelims, reductbound) );

         if( nvslnelims <= 0.3 * reductbound )
            nvsl = FALSE;

         //printf("nvsl: %d \n", nvslnelims);
         if( SCIPgetTotalTime(scip) > timelimit )
            break;
      }

      if( le )
      {
         SCIP_CALL( ledge_reduction(scip, g, vnoi, heap, state, vbase, &lenelims) );

         if( lenelims <= 0.5 * reductbound )
            le = FALSE;

         //printf("lenelims: %d \n", lenelims);
         if( SCIPgetTotalTime(scip) > timelimit )
            break;
      }

      if( sd )
      {
	 nelims = 0;
         for( i = 0; i < 4; i++ ) /* TODO 6*/
         {
            SCIP_CALL( sd_reduction(scip, g, sddist, sdtrans, sdrand, cost, random, heap, state, knotexamined, &nelims, runnum) );
            runnum++;
	    sdnelims += nelims;
         }

#ifdef PRINT_TMP_PRESOL
         SCIPprobdataSetGraph(probdata, g);
         SCIPprobdataSetOffset(probdata, offset + *fixed);
         /* Writing the problem to a temporary file */
         SCIP_CALL( SCIPwriteOrigProblem(scip, presolvetempfile, NULL, FALSE) );
#endif

         if( SCIPgetTotalTime(scip) > timelimit )
            break;
         //printf("sdnelims: %d \n", sdnelims);
         if( sdnelims <= reductbound )
            sd = FALSE;
      }

      degtnelims += degree_test(scip, g, fixed);

#ifdef PRINT_TMP_PRESOL
      SCIPprobdataSetGraph(probdata, g);
      SCIPprobdataSetOffset(probdata, offset + *fixed);
      /* Writing the problem to a temporary file */
      SCIP_CALL( SCIPwriteOrigProblem(scip, presolvetempfile, NULL, FALSE) );
#endif

      if( SCIPgetTotalTime(scip) > timelimit )
         break;

      if( nsv )
      {
         SCIP_CALL( nsv_reduction(scip, g, cost, fixed, &nsvnelims) );
         if( nsvnelims <= reductbound )
            nsv = FALSE;

         if( SCIPgetTotalTime(scip) > timelimit )
            break;

#ifdef PRINT_TMP_PRESOL
         SCIPprobdataSetGraph(probdata, g);
         SCIPprobdataSetOffset(probdata, offset + *fixed);
         /* Writing the problem to a temporary file */
         SCIP_CALL( SCIPwriteOrigProblem(scip, presolvetempfile, NULL, FALSE) );
#endif
      }

      if( bd3 )
      {
         SCIP_CALL( bd3_reduction(scip, g, sddist, sdtrans, heap, state, &bd3nelims) );
         if( bd3nelims <= reductbound )
            bd3 = FALSE;

         if( SCIPgetTotalTime(scip) > timelimit )
            break;

#ifdef PRINT_TMP_PRESOL
         SCIPprobdataSetGraph(probdata, g);
         SCIPprobdataSetOffset(probdata, offset + *fixed);
         /* Writing the problem to a temporary file */
         SCIP_CALL( SCIPwriteOrigProblem(scip, presolvetempfile, NULL, FALSE) );
#endif
      }

      degtnelims += degree_test(scip, g, fixed);

      if( (sdnelims + bd3nelims + nsvnelims + nvslnelims + degtnelims + lenelims) <= reductbound )
         rerun = FALSE;
   }

   /*
     brednelims = le_reduction(g);
     printf("le_reduction: %d \n\n", brednelims);
     brednelims =  tt_deletion(g);
     printf("t_reduction: %d \n\n", brednelims);
     brednelims = tt_aggregation(
     g,
     fixed);
     printf("ttag_reduction: %d \n\n", brednelims);
   */
   SCIPdebugMessage("Reduction Level 4: Fixed Cost = %.12e\n", *fixed);
   /*printf("Total Fixed: %f\n", fixed);*/

   /* free memory */
   SCIPfreeBufferArray(scip, &sddist);
   SCIPfreeBufferArray(scip, &sdtrans);
   SCIPfreeBufferArray(scip, &sdrand);
   SCIPfreeBufferArray(scip, &knotexamined);
   SCIPfreeBufferArray(scip, &heap);
   SCIPfreeBufferArray(scip, &state);
   SCIPfreeBufferArray(scip, &cost);
   SCIPfreeBufferArray(scip, &random);
   SCIPfreeBufferArray(scip, &vbase);
   SCIPfreeBufferArray(scip, &vnoi);

   return SCIP_OKAY;
}
#if 1
static double levelm1(
   SCIP* scip,
   GRAPH* g
   )
{
   double fixed = 0.0;
   int degnelims;
   SCIP_CALL( degree_test_dir(scip, g, &fixed, &degnelims) );
   printf("level1 nelims: %d \n", degnelims);
   return fixed;
}
#endif
static double levelm4(
   SCIP* scip,
   GRAPH* g
   )
{
   SCIP_Real timelimit;
   double fixed   = 0.0;
   int    rerun   = TRUE;
   int    i;
   int    nelims = 0;
   int    redbound;
   double*  sddist;
   double*  sdtrans;
   double*  sdrand;
#if 1
   /* These are only used for the sd_reduction_dir.
    * Since the HOP constrained problems are not being solved, then this function is currently redundant.
    */
   double** sd_indist;
   double** sd_intran;
   double** sd_outdist;
   double** sd_outtran;
#endif
   double* cost;
   double* random;
   int*    heap;
   int*    state;
   int*    knotexamined;
   int*     outterms;
   int     bd3nelims;
   int     runnum = 0;
   int     sdnelims;
   int     nvnelims;
   int     degnelims;
   char    sd = TRUE;
   char    nsv = TRUE;
   char    bd3 = FALSE;
   char    timebreak = FALSE;


#ifdef PRINT_TMP_PRESOL
   SCIP_PROBDATA* probdata;
   const char*   probname;
   char   presolvetempfile[SCIP_MAXSTRLEN];
   double offset;
#endif

   assert(scip != NULL);

#ifdef PRINT_TMP_PRESOL
   probdata = SCIPgetProbData(scip);
   probname = SCIPgetProbName(scip);
   (void)SCIPsnprintf(presolvetempfile, SCIP_MAXSTRLEN, "presol/%s-presolve-tmp.stp", probname);
   offset = SCIPprobdataGetOffset(scip);
#endif

   assert(g != NULL);
   redbound = MAX(g->knots / 500, 8);
   /* redbound = 0;
    */
   printf("redbound: %d \n", redbound );
   heap        = malloc((size_t)g->knots * sizeof(int));
   state       = malloc((size_t)g->knots * sizeof(int));
   knotexamined = malloc((size_t)g->knots * sizeof(int));
   sddist      = malloc((size_t)g->knots * sizeof(double));
   sdtrans     = malloc((size_t)g->knots * sizeof(double));
   sdrand      = malloc((size_t)g->knots * sizeof(double));
#if 1
   sd_indist   = malloc((size_t)g->knots * sizeof(double*));
   sd_intran   = malloc((size_t)g->knots * sizeof(double*));
   sd_outdist  = malloc((size_t)g->knots * sizeof(double*));
   sd_outtran  = malloc((size_t)g->knots * sizeof(double*));
#endif
   cost        = malloc((size_t)g->edges * sizeof(double));
   random        = malloc((size_t)g->edges * sizeof(double));
   outterms    = malloc((size_t)g->knots * sizeof(int));

   for( i = 0; i < g->knots; i++ )
      knotexamined[i] = -1;

#if 1
   assert(sd_indist  != NULL);
   assert(sd_intran  != NULL);
   assert(sd_outdist != NULL);
   assert(sd_outtran != NULL);

   for( i = 0; i < g->knots; i++ )
   {
      sd_indist[i]   = malloc((size_t)g->knots * sizeof(double));
      sd_intran[i]   = malloc((size_t)g->knots * sizeof(double));
      sd_outdist[i]  = malloc((size_t)g->knots * sizeof(double));
      sd_outtran[i]  = malloc((size_t)g->knots * sizeof(double));
   }
#endif

#ifdef PRINT_TMP_PRESOL
   SCIPprobdataSetGraph(probdata, g);
   SCIPprobdataSetOffset(probdata, offset + fixed);
   /* Writing the problem to a temporary file */
   SCIP_CALL( SCIPwriteOrigProblem(scip, presolvetempfile, NULL, FALSE) );
#endif
   if( g->stp_type == STP_HOP_CONS )
   {
#if 1
      do
      {
         printf("Bound test\n");
         bound_test(scip, g, &nelims);
         printf("Num elimins: %d\n", nelims);

         //degree_test_dir(g, &fixed);

         SCIP_CALL( sd_reduction_dir(scip, g, sd_indist, sd_intran, sd_outdist, sd_outtran, cost, heap, state, outterms, &sdnelims) );
	 nelims += sdnelims;
	 SCIP_CALL( nv_reduction_optimal(scip, g, &fixed, &nelims, runnum) );
         printf("Num elimins: %d\n", nelims);
      } while(nelims > redbound);
#endif

      rerun = FALSE;
   }
   else
   {
      SCIP_CALL( degree_test_dir(scip, g, &fixed, &degnelims) );

      SCIP_CALL( SCIPgetRealParam(scip, "limits/time", &timelimit) );
   }

#ifdef PRINT_TMP_PRESOL
   SCIPprobdataSetOffset(probdata, offset + fixed);
   SCIPprobdataSetGraph(probdata, g);
   /* Writing the problem to a temporary file */
   SCIP_CALL( SCIPwriteOrigProblem(scip, presolvetempfile, NULL, FALSE) );
#endif

   while(rerun && !SCIPisStopped(scip))
   {
      if( SCIPgetTotalTime(scip) > timelimit )
         break;

      sdnelims = 0;
      nvnelims = 0;
      degnelims = 0;
      bd3nelims = 0;
      rerun = FALSE;
      if( sd )
      {
         sd = FALSE;
         for(i = 0; i < 2; i++)
         {
#if 0
            if( g->stp_type == STP_HOP_CONS )
               nelims = sd_reduction_dir(g, sd_indist, sd_intran, sd_outdist, sd_outtran, cost, heap, state, outterms);
            else
#endif
               SCIP_CALL( sd_reduction(scip, g, sddist, sdtrans, sdrand, cost, random, heap, state, knotexamined, &nelims, runnum) );
            runnum++;
            sdnelims += nelims;
            printf("SD Reduction %d: %d\n", i, nelims);

            if( SCIPgetTotalTime(scip) > timelimit )
            {
               timebreak = TRUE;
               break;
            }


#ifdef PRINT_TMP_PRESOL
            SCIPprobdataSetOffset(probdata, offset + fixed);
            SCIPprobdataSetGraph(probdata, g);
            /* Writing the problem to a temporary file */
            SCIP_CALL( SCIPwriteOrigProblem(scip, presolvetempfile, NULL, FALSE) );
#endif
            if( nelims > redbound )
               sd = TRUE;
            else
               break;
         }
      }

      if( timebreak )
         break;

      SCIP_CALL( degree_test_dir(scip, g, &fixed, &i) );
      degnelims += i;

#ifdef PRINT_TMP_PRESOL
      /* Writing the problem to a temporary file */
      SCIPprobdataSetOffset(probdata, offset + fixed);
      SCIPprobdataSetGraph(probdata, g);
      SCIP_CALL( SCIPwriteOrigProblem(scip, presolvetempfile, NULL, FALSE) );
#endif

      if( SCIPgetTotalTime(scip) > timelimit )
         break;

      if( nsv )
      {
         nsv = FALSE;
         if( 1 || g->stp_type != STP_HOP_CONS )
         {

            for( i = 0; i < 4; i++ )
            {
               SCIP_CALL( nv_reduction_optimal(scip, g, &fixed, &nelims, runnum) );
               runnum++;
	       nvnelims += nelims;
               printf("NV Reduction %d: %d\n", i, nvnelims);

               if( SCIPgetTotalTime(scip) > timelimit )
               {
                  timebreak = TRUE;
                  break;
               }

               if( nelims > redbound )
               {
                  nsv = TRUE;
               }
               else
                  break;
            }
#ifdef PRINT_TMP_PRESOL
            /* Writing the problem to a temporary file */
            SCIPprobdataSetOffset(probdata, offset + fixed);
            SCIPprobdataSetGraph(probdata, g);
            SCIP_CALL( SCIPwriteOrigProblem(scip, presolvetempfile, NULL, FALSE) );
#endif
         }
      }

      if( timebreak )
         break;

      if( bd3 )
      {
         SCIP_CALL( bd3_reduction(scip, g, sddist, sdtrans, heap, state, &bd3nelims) );
         if( bd3nelims <= redbound )
            bd3 = FALSE;

         printf("BD3 Reduction: %d\n", bd3nelims);

         if( SCIPgetTotalTime(scip) > timelimit )
            break;
#ifdef PRINT_TMP_PRESOL
         SCIPprobdataSetGraph(probdata, g);
         SCIPprobdataSetOffset(probdata, offset + fixed);
         /* Writing the problem to a temporary file */
         SCIP_CALL( SCIPwriteOrigProblem(scip, presolvetempfile, NULL, FALSE) );
#endif
      }

      SCIP_CALL( degree_test_dir(scip, g, &fixed, &i) );
      degnelims += i;

#ifdef PRINT_TMP_PRESOL
      /* Writing the problem to a temporary file */
      SCIPprobdataSetOffset(probdata, offset + fixed);
      SCIPprobdataSetGraph(probdata, g);
      SCIP_CALL( SCIPwriteOrigProblem(scip, presolvetempfile, NULL, FALSE) );
#endif
      if( degnelims + sdnelims + nvnelims + bd3nelims > redbound )
	 rerun = TRUE;
   }
   SCIPdebugMessage("Reduction Level 4: Fixed Cost = %.12e\n", fixed);

#if 1
   for( i = 0; i < g->knots; i++ )
   {
      free(sd_indist[i]);
      free(sd_intran[i]);
      free(sd_outdist[i]);
      free(sd_outtran[i]);
   }
#endif

   free(sddist);
   free(sdtrans);
   free(sdrand);
#if 1
   free(sd_indist);
   free(sd_intran);
   free(sd_outdist);
   free(sd_outtran);
#endif
   free(knotexamined);
   free(heap);
   free(state);
   free(cost);
   free(random);
   free(outterms);

   return(fixed);
}


#if 0
static double level5(
   GRAPH* g)
{
   double fixed   = 0.0;
   int    rerun   = TRUE;
   int    i;
   int    maxruns = 20;

   assert(g != NULL);

   degree_test(scip, g, &fixed);
   tt_aggregation(g, &fixed);

   while(rerun && (--maxruns > 0))
   {
      rerun = FALSE;

      for(i = 0; i < 4; i++)
         /* if (sd_reduction(g))
            rerun = TRUE;
         */
         if (degree_test(scip, g, &fixed) > 0)
            rerun = TRUE;

      if (bd3_reduction(g))
         rerun = TRUE;
   }
   tt_aggregation(g, &fixed);
   degree_test(scip, g, &fixed);

   SCIPdebugMessage("Reduction Level 5: Fixed Cost = %.12e\n",
      fixed);

   return(fixed);
}
#endif

static
SCIP_RETCODE level5(
   SCIP* scip,
   GRAPH** graph,
   SCIP_Real* fixed
   )
{
   PATH* vnoi;
   SCIP_Real timelimit;
   GRAPH* g = *graph;
   double*  sddist;
   double*  sdtrans;
   double*  sdrand;
   double* cost;
   double* random;
   int*    heap;
   int*    state;
   int*    vbase;
   int*    knotexamined;
   int     i;
   int     nelims;
   int     nnodes;
   int     nedges;
   int     runnum;
   int     sdnelims;
   int     lenelims;
   int     bd3nelims;
   int     nsvnelims;
   int     nvslnelims;
   int     brednelims;
   int     degtnelims;
   int     reductbound;

   char    le = !TRUE;
   char    sd = TRUE;
   char    bd3 = TRUE;
   char    nsv = TRUE;
   char    nvsl = TRUE;
   char    bred;
   char    rerun = TRUE;

#ifdef PRINT_TMP_PRESOL
   SCIP_PROBDATA* probdata;
   const char*   probname;
   char   presolvetempfile[SCIP_MAXSTRLEN];
   double offset;
#endif

#ifdef PRINT_TMP_PRESOL
   probdata = SCIPgetProbData(scip);
   probname = SCIPgetProbName(scip);
   (void)SCIPsnprintf(presolvetempfile, SCIP_MAXSTRLEN, "presol/%s-presolve-tmp.stp", probname);
   offset = SCIPprobdataGetOffset(scip);
#endif
   assert(scip != NULL);
   assert(g != NULL);

   nnodes = g->knots;
   nedges = g->edges;

   if( SCIPisLE(scip, (double) g->terms / (double) g->knots, 0.03 ) )
      bred = TRUE;
   else
      bred = FALSE;

#ifdef PRINT_TMP_PRESOL
   SCIPprobdataSetGraph(probdata, g);
   SCIPprobdataSetOffset(probdata, offset + *fixed);
   /* Writing the problem to a temporary file */
   SCIP_CALL( SCIPwriteOrigProblem(scip, presolvetempfile, NULL, FALSE) );
#endif
   /* get timelimit parameter*/
   SCIP_CALL( SCIPgetRealParam(scip, "limits/time", &timelimit) );

   /* allocate memory */
   SCIP_CALL( SCIPallocBufferArray(scip, &heap, nnodes + 1) );
   SCIP_CALL( SCIPallocBufferArray(scip, &state, nnodes) );
   SCIP_CALL( SCIPallocBufferArray(scip, &knotexamined, nnodes) );
   SCIP_CALL( SCIPallocBufferArray(scip, &sddist, nnodes) );
   SCIP_CALL( SCIPallocBufferArray(scip, &sdtrans, nnodes) );
   SCIP_CALL( SCIPallocBufferArray(scip, &sdrand, nnodes) );
   SCIP_CALL( SCIPallocBufferArray(scip, &cost, nedges) );
   SCIP_CALL( SCIPallocBufferArray(scip, &random, nedges) );
   SCIP_CALL( SCIPallocBufferArray(scip, &vbase, nnodes) );
   SCIP_CALL( SCIPallocBufferArray(scip, &vnoi, nnodes) );

   runnum = 0;

   /* define minimal number of edge/node eliminations for a reduction test to be continued */
   reductbound = 0;
   //printf("BOUND: %d \n", reductbound);
   SCIP_CALL( ledge_reduction(scip, g, vnoi, heap, state, vbase, &lenelims) );

   assert(0);
   degree_test(scip, g, fixed);

   if( bred )
   {
      SCIP_CALL( bound_reduce(scip, g, vnoi, cost, sddist, random,  heap, state, vbase, &brednelims, *fixed) );
      //printf("bound reduction1: %d \n \n", brednelims);
   }

   while( rerun && !SCIPisStopped(scip) )
   {
      if( SCIPgetTotalTime(scip) > timelimit )
         break;

      sdnelims = 0;
      bd3nelims = 0;
      nsvnelims = 0;
      nvslnelims = 0;
      degtnelims = 0;
      lenelims = 0;

      if( nvsl )
      {
         SCIP_CALL( nvsl_reduction(scip, g, vnoi, fixed, heap, state, vbase, &nvslnelims, reductbound) );

         if( nvslnelims <= 0.3 * reductbound )
            nvsl = FALSE;

         //printf("nvsl: %d \n", nvslnelims);
         if( SCIPgetTotalTime(scip) > timelimit )
            break;
      }

      if( le )
      {
         SCIP_CALL( ledge_reduction(scip, g, vnoi, heap, state, vbase, &lenelims) );

         if( lenelims <= 0.5 * reductbound )
            le = FALSE;

         //printf("lenelims: %d \n", lenelims);
         if( SCIPgetTotalTime(scip) > timelimit )
            break;
      }

      if( sd )
      {
	 nelims = 0;
         for( i = 0; i < 6; i++ )
         {
            SCIP_CALL( sd_reduction(scip, g, sddist, sdtrans, sdrand, cost, random, heap, state, knotexamined, &nelims, runnum) );
            runnum++;
	    sdnelims += nelims;
         }

#ifdef PRINT_TMP_PRESOL
         SCIPprobdataSetGraph(probdata, g);
         SCIPprobdataSetOffset(probdata, offset + *fixed);
         /* Writing the problem to a temporary file */
         SCIP_CALL( SCIPwriteOrigProblem(scip, presolvetempfile, NULL, FALSE) );
#endif

         if( SCIPgetTotalTime(scip) > timelimit )
            break;
         //printf("sdnelims: %d \n", sdnelims);
         if( sdnelims <= reductbound )
            sd = FALSE;
      }

      degtnelims += degree_test(scip, g, fixed);

#ifdef PRINT_TMP_PRESOL
      SCIPprobdataSetGraph(probdata, g);
      SCIPprobdataSetOffset(probdata, offset + *fixed);
      /* Writing the problem to a temporary file */
      SCIP_CALL( SCIPwriteOrigProblem(scip, presolvetempfile, NULL, FALSE) );
#endif

      if( SCIPgetTotalTime(scip) > timelimit )
         break;

      if( nsv )
      {
         SCIP_CALL( nsv_reduction(scip, g, cost, fixed, &nsvnelims) );
         if( nsvnelims <= reductbound )
            nsv = FALSE;

         if( SCIPgetTotalTime(scip) > timelimit )
            break;

#ifdef PRINT_TMP_PRESOL
         SCIPprobdataSetGraph(probdata, g);
         SCIPprobdataSetOffset(probdata, offset + *fixed);
         /* Writing the problem to a temporary file */
         SCIP_CALL( SCIPwriteOrigProblem(scip, presolvetempfile, NULL, FALSE) );
#endif
      }

      if( bd3 )
      {
         SCIP_CALL( bd3_reduction(scip, g, sddist, sdtrans, heap, state, &bd3nelims) );
         if( bd3nelims <= reductbound )
            bd3 = FALSE;

         if( SCIPgetTotalTime(scip) > timelimit )
            break;

#ifdef PRINT_TMP_PRESOL
         SCIPprobdataSetGraph(probdata, g);
         SCIPprobdataSetOffset(probdata, offset + *fixed);
         /* Writing the problem to a temporary file */
         SCIP_CALL( SCIPwriteOrigProblem(scip, presolvetempfile, NULL, FALSE) );
#endif
      }

      degtnelims += degree_test(scip, g, fixed);

      if( (sdnelims + bd3nelims + nsvnelims + nvslnelims + degtnelims + lenelims) <= reductbound )
         rerun = FALSE;
   }

   /*
     brednelims = le_reduction(g);
     printf("le_reduction: %d \n\n", brednelims);
     brednelims =  tt_deletion(g);
     printf("t_reduction: %d \n\n", brednelims);
     brednelims = tt_aggregation(
     g,
     fixed);
     printf("ttag_reduction: %d \n\n", brednelims);
   */
   SCIPdebugMessage("Reduction Level 4: Fixed Cost = %.12e\n", *fixed);
   /*printf("Total Fixed: %f\n", fixed);*/

   /* free memory */
   SCIPfreeBufferArray(scip, &sddist);
   SCIPfreeBufferArray(scip, &sdtrans);
   SCIPfreeBufferArray(scip, &sdrand);
   SCIPfreeBufferArray(scip, &knotexamined);
   SCIPfreeBufferArray(scip, &heap);
   SCIPfreeBufferArray(scip, &state);
   SCIPfreeBufferArray(scip, &cost);
   SCIPfreeBufferArray(scip, &random);
   SCIPfreeBufferArray(scip, &vbase);
   SCIPfreeBufferArray(scip, &vnoi);

   return SCIP_OKAY;
}

SCIP_RETCODE reduce(
   SCIP*  scip,
   GRAPH** graph,
   SCIP_Real* offset,
   int    level,
   int    minelims
   )
{
   assert((*graph)      != NULL);
   assert((*graph)->fixedges == NULL);
   assert(level  >= 0 || level == -4);
   assert(minelims >= 0);

   *offset = 0.0;

   assert((*graph)->layers == 1);

   graph_init_history(scip, (*graph), &((*graph)->orgtail), &((*graph)->orghead), &((*graph)->ancestors));
#if 0
   for( i = 0; i < (*graph)->edges; i++ )
   {
      printf("%d->%d ancestor: %d->%d \n", (*graph)->tail[i], (*graph)->head[i], (*graph)->tail[((*graph)->ancestors[i])->index], (*graph)->head[((*graph)->ancestors[i])->index] );
      assert(((*graph)->ancestors[i])->parent == NULL );
   }
   printf("level: %d \n", level);
   if( 0 && (*graph)->stp_type != STP_UNDIRECTED )
      return SCIP_OKAY;
#endif

   if( (*graph)->stp_type == STP_DEG_CONS || (*graph)->stp_type == STP_GRID || (*graph)->stp_type == STP_OBSTACLES_GRID )
      return SCIP_OKAY;

   /* initialise shortest path algorithms */
   graph_path_init((*graph));

   if( (*graph)->stp_type != STP_UNDIRECTED && (*graph)->stp_type != STP_GRID && (*graph)->stp_type != STP_OBSTACLES_GRID )
      level = level * (-1);

   if( level == 0 )
      level0(scip, (*graph));
   if( level == 1 )
      *offset = level1(scip, (*graph));
#if 0
   if (level == 2)
      fixed = level1(scip, (*graph)) + level2(scip, (*graph));

   if (level == 3)
      fixed = level3((*graph));

#endif
   if( level == -1 )
      *offset = levelm1(scip, (*graph));

   if( level == 4 )
      SCIP_CALL( level4(scip, (graph), offset, minelims) );

   if( level == 5 )
      SCIP_CALL( level5(scip, (graph), offset) );

   if( level == -4 )
      *offset = levelm4(scip, (*graph));

   graph_path_exit((*graph));

   return SCIP_OKAY;
}<|MERGE_RESOLUTION|>--- conflicted
+++ resolved
@@ -10,11 +10,7 @@
 /*lint -esym(750,REDUCE_C) -esym(766,stdlib.h) -esym(766,string.h)           */
 
 #define REDUCE_C
-<<<<<<< HEAD
-//#define PRINT_TMP_PRESOL
-=======
 /* #define PRINT_TMP_PRESOL */
->>>>>>> 890ad149
 
 #include <stdio.h>
 #include <stdlib.h>
