--- conflicted
+++ resolved
@@ -33,7 +33,7 @@
    GRAPH*  g,
    double* fixed,
    int*    count
-  )
+   )
 {
    int i;
    int i1;
@@ -121,21 +121,12 @@
                   if( !Is_term(g->term[i2]) )
                   {
                      g->cost[e1]            += g->cost[Edge_anti(e2)];
-<<<<<<< HEAD
-                     g->cost[Edge_anti(e1)] += g->cost[e2];
+                     g->cost[e2]            += g->cost[Edge_anti(e1)];
                      SCIP_CALL( graph_knot_contract(scip, g, i2, i) );
 
                      (*count)++;
-		  }
-=======
-                     g->cost[e2]            += g->cost[Edge_anti(e1)];
-                     /*g->cost[Edge_anti(e1)] += g->cost[e2];
-                      */
-                     graph_knot_contract(g, i2, i);
+                  }
 
-                     count++;
-                  }
->>>>>>> d4d149ed
                   break;
                }
                assert(Is_term(g->term[i]));
