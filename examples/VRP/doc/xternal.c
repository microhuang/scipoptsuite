/* * * * * * * * * * * * * * * * * * * * * * * * * * * * * * * * * * * * * * */
/*                                                                           */
/*                  This file is part of the program and library             */
/*         SCIP --- Solving Constraint Integer Programs                      */
/*                                                                           */
<<<<<<< HEAD
/*    Copyright (C) 2002-2006 Tobias Achterberg                              */
/*                                                                           */
/*                  2002-2006 Konrad-Zuse-Zentrum                            */
=======
/*    Copyright (C) 2002-2012 Konrad-Zuse-Zentrum                            */
>>>>>>> 9948ed2b
/*                            fuer Informationstechnik Berlin                */
/*                                                                           */
/*  SCIP is distributed under the terms of the ZIB Academic License.         */
/*                                                                           */
/*  You should have received a copy of the ZIB Academic License              */
/*  along with SCIP; see the file COPYING. If not email to scip@zib.de.      */
/*                                                                           */
/* * * * * * * * * * * * * * * * * * * * * * * * * * * * * * * * * * * * * * */

/**@file   xternal.c
 * @brief  main document page of VRP example
 * @author Andreas Bley
 */

/*--+----1----+----2----+----3----+----4----+----5----+----6----+----7----+----8----+----9----+----0----+----1----+----2*/

/**@mainpage Overview
 * @version  0.1
 * @author   Andreas Bley
 *
<<<<<<< HEAD
*/
=======
 *
 * We want to solve the vehicle routing problem (VRP) on a graph \f$G = (V,E)\f$ with
 * \f$V = J \cup {d}\f$, where \f$d\f$ is the depot and the distances are given by the
 * length function \f$l_e: E \to R_{\ge 0}\f$.
 *
 * Consider the MIP formulation
 *
 * \f[
 *  \begin{array}[t]{rll}
 *    \min &  \displaystyle \sum_{e \in E} l_e y_e \\
 *         & & \\
 *   s.t.  & -y_e + \sum_{t \in T_k} a^t_e x_t  \leq 0, &  \forall e \in E\\
 *         &  \displaystyle \sum_{t \in T_k} a^t_j x_t = 1, &  \forall j \in J \\
 *         &  y(\delta(j)) = 2, &  \forall j \in J \\
 *         &  y_e \in \{0,1,2\},  & \forall e \in E \\
 *         &  x_t  \in [0,1], & \forall t \in T_k
 *  \end{array}
 * \f]
 *
 * where \f$T_k\f$ is the set of tours visiting at most \f$k\f$ customers
 * with repetitions of customers allowed and \f$a^t_e (a^t_j)\f$ counts how often
 * edge e (node j) is traversed in \f$t \in T_k\f$.
 */
>>>>>>> 9948ed2b
<|MERGE_RESOLUTION|>--- conflicted
+++ resolved
@@ -3,13 +3,7 @@
 /*                  This file is part of the program and library             */
 /*         SCIP --- Solving Constraint Integer Programs                      */
 /*                                                                           */
-<<<<<<< HEAD
-/*    Copyright (C) 2002-2006 Tobias Achterberg                              */
-/*                                                                           */
-/*                  2002-2006 Konrad-Zuse-Zentrum                            */
-=======
 /*    Copyright (C) 2002-2012 Konrad-Zuse-Zentrum                            */
->>>>>>> 9948ed2b
 /*                            fuer Informationstechnik Berlin                */
 /*                                                                           */
 /*  SCIP is distributed under the terms of the ZIB Academic License.         */
@@ -30,9 +24,6 @@
  * @version  0.1
  * @author   Andreas Bley
  *
-<<<<<<< HEAD
-*/
-=======
  *
  * We want to solve the vehicle routing problem (VRP) on a graph \f$G = (V,E)\f$ with
  * \f$V = J \cup {d}\f$, where \f$d\f$ is the depot and the distances are given by the
@@ -55,5 +46,4 @@
  * where \f$T_k\f$ is the set of tours visiting at most \f$k\f$ customers
  * with repetitions of customers allowed and \f$a^t_e (a^t_j)\f$ counts how often
  * edge e (node j) is traversed in \f$t \in T_k\f$.
- */
->>>>>>> 9948ed2b
+ */