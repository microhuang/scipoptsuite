--- conflicted
+++ resolved
@@ -126,17 +126,10 @@
 then
     # read and solve the instance
     echo read $INSTANCE         >> $TMPFILE
-<<<<<<< HEAD
     INSTANCENAME=${INSTANCE%%.gz}
-    INSTANCENAME=${INSTANCENAME%%.mps}
-    INSTANCENAME=${INSTANCENAME%%.cip}
-    DECOMP=${INSTANCENAME}.dec
-=======
-
     # if a decomposition in gzipped format (.dec.gz) with the basename of the instance lies in the same directory,
     # read it into SCIP, as well
     DECOMP=${INSTANCENAME}.dec.gz
->>>>>>> 29ccb854
     echo $DECOMP
     if test -f $DECOMP
     then
