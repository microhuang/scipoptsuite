--- conflicted
+++ resolved
@@ -214,10 +214,6 @@
 else
     EXCLUSIVE=""
 fi
-<<<<<<< HEAD
-
-=======
->>>>>>> 74e9dc30
 
 # counter to define file names for a test set uniquely
 COUNT=0
