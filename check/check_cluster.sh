--- conflicted
+++ resolved
@@ -204,16 +204,12 @@
 		    export TIMELIMIT
 		    # the space at the end is necessary
 		    export SRUN="srun --cpu_bind=cores -v -v "
-<<<<<<< HEAD
-		    sbatch --job-name=${JOBNAME} --mem=$HARDMEMLIMIT -p $CLUSTERQUEUE -A $ACCOUNT $NICE --time=${HARDTIMELIMIT} --cpu-freq=highm1 ${EXCLUSIVE} --output=/dev/null run.sh
-=======
 		    if test "$CLUSTERNODES" = "all"
 		    then
 				  sbatch --job-name=${JOBNAME} --mem=$HARDMEMLIMIT -p $CLUSTERQUEUE -A $ACCOUNT $NICE --time=${HARDTIMELIMIT} --cpu-freq=highm1 ${EXCLUSIVE} --output=/dev/null run.sh
 		    else
 				  sbatch --job-name=${JOBNAME} --mem=$HARDMEMLIMIT -p $CLUSTERQUEUE -A $ACCOUNT $NICE --time=${HARDTIMELIMIT} --cpu-freq=highm1 ${EXCLUSIVE} -w $CLUSTERNODES --output=/dev/null run.sh
 		    fi
->>>>>>> 0deb7334
 		else
 		    # -V to copy all environment variables
 		    qsub -l walltime=$HARDTIMELIMIT -l mem=$HARDMEMLIMIT -l nodes=1:ppn=$PPN -N ${JOBNAME} \
