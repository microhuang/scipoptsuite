--- conflicted
+++ resolved
@@ -224,11 +224,7 @@
     then
         #format is (d-)HH:MM:SS
         HARDTIMELIMIT=$(formattime $HARDTIMELIMIT)
-<<<<<<< HEAD
         # echo ${HARDTIMELIMIT}
-=======
-        #echo ${HARDTIMELIMIT}
->>>>>>> f28d7abb
     fi
     HARDTIMELIMLIST[$COUNT]=$HARDTIMELIMIT
     COUNT=$(( $COUNT + 1 ))
