--- conflicted
+++ resolved
@@ -10,26 +10,6 @@
 =opt= ldpc#30#60#10                     8
 =opt= ldpc#30#60#15                     8
 =opt= ldpc#30#60#20                     6
-<<<<<<< HEAD
-=opt= ldpc#30#60#25                     8
-=opt= ldpc#30#60#30                     6
-=opt= ldpc#30#60#35                     8
-=opt= ldpc#30#60#40                     8
-=best= ldpc#30#60#45                     9
-=opt= ldpc#30#60#50                     7
-=unkn= ldpc#30#60#55
-=opt= ldpc#30#60#5                     10
-=inf= ldpc#40#20#10
-=unkn= ldpc#40#40#10
-=unkn= ldpc#40#40#20
-=unkn= ldpc#40#40#30
-=inf= ldpc#40#40#5
-=opt= ldpc#40#60#10                    12
-=best= ldpc#40#80#20                    15
-=unkn= ldpc#40#80#30
-=unkn= ldpc#40#80#40
-=unkn= ldpc#40#80#50
-=unkn= ldpc#40#80#60
 =best= ldpc#30#60#25                     8
 =best= ldpc#30#60#30                     6
 =best= ldpc#30#60#35                     8
@@ -43,28 +23,9 @@
 =best= ldpc#40#40#20                    21
 =best= ldpc#40#40#30                    19
 =inf= ldpc#40#40#5
-=======
-=best= ldpc#30#60#25                     8
-=best= ldpc#30#60#30                     6
-=best= ldpc#30#60#35                     8
-=best= ldpc#30#60#40                     8
-=best= ldpc#30#60#45                    10
-=best= ldpc#30#60#50                     8
-=best= ldpc#30#60#55                     9
-=opt= ldpc#30#60#5                     10
-=inf= ldpc#40#20#10     
-=unkn= ldpc#40#40#10     
-=best= ldpc#40#40#20                    21
-=best= ldpc#40#40#30                    19
-=inf= ldpc#40#40#5      
->>>>>>> b37aeb33
 =best= ldpc#40#60#10                    12
 =best= ldpc#40#80#20                    12
 =best= ldpc#40#80#30                    11
 =best= ldpc#40#80#40                    12
 =best= ldpc#40#80#50                    12
-<<<<<<< HEAD
-=best= ldpc#40#80#60                    14
-=======
-=best= ldpc#40#80#60                    14
->>>>>>> b37aeb33
+=best= ldpc#40#80#60                    14