--- conflicted
+++ resolved
@@ -906,7 +906,6 @@
       {
          SCIP_CALL( SCIPStpDualAscent(scip, graph, cost, pathdist, &lpobjval, FALSE, FALSE, gnodearr, result, edgearrint, state, root, 1, nodearrchar) );
       }
-<<<<<<< HEAD
       else if( usesol )
       {
          /* solution might not be valid anymore due to pseudo-node elimination */
@@ -918,22 +917,6 @@
          {
             SCIPdebugMessage("reroot solution \n");
             SCIP_CALL( graph_sol_reroot(scip, graph, result, root) );
-=======
-      else if( run > 0 && graph->stp_type != STP_RSMT )
-      {
-         int realroot;
-
-         if( !graph_sol_valid(scip, graph, result) )
-            SCIP_CALL( SCIPheurAscendAndPrune(scip, NULL, graph, cost, result, nodearrint, root, nodearrchar, &success, TRUE, FALSE) );
-
-         SCIP_CALL( graph_RerootSol(scip, graph, result, root) );
-
-         realroot = graph->source[0];
-         graph->source[0] = root;
-         assert(graph_sol_valid(scip, graph, result));
-         graph->source[0] = realroot;
->>>>>>> 36b4915b
-
 #ifndef NDEBUG
             {
             const int realroot = graph->source;
@@ -2103,7 +2086,6 @@
    /* pertubation runs for MWCSP */
    if( varyroot && graph->stp_type == STP_MWCSP  )
    {
-      int todo;
       // && graph->terms > 500 todo
       for( int run = 0; run < DEFAULT_NMAXROOTS ; run++ )
       {
