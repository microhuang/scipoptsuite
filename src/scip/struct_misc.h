--- conflicted
+++ resolved
@@ -129,7 +129,6 @@
    int                   maxusedidx;         /**< index of last non zero element in vals array */
 };
 
-<<<<<<< HEAD
 /** dynamic array for storing mpq_t values */
 struct SCIP_MpqArray
 {
@@ -139,7 +138,8 @@
    int                   firstidx;           /**< index of first element in vals array */
    int                   minusedidx;         /**< index of first non zero element in vals array */
    int                   maxusedidx;         /**< index of last non zero element in vals array */
-=======
+};
+
 /** stair map */
 struct SCIP_Stairmap
 {
@@ -180,7 +180,6 @@
    SCIP_DECL_BSTINSERT   ((*inserter));      /**< inserter used to insert a new search node */
    SCIP_DECL_BSTDELETE   ((*deleter));       /**< deleter used to delete new search node */
    SCIP_DECL_SORTPTRCOMP ((*comparer));      /**< comparer used to compares two search keys */
->>>>>>> 9948ed2b
 };
 
 #ifdef __cplusplus
