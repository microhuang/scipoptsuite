--- conflicted
+++ resolved
@@ -63,17 +63,10 @@
 #define DEFAULT_CONFIDENCELEVEL 2       /**< The confidence level for statistical methods, between 0 (Min) and 4 (Max). */
 #define DEFAULT_SKIPBADINITCANDS TRUE  /**< should branching rule skip candidates that have a low probability to be
                                           *  better than the best strong-branching or pseudo-candidate? */
-<<<<<<< HEAD
-#define DEFAULT_STARTRANDSEED  12345    /**< start random seed for random number generation */
-#define DEFAULT_RANDINITORDER  FALSE    /**< should candidates be initialized in randomized order? */
-#define DEFAULT_USESMALLWEIGHTSITLIM FALSE /**< should smaller weights be used for pseudo cost updates after hitting the LP iteration limit? */
-
-=======
 #define DEFAULT_STARTRANDSEED      5    /**< start random seed for random number generation */
 #define DEFAULT_RANDINITORDER  FALSE    /**< should slight perturbation of scores be used to break ties in the prior scores? */
 #define DEFAULT_USESMALLWEIGHTSITLIM FALSE /**< should smaller weights be used for pseudo cost updates after hitting the LP iteration limit? */
 #define DEFAULT_DYNAMICWEIGHTS TRUE     /**< should the weights of the branching rule be adjusted dynamically during solving based infeasible and objective leaf counters? */
->>>>>>> d39e364f
 /** branching rule data */
 struct SCIP_BranchruleData
 {
@@ -1709,13 +1702,10 @@
          &branchruledata->usesmallweightsitlim, TRUE, DEFAULT_USESMALLWEIGHTSITLIM,
          NULL, NULL) );
 
-<<<<<<< HEAD
-=======
    SCIP_CALL( SCIPaddBoolParam(scip, "branching/relpscost/dynamicweights",
          "should the weights of the branching rule be adjusted dynamically during solving based on objective and infeasible leaf counters?",
          &branchruledata->dynamicweights, TRUE, DEFAULT_DYNAMICWEIGHTS,
          NULL, NULL) );
->>>>>>> d39e364f
    SCIP_CALL( SCIPaddIntParam(scip, "branching/relpscost/startrandseed", "start seed for random number generation",
          &branchruledata->startrandseed, TRUE, DEFAULT_STARTRANDSEED, 0, INT_MAX, NULL, NULL) );
 
