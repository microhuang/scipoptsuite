/* * * * * * * * * * * * * * * * * * * * * * * * * * * * * * * * * * * * * * */
/*                                                                           */
/*                  This file is part of the program and library             */
/*         SCIP --- Solving Constraint Integer Programs                      */
/*                                                                           */
/*    Copyright (C) 2002-2019 Konrad-Zuse-Zentrum                            */
/*                            fuer Informationstechnik Berlin                */
/*                                                                           */
/*  SCIP is distributed under the terms of the ZIB Academic License.         */
/*                                                                           */
/*  You should have received a copy of the ZIB Academic License              */
/*  along with SCIP; see the file COPYING. If not visit scip.zib.de.         */
/*                                                                           */
/* * * * * * * * * * * * * * * * * * * * * * * * * * * * * * * * * * * * * * */

/**@file   heur_feaspump.c
 * @ingroup DEFPLUGINS_HEUR
 * @brief  Objective Feasibility Pump 2.0
 * @author Timo Berthold
 * @author Domenico Salvagnin
 */

/*---+----1----+----2----+----3----+----4----+----5----+----6----+----7----+----8----+----9----+----0----+----1----+----2*/

#include "blockmemshell/memory.h"
#include "scip/cons_linear.h"
#include "scip/heur_feaspump.h"
#include "scip/pub_heur.h"
#include "scip/pub_message.h"
#include "scip/pub_misc.h"
#include "scip/pub_misc_sort.h"
#include "scip/pub_var.h"
#include "scip/scip_branch.h"
#include "scip/scip_cons.h"
#include "scip/scip_copy.h"
#include "scip/scip_general.h"
#include "scip/scip_heur.h"
#include "scip/scip_lp.h"
#include "scip/scip_mem.h"
#include "scip/scip_message.h"
#include "scip/scip_nodesel.h"
#include "scip/scip_numerics.h"
#include "scip/scip_param.h"
#include "scip/scip_pricer.h"
#include "scip/scip_prob.h"
#include "scip/scip_probing.h"
#include "scip/scip_randnumgen.h"
#include "scip/scip_sol.h"
#include "scip/scip_solve.h"
#include "scip/scip_solvingstats.h"
#include "scip/scip_tree.h"
#include "scip/scip_var.h"
#include <string.h>

#define HEUR_NAME             "feaspump"
#define HEUR_DESC             "objective feasibility pump 2.0"
#define HEUR_DISPCHAR         SCIP_HEURDISPCHAR_OBJDIVING
#define HEUR_PRIORITY         -1000000
#define HEUR_FREQ             20
#define HEUR_FREQOFS          0
#define HEUR_MAXDEPTH         -1
#define HEUR_TIMING           SCIP_HEURTIMING_AFTERLPPLUNGE
#define HEUR_USESSUBSCIP      FALSE  /**< does the heuristic use a secondary SCIP instance? */

#define DEFAULT_MAXLPITERQUOT    0.01   /**< maximal fraction of diving LP iterations compared to node LP iterations */
#define DEFAULT_MAXLPITEROFS     1000   /**< additional number of allowed LP iterations */
#define DEFAULT_MAXSOLS            10   /**< total number of feasible solutions found up to which heuristic is called
                                         *   (-1: no limit) */
#define DEFAULT_MAXLOOPS        10000   /**< maximal number of pumping rounds (-1: no limit) */
#define DEFAULT_MAXSTALLLOOPS      10   /**< maximal number of pumping rounds without fractionality improvement (-1: no limit) */
#define DEFAULT_MINFLIPS           10   /**< minimum number of random variables to flip, if a 1-cycle is encountered */
#define DEFAULT_CYCLELENGTH         3   /**< maximum length of cycles to be checked explicitly in each round */
#define DEFAULT_PERTURBFREQ       100   /**< number of iterations until a random perturbation is forced */
#define DEFAULT_OBJFACTOR         0.1   /**< factor by which the regard of the objective is decreased in each round,
                                         *   1.0 for dynamic, depending on solutions already found */
#define DEFAULT_ALPHA             1.0   /**< initial weight of the objective function in the convex combination */
#define DEFAULT_ALPHADIFF         1.0   /**< threshold difference for the convex parameter to perform perturbation */
#define DEFAULT_BEFORECUTS       TRUE   /**< should the feasibility pump be called at root node before cut separation? */
#define DEFAULT_USEFP20         FALSE   /**< should an iterative round-and-propagate scheme be used to find the integral points? */
#define DEFAULT_PERTSOLFOUND     TRUE   /**< should a random perturbation be performed if a feasible solution was found? */
#define DEFAULT_STAGE3          FALSE   /**< should we solve a local branching sub-MIP if no solution could be found? */
#define DEFAULT_NEIGHBORHOODSIZE  18    /**< radius of the neighborhood to be searched in stage 3 */
#define DEFAULT_COPYCUTS         TRUE   /**< should all active cuts from the cutpool of the original SCIP be copied to
                                         *   constraints of the subscip
                                         */

#define MINLPITER                5000   /**< minimal number of LP iterations allowed in each LP solving call */

#define DEFAULT_RANDSEED          13    /**< initial random seed */

/** primal heuristic data */
struct SCIP_HeurData
{
   SCIP_SOL*             sol;                /**< working solution */
   SCIP_SOL*             roundedsol;         /**< rounded solution */
   SCIP_Longint          nlpiterations;      /**< number of LP iterations used in this heuristic */
   SCIP_Real             maxlpiterquot;      /**< maximal fraction of diving LP iterations compared to node LP iterations */
   SCIP_Real             objfactor;          /**< factor by which the regard of the objective is decreased in each round,
                                              *   1.0 for dynamic, depending on solutions already found */
   SCIP_Real             alpha;              /**< initial weight of the objective function in the convex combination */
   SCIP_Real             alphadiff;          /**< threshold difference for the convex parameter to perform perturbation */

   int                   maxlpiterofs;       /**< additional number of allowed LP iterations */
   int                   maxsols;            /**< total number of feasible solutions found up to which heuristic is called
                                              *   (-1: no limit) */
   int                   maxloops;           /**< maximum number of loops (-1: no limit) */
   int                   maxstallloops;      /**< maximal number of pumping rounds without fractionality improvement (-1: no limit) */
   int                   minflips;           /**< minimum number of random variables to flip, if a 1-cycle is encountered */
   int                   cyclelength;        /**< maximum length of cycles to be checked explicitly in each round */
   int                   perturbfreq;        /**< number of iterations until a random perturbation is forced */
   int                   nsuccess;           /**< number of runs that produced at least one feasible solution */
   int                   neighborhoodsize;   /**< radius of the neighborhood to be searched in stage 3 */

   SCIP_RANDNUMGEN*      randnumgen;         /**< random number generator */
   SCIP_Bool             beforecuts;         /**< should the feasibility pump be called at root node before cut separation? */
   SCIP_Bool             usefp20;            /**< should an iterative round-and-propagate scheme be used to find the integral points? */
   SCIP_Bool             pertsolfound;       /**< should a random perturbation be performed if a feasible solution was found? */
   SCIP_Bool             stage3;             /**< should we solve a local branching sub-MIP if no solution could be found? */
   SCIP_Bool             copycuts;           /**< should all active cuts from cutpool be copied to constraints in
                                              *   subproblem?
                                              */
};

/* copies SCIP to probing SCIP and creates variable hashmap */
static
SCIP_RETCODE setupProbingSCIP(
   SCIP*                 scip,               /**< SCIP data structure  */
   SCIP**                probingscip,        /**< sub-SCIP data structure  */
   SCIP_HASHMAP**        varmapfw,           /**< mapping of SCIP variables to sub-SCIP variables */
   SCIP_Bool             copycuts,           /**< should all active cuts from cutpool of scip copied to constraints in subscip */
   SCIP_Bool*            success             /**< was copying successful? */
   )
{
   /* check if we are already at the maximal tree depth */
   if( SCIP_MAXTREEDEPTH <= SCIPgetDepth(scip) )
   {
      *success = FALSE;
      return SCIP_OKAY;
   }

   /* initializing the subproblem */
   SCIP_CALL( SCIPcreate(probingscip) );

   /* create the variable mapping hash map */
   SCIP_CALL( SCIPhashmapCreate(varmapfw, SCIPblkmem(*probingscip), SCIPgetNVars(scip)) );
   *success = FALSE;

   /* copy SCIP instance */
   SCIP_CALL( SCIPcopyConsCompression(scip, *probingscip, *varmapfw, NULL, "feaspump", NULL, NULL, 0, FALSE, FALSE,
         FALSE, TRUE, success) );

   if( copycuts )
   {
      /* copies all active cuts from cutpool of sourcescip to linear constraints in targetscip */
      SCIP_CALL( SCIPcopyCuts(scip, *probingscip, *varmapfw, NULL, FALSE, NULL) );
   }

   return SCIP_OKAY;
}

/** set appropriate parameters for probing SCIP in FP2 */
static
SCIP_RETCODE setupSCIPparamsFP2(
   SCIP*                 scip,               /**< SCIP data structure  */
   SCIP*                 probingscip         /**< sub-SCIP data structure  */
   )
{
   if( SCIPisParamFixed(probingscip, "heuristics/" HEUR_NAME "/freq") )
   {
      SCIPwarningMessage(scip, "unfixing parameter heuristics/" HEUR_NAME "/freq in probingscip of " HEUR_NAME " heuristic to avoid recursive calls\n");
      SCIP_CALL( SCIPunfixParam(probingscip, "heuristics/" HEUR_NAME "/freq") );
   }
   SCIP_CALL( SCIPsetIntParam(probingscip, "heuristics/" HEUR_NAME "/freq", -1) );

   /* do not abort subproblem on CTRL-C */
   SCIP_CALL( SCIPsetBoolParam(probingscip, "misc/catchctrlc", FALSE) );

#ifndef SCIP_DEBUG
   /* disable output to console */
   SCIP_CALL( SCIPsetIntParam(probingscip, "display/verblevel", 0) );
#endif

   /* do not multiaggregate variables, because otherwise they have to be skipped in the fix-and-propagate loop */
   SCIP_CALL( SCIPsetBoolParam(probingscip, "presolving/donotmultaggr", TRUE) );

   /* limit to root node solving */
   SCIP_CALL( SCIPsetLongintParam(probingscip, "limits/nodes", 1LL) );

   /* disable LP solving and expensive techniques */
   if( SCIPisParamFixed(probingscip, "lp/solvefreq") )
   {
      SCIPwarningMessage(scip, "unfixing parameter lp/solvefreq in probingscip of " HEUR_NAME " heuristic to speed up propagation\n");
      SCIP_CALL( SCIPunfixParam(probingscip, "lp/solvefreq") );
   }
   SCIP_CALL( SCIPsetIntParam(probingscip, "lp/solvefreq", -1) );
   SCIP_CALL( SCIPsetBoolParam(probingscip, "conflict/enable", FALSE) );
   SCIP_CALL( SCIPsetBoolParam(probingscip, "constraints/disableenfops", TRUE) );
   SCIP_CALL( SCIPsetBoolParam(probingscip, "constraints/knapsack/negatedclique", FALSE) );
   SCIP_CALL( SCIPsetPresolving(probingscip, SCIP_PARAMSETTING_FAST, TRUE) );
   SCIP_CALL( SCIPsetHeuristics(probingscip, SCIP_PARAMSETTING_OFF, TRUE) );

   return SCIP_OKAY;
}

/** set appropriate parameters for probing SCIP in Stage 3 */
static
SCIP_RETCODE setupSCIPparamsStage3(
   SCIP*                 scip,               /**< SCIP data structure  */
   SCIP*                 probingscip         /**< sub-SCIP data structure  */
   )
{
   SCIP_CALL( SCIPcopyParamSettings(scip, probingscip) );
   /* do not abort subproblem on CTRL-C */
   SCIP_CALL( SCIPsetBoolParam(probingscip, "misc/catchctrlc", FALSE) );

#ifndef SCIP_DEBUG
   /* disable output to console */
   SCIP_CALL( SCIPsetIntParam(probingscip, "display/verblevel", 0) );
#endif
   /* set limits for the subproblem */
   SCIP_CALL( SCIPcopyLimits(scip, probingscip) );
   SCIP_CALL( SCIPsetLongintParam(probingscip, "limits/nodes", 1000LL) );
   SCIP_CALL( SCIPsetLongintParam(probingscip, "limits/stallnodes", 100LL) );

   /* forbid recursive call of heuristics and separators solving sub-SCIPs */
   SCIP_CALL( SCIPsetSubscipsOff(probingscip, TRUE) );
   if( SCIPisParamFixed(probingscip, "heuristics/" HEUR_NAME "/freq") )
   {
      SCIPwarningMessage(scip,"unfixing parameter heuristics/" HEUR_NAME "/freq in probingscip of " HEUR_NAME " heuristic to avoid recursive calls\n");
      SCIP_CALL( SCIPunfixParam(probingscip, "heuristics/" HEUR_NAME "/freq") );
   }
   SCIP_CALL( SCIPsetIntParam(probingscip, "heuristics/feaspump/freq", -1) );

   /* disable heuristics which aim to feasibility instead of optimality */
   if( !SCIPisParamFixed(probingscip, "heuristics/octane/freq") )
   {
      SCIP_CALL( SCIPsetIntParam(probingscip, "heuristics/octane/freq", -1) );
   }
   if( !SCIPisParamFixed(probingscip, "heuristics/objpscostdiving/freq") )
   {
         SCIP_CALL( SCIPsetIntParam(probingscip, "heuristics/objpscostdiving/freq", -1) );
   }
   if( !SCIPisParamFixed(probingscip, "heuristics/rootsoldiving/freq") )
   {
      SCIP_CALL( SCIPsetIntParam(probingscip, "heuristics/rootsoldiving/freq", -1) );
   }

   /* disable cutting plane separation */
   SCIP_CALL( SCIPsetSeparating(probingscip, SCIP_PARAMSETTING_OFF, TRUE) );

   /* disable expensive presolving */
   SCIP_CALL( SCIPsetPresolving(probingscip, SCIP_PARAMSETTING_FAST, TRUE) );

   /* use best estimate node selection */
   if( SCIPfindNodesel(probingscip, "estimate") != NULL && !SCIPisParamFixed(probingscip, "nodeselection/estimate/stdpriority") )
   {
      SCIP_CALL( SCIPsetIntParam(probingscip, "nodeselection/estimate/stdpriority", INT_MAX/4) );
   }

   /* use inference branching */
   if( SCIPfindBranchrule(probingscip, "inference") != NULL && !SCIPisParamFixed(probingscip, "branching/inference/priority") )
   {
      SCIP_CALL( SCIPsetIntParam(probingscip, "branching/inference/priority", INT_MAX/4) );
   }

   /* disable conflict analysis */
   if( !SCIPisParamFixed(probingscip, "conflict/enable") )
   {
      SCIP_CALL( SCIPsetBoolParam(probingscip, "conflict/enable", FALSE) );
   }

   return SCIP_OKAY;
}

/** checks whether a variable is one of the currently most fractional ones */
static
void insertFlipCand(
   SCIP_VAR**            mostfracvars,       /**< sorted array of the currently most fractional variables */
   SCIP_Real*            mostfracvals,       /**< array of their fractionality, decreasingly sorted */
   int*                  nflipcands,         /**< number of fractional variables already labeled to be flipped*/
   int                   maxnflipcands,      /**< typically randomized number of maximum amount of variables to flip */
   SCIP_VAR*             var,                /**< variable to be checked */
   SCIP_Real             frac                /**< fractional value of the variable */
   )
{
   int i;

   assert(mostfracvars != NULL);
   assert(mostfracvals != NULL);
   assert(nflipcands != NULL);

   /* instead of the fractional value use the fractionality */
   if( frac > 0.5 )
      frac = 1 - frac;

   /* if there are already enough candidates and the variable is less fractional, return, else reserve the last entry */
   if( *nflipcands >= maxnflipcands )
   {
      if( frac <= mostfracvals[*nflipcands-1] )
         return;
      else
         (*nflipcands)--;
   }

   /* shifting var and frac through the (sorted) arrays */
   for( i = *nflipcands; i > 0 && mostfracvals[i-1] < frac; i-- )
   {
      mostfracvars[i] = mostfracvars[i-1];
      mostfracvals[i] = mostfracvals[i-1];
   }
   assert(0 <= i && i <= *nflipcands && *nflipcands < maxnflipcands);

   /* insert the variable and its fractionality */
   mostfracvars[i] = var;
   mostfracvals[i] = frac;

   /* we've found another candidate */
   (*nflipcands)++;
}

/** set solution value in rounded solution and update objective coefficient accordingly */
static
SCIP_RETCODE updateVariableRounding(
   SCIP*                 scip,               /**< SCIP data structure */
   SCIP_HEURDATA*        heurdata,           /**< heuristic data structure */
   SCIP_VAR*             var,                /**< variable */
   SCIP_Real             solval,             /**< solution value for this variable */
   SCIP_Real             alpha,              /**< weight of original objective function */
   SCIP_Real             scalingfactor       /**< factor to scale the original objective function with */
   )
{
   SCIP_Real lb;
   SCIP_Real ub;
   SCIP_Real newobjcoeff;
   SCIP_Real orgobjcoeff;

   assert(heurdata != NULL);
   assert(var != NULL);

   lb = SCIPvarGetLbLocal(var);
   ub = SCIPvarGetUbLocal(var);

   /* update rounded solution */
   assert(SCIPisFeasLE(scip, lb, solval) && SCIPisFeasLE(scip, solval, ub));
   assert(SCIPisIntegral(scip,solval));
   SCIP_CALL( SCIPsetSolVal(scip, heurdata->roundedsol, var, solval) );

   /* modify objective towards rounded solution value if it is at one of the variable bounds */
   orgobjcoeff = SCIPvarGetObj(var);
   if( SCIPisEQ(scip, solval, lb) )
      newobjcoeff = (1.0 - alpha)/scalingfactor + alpha * orgobjcoeff;
   else if( SCIPisEQ(scip, solval, ub) )
      newobjcoeff = - (1.0 - alpha)/scalingfactor + alpha * orgobjcoeff;
   else
      newobjcoeff = alpha * orgobjcoeff;

   SCIP_CALL( SCIPchgVarObjDive(scip, var, newobjcoeff) );

   return SCIP_OKAY;
}


/** flips the roundings of the most fractional variables, if a 1-cycle was found */
static
SCIP_RETCODE handle1Cycle(
   SCIP*                 scip,               /**< SCIP data structure  */
   SCIP_HEURDATA*        heurdata,           /**< data of this special heuristic */
   SCIP_VAR**            mostfracvars,       /**< sorted array of the currently most fractional variables */
   int                   nflipcands,         /**< number of variables to flip */
   SCIP_Real             alpha,              /**< factor how much the original objective is regarded */
   SCIP_Real             scalingfactor       /**< factor to scale the original objective function with */
   )
{
   int       i;

   /* flip rounding to the opposite side */
   for( i = 0; i < nflipcands; i++ )
   {
      SCIP_VAR* var;
      SCIP_Real solval;
      SCIP_Real roundedsolval;

      var = mostfracvars[i];
      solval = SCIPvarGetLPSol(var);
      roundedsolval = SCIPgetSolVal(scip, heurdata->roundedsol, var);

      assert(! SCIPisFeasIntegral(scip, solval));
      assert(SCIPisFeasIntegral(scip, roundedsolval));

      /* flip to the opposite rounded solution value */
      if( roundedsolval > solval )
         solval = SCIPfeasFloor(scip, solval);
      else
      {
         solval = SCIPfeasCeil(scip, solval);
      }

      SCIPdebugMsg(scip, "1-cycle flip: variable <%s> [%g,%g] LP sol %.15g sol %.15g -> %.15g\n",
            SCIPvarGetName(var), SCIPvarGetLbLocal(var), SCIPvarGetUbLocal(var),
            SCIPvarGetLPSol(var), SCIPgetSolVal(scip, heurdata->roundedsol, var), solval);

      SCIP_CALL( updateVariableRounding(scip, heurdata, var, solval, alpha, scalingfactor) );
   }
   return SCIP_OKAY;
}

/** flips the roundings of randomly chosen fractional variables, preferring highly fractional ones,
 *  if a longer cycle was found
 */
static
SCIP_RETCODE handleCycle(
   SCIP*                 scip,               /**< SCIP data structure  */
   SCIP_HEURDATA*        heurdata,           /**< data of this special heuristic */
   SCIP_VAR**            vars,               /**< array of all variables */
   int                   nbinandintvars,     /**< number of general integer and 0-1 variables */
   SCIP_Real             alpha,              /**< factor how much the original objective is regarded */
   SCIP_Real             scalingfactor       /**< factor to scale the original objective function with */
   )
{
   int i;

   /* flip variables randomized biased on their fractionality */
   for( i = 0; i < nbinandintvars; i++ )
   {
      SCIP_VAR* var;
      SCIP_Real solval;
      SCIP_Real frac;
      SCIP_Real flipprob;
      SCIP_Real roundedsolval;

      var = vars[i];
      solval = SCIPvarGetLPSol(var);

      /* skip variables with integral solution values */
      if( SCIPisFeasIntegral(scip, solval) )
         continue;

      frac = SCIPfeasFrac(scip, solval);
      flipprob = SCIPrandomGetReal(heurdata->randnumgen, -0.3, 0.7);

      /* flip, iff the sum of the randomized number and the fractionality is big enough */
      if( MIN(frac, 1.0 - frac) + MAX(flipprob, 0.0) > 0.5 )
      {
         roundedsolval = SCIPgetSolVal(scip, heurdata->roundedsol, var);
         assert(SCIPisFeasIntegral(scip, roundedsolval));

         /* flip the solution to the opposite side */
         if( roundedsolval > solval )
            solval = SCIPfloor(scip, solval);
         else
            solval = SCIPceil(scip, solval);

         /* update rounded solution value and objective coefficient */
         SCIP_CALL( updateVariableRounding(scip, heurdata, var, solval, alpha, scalingfactor) );
      }
   }

   return SCIP_OKAY;
}

/** create the extra constraint of local branching and add it to subscip */
static
SCIP_RETCODE addLocalBranchingConstraint(
   SCIP*                 scip,               /**< SCIP data structure of the original problem     */
   SCIP*                 probingscip,        /**< SCIP data structure of the subproblem           */
   SCIP_HASHMAP*         varmapfw,           /**< mapping of SCIP variables to sub-SCIP variables */
   SCIP_SOL*             bestsol,            /**< SCIP solution                                   */
   SCIP_Real             neighborhoodsize    /**< rhs for LB constraint                           */
   )
{
   SCIP_CONS* cons;                        /* local branching constraint to create */
   SCIP_VAR** consvars;
   SCIP_VAR** vars;

   int nbinvars;
   int nconsvars;
   int i;
   SCIP_Real lhs;
   SCIP_Real rhs;
   SCIP_Real* consvals;
   char consname[SCIP_MAXSTRLEN];

   (void) SCIPsnprintf(consname, SCIP_MAXSTRLEN, "%s_localbranchcons", SCIPgetProbName(scip));

   /* get vars data */
   SCIP_CALL( SCIPgetVarsData(scip, &vars, NULL, &nbinvars, NULL, NULL, NULL) );
   /* memory allocation */
   SCIP_CALL( SCIPallocBufferArray(scip, &consvars, nbinvars) );
   SCIP_CALL( SCIPallocBufferArray(scip, &consvals, nbinvars) );
   nconsvars = 0;

   /* set initial left and right hand sides of local branching constraint */
   lhs = 0.0;
   rhs = neighborhoodsize;

   /* create the distance (to incumbent) function of the binary variables */
   for( i = 0; i < nbinvars; i++ )
   {
      SCIP_Real solval;

      solval = SCIPgetSolVal(scip, bestsol, vars[i]);
      assert( SCIPisFeasIntegral(scip, solval) );

      /* is variable i part of the binary support of closest sol? */
      if( SCIPisFeasEQ(scip,solval,1.0) )
      {
         consvals[nconsvars] = -1.0;
         rhs -= 1.0;
         lhs -= 1.0;
      }
      else
         consvals[nconsvars] = 1.0;
      consvars[nconsvars] = (SCIP_VAR*) SCIPhashmapGetImage(varmapfw, vars[i]);
      if( consvars[nconsvars] == NULL )
         continue;
      SCIP_CALL( SCIPchgVarObj(probingscip, consvars[nconsvars], consvals[nconsvars]) );
      assert( SCIPvarGetType(consvars[nconsvars]) == SCIP_VARTYPE_BINARY );
      ++nconsvars;
   }

   /* creates localbranching constraint and adds it to subscip */
   SCIP_CALL( SCIPcreateConsLinear(probingscip, &cons, consname, nconsvars, consvars, consvals,
         lhs, rhs, FALSE, FALSE, TRUE, FALSE, TRUE, FALSE, FALSE, FALSE, FALSE, FALSE) );
   SCIP_CALL( SCIPaddCons(probingscip, cons) );
   SCIP_CALL( SCIPreleaseCons(probingscip, &cons) );

   /* free local memory */
   SCIPfreeBufferArray(scip, &consvals);
   SCIPfreeBufferArray(scip, &consvars);

   return SCIP_OKAY;
}

/** creates new solutions for the original problem by copying the solutions of the subproblem */
static
SCIP_RETCODE createNewSols(
   SCIP*                 scip,               /**< original SCIP data structure                        */
   SCIP*                 subscip,            /**< SCIP structure of the subproblem                    */
   SCIP_HASHMAP*         varmapfw,           /**< mapping of SCIP variables to sub-SCIP variables     */
   SCIP_HEUR*            heur,               /**< heuristic structure                                 */
   SCIP_Bool*            success             /**< used to store whether new solution was found or not */
   )
{
   SCIP_VAR** vars;                          /* the original problem's variables                */
   int        nvars;
   SCIP_VAR** subvars;
   int i;
   int j;

   assert(scip != NULL);
   assert(subscip != NULL);

   /* get variables' data */
   SCIP_CALL( SCIPgetVarsData(scip, &vars, &nvars, NULL, NULL, NULL, NULL) );

   /* for copying a solution we need an explicit mapping */
   SCIP_CALL( SCIPallocBufferArray(scip, &subvars, nvars) );
   for( i = 0; i < nvars; i++ )
      subvars[i] = (SCIP_VAR*) SCIPhashmapGetImage(varmapfw, vars[i]);

<<<<<<< HEAD
   SCIP_CALL( SCIPallocBufferArray(scip, &subsolvals, nvars) );

   nsubsols = SCIPgetNSols(subscip);
   subsols = SCIPgetSols(subscip);
   *success = FALSE;

   for( i = 0; i < nsubsols && !(*success); ++i )
   {
      /* copy the solution */
      for( j = 0; j < nvars; ++j )
      {
         if( subvars[j] == NULL )
            subsolvals[j] = MIN(MAX(0.0, SCIPvarGetLbLocal(vars[j])), SCIPvarGetUbLocal(vars[j]));  /*lint !e666*/
         else
            subsolvals[j] = SCIPgetSolVal(subscip, subsols[i], subvars[j]);
      }

      /* create new solution for the original problem */
      SCIP_CALL( SCIPcreateSol(scip, &newsol, heur) );
      SCIP_CALL( SCIPsetSolVals(scip, newsol, nvars, vars, subsolvals) );

      /* try to add new solution to scip and free it immediately */
      SCIP_CALL( SCIPtrySolFree(scip, &newsol, FALSE, FALSE, TRUE, TRUE, TRUE, success) );
   }
=======
   SCIP_CALL( SCIPtranslateSubSols(scip, subscip, heur, subvars, success, NULL) );
>>>>>>> 80221d5e

   SCIPfreeBufferArray(scip, &subvars);

   return SCIP_OKAY;
}

/** copy method for primal heuristic plugins (called when SCIP copies plugins) */
static
SCIP_DECL_HEURCOPY(heurCopyFeaspump)
{
   assert(scip != NULL);
   assert(heur != NULL);
   assert(strcmp(SCIPheurGetName(heur), HEUR_NAME) == 0);

   /* call inclusion method of primal heuristic */
   SCIP_CALL( SCIPincludeHeurFeaspump(scip) );

   return SCIP_OKAY;
}

/** destructor of primal heuristic to free user data (called when SCIP is exiting) */
static
SCIP_DECL_HEURFREE(heurFreeFeaspump)
{
   SCIP_HEURDATA* heurdata;

   assert(heur != NULL);
   assert(strcmp(SCIPheurGetName(heur), HEUR_NAME) == 0);
   assert(scip != NULL);

   /* free heuristic data */
   heurdata = SCIPheurGetData(heur);
   assert(heurdata != NULL);
   SCIPfreeBlockMemory(scip, &heurdata);
   SCIPheurSetData(heur, NULL);

   return SCIP_OKAY;
}


/** initialization method of primal heuristic (called after problem was transformed) */
static
SCIP_DECL_HEURINIT(heurInitFeaspump)
{
   SCIP_HEURDATA* heurdata;

   assert(heur != NULL);
   assert(strcmp(SCIPheurGetName(heur), HEUR_NAME) == 0);

   /* get heuristic data */
   heurdata = SCIPheurGetData(heur);
   assert(heurdata != NULL);

   /* create working solution */
   SCIP_CALL( SCIPcreateSol(scip, &heurdata->sol, heur) );
   SCIP_CALL( SCIPcreateSol(scip, &heurdata->roundedsol, heur) );

   /* initialize data */
   heurdata->nlpiterations = 0;
   heurdata->nsuccess = 0;

   /* create random number generator */
   SCIP_CALL( SCIPcreateRandom(scip, &heurdata->randnumgen,
         DEFAULT_RANDSEED, TRUE) );

   return SCIP_OKAY;
}

/** deinitialization method of primal heuristic (called before transformed problem is freed) */
static
SCIP_DECL_HEUREXIT(heurExitFeaspump)
{
   SCIP_HEURDATA* heurdata;

   assert(heur != NULL);
   assert(strcmp(SCIPheurGetName(heur), HEUR_NAME) == 0);

   /* get heuristic data */
   heurdata = SCIPheurGetData(heur);
   assert(heurdata != NULL);

   /* free working solution */
   SCIP_CALL( SCIPfreeSol(scip, &heurdata->sol) );
   SCIP_CALL( SCIPfreeSol(scip, &heurdata->roundedsol) );

   /* free random number generator */
   SCIPfreeRandom(scip, &heurdata->randnumgen);

   return SCIP_OKAY;
}


/** solving process initialization method of primal heuristic (called when branch and bound process is about to begin) */
static
SCIP_DECL_HEURINITSOL(heurInitsolFeaspump)
{
   SCIP_HEURDATA* heurdata;

   heurdata = SCIPheurGetData(heur);
   assert(heurdata != NULL);

   /* if the heuristic is called at the root node, we may want to be called directly after the initial root LP solve */
   if( heurdata->beforecuts && SCIPheurGetFreqofs(heur) == 0 )
      SCIPheurSetTimingmask(heur, SCIP_HEURTIMING_DURINGLPLOOP);

   return SCIP_OKAY;
}


/** solving process deinitialization method of primal heuristic (called before branch and bound process data is freed) */
static
SCIP_DECL_HEUREXITSOL(heurExitsolFeaspump)
{
   /* reset the timing mask to its default value */
   SCIPheurSetTimingmask(heur, HEUR_TIMING);

   return SCIP_OKAY;
}

/** calculates an adjusted maximal number of LP iterations */
static
SCIP_Longint adjustedMaxNLPIterations(
   SCIP_Longint          maxnlpiterations,   /**< regular maximal number of LP iterations */
   SCIP_Longint          nsolsfound,         /**< total number of solutions found so far by SCIP */
   int                   nstallloops         /**< current number of stalling rounds */
   )
{
   if( nstallloops <= 1 )
   {
      if( nsolsfound == 0 )
         return 4*maxnlpiterations;
      else
         return 2*maxnlpiterations;
   }
   else
      return maxnlpiterations;
}

/** execution method of primal heuristic */
static
SCIP_DECL_HEUREXEC(heurExecFeaspump)
{
   SCIP_HEURDATA* heurdata;
   SCIP_SOL* tmpsol;          /* only used for swapping */
   SCIP_SOL** lastroundedsols;/* solutions of the last pumping rounds (depending on heurdata->cyclelength) */
   SCIP_SOL* closestsol;      /* rounded solution closest to the LP relaxation: used for stage3 */
   SCIP_Real* lastalphas;     /* alpha values associated to solutions in lastroundedsols */

   SCIP* probingscip;         /* copied SCIP structure, used for round-and-propagate loop of feasibility pump 2.0 */
   SCIP_HASHMAP* varmapfw;    /* mapping of SCIP variables to sub-SCIP variables */

   SCIP_VAR** vars;
   SCIP_VAR** pseudocands;
   SCIP_VAR** tmppseudocands;
   SCIP_VAR** mostfracvars;   /* the 30 most fractional variables, needed to avoid 1-cycles */
   SCIP_VAR* var;

   SCIP_Real* mostfracvals;   /* the values of the variables above */
   SCIP_Real oldsolval;       /* one value of the last solution */
   SCIP_Real solval;          /* one value of the actual solution */
   SCIP_Real frac;            /* the fractional part of the value above */
   SCIP_Real objfactor;       /* factor by which the regard of the objective is decreased in each round, in [0,0.99] */
   SCIP_Real alpha;           /* factor how the original objective is regarded, used for convex combination of two functions */
   SCIP_Real objnorm;         /* Euclidean norm of the objective function, used for scaling */
   SCIP_Real scalingfactor;   /* factor to scale the original objective function with */
   SCIP_Real mindistance;     /* distance of the closest rounded solution from the LP relaxation: used for stage3 */

   SCIP_Longint nlpiterations;    /* number of LP iterations done during one pumping round */
   SCIP_Longint maxnlpiterations; /* maximum number of LP iterations for this heuristic */
   SCIP_Longint nsolsfound;       /* number of solutions found by this heuristic */
   SCIP_Longint ncalls;           /* number of calls of this heuristic */
   SCIP_Longint nbestsolsfound;   /* current total number of best solution updates in SCIP */

   SCIP_LPSOLSTAT lpsolstat;  /* status of the LP solution */

   int nvars;            /* number of variables  */
   int nbinvars;         /* number of 0-1-variables */
   int nintvars;         /* number of integer variables */
   int nfracs;           /* number of fractional variables updated after each pumping round*/
   int nflipcands;       /* how many flipcands (most frac. var.) have been found */
   int npseudocands;
   int maxnflipcands;    /* maximal number of candidates to flip in the current pumping round */
   int nloops;           /* how many pumping rounds have been made */
   int maxflips;         /* maximum number of flips, if a 1-cycle is found (depending on heurdata->minflips) */
   int maxloops;         /* maximum number of pumping rounds */
   int nstallloops;      /* number of loops without reducing the current best number of factional variables */
   int maxstallloops;    /* maximal number of allowed stalling loops */
   int bestnfracs;       /* best number of fractional variables */
   int i;
   int j;

   SCIP_Bool success;
   SCIP_Bool lperror;
   SCIP_Bool* cycles;           /* are there short cycles */

   SCIP_RETCODE retcode;

   assert(heur != NULL);
   assert(strcmp(SCIPheurGetName(heur), HEUR_NAME) == 0);
   assert(scip != NULL);
   assert(result != NULL);
   assert(SCIPhasCurrentNodeLP(scip));

   *result = SCIP_DELAYED;

   /* do not call heuristic of node was already detected to be infeasible */
   if( nodeinfeasible )
      return SCIP_OKAY;

   /* only call heuristic, if an optimal LP solution is at hand */
   if( SCIPgetLPSolstat(scip) != SCIP_LPSOLSTAT_OPTIMAL )
      return SCIP_OKAY;

   /* only call heuristic, if the LP objective value is smaller than the cutoff bound */
   if( SCIPisGE(scip, SCIPgetLPObjval(scip), SCIPgetCutoffbound(scip)) )
      return SCIP_OKAY;

   /* only call heuristic, if the LP solution is basic (which allows fast resolve in diving) */
   if( !SCIPisLPSolBasic(scip) )
      return SCIP_OKAY;

   *result = SCIP_DIDNOTRUN;

   /* don't dive two times at the same node */
   if( SCIPgetLastDivenode(scip) == SCIPgetNNodes(scip) && SCIPgetDepth(scip) > 0 )
      return SCIP_OKAY;

   /* only call feaspump once at the root */
   if( SCIPgetDepth(scip) == 0 && SCIPheurGetNCalls(heur) > 0 )
      return SCIP_OKAY;

   /* reset the timing mask to its default value (at the root node it could be different) */
   SCIPheurSetTimingmask(heur, HEUR_TIMING);

   /* only call the heuristic before cutting planes if we do not have an incumbent and no pricer exists */
   if( heurtiming == SCIP_HEURTIMING_DURINGLPLOOP && SCIPgetNSolsFound(scip) > 0 && SCIPgetNPricers(scip) == 0 )
      return SCIP_OKAY;

   /* get heuristic's data */
   heurdata = SCIPheurGetData(heur);
   assert(heurdata != NULL);

   /* only apply heuristic, if only a few solutions have been found and no pricer exists */
   if( heurdata->maxsols >= 0 && SCIPgetNSolsFound(scip) > heurdata->maxsols && SCIPgetNPricers(scip) == 0 )
      return SCIP_OKAY;

   /* get all variables of LP and number of fractional variables in LP solution that should be integral */
   SCIP_CALL( SCIPgetVarsData(scip, &vars, &nvars, &nbinvars, &nintvars, NULL, NULL) );
   nfracs = SCIPgetNLPBranchCands(scip);
   assert(0 <= nfracs && nfracs <= nbinvars + nintvars);
   if( nfracs == 0 )
      return SCIP_OKAY;

   /* calculate the maximal number of LP iterations until heuristic is aborted */
   nlpiterations = SCIPgetNLPIterations(scip);
   ncalls = SCIPheurGetNCalls(heur);
   nsolsfound = 10*SCIPheurGetNBestSolsFound(heur) + heurdata->nsuccess;
   maxnlpiterations = (SCIP_Longint)((1.0 + 10.0*(nsolsfound+1.0)/(ncalls+1.0)) * heurdata->maxlpiterquot * nlpiterations);
   maxnlpiterations += heurdata->maxlpiterofs;

   /* don't try to dive, if we took too many LP iterations during diving */
   if( heurdata->nlpiterations >= maxnlpiterations )
      return SCIP_OKAY;

   /* at the first root call, allow more iterations if there is no feasible solution yet */
   if( SCIPheurGetNCalls(heur) == 0 && SCIPgetNSolsFound(scip) == 0 && SCIPgetDepth(scip) == 0 )
      maxnlpiterations += nlpiterations;

   /* allow at least a certain number of LP iterations in this dive */
   maxnlpiterations = MAX(maxnlpiterations, heurdata->nlpiterations + MINLPITER);

   /* calculate maximal number of flips and loops */
   maxflips = 3*heurdata->minflips;
   maxloops = (heurdata->maxloops == -1 ? INT_MAX : heurdata->maxloops);
   maxstallloops = (heurdata->maxstallloops == -1 ? INT_MAX : heurdata->maxstallloops);

   SCIPdebugMsg(scip, "executing feasibility pump heuristic, nlpiters=%" SCIP_LONGINT_FORMAT ", maxnlpit:%" SCIP_LONGINT_FORMAT ", maxflips:%d \n",
      nlpiterations, maxnlpiterations, maxflips);

   *result = SCIP_DIDNOTFIND;

   probingscip = NULL;
   varmapfw = NULL;

   if( heurdata->usefp20 )
   {
      SCIP_Bool valid;

      SCIP_CALL( setupProbingSCIP(scip, &probingscip, &varmapfw, heurdata->copycuts, &valid) );

      if( probingscip != NULL )
      {
         SCIP_CALL( setupSCIPparamsFP2(scip, probingscip) );

         retcode = SCIPsolve(probingscip);

         /* errors in solving the subproblem should not kill the overall solving process;
          * hence, the return code is caught and a warning is printed, only in debug mode, SCIP will stop. */
         if( retcode != SCIP_OKAY )
         {
#ifndef NDEBUG
            SCIP_CALL( retcode );
#endif
            SCIPwarningMessage(scip, "Error while solving subproblem in feaspump heuristic; sub-SCIP terminated with code <%d>\n", retcode);

            /* free hash map and copied SCIP */
            SCIPhashmapFree(&varmapfw);
            SCIP_CALL( SCIPfree(&probingscip) );
            return SCIP_OKAY;
         }

         if( SCIPgetStage(probingscip) != SCIP_STAGE_SOLVING)
         {
            SCIP_STATUS probingstatus = SCIPgetStatus(probingscip);

            if( probingstatus == SCIP_STATUS_OPTIMAL )
            {
               assert( SCIPgetNSols(probingscip) > 0 );
               SCIP_CALL( createNewSols(scip, probingscip, varmapfw, heur, &success) );
               if( success )
                  *result = SCIP_FOUNDSOL;
            }

            /* free hash map and copied SCIP */
            SCIPhashmapFree(&varmapfw);
            SCIP_CALL( SCIPfree(&probingscip) );
            return SCIP_OKAY;
         }
         SCIP_CALL( SCIPsetLongintParam(probingscip, "limits/nodes", 2LL) );

         /* set SCIP into probing mode and create root node of the probing tree */
         SCIP_CALL( SCIPstartProbing(probingscip) );

         /* this should always be fulfilled */
         assert(SCIP_MAXTREEDEPTH > SCIPgetDepth(probingscip));

         SCIP_CALL( SCIPnewProbingNode(probingscip) );

         SCIPdebugMsg(scip, "successfully copied SCIP instance -> feasibility pump 2.0 can be used.\n");
      }
      else
      {
         assert(varmapfw == NULL);

         SCIPdebugMsg(scip, "SCIP reached the depth limit -> skip heuristic\n");
         return SCIP_OKAY;
      }
   }

   /* memory allocation */
   SCIP_CALL( SCIPallocBufferArray(scip, &mostfracvars, maxflips) );
   SCIP_CALL( SCIPallocBufferArray(scip, &mostfracvals, maxflips) );
   SCIP_CALL( SCIPallocBufferArray(scip, &lastroundedsols, heurdata->cyclelength) );
   SCIP_CALL( SCIPallocBufferArray(scip, &lastalphas, heurdata->cyclelength) );
   SCIP_CALL( SCIPallocBufferArray(scip, &cycles, heurdata->cyclelength) );

   for( j = 0; j < heurdata->cyclelength; j++ )
   {
      SCIP_CALL( SCIPcreateSol(scip, &lastroundedsols[j], heur) );
   }

   closestsol = NULL;
   if( heurdata->stage3 )
   {
      SCIP_CALL( SCIPcreateSol(scip, &closestsol, heur) );
   }

   /* start diving */
   SCIP_CALL( SCIPstartDive(scip) );

   /* lp was solved optimal */
   lperror = FALSE;
   lpsolstat = SCIP_LPSOLSTAT_OPTIMAL;

   /* pumping rounds */
   nsolsfound = SCIPgetNBestSolsFound(scip);
   if( heurdata->objfactor == 1.0 )
      objfactor = MIN(1.0 - 0.1 / (SCIP_Real)(1 + nsolsfound), 0.999);
   else
      objfactor = heurdata->objfactor;

   /* scale distance function and original objective to the same norm */
   objnorm = SCIPgetObjNorm(scip);
   objnorm = MAX(objnorm, 1.0);
   scalingfactor = SQRT((SCIP_Real)(nbinvars + nintvars)) / objnorm;

   /* data initialization */
   alpha = heurdata->alpha;
   nloops = 0;
   nstallloops = 0;
   nbestsolsfound = SCIPgetNBestSolsFound(scip);
   bestnfracs = INT_MAX;
   mindistance = SCIPinfinity(scip);

   /* pumping loop */
   while( nfracs > 0
      && heurdata->nlpiterations < adjustedMaxNLPIterations(maxnlpiterations, nsolsfound, nstallloops)
      && nloops < maxloops && nstallloops < maxstallloops
      && !SCIPisStopped(scip) )
   {
      int minimum;
      SCIP_Real* pseudocandsfrac;
      SCIP_Longint nlpiterationsleft;
      int iterlimit;

      /* decrease convex combination scalar */
      nloops++;
      alpha *= objfactor;

      SCIPdebugMsg(scip, "feasibility pump loop %d: %d fractional variables (alpha: %.4f, stall: %d/%d)\n",
         nloops, nfracs, alpha, nstallloops, maxstallloops);

      success = FALSE;

      SCIP_CALL( SCIPlinkLPSol(scip, heurdata->roundedsol) );

      /* randomly choose maximum number of variables to flip in current pumping round in case of a 1-cycle */
      maxnflipcands = SCIPrandomGetInt(heurdata->randnumgen, MIN(nfracs/2+1, heurdata->minflips), MIN(nfracs, maxflips));
      nflipcands = 0;

      /* get all unfixed integer variables */
      SCIP_CALL( SCIPgetPseudoBranchCands(scip, &tmppseudocands, &npseudocands, NULL) );
      SCIP_CALL( SCIPduplicateBufferArray(scip, &pseudocands, tmppseudocands, npseudocands) );

      /* get array of all fractional variables and sort it w.r.t. their fractionalities */
      if( heurdata->usefp20 )
      {
         SCIP_CALL( SCIPallocBufferArray(scip, &pseudocandsfrac, npseudocands) );

         for( i = 0; i < npseudocands; i++ )
         {
            frac = SCIPfeasFrac(scip, SCIPvarGetLPSol(pseudocands[i]));
            pseudocandsfrac[i] = MIN(frac, 1.0-frac); /* always a number between 0 and 0.5 */
            if( SCIPvarGetType(pseudocands[i]) == SCIP_VARTYPE_BINARY )
               pseudocandsfrac[i] -= 10.0; /* binaries always come first */
         }
         SCIPsortRealPtr(pseudocandsfrac, (void**)pseudocands, npseudocands);
         SCIPfreeBufferArray(scip, &pseudocandsfrac);

         SCIPdebugMsg(scip, "iteratively fix and propagate variables\n");
      }

      for( i = 0; i < npseudocands; i++ )
      {
         SCIP_VAR* probingvar;
         SCIP_Bool infeasible;
         SCIP_Longint ndomreds;

         var = pseudocands[i];

         /* round the LP solution */
         solval = SCIPvarGetLPSol(var);
         frac = SCIPfeasFrac(scip, solval);

         /* round randomly if the value is close to 0.5 */
         if( SCIPisEQ(scip, frac, 0.5) )
         {
            if( SCIPrandomGetReal(heurdata->randnumgen, 0.0, 1.0) <= 0.5 )
               solval = SCIPfloor(scip, solval);
            else
               solval = SCIPceil(scip, solval);
         }
         else
            solval = SCIPfloor(scip, solval + 0.5);

         /* ensure, that the fixing value is inside the local domains */
         if( heurdata->usefp20 )
         {
            SCIP_Real lbprobing;
            SCIP_Real ubprobing;

            probingvar = (SCIP_VAR*) SCIPhashmapGetImage(varmapfw, var);
            /* skip if variable does not exist in probingscip */
            if( probingvar != NULL )
            {
               lbprobing = SCIPvarGetLbLocal(probingvar);
               ubprobing = SCIPvarGetUbLocal(probingvar);

               solval = MAX(solval, lbprobing);
               solval = MIN(solval, ubprobing);

               /* fix the variable and propagate the domain change */
               if( !SCIPisFeasEQ(probingscip, lbprobing, ubprobing) && SCIPvarIsActive(SCIPvarGetTransVar(probingvar)) )
               {
                  assert(SCIPisFeasLE(probingscip, lbprobing, ubprobing));
                  SCIPdebugMsg(scip, "try to fix variable <%s> (domain [%f,%f] to %f\n", SCIPvarGetName(probingvar), lbprobing, ubprobing,
                     solval);
                  SCIP_CALL( SCIPfixVarProbing(probingscip, probingvar, solval) );
                  SCIP_CALL( SCIPpropagateProbing(probingscip, -1, &infeasible, &ndomreds) );
                  SCIPdebugMsg(scip, "  -> reduced %" SCIP_LONGINT_FORMAT " domains\n", ndomreds);

                  if( infeasible )
                  {
                     SCIPdebugMsg(scip, "  -> infeasible!\n");
                     SCIP_CALL( SCIPbacktrackProbing(probingscip, 0) );
                  }
               }
               else
               {
                  SCIPdebugMsg(scip, "variable <%s> is already fixed to %f\n", SCIPvarGetName(probingvar), solval);
               }
            }
         }

         SCIP_CALL( updateVariableRounding(scip, heurdata, var, solval, alpha, scalingfactor) );

         /* check whether the variable is one of the most fractionals and label if so */
         if( SCIPisFeasPositive(scip, frac) )
            insertFlipCand(mostfracvars, mostfracvals, &nflipcands, maxnflipcands, var, frac);
      }

      if( heurdata->usefp20 )
      {
         SCIP_CALL( SCIPbacktrackProbing(probingscip, 0) );
      }

      /* change objective coefficients for continuous variables */
      for( i = nbinvars+nintvars; i < nvars; i++ )
      {
         SCIP_CALL( SCIPchgVarObjDive(scip, vars[i], alpha *  SCIPvarGetObj(vars[i])) );
      }

      SCIPfreeBufferArray(scip, &pseudocands);

      /* initialize cycle check */
      minimum = MIN(heurdata->cyclelength, nloops-1);
      for( j = 0; j < heurdata->cyclelength; j++ )
         cycles[j] = (nloops > j+1) && (REALABS(lastalphas[j] - alpha) < heurdata->alphadiff);

      /* check for j-cycles */
      for( i = 0; i < nbinvars+nintvars; i++ )
      {
         solval = SCIPgetSolVal(scip, heurdata->roundedsol, vars[i]);

         /* cycles exist, iff all solution values are equal */
         for( j = 0; j < minimum; j++ )
         {
            oldsolval = SCIPgetSolVal(scip, lastroundedsols[j], vars[i]);
            cycles[j] = cycles[j] && SCIPisFeasEQ(scip, solval, oldsolval);
         }
      }

      /* force to flip variables at random after a couple of pumping rounds,
       * or if a new best solution in the current region has been found
       */
      assert(heurdata->perturbfreq > 0);
      if( nloops % heurdata->perturbfreq == 0 || (heurdata->pertsolfound && SCIPgetNBestSolsFound(scip) > nbestsolsfound) )
      {
         SCIPdebugMsg(scip, " -> random perturbation\n");
         SCIP_CALL( handleCycle(scip, heurdata, vars, nintvars+nbinvars, alpha, scalingfactor) );
         nbestsolsfound = SCIPgetNBestSolsFound(scip);
      }
      else
      {
         minimum = MIN(heurdata->cyclelength, nloops-1);

         for( j = 0; j < minimum; j++ )
         {
            /* if we got the same rounded solution as in some step before, we have to flip some variables */
            if( cycles[j] )
            {
               /* 1-cycles have a special flipping rule (flip most fractional variables) */
               if( j == 0 )
               {
                  SCIPdebugMsg(scip, " -> avoiding 1-cycle: flipping %d candidates\n", nflipcands);
                  SCIP_CALL( handle1Cycle(scip, heurdata, mostfracvars, nflipcands, alpha, scalingfactor) );
               }
               else
               {
                  SCIPdebugMsg(scip, " -> avoiding %d-cycle by random flip\n", j+1);
                  SCIP_CALL( handleCycle(scip, heurdata, vars, nintvars+nbinvars, alpha, scalingfactor) );
               }
               break;
            }
         }
      }

      /* the LP with the new (distance) objective is solved */
      nlpiterations = SCIPgetNLPIterations(scip);
      nlpiterationsleft = adjustedMaxNLPIterations(maxnlpiterations, nsolsfound, nstallloops) - heurdata->nlpiterations;
      iterlimit = MAX((int)nlpiterationsleft, MINLPITER);
      SCIPdebugMsg(scip, " -> solve LP with iteration limit %d\n", iterlimit);

      if( heurdata->stage3 )
      {
         SCIP_CALL( SCIPunlinkSol(scip, heurdata->roundedsol) );
      }

      retcode = SCIPsolveDiveLP(scip, iterlimit, &lperror, NULL);
      lpsolstat = SCIPgetLPSolstat(scip);

      /* Errors in the LP solver should not kill the overall solving process, if the LP is just needed for a heuristic.
       * Hence in optimized mode, the return code is caught and a warning is printed, only in debug mode, SCIP will stop.
       */
      if( retcode != SCIP_OKAY )
      {
#ifndef NDEBUG
         if( lpsolstat != SCIP_LPSOLSTAT_UNBOUNDEDRAY )
         {
            SCIP_CALL( retcode );
         }
#endif
         SCIPwarningMessage(scip, "Error while solving LP in Feaspump heuristic; LP solve terminated with code <%d>\n", retcode);
         SCIPwarningMessage(scip, "This does not affect the remaining solution procedure --> continue\n");
      }

      /* update iteration count */
      heurdata->nlpiterations += SCIPgetNLPIterations(scip) - nlpiterations;
      SCIPdebugMsg(scip, " -> number of iterations: %" SCIP_LONGINT_FORMAT "/%" SCIP_LONGINT_FORMAT ", lperror=%u, lpsolstat=%d\n",
         heurdata->nlpiterations, adjustedMaxNLPIterations(maxnlpiterations, nsolsfound, nstallloops), lperror, lpsolstat);

      /* check whether LP was solved optimal */
      if( lperror || lpsolstat != SCIP_LPSOLSTAT_OPTIMAL )
         break;

      if( heurdata->stage3 )
      {
         SCIP_Real distance;        /* distance of the current rounded solution from the LP solution */

         assert(closestsol != NULL);

         /* calculate distance */
         distance = 0.0;
         for( i = 0; i < nbinvars+nintvars; i++ )
         {
            SCIP_Real roundedval;
            SCIP_Real lpval;

            roundedval = SCIPgetSolVal(scip, heurdata->roundedsol, vars[i]);
            lpval = SCIPvarGetLPSol(vars[i]);
            distance += REALABS(roundedval - lpval);
         }

         /* copy solution and update minimum distance */
         if( SCIPisLT(scip, distance, mindistance) )
         {
            for( i = 0; i < nbinvars+nintvars; i++ )
            {
               assert(SCIPisIntegral(scip,SCIPgetSolVal(scip, heurdata->roundedsol, vars[i])));
               SCIP_CALL( SCIPsetSolVal(scip, closestsol, vars[i], SCIPgetSolVal(scip, heurdata->roundedsol, vars[i])) );
            }
            mindistance = distance;
         }
      }

      /* swap the last solutions */
      SCIP_CALL( SCIPunlinkSol(scip, heurdata->roundedsol) );
      tmpsol = lastroundedsols[heurdata->cyclelength-1];
      for( j = heurdata->cyclelength-1; j > 0; j-- )
      {
         lastroundedsols[j] = lastroundedsols[j-1];
         lastalphas[j] = lastalphas[j-1];
      }
      lastroundedsols[0] = heurdata->roundedsol;
      lastalphas[0] = alpha;
      heurdata->roundedsol = tmpsol;

      /* check for improvement in number of fractionals */
      nfracs = SCIPgetNLPBranchCands(scip);
      if( nfracs < bestnfracs )
      {
         bestnfracs = nfracs;
         nstallloops = 0;
      }
      else
         nstallloops++;

      SCIPdebugMsg(scip, " -> loop finished: %d fractional variables (stall: %d/%d, iterations: %" SCIP_LONGINT_FORMAT "/%" SCIP_LONGINT_FORMAT ")\n",
         nfracs, nstallloops, maxstallloops, heurdata->nlpiterations, adjustedMaxNLPIterations(maxnlpiterations, nsolsfound, nstallloops));
   }

   /* try final solution, if no more fractional variables are left */
   if( nfracs == 0 && !lperror && lpsolstat == SCIP_LPSOLSTAT_OPTIMAL )
   {
      success = FALSE;

      SCIP_CALL( SCIPlinkLPSol(scip, heurdata->sol) );
      SCIPdebugMsg(scip, "feasibility pump found solution (%d fractional variables)\n", nfracs);
      SCIP_CALL( SCIPtrySol(scip, heurdata->sol, FALSE, FALSE, FALSE, FALSE, FALSE, &success) );
      if( success )
         *result = SCIP_FOUNDSOL;
   }

   /* end diving */
   SCIP_CALL( SCIPendDive(scip) );

   /* end probing in order to be able to apply stage 3 */
   if( heurdata->usefp20 )
   {
      SCIP_CALL( SCIPendProbing(probingscip) );
   }

   /* only do stage 3 if we have not found a solution yet */
   /* only do stage 3 if the distance of the closest infeasible solution to the polyhedron is below a certain threshold */
   if( heurdata->stage3 && (*result != SCIP_FOUNDSOL) && SCIPisLE(scip, mindistance, (SCIP_Real) heurdata->neighborhoodsize) )
   {
      SCIP_Bool cancopy;
      assert(closestsol != NULL);
      assert(!SCIPisInfinity(scip, mindistance) || nloops == 0);

      /* if we do not use feasibility pump 2.0, we have not created a copied SCIP instance yet */
      if( heurdata->usefp20 )
      {
         assert(probingscip != NULL);
         SCIP_CALL( SCIPfreeTransform(probingscip) );
      }
      else
      {
         assert(probingscip == NULL);
         SCIP_CALL( setupProbingSCIP(scip, &probingscip, &varmapfw, heurdata->copycuts, &success) );
      }

      /* check whether there is enough time and memory left */
      SCIP_CALL( SCIPcheckCopyLimits(scip, &cancopy) );

      if( cancopy )
      {
         SCIP_CALL( setupSCIPparamsStage3(scip, probingscip) );

         /* the neighborhood size is double the distance plus another ten percent */
         mindistance = SCIPceil(scip, 2.2*mindistance);

         SCIP_CALL( addLocalBranchingConstraint(scip, probingscip, varmapfw, closestsol, mindistance) );

         /* Errors in the LP solver should not kill the overall solving process, if the LP is just needed for a heuristic.
          * Hence in optimized mode, the return code is caught and a warning is printed, only in debug mode, SCIP will stop.
          */
         SCIP_CALL_ABORT( SCIPsolve(probingscip) );

         /* check, whether a solution was found */
         if( SCIPgetNSols(probingscip) > 0 )
         {
            success = FALSE;
            SCIP_CALL( createNewSols(scip, probingscip, varmapfw, heur, &success) );
            if( success )
               *result = SCIP_FOUNDSOL;
         }
      }
   }

   if( *result == SCIP_FOUNDSOL )
      heurdata->nsuccess++;

   /* free hash map and copied SCIP */
   if( varmapfw != NULL )
      SCIPhashmapFree(&varmapfw);

   if( probingscip != NULL )
   {
      SCIP_CALL( SCIPfree(&probingscip) );
   }

   if( heurdata->stage3 )
   {
      SCIP_CALL( SCIPfreeSol(scip, &closestsol) );
   }

   /* free memory */
   for( j = 0; j < heurdata->cyclelength; j++ )
   {
      SCIP_CALL( SCIPfreeSol(scip, &lastroundedsols[j]) );
   }

   SCIPfreeBufferArray(scip, &cycles);
   SCIPfreeBufferArray(scip, &lastalphas);
   SCIPfreeBufferArray(scip, &lastroundedsols);
   SCIPfreeBufferArray(scip, &mostfracvals);
   SCIPfreeBufferArray(scip, &mostfracvars);

   SCIPdebugMsg(scip, "feasibility pump finished [%d iterations done].\n", nloops);

#ifdef SCIP_STATISTIC
   if( nfracs == 0 )
   {
      double objval;
      double primalBound;

      objval = SCIPgetSolOrigObj(scip, heurdata->sol);
      primalBound = SCIPgetPrimalbound(scip);
      SCIPstatisticMessage("feasibility pump found: 1, objval: %f, iterations: %d, primal bound: %f\n", objval, nloops, primalBound);
   }
   else
   {
      double primalBound;

      primalBound = SCIPgetPrimalbound(scip);
      SCIPstatisticMessage("feasibility pump found: 0, objval: +inf, iterations: %d, primal bound: %f\n", nloops, primalBound);
   }

#endif /* SCIP_STATISTIC */

   return SCIP_OKAY;
}


/*
 * primal heuristic specific interface methods
 */

/** creates the feaspump primal heuristic and includes it in SCIP */
SCIP_RETCODE SCIPincludeHeurFeaspump(
   SCIP*                 scip                /**< SCIP data structure */
   )
{
   SCIP_HEURDATA* heurdata;
   SCIP_HEUR* heur;

   /* create Feaspump primal heuristic data */
   SCIP_CALL( SCIPallocBlockMemory(scip, &heurdata) );

   /* include primal heuristic */
   SCIP_CALL( SCIPincludeHeurBasic(scip, &heur,
         HEUR_NAME, HEUR_DESC, HEUR_DISPCHAR, HEUR_PRIORITY, HEUR_FREQ, HEUR_FREQOFS,
         HEUR_MAXDEPTH, HEUR_TIMING, HEUR_USESSUBSCIP, heurExecFeaspump, heurdata) );

   assert(heur != NULL);

   /* set non-NULL pointers to callback methods */
   SCIP_CALL( SCIPsetHeurCopy(scip, heur, heurCopyFeaspump) );
   SCIP_CALL( SCIPsetHeurFree(scip, heur, heurFreeFeaspump) );
   SCIP_CALL( SCIPsetHeurInit(scip, heur, heurInitFeaspump) );
   SCIP_CALL( SCIPsetHeurExit(scip, heur, heurExitFeaspump) );
   SCIP_CALL( SCIPsetHeurInitsol(scip, heur, heurInitsolFeaspump) );
   SCIP_CALL( SCIPsetHeurExitsol(scip, heur, heurExitsolFeaspump) );

   /* add feaspump primal heuristic parameters */
   SCIP_CALL( SCIPaddRealParam(scip,
         "heuristics/" HEUR_NAME "/maxlpiterquot",
         "maximal fraction of diving LP iterations compared to node LP iterations",
         &heurdata->maxlpiterquot, FALSE, DEFAULT_MAXLPITERQUOT, 0.0, SCIP_REAL_MAX, NULL, NULL) );
   SCIP_CALL( SCIPaddRealParam(scip,
         "heuristics/" HEUR_NAME "/objfactor",
         "factor by which the regard of the objective is decreased in each round, 1.0 for dynamic",
         &heurdata->objfactor, FALSE, DEFAULT_OBJFACTOR, 0.0, 1.0, NULL, NULL) );
   SCIP_CALL( SCIPaddRealParam(scip,
         "heuristics/" HEUR_NAME "/alpha",
         "initial weight of the objective function in the convex combination",
         &heurdata->alpha, FALSE, DEFAULT_ALPHA, 0.0, 1.0, NULL, NULL) );
   SCIP_CALL( SCIPaddRealParam(scip,
         "heuristics/" HEUR_NAME "/alphadiff",
         "threshold difference for the convex parameter to perform perturbation",
         &heurdata->alphadiff, FALSE, DEFAULT_ALPHADIFF, 0.0, 1.0, NULL, NULL) );

   SCIP_CALL( SCIPaddIntParam(scip,
         "heuristics/" HEUR_NAME "/maxlpiterofs",
         "additional number of allowed LP iterations",
         &heurdata->maxlpiterofs, FALSE, DEFAULT_MAXLPITEROFS, 0, INT_MAX, NULL, NULL) );
   SCIP_CALL( SCIPaddIntParam(scip,
         "heuristics/" HEUR_NAME "/maxsols",
         "total number of feasible solutions found up to which heuristic is called (-1: no limit)",
         &heurdata->maxsols, TRUE, DEFAULT_MAXSOLS, -1, INT_MAX, NULL, NULL) );
   SCIP_CALL( SCIPaddIntParam(scip,
         "heuristics/" HEUR_NAME "/maxloops",
         "maximal number of pumping loops (-1: no limit)",
         &heurdata->maxloops, TRUE, DEFAULT_MAXLOOPS, -1, INT_MAX, NULL, NULL) );
   SCIP_CALL( SCIPaddIntParam(scip,
         "heuristics/" HEUR_NAME "/maxstallloops",
         "maximal number of pumping rounds without fractionality improvement (-1: no limit)",
         &heurdata->maxstallloops, TRUE, DEFAULT_MAXSTALLLOOPS, -1, INT_MAX, NULL, NULL) );
   SCIP_CALL( SCIPaddIntParam(scip,
         "heuristics/" HEUR_NAME "/minflips",
         "minimum number of random variables to flip, if a 1-cycle is encountered",
         &heurdata->minflips, TRUE, DEFAULT_MINFLIPS, 1, INT_MAX, NULL, NULL) );
   SCIP_CALL( SCIPaddIntParam(scip,
         "heuristics/" HEUR_NAME "/cyclelength",
         "maximum length of cycles to be checked explicitly in each round",
         &heurdata->cyclelength, TRUE, DEFAULT_CYCLELENGTH, 1, 100, NULL, NULL) );
   SCIP_CALL( SCIPaddIntParam(scip,
         "heuristics/" HEUR_NAME "/perturbfreq",
         "number of iterations until a random perturbation is forced",
         &heurdata->perturbfreq, TRUE, DEFAULT_PERTURBFREQ, 1, INT_MAX, NULL, NULL) );
   SCIP_CALL( SCIPaddIntParam(scip, "heuristics/" HEUR_NAME "/neighborhoodsize",
         "radius (using Manhattan metric) of the neighborhood to be searched in stage 3",
         &heurdata->neighborhoodsize, FALSE, DEFAULT_NEIGHBORHOODSIZE, 1, INT_MAX, NULL, NULL) );

   SCIP_CALL( SCIPaddBoolParam(scip,
         "heuristics/" HEUR_NAME "/beforecuts",
         "should the feasibility pump be called at root node before cut separation?",
         &heurdata->beforecuts, FALSE, DEFAULT_BEFORECUTS, NULL, NULL) );
   SCIP_CALL( SCIPaddBoolParam(scip,
         "heuristics/" HEUR_NAME "/usefp20",
         "should an iterative round-and-propagate scheme be used to find the integral points?",
         &heurdata->usefp20, FALSE, DEFAULT_USEFP20, NULL, NULL) );
   SCIP_CALL( SCIPaddBoolParam(scip,
         "heuristics/" HEUR_NAME "/pertsolfound",
         "should a random perturbation be performed if a feasible solution was found?",
         &heurdata->pertsolfound, FALSE, DEFAULT_PERTSOLFOUND, NULL, NULL) );
   SCIP_CALL( SCIPaddBoolParam(scip,
         "heuristics/" HEUR_NAME "/stage3",
         "should we solve a local branching sub-MIP if no solution could be found?",
         &heurdata->stage3, FALSE, DEFAULT_STAGE3, NULL, NULL) );
   SCIP_CALL( SCIPaddBoolParam(scip, "heuristics/" HEUR_NAME "/copycuts",
         "should all active cuts from cutpool be copied to constraints in subproblem?",
         &heurdata->copycuts, TRUE, DEFAULT_COPYCUTS, NULL, NULL) );

   return SCIP_OKAY;
}<|MERGE_RESOLUTION|>--- conflicted
+++ resolved
@@ -545,7 +545,6 @@
    int        nvars;
    SCIP_VAR** subvars;
    int i;
-   int j;
 
    assert(scip != NULL);
    assert(subscip != NULL);
@@ -558,34 +557,7 @@
    for( i = 0; i < nvars; i++ )
       subvars[i] = (SCIP_VAR*) SCIPhashmapGetImage(varmapfw, vars[i]);
 
-<<<<<<< HEAD
-   SCIP_CALL( SCIPallocBufferArray(scip, &subsolvals, nvars) );
-
-   nsubsols = SCIPgetNSols(subscip);
-   subsols = SCIPgetSols(subscip);
-   *success = FALSE;
-
-   for( i = 0; i < nsubsols && !(*success); ++i )
-   {
-      /* copy the solution */
-      for( j = 0; j < nvars; ++j )
-      {
-         if( subvars[j] == NULL )
-            subsolvals[j] = MIN(MAX(0.0, SCIPvarGetLbLocal(vars[j])), SCIPvarGetUbLocal(vars[j]));  /*lint !e666*/
-         else
-            subsolvals[j] = SCIPgetSolVal(subscip, subsols[i], subvars[j]);
-      }
-
-      /* create new solution for the original problem */
-      SCIP_CALL( SCIPcreateSol(scip, &newsol, heur) );
-      SCIP_CALL( SCIPsetSolVals(scip, newsol, nvars, vars, subsolvals) );
-
-      /* try to add new solution to scip and free it immediately */
-      SCIP_CALL( SCIPtrySolFree(scip, &newsol, FALSE, FALSE, TRUE, TRUE, TRUE, success) );
-   }
-=======
    SCIP_CALL( SCIPtranslateSubSols(scip, subscip, heur, subvars, success, NULL) );
->>>>>>> 80221d5e
 
    SCIPfreeBufferArray(scip, &subvars);
 
