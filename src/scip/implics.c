/* * * * * * * * * * * * * * * * * * * * * * * * * * * * * * * * * * * * * * */
/*                                                                           */
/*                  This file is part of the program and library             */
/*         SCIP --- Solving Constraint Integer Programs                      */
/*                                                                           */
/*    Copyright (C) 2002-2017 Konrad-Zuse-Zentrum                            */
/*                            fuer Informationstechnik Berlin                */
/*                                                                           */
/*  SCIP is distributed under the terms of the ZIB Academic License.         */
/*                                                                           */
/*  You should have received a copy of the ZIB Academic License              */
/*  along with SCIP; see the file COPYING. If not email to scip@zib.de.      */
/*                                                                           */
/* * * * * * * * * * * * * * * * * * * * * * * * * * * * * * * * * * * * * * */

/**@file   implics.c
 * @brief  methods for implications, variable bounds, and clique tables
 * @author Tobias Achterberg
 */

/*---+----1----+----2----+----3----+----4----+----5----+----6----+----7----+----8----+----9----+----0----+----1----+----2*/

#include <stdlib.h>
#include <assert.h>

#include "scip/def.h"
#include "scip/set.h"
#include "scip/stat.h"
#include "scip/event.h"
#include "scip/var.h"
#include "scip/implics.h"
#include "scip/misc.h"
#include "scip/pub_message.h"
#include "scip/pub_misc.h"
#include "scip/debug.h"
#include "scip/misc.h"

#ifndef NDEBUG
#include "scip/struct_implics.h"
#endif



/*
 * methods for variable bounds
 */

/** creates a variable bounds data structure */
static
SCIP_RETCODE vboundsCreate(
   SCIP_VBOUNDS**        vbounds,            /**< pointer to store variable bounds data structure */
   BMS_BLKMEM*           blkmem              /**< block memory */
   )
{
   assert(vbounds != NULL);

   SCIP_ALLOC( BMSallocBlockMemory(blkmem, vbounds) );
   (*vbounds)->vars = NULL;
   (*vbounds)->coefs = NULL;
   (*vbounds)->constants = NULL;
   (*vbounds)->len = 0;
   (*vbounds)->size = 0;

   return SCIP_OKAY;
}

/** frees a variable bounds data structure */
void SCIPvboundsFree(
   SCIP_VBOUNDS**        vbounds,            /**< pointer to store variable bounds data structure */
   BMS_BLKMEM*           blkmem              /**< block memory */
   )
{
   assert(vbounds != NULL);

   if( *vbounds != NULL )
   {
      BMSfreeBlockMemoryArrayNull(blkmem, &(*vbounds)->vars, (*vbounds)->size);
      BMSfreeBlockMemoryArrayNull(blkmem, &(*vbounds)->coefs, (*vbounds)->size);
      BMSfreeBlockMemoryArrayNull(blkmem, &(*vbounds)->constants, (*vbounds)->size);
      BMSfreeBlockMemory(blkmem, vbounds);
   }
}

/** ensures, that variable bounds arrays can store at least num entries */
static
SCIP_RETCODE vboundsEnsureSize(
   SCIP_VBOUNDS**        vbounds,            /**< pointer to variable bounds data structure */
   BMS_BLKMEM*           blkmem,             /**< block memory */
   SCIP_SET*             set,                /**< global SCIP settings */
   int                   num                 /**< minimum number of entries to store */
   )
{
   assert(vbounds != NULL);

   /* create variable bounds data structure, if not yet existing */
   if( *vbounds == NULL )
   {
      SCIP_CALL( vboundsCreate(vbounds, blkmem) );
   }
   assert(*vbounds != NULL);
   assert((*vbounds)->len <= (*vbounds)->size);

   if( num > (*vbounds)->size )
   {
      int newsize;

      newsize = SCIPsetCalcMemGrowSize(set, num);
      SCIP_ALLOC( BMSreallocBlockMemoryArray(blkmem, &(*vbounds)->vars, (*vbounds)->size, newsize) );
      SCIP_ALLOC( BMSreallocBlockMemoryArray(blkmem, &(*vbounds)->coefs, (*vbounds)->size, newsize) );
      SCIP_ALLOC( BMSreallocBlockMemoryArray(blkmem, &(*vbounds)->constants, (*vbounds)->size, newsize) );
      (*vbounds)->size = newsize;
   }
   assert(num <= (*vbounds)->size);

   return SCIP_OKAY;
}

/** binary searches the insertion position of the given variable in the vbounds data structure */
static
SCIP_RETCODE vboundsSearchPos(
   SCIP_VBOUNDS*         vbounds,            /**< variable bounds data structure, or NULL */
   SCIP_VAR*             var,                /**< variable to search in vbounds data structure */
   SCIP_Bool             negativecoef,       /**< is coefficient b negative? */
   int*                  insertpos,          /**< pointer to store position where to insert new entry */
   SCIP_Bool*            found               /**< pointer to store whether the same variable was found at the returned pos */
   )
{
   SCIP_Bool exists;
   int pos;

   assert(insertpos != NULL);
   assert(found != NULL);

   /* check for empty vbounds data */
   if( vbounds == NULL )
   {
      *insertpos = 0;
      *found = FALSE;
      return SCIP_OKAY;
   }
   assert(vbounds->len >= 0);

   /* binary search for the given variable */
   exists = SCIPsortedvecFindPtr((void**)vbounds->vars, SCIPvarComp, var, vbounds->len, &pos);

   if( exists )
   {
      /* we found the variable: check if the sign of the coefficient matches */
      assert(var == vbounds->vars[pos]);
      if( (vbounds->coefs[pos] < 0.0) == negativecoef )
      {
         /* the variable exists with the same sign at the current position */
         *insertpos = pos;
         *found = TRUE;
      }
      else if( negativecoef )
      {
         assert(vbounds->coefs[pos] > 0.0);
         if( pos+1 < vbounds->len && vbounds->vars[pos+1] == var )
         {
            /* the variable exists with the desired sign at the next position */
            assert(vbounds->coefs[pos+1] < 0.0);
            *insertpos = pos+1;
            *found = TRUE;
         }
         else
         {
            /* the negative coefficient should be inserted to the right of the positive one */
            *insertpos = pos+1;
            *found = FALSE;
         }
      }
      else
      {
         assert(vbounds->coefs[pos] < 0.0);
         if( pos-1 >= 0 && vbounds->vars[pos-1] == var )
         {
            /* the variable exists with the desired sign at the previous position */
            assert(vbounds->coefs[pos-1] > 0.0);
            *insertpos = pos-1;
            *found = TRUE;
         }
         else
         {
            /* the positive coefficient should be inserted to the left of the negative one */
            *insertpos = pos;
            *found = FALSE;
         }
      }
   }
   else
   {
      *insertpos = pos;
      *found = FALSE;
   }

   return SCIP_OKAY;
}

/** adds a variable bound to the variable bounds data structure */
SCIP_RETCODE SCIPvboundsAdd(
   SCIP_VBOUNDS**        vbounds,            /**< pointer to variable bounds data structure */
   BMS_BLKMEM*           blkmem,             /**< block memory */
   SCIP_SET*             set,                /**< global SCIP settings */
   SCIP_BOUNDTYPE        vboundtype,         /**< type of variable bound (LOWER or UPPER) */
   SCIP_VAR*             var,                /**< variable z    in x <= b*z + d  or  x >= b*z + d */
   SCIP_Real             coef,               /**< coefficient b in x <= b*z + d  or  x >= b*z + d */
   SCIP_Real             constant,           /**< constant d    in x <= b*z + d  or  x >= b*z + d */
   SCIP_Bool*            added               /**< pointer to store whether the variable bound was added */
   )
{
   int insertpos;
   SCIP_Bool found;

   assert(vbounds != NULL);
   assert(var != NULL);
   assert(SCIPvarGetStatus(var) == SCIP_VARSTATUS_COLUMN || SCIPvarGetStatus(var) == SCIP_VARSTATUS_LOOSE);
   assert(SCIPvarGetType(var) != SCIP_VARTYPE_CONTINUOUS);
   assert(added != NULL);
   assert(!SCIPsetIsZero(set, coef));

   *added = FALSE;

   /* identify insertion position of variable */
   SCIP_CALL( vboundsSearchPos(*vbounds, var, (coef < 0.0), &insertpos, &found) );
   if( found )
   {
      /* the same variable already exists in the vbounds data structure: use the better vbound */
      assert(*vbounds != NULL);
      assert(0 <= insertpos && insertpos < (*vbounds)->len);
      assert((*vbounds)->vars[insertpos] == var);
      assert(((*vbounds)->coefs[insertpos] < 0.0) == (coef < 0.0));

      if( vboundtype == SCIP_BOUNDTYPE_UPPER )
      {
         if( constant + MIN(coef, 0.0) < (*vbounds)->constants[insertpos] + MIN((*vbounds)->coefs[insertpos], 0.0) )
         {
            (*vbounds)->coefs[insertpos] = coef;
            (*vbounds)->constants[insertpos] = constant;
            *added = TRUE;
         }
      }
      else
      {
         if( constant + MAX(coef, 0.0) > (*vbounds)->constants[insertpos] + MAX((*vbounds)->coefs[insertpos], 0.0) )
         {
            (*vbounds)->coefs[insertpos] = coef;
            (*vbounds)->constants[insertpos] = constant;
            *added = TRUE;
         }
      }
   }
   else
   {
      int i;

      /* the given variable does not yet exist in the vbounds */
      SCIP_CALL( vboundsEnsureSize(vbounds, blkmem, set, *vbounds != NULL ? (*vbounds)->len+1 : 1) );
      assert(*vbounds != NULL);
      assert(0 <= insertpos && insertpos <= (*vbounds)->len);
      assert(0 <= insertpos && insertpos < (*vbounds)->size);

      /* insert variable at the correct position */
      for( i = (*vbounds)->len; i > insertpos; --i )
      {
         assert(!SCIPsetIsZero(set, (*vbounds)->coefs[i-1]));
         (*vbounds)->vars[i] = (*vbounds)->vars[i-1];
         (*vbounds)->coefs[i] = (*vbounds)->coefs[i-1];
         (*vbounds)->constants[i] = (*vbounds)->constants[i-1];
      }
      assert(!SCIPsetIsZero(set, coef));
      (*vbounds)->vars[insertpos] = var;
      (*vbounds)->coefs[insertpos] = coef;
      (*vbounds)->constants[insertpos] = constant;
      (*vbounds)->len++;
      *added = TRUE;
   }

   return SCIP_OKAY;
}

/** removes from variable x a variable bound x >=/<= b*z + d with binary or integer z */
SCIP_RETCODE SCIPvboundsDel(
   SCIP_VBOUNDS**        vbounds,            /**< pointer to variable bounds data structure */
   BMS_BLKMEM*           blkmem,             /**< block memory */
   SCIP_VAR*             vbdvar,             /**< variable z    in x >=/<= b*z + d */
   SCIP_Bool             negativecoef        /**< is coefficient b negative? */
   )
{
   SCIP_Bool found;
   int pos;
   int i;

   assert(vbounds != NULL);
   assert(*vbounds != NULL);

   /* searches for variable z in variable bounds of x */
   SCIP_CALL( vboundsSearchPos(*vbounds, vbdvar, negativecoef, &pos, &found) );
   if( !found )
      return SCIP_OKAY;

   assert(0 <= pos && pos < (*vbounds)->len);
   assert((*vbounds)->vars[pos] == vbdvar);
   assert(((*vbounds)->coefs[pos] < 0.0) == negativecoef);

   /* removes z from variable bounds of x */
   for( i = pos; i < (*vbounds)->len - 1; i++ )
   {
      (*vbounds)->vars[i] = (*vbounds)->vars[i+1];
      (*vbounds)->coefs[i] = (*vbounds)->coefs[i+1];
      (*vbounds)->constants[i] = (*vbounds)->constants[i+1];
   }
   (*vbounds)->len--;

#ifndef NDEBUG
   SCIP_CALL( vboundsSearchPos(*vbounds, vbdvar, negativecoef, &pos, &found) );
   assert(!found);
#endif

   /* free vbounds data structure, if it is empty */
   if( (*vbounds)->len == 0 )
      SCIPvboundsFree(vbounds, blkmem);

   return SCIP_OKAY;
}

/** reduces the number of variable bounds stored in the given variable bounds data structure */
void SCIPvboundsShrink(
   SCIP_VBOUNDS**        vbounds,            /**< pointer to variable bounds data structure */
   BMS_BLKMEM*           blkmem,             /**< block memory */
   int                   newnvbds            /**< new number of variable bounds */
   )
{
   assert(vbounds != NULL);
   assert(*vbounds != NULL);
   assert(newnvbds <= (*vbounds)->len);

   if( newnvbds == 0 )
      SCIPvboundsFree(vbounds, blkmem);
   else
      (*vbounds)->len = newnvbds;
}




/*
 * methods for implications
 */

#ifndef NDEBUG
/** comparator function for implication variables in the implication data structure */
static
SCIP_DECL_SORTPTRCOMP(compVars)
{  /*lint --e{715}*/
   SCIP_VAR* var1;
   SCIP_VAR* var2;
   int var1idx;
   int var2idx;

   var1 = (SCIP_VAR*)elem1;
   var2 = (SCIP_VAR*)elem2;
   assert(var1 != NULL);
   assert(var2 != NULL);
   var1idx = SCIPvarGetIndex(var1);
   var2idx = SCIPvarGetIndex(var2);

   if( var1idx < var2idx )
      return -1;
   else if( var1idx > var2idx )
      return +1;
   else
      return 0;
}

/** performs integrity check on implications data structure */
static
void checkImplics(
   SCIP_IMPLICS*         implics             /**< implications data structure */
   )
{
   SCIP_Bool varfixing;

   if( implics == NULL )
      return;

   varfixing = FALSE;
   do
   {
      SCIP_VAR** vars;
      SCIP_BOUNDTYPE* types;
      int nimpls;
      int i;

      vars = implics->vars[varfixing];
      types = implics->types[varfixing];
      nimpls = implics->nimpls[varfixing];

      assert(0 <= nimpls && nimpls <= implics->size[varfixing]);
      for( i = 1; i < nimpls; ++i )
      {
         int cmp;

         cmp = compVars(vars[i-1], vars[i]);
         assert(cmp <= 0);
         assert((cmp == 0) == (vars[i-1] == vars[i]));
         assert(cmp < 0 || (types[i-1] == SCIP_BOUNDTYPE_LOWER && types[i] == SCIP_BOUNDTYPE_UPPER));
      }

      varfixing = !varfixing;
   }
   while( varfixing == TRUE );
}
#else
#define checkImplics(implics) /**/
#endif

/** creates an implications data structure */
static
SCIP_RETCODE implicsCreate(
   SCIP_IMPLICS**        implics,            /**< pointer to store implications data structure */
   BMS_BLKMEM*           blkmem              /**< block memory */
   )
{
   assert(implics != NULL);

   SCIP_ALLOC( BMSallocBlockMemory(blkmem, implics) );

   (*implics)->vars[0] = NULL;
   (*implics)->types[0] = NULL;
   (*implics)->bounds[0] = NULL;
   (*implics)->ids[0] = NULL;
   (*implics)->size[0] = 0;
   (*implics)->nimpls[0] = 0;
   (*implics)->vars[1] = NULL;
   (*implics)->types[1] = NULL;
   (*implics)->bounds[1] = NULL;
   (*implics)->ids[1] = NULL;
   (*implics)->size[1] = 0;
   (*implics)->nimpls[1] = 0;

   return SCIP_OKAY;
}

/** frees an implications data structure */
void SCIPimplicsFree(
   SCIP_IMPLICS**        implics,            /**< pointer of implications data structure to free */
   BMS_BLKMEM*           blkmem              /**< block memory */
   )
{
   assert(implics != NULL);

   if( *implics != NULL )
   {
      BMSfreeBlockMemoryArrayNull(blkmem, &(*implics)->vars[0], (*implics)->size[0]);
      BMSfreeBlockMemoryArrayNull(blkmem, &(*implics)->types[0], (*implics)->size[0]);
      BMSfreeBlockMemoryArrayNull(blkmem, &(*implics)->bounds[0], (*implics)->size[0]);
      BMSfreeBlockMemoryArrayNull(blkmem, &(*implics)->ids[0], (*implics)->size[0]);
      BMSfreeBlockMemoryArrayNull(blkmem, &(*implics)->vars[1], (*implics)->size[1]);
      BMSfreeBlockMemoryArrayNull(blkmem, &(*implics)->types[1], (*implics)->size[1]);
      BMSfreeBlockMemoryArrayNull(blkmem, &(*implics)->bounds[1], (*implics)->size[1]);
      BMSfreeBlockMemoryArrayNull(blkmem, &(*implics)->ids[1], (*implics)->size[1]);
      BMSfreeBlockMemory(blkmem, implics);
   }
}

/** ensures, that arrays for x == 0 or x == 1 in implications data structure can store at least num entries */
static
SCIP_RETCODE implicsEnsureSize(
   SCIP_IMPLICS**        implics,            /**< pointer to implications data structure */
   BMS_BLKMEM*           blkmem,             /**< block memory */
   SCIP_SET*             set,                /**< global SCIP settings */
   SCIP_Bool             varfixing,          /**< FALSE if size of arrays for x == 0 has to be ensured, TRUE for x == 1 */
   int                   num                 /**< minimum number of entries to store */
   )
{
   assert(implics != NULL);

   /* create implications data structure, if not yet existing */
   if( *implics == NULL )
   {
      SCIP_CALL( implicsCreate(implics, blkmem) );
   }
   assert(*implics != NULL);
   assert((*implics)->nimpls[varfixing] <= (*implics)->size[varfixing]);

   if( num > (*implics)->size[varfixing] )
   {
      int newsize;

      newsize = SCIPsetCalcMemGrowSize(set, num);
      SCIP_ALLOC( BMSreallocBlockMemoryArray(blkmem, &(*implics)->vars[varfixing], (*implics)->size[varfixing], newsize) ); /*lint !e866*/
      SCIP_ALLOC( BMSreallocBlockMemoryArray(blkmem, &(*implics)->types[varfixing], (*implics)->size[varfixing], newsize) ); /*lint !e866*/
      SCIP_ALLOC( BMSreallocBlockMemoryArray(blkmem, &(*implics)->bounds[varfixing], (*implics)->size[varfixing], newsize) ); /*lint !e866*/
      SCIP_ALLOC( BMSreallocBlockMemoryArray(blkmem, &(*implics)->ids[varfixing], (*implics)->size[varfixing], newsize) ); /*lint !e866*/
      (*implics)->size[varfixing] = newsize;
   }
   assert(num <= (*implics)->size[varfixing]);

   return SCIP_OKAY;
}

/** gets the positions of the implications y >= l and y <= u in the implications data structure;
 *  if no lower or upper bound implication for y was found, -1 is returned
 */
static
void implicsSearchVar(
   SCIP_IMPLICS*         implics,            /**< implications data structure */
   SCIP_Bool             varfixing,          /**< FALSE if y is searched in implications for x == 0, TRUE for x == 1 */
   SCIP_VAR*             implvar,            /**< variable y to search for */
   int*                  poslower,           /**< pointer to store position of y_lower (-1 if not found) */
   int*                  posupper,           /**< pointer to store position of y_upper (-1 if not found) */
   int*                  posadd              /**< pointer to store position of first y entry, or where a new y entry
                                              *   should be placed */
   )
{
   SCIP_Bool found;
   int right;
   int pos;

   assert(implics != NULL);
   assert(poslower != NULL);
   assert(posupper != NULL);
   assert(posadd != NULL);

   if( implics->nimpls[varfixing] == 0 )
   {
      /* there are no implications with non-binary variable y */
      *posadd = 0;
      *poslower = -1;
      *posupper = -1;
      return;
   }
   right = implics->nimpls[varfixing] - 1;
   assert(0 <= right);

   /* search for the position in the sorted array (via binary search) */
   found = SCIPsortedvecFindPtr((void**)(&(implics->vars[varfixing][0])), SCIPvarComp, (void*)implvar, right + 1, &pos);

   if( !found )
   {
      /* y was not found */
      assert(pos >= right || compVars((void*)implics->vars[varfixing][pos], (void*)implvar) > 0);
      assert(pos == 0 || compVars((void*)implics->vars[varfixing][pos-1], (void*)implvar) < 0);
      *poslower = -1;
      *posupper = -1;
      *posadd = pos;
   }
   else
   {
      /* y was found */
      assert(implvar == implics->vars[varfixing][pos]);

      /* set poslower and posupper */
      if( implics->types[varfixing][pos] == SCIP_BOUNDTYPE_LOWER )
      {
         /* y was found as y_lower (on position middle) */
         *poslower = pos;
         if( pos + 1 < implics->nimpls[varfixing] && implics->vars[varfixing][pos+1] == implvar )
         {  
            assert(implics->types[varfixing][pos+1] == SCIP_BOUNDTYPE_UPPER);
            *posupper = pos + 1;
         }
         else
            *posupper = -1;
         *posadd = pos;
      }
      else
      {
         /* y was found as y_upper (on position pos) */
         *posupper = pos;
         if( pos - 1 >= 0 && implics->vars[varfixing][pos-1] == implvar )
         {  
            assert(implics->types[varfixing][pos-1] == SCIP_BOUNDTYPE_LOWER);
            *poslower = pos - 1;
            *posadd = pos - 1;
         }
         else
         {
            *poslower = -1;
            *posadd = pos;
         }
      }
   }
}

/** returns whether variable y is already contained in implications for x == 0 or x == 1 with the given impltype
 *  y can be contained in structure with y >= b (y_lower) and y <= b (y_upper) 
 */
static
SCIP_Bool implicsSearchImplic(
   SCIP_IMPLICS*         implics,            /**< implications data structure */
   SCIP_Bool             varfixing,          /**< FALSE if y is searched in implications for x == 0, TRUE for x == 1 */
   SCIP_VAR*             implvar,            /**< variable y to search for */
   SCIP_BOUNDTYPE        impltype,           /**< type of implication y <=/>= b to search for */
   int*                  poslower,           /**< pointer to store position of y_lower (inf if not found) */
   int*                  posupper,           /**< pointer to store position of y_upper (inf if not found) */
   int*                  posadd              /**< pointer to store correct position (with respect to impltype) to add y */
   )
{
   assert(implics != NULL);
   assert(poslower != NULL);
   assert(posupper != NULL);
   assert(posadd != NULL);

   implicsSearchVar(implics, varfixing, implvar, poslower, posupper, posadd);
   assert(*poslower == -1 || *posupper == -1 || *posupper == (*poslower)+1);
   assert(*poslower == -1 || *posadd == *poslower);
   assert(*poslower >= 0 || *posupper == -1 || *posadd == *posupper);
   assert(0 <= *posadd && *posadd <= implics->nimpls[varfixing]);

   if( impltype == SCIP_BOUNDTYPE_LOWER )
      return (*poslower >= 0);
   else
   {
      if( *poslower >= 0 )
      {
         assert(*posadd == *poslower);
         (*posadd)++;
      }
      return (*posupper >= 0);
   }
}

/** adds an implication x == 0/1 -> y <= b or y >= b to the implications data structure;
 *  the implication must be non-redundant
 */
SCIP_RETCODE SCIPimplicsAdd(
   SCIP_IMPLICS**        implics,            /**< pointer to implications data structure */
   BMS_BLKMEM*           blkmem,             /**< block memory */
   SCIP_SET*             set,                /**< global SCIP settings */
   SCIP_STAT*            stat,               /**< problem statistics */
   SCIP_Bool             varfixing,          /**< FALSE if implication for x == 0 has to be added, TRUE for x == 1 */
   SCIP_VAR*             implvar,            /**< variable y in implication y <= b or y >= b */
   SCIP_BOUNDTYPE        impltype,           /**< type       of implication y <= b (SCIP_BOUNDTYPE_UPPER) or y >= b (SCIP_BOUNDTYPE_LOWER) */
   SCIP_Real             implbound,          /**< bound b    in implication y <= b or y >= b */
   SCIP_Bool             isshortcut,         /**< is the implication a shortcut, i.e., added as part of the transitive closure of another implication? */
   SCIP_Bool*            conflict,           /**< pointer to store whether implication causes a conflict for variable x */
   SCIP_Bool*            added               /**< pointer to store whether the implication was added */
   )
{
   int poslower;
   int posupper;
   int posadd;
   SCIP_Bool found;
#ifndef NDEBUG
   int k;
#endif

   assert(implics != NULL);
   assert(*implics == NULL || 0 <= (*implics)->nimpls[varfixing]);
   assert(stat != NULL);
   assert(SCIPvarIsActive(implvar));
   assert(SCIPvarGetStatus(implvar) == SCIP_VARSTATUS_COLUMN || SCIPvarGetStatus(implvar) == SCIP_VARSTATUS_LOOSE); 
   assert((impltype == SCIP_BOUNDTYPE_LOWER && SCIPsetIsFeasGT(set, implbound, SCIPvarGetLbGlobal(implvar)))
      || (impltype == SCIP_BOUNDTYPE_UPPER && SCIPsetIsFeasLT(set, implbound, SCIPvarGetUbGlobal(implvar))));
   assert(conflict != NULL);
   assert(added != NULL);

   SCIPsetDebugMsg(set, "adding implication to implics %p [%u]: <%s> %s %g\n",
      (void*)*implics, varfixing, SCIPvarGetName(implvar), impltype == SCIP_BOUNDTYPE_LOWER ? ">=" : "<=", implbound);

   checkImplics(*implics);

   *conflict = FALSE;
   *added = FALSE;

   /* check if variable is already contained in implications data structure */
   if( *implics != NULL )
   {
      found = implicsSearchImplic(*implics, varfixing, implvar, impltype, &poslower, &posupper, &posadd);
      assert(-1 <= poslower && poslower < (*implics)->nimpls[varfixing]);
      assert(-1 <= posupper && posupper < (*implics)->nimpls[varfixing]);
      assert(0 <= posadd && posadd <= (*implics)->nimpls[varfixing]);
      assert(poslower == -1 || (*implics)->types[varfixing][poslower] == SCIP_BOUNDTYPE_LOWER);
      assert(posupper == -1 || (*implics)->types[varfixing][posupper] == SCIP_BOUNDTYPE_UPPER);
   }
   else
   {
      found = FALSE;
      poslower = -1;
      posupper = -1;
      posadd = 0;
   }

   if( impltype == SCIP_BOUNDTYPE_LOWER )
   {
      assert(found == (poslower >= 0));

      /* check if y >= b is redundant */
      if( poslower >= 0 && SCIPsetIsFeasLE(set, implbound, (*implics)->bounds[varfixing][poslower]) )
      {
         SCIPsetDebugMsg(set, " -> implication is redundant to <%s> >= %g\n", SCIPvarGetName(implvar), (*implics)->bounds[varfixing][poslower]);
         return SCIP_OKAY;
      }

      /* check if y >= b causes conflict for x (i.e. y <= a (with a < b) is also valid) */
      if( posupper >= 0 && SCIPsetIsFeasGT(set, implbound, (*implics)->bounds[varfixing][posupper]) )
      {
         SCIPsetDebugMsg(set, " -> implication is conflicting to <%s> <= %g\n", SCIPvarGetName(implvar), (*implics)->bounds[varfixing][posupper]);
         *conflict = TRUE;
         return SCIP_OKAY;
      }

      *added = TRUE;

      /* check if entry of the same type already exists */
      if( found )
      {
         assert(poslower >= 0);
         assert(posadd == poslower);

         /* add y >= b by changing old entry on poslower */
         assert((*implics)->vars[varfixing][poslower] == implvar);
         assert(SCIPsetIsFeasGT(set, implbound, (*implics)->bounds[varfixing][poslower]));
         (*implics)->bounds[varfixing][poslower] = implbound;
      }
      else
      {
         assert(poslower == -1);

         /* add y >= b by creating a new entry on posadd */
         SCIP_CALL( implicsEnsureSize(implics, blkmem, set, varfixing,
               *implics != NULL ? (*implics)->nimpls[varfixing]+1 : 1) );
         assert(*implics != NULL);

	 if( (*implics)->nimpls[varfixing] - posadd > 0 )
	 {
	    int amount = ((*implics)->nimpls[varfixing] - posadd);

#ifndef NDEBUG
	    for( k = (*implics)->nimpls[varfixing]; k > posadd; k-- )
	    {
	       assert(compVars((void*)(*implics)->vars[varfixing][k-1], (void*)implvar) >= 0);
	    }
#endif
	    BMSmoveMemoryArray(&((*implics)->types[varfixing][posadd+1]), &((*implics)->types[varfixing][posadd]), amount); /*lint !e866*/
	    BMSmoveMemoryArray(&((*implics)->ids[varfixing][posadd+1]), &((*implics)->ids[varfixing][posadd]), amount); /*lint !e866*/
	    BMSmoveMemoryArray(&((*implics)->vars[varfixing][posadd+1]), &((*implics)->vars[varfixing][posadd]), amount); /*lint !e866*/
	    BMSmoveMemoryArray(&((*implics)->bounds[varfixing][posadd+1]), &((*implics)->bounds[varfixing][posadd]), amount); /*lint !e866*/
	 }

         (*implics)->vars[varfixing][posadd] = implvar;
         (*implics)->types[varfixing][posadd] = impltype;
         (*implics)->bounds[varfixing][posadd] = implbound;
         (*implics)->ids[varfixing][posadd] = (isshortcut ? -stat->nimplications : stat->nimplications);
         (*implics)->nimpls[varfixing]++;
#ifndef NDEBUG
         for( k = posadd-1; k >= 0; k-- )
            assert(compVars((void*)(*implics)->vars[varfixing][k], (void*)implvar) <= 0);
#endif
         stat->nimplications++;
      }
   }
   else
   {
      assert(found == (posupper >= 0));

      /* check if y <= b is redundant */
      if( posupper >= 0 && SCIPsetIsFeasGE(set, implbound, (*implics)->bounds[varfixing][posupper]) )
      {
         SCIPsetDebugMsg(set, " -> implication is redundant to <%s> <= %g\n", SCIPvarGetName(implvar), (*implics)->bounds[varfixing][posupper]);
         return SCIP_OKAY;
      }

      /* check if y <= b causes conflict for x (i.e. y >= a (with a > b) is also valid) */
      if( poslower >= 0 && SCIPsetIsFeasLT(set, implbound, (*implics)->bounds[varfixing][poslower]) )
      {
         SCIPsetDebugMsg(set, " -> implication is conflicting to <%s> >= %g\n", SCIPvarGetName(implvar), (*implics)->bounds[varfixing][poslower]);
         *conflict = TRUE;
         return SCIP_OKAY;
      }

      *added = TRUE;

      /* check if entry of the same type already exists */
      if( found )
      {
         assert(posupper >= 0);
         assert(posadd == posupper);

         /* add y <= b by changing old entry on posupper */
         assert((*implics)->vars[varfixing][posupper] == implvar);
         assert(SCIPsetIsFeasLT(set, implbound,(*implics)->bounds[varfixing][posupper]));
         (*implics)->bounds[varfixing][posupper] = implbound;
      }
      else
      {
         /* add y <= b by creating a new entry on posadd */
         assert(posupper == -1);

         SCIP_CALL( implicsEnsureSize(implics, blkmem, set, varfixing,
               *implics != NULL ? (*implics)->nimpls[varfixing]+1 : 1) );
         assert(*implics != NULL);

	 if( (*implics)->nimpls[varfixing] - posadd > 0 )
	 {
	    int amount = ((*implics)->nimpls[varfixing] - posadd);

#ifndef NDEBUG
	    for( k = (*implics)->nimpls[varfixing]; k > posadd; k-- )
	    {
	       assert(compVars((void*)(*implics)->vars[varfixing][k-1], (void*)implvar) >= 0);
	    }
#endif
	    BMSmoveMemoryArray(&((*implics)->types[varfixing][posadd+1]), &((*implics)->types[varfixing][posadd]), amount); /*lint !e866*/
	    BMSmoveMemoryArray(&((*implics)->ids[varfixing][posadd+1]), &((*implics)->ids[varfixing][posadd]), amount); /*lint !e866*/
	    BMSmoveMemoryArray(&((*implics)->vars[varfixing][posadd+1]), &((*implics)->vars[varfixing][posadd]), amount); /*lint !e866*/
	    BMSmoveMemoryArray(&((*implics)->bounds[varfixing][posadd+1]), &((*implics)->bounds[varfixing][posadd]), amount); /*lint !e866*/
	 }

         (*implics)->vars[varfixing][posadd] = implvar;
         (*implics)->types[varfixing][posadd] = impltype;
         (*implics)->bounds[varfixing][posadd] = implbound;
         (*implics)->ids[varfixing][posadd] = (isshortcut ? -stat->nimplications : stat->nimplications);
         (*implics)->nimpls[varfixing]++;
#ifndef NDEBUG
         for( k = posadd-1; k >= 0; k-- )
            assert(compVars((void*)(*implics)->vars[varfixing][k], (void*)implvar) <= 0);
#endif
         stat->nimplications++;
      }
   }

   checkImplics(*implics);

   return SCIP_OKAY;
}

/** removes the implication  x <= 0 or x >= 1  ==>  y <= b  or  y >= b  from the implications data structure */
SCIP_RETCODE SCIPimplicsDel(
   SCIP_IMPLICS**        implics,            /**< pointer to implications data structure */
   BMS_BLKMEM*           blkmem,             /**< block memory */
   SCIP_SET*             set,                /**< global SCIP settings */
   SCIP_Bool             varfixing,          /**< FALSE if y should be removed from implications for x <= 0, TRUE for x >= 1 */
   SCIP_VAR*             implvar,            /**< variable y in implication y <= b or y >= b */
   SCIP_BOUNDTYPE        impltype            /**< type       of implication y <= b (SCIP_BOUNDTYPE_UPPER) or y >= b (SCIP_BOUNDTYPE_LOWER) */
   )
{  /*lint --e{715}*/
   int poslower;
   int posupper; 
   int posadd;
   SCIP_Bool found;

   assert(implics != NULL);
   assert(*implics != NULL);
   assert(implvar != NULL);

   SCIPsetDebugMsg(set, "deleting implication from implics %p [%u]: <%s> %s x\n",
      (void*)*implics, varfixing, SCIPvarGetName(implvar), impltype == SCIP_BOUNDTYPE_LOWER ? ">=" : "<=");

   checkImplics(*implics);

   /* searches for y in implications of x */
   found = implicsSearchImplic(*implics, varfixing, implvar, impltype, &poslower, &posupper, &posadd);
   if( !found )
   {
      SCIPsetDebugMsg(set, " -> implication was not found\n");
      return SCIP_OKAY;
   }

   assert((impltype == SCIP_BOUNDTYPE_LOWER && poslower >= 0 && posadd == poslower) 
      || (impltype == SCIP_BOUNDTYPE_UPPER && posupper >= 0 && posadd == posupper));
   assert(0 <= posadd && posadd < (*implics)->nimpls[varfixing]);
   assert((*implics)->vars[varfixing][posadd] == implvar);
   assert((*implics)->types[varfixing][posadd] == impltype);

   /* removes y from implications of x */
   if( (*implics)->nimpls[varfixing] - posadd > 1 )
   {
      int amount = ((*implics)->nimpls[varfixing] - posadd - 1);

      BMSmoveMemoryArray(&((*implics)->types[varfixing][posadd]), &((*implics)->types[varfixing][posadd+1]), amount); /*lint !e866*/
      BMSmoveMemoryArray(&((*implics)->vars[varfixing][posadd]), &((*implics)->vars[varfixing][posadd+1]), amount); /*lint !e866*/
      BMSmoveMemoryArray(&((*implics)->bounds[varfixing][posadd]), &((*implics)->bounds[varfixing][posadd+1]), amount); /*lint !e866*/
   }
   (*implics)->nimpls[varfixing]--;

   /* free implics data structure, if it is empty */
   if( (*implics)->nimpls[0] == 0 && (*implics)->nimpls[1] == 0 )
      SCIPimplicsFree(implics, blkmem);

   checkImplics(*implics);

   return SCIP_OKAY;
}

/** returns which implications on given variable y are contained in implications for x == 0 or x == 1 */
void SCIPimplicsGetVarImplics(
   SCIP_IMPLICS*         implics,            /**< implications data structure */
   SCIP_Bool             varfixing,          /**< FALSE if y should be searched in implications for x == 0, TRUE for x == 1 */
   SCIP_VAR*             implvar,            /**< variable y to search for */
   SCIP_Bool*            haslowerimplic,     /**< pointer to store whether there exists an implication y >= l */
   SCIP_Bool*            hasupperimplic      /**< pointer to store whether there exists an implication y <= u */
   )
{
   int poslower;
   int posupper;
   int posadd;

   assert(haslowerimplic != NULL);
   assert(hasupperimplic != NULL);

   implicsSearchVar(implics, varfixing, implvar, &poslower, &posupper, &posadd);

   *haslowerimplic = (poslower >= 0);
   *hasupperimplic = (posupper >= 0);
}

/** returns whether an implication y <= b or y >= b is contained in implications for x == 0 or x == 1 */
SCIP_Bool SCIPimplicsContainsImpl(
   SCIP_IMPLICS*         implics,            /**< implications data structure */
   SCIP_Bool             varfixing,          /**< FALSE if y should be searched in implications for x == 0, TRUE for x == 1 */
   SCIP_VAR*             implvar,            /**< variable y to search for */
   SCIP_BOUNDTYPE        impltype            /**< type of implication y <=/>= b to search for */
   )
{
   int poslower;
   int posupper;
   int posadd;

   return implicsSearchImplic(implics, varfixing, implvar, impltype, &poslower, &posupper, &posadd);
}




/*
 * methods for cliques
 */

/* swaps cliques at positions first and second in cliques array of clique table */
static
void cliquetableSwapCliques(
   SCIP_CLIQUETABLE*     cliquetable,        /**< clique table data structure */
   int                   first,              /**< first index */
   int                   second              /**< second index */
   )
{
   /* nothing to do if clique happens to be at the pole position of clean cliques */
   if( first != second )
   {
      SCIP_CLIQUE* tmp;

      tmp = cliquetable->cliques[first];
      assert(tmp->index == first);
      assert(cliquetable->cliques[second]->index == second);

      cliquetable->cliques[first] = cliquetable->cliques[second];
      cliquetable->cliques[second] = tmp;

      /* change the indices accordingly */
      tmp->index = second;
      cliquetable->cliques[first]->index = first;
   }
}

/* moves clique to the last position of currently dirty cliques */
static
void cliquetableMarkCliqueForCleanup(
   SCIP_CLIQUETABLE*     cliquetable,        /**< clique table data structure */
   SCIP_CLIQUE*          clique              /**< clique data structure */
   )
{
   assert(cliquetable->ndirtycliques <= clique->index);
   assert(cliquetable->cliques[clique->index] == clique);
   assert(cliquetable->ndirtycliques < cliquetable->ncliques);
   assert(SCIPcliqueIsCleanedUp(cliquetable->cliques[cliquetable->ndirtycliques]));

   /* nothing to do if clique happens to be at the pole position of clean cliques */
   if( clique->index > cliquetable->ndirtycliques )
   {
      cliquetableSwapCliques(cliquetable, clique->index, cliquetable->ndirtycliques);
   }

   ++cliquetable->ndirtycliques;
}


/** creates a clique data structure with already created variables and values arrays in the size of 'size' */
static
SCIP_RETCODE cliqueCreateWithData(
   SCIP_CLIQUE**         clique,             /**< pointer to store clique data structure */
   BMS_BLKMEM*           blkmem,             /**< block memory */
   int                   size,               /**< initial size of clique */
   SCIP_VAR**            vars,               /**< binary variables in the clique: at most one can be set to the given
                                              *   value */
   SCIP_Bool*            values,             /**< values of the variables in the clique */
   int                   nvars,              /**< number of variables in the clique */
   int                   id,                 /**< unique identifier of the clique */
   SCIP_Bool             isequation          /**< is the clique an equation or an inequality? */
   )
{
   assert(clique != NULL);
   assert(blkmem != NULL);
   assert(size >= nvars && nvars > 0);
   assert(vars != NULL);
   assert(values != NULL);

   SCIP_ALLOC( BMSallocBlockMemory(blkmem, clique) );
   SCIP_ALLOC( BMSduplicateBlockMemoryArray(blkmem, &(*clique)->vars, vars, size) );
   SCIP_ALLOC( BMSduplicateBlockMemoryArray(blkmem, &(*clique)->values, values, size) );
   (*clique)->nvars = nvars;
   (*clique)->size = size;
   (*clique)->startcleanup = -1;
   (*clique)->id = (unsigned int)id;
   (*clique)->eventsissued = FALSE;
   (*clique)->equation = isequation;
   (*clique)->index = -1;

   return SCIP_OKAY;
}

/** frees a clique data structure */
static
void cliqueFree(
   SCIP_CLIQUE**         clique,             /**< pointer to store clique data structure */
   BMS_BLKMEM*           blkmem              /**< block memory */
   )
{
   assert(clique != NULL);

   if( *clique != NULL )
   {
      BMSfreeBlockMemoryArrayNull(blkmem, &(*clique)->vars, (*clique)->size);
      BMSfreeBlockMemoryArrayNull(blkmem, &(*clique)->values, (*clique)->size);
      BMSfreeBlockMemory(blkmem, clique);
   }
}

/** ensures, that clique arrays can store at least num entries */
static
SCIP_RETCODE cliqueEnsureSize(
   SCIP_CLIQUE*          clique,             /**< clique data structure */
   BMS_BLKMEM*           blkmem,             /**< block memory */
   SCIP_SET*             set,                /**< global SCIP settings */
   int                   num                 /**< minimum number of entries to store */
   )
{
   assert(clique != NULL);

   if( num > clique->size )
   {
      int newsize;

      newsize = SCIPsetCalcMemGrowSize(set, num);
      SCIP_ALLOC( BMSreallocBlockMemoryArray(blkmem, &clique->vars, clique->size, newsize) );
      SCIP_ALLOC( BMSreallocBlockMemoryArray(blkmem, &clique->values, clique->size, newsize) );
      clique->size = newsize;
   }
   assert(num <= clique->size);

   return SCIP_OKAY;
}

/** returns the position of the given variable/value pair in the clique; returns -1 if variable/value pair is not member
 *  of the clique
 */
int SCIPcliqueSearchVar(
   SCIP_CLIQUE*          clique,             /**< clique data structure */
   SCIP_VAR*             var,                /**< variable to search for */
   SCIP_Bool             value               /**< value of the variable in the clique */
   )
{
   int varidx;
   int left;
   int right;

   assert(clique != NULL);

   varidx = SCIPvarGetIndex(var);
   left = -1;
   right = clique->nvars;
   while( left < right-1 )
   {
      int middle;
      int idx;

      middle = (left+right)/2;
      idx = SCIPvarGetIndex(clique->vars[middle]);
      assert(idx >= 0);
      if( varidx < idx )
         right = middle;
      else if( varidx > idx )
         left = middle;
      else
      {
         assert(var == clique->vars[middle]);

         /* now watch out for the correct value */
         if( clique->values[middle] < value )
         {
            int i;
            for( i = middle+1; i < clique->nvars && clique->vars[i] == var; ++i )
            {
               if( clique->values[i] == value )
                  return i;
            }
            return -1;
         }
         if( clique->values[middle] > value )
         {
            int i;
            for( i = middle-1; i >= 0 && clique->vars[i] == var; --i )
            {
               if( clique->values[i] == value )
                  return i;
            }
            return -1;
         }
         return middle;
      }
   }

   return -1;
}

/** returns whether the given variable/value pair is member of the given clique */
SCIP_Bool SCIPcliqueHasVar(
   SCIP_CLIQUE*          clique,             /**< clique data structure */
   SCIP_VAR*             var,                /**< variable to remove from the clique */
   SCIP_Bool             value               /**< value of the variable in the clique */
   )
{
   return (SCIPcliqueSearchVar(clique, var, value) >= 0);
}

/** adds a single variable to the given clique */
SCIP_RETCODE SCIPcliqueAddVar(
   SCIP_CLIQUE*          clique,             /**< clique data structure */
   BMS_BLKMEM*           blkmem,             /**< block memory */
   SCIP_SET*             set,                /**< global SCIP settings */
   SCIP_VAR*             var,                /**< variable to add to the clique */
   SCIP_Bool             value,              /**< value of the variable in the clique */
   SCIP_Bool*            doubleentry,        /**< pointer to store whether the variable and value occurs twice in the clique */
   SCIP_Bool*            oppositeentry       /**< pointer to store whether the variable with opposite value is in the clique */
   )
{
   int pos;
   int i;

   assert(clique != NULL);
   assert(SCIPvarGetStatus(var) == SCIP_VARSTATUS_LOOSE || SCIPvarGetStatus(var) == SCIP_VARSTATUS_COLUMN);
   assert(SCIPvarIsBinary(var));
   assert(doubleentry != NULL);
   assert(oppositeentry != NULL);

   SCIPsetDebugMsg(set, "adding variable <%s> == %u to clique %u\n", SCIPvarGetName(var), value, clique->id);

   *doubleentry = FALSE;
   *oppositeentry = FALSE;

   /* allocate memory */
   SCIP_CALL( cliqueEnsureSize(clique, blkmem, set, clique->nvars+1) );

   /* search for insertion position by binary variable, note that first the entries are order after variable index and
    * second after the bool value of the corresponding variable
    */
   (void) SCIPsortedvecFindPtr((void**) clique->vars, SCIPvarComp, var, clique->nvars, &pos);

   assert(pos >= 0 && pos <= clique->nvars);
   /* remember insertion position for later, pos might change */
   i = pos;

   if( pos < clique->nvars )
   {
      const int amount = clique->nvars - pos;

      /* moving elements to correct position */
      BMSmoveMemoryArray(&(clique->vars[pos+1]), &(clique->vars[pos]), amount); /*lint !e866*/
      BMSmoveMemoryArray(&(clique->values[pos+1]), &(clique->values[pos]), amount); /*lint !e866*/
      clique->nvars++;

      /* insertion for a variable with cliquevalue FALSE */
      if( !value )
      {
	 /* find last entry with the same variable and value behind the insertion position */
	 for( ; pos < clique->nvars - 1 && clique->vars[pos + 1] == var && clique->values[pos + 1] == value; ++pos ); /*lint !e722*/

	 /* check if the same variable with other value also exists */
	 if( pos < clique->nvars - 1 && clique->vars[pos + 1] == var )
	 {
	    assert(clique->values[pos + 1] != value);
	    *oppositeentry = TRUE;
	 }

	 /* check if we found the same variable with the same value more than once */
	 if( pos != i )
	    *doubleentry = TRUE;
	 else
	 {
	    /* find last entry with the same variable and different value before the insertion position */
	    for( ; pos > 0 && clique->vars[pos - 1] == var && clique->values[pos - 1] != value; --pos ); /*lint !e722*/

	    /* check if we found the same variable with the same value more than once */
	    if( pos > 0 && clique->vars[pos - 1] == var )
	    {
	       assert(clique->values[pos - 1] == value);

	       *doubleentry = TRUE;
	    }
	    /* if we found the same variable with different value, we need to order them correctly */
	    if( pos != i )
	    {
	       assert(clique->vars[pos] == var);
	       assert(clique->values[pos] != value);

	       clique->values[pos] = value;
	       value = !value;
	    }
	 }
      }
      /* insertion for a variable with cliquevalue TRUE */
      else
      {
	 /* find last entry with the same variable and different value behind the insertion position */
	 for( ; pos < clique->nvars - 1 && clique->vars[pos + 1] == var && clique->values[pos + 1] != value; ++pos ); /*lint !e722*/

	 /* check if the same variable with other value also exists */
	 if( pos < clique->nvars - 1 && clique->vars[pos + 1] == var )
	 {
	    assert(clique->values[pos + 1] == value);
	    *doubleentry = TRUE;
	 }

	 /* check if we found the same variable with different value */
	 if( pos != i )
	 {
	    *oppositeentry = TRUE;

	    /* if we found the same variable with different value, we need to order them correctly */
	    assert(clique->vars[pos] == var);
	    assert(clique->values[pos] != value);

	    clique->values[pos] = value;
	    value = !value;
	 }
	 else
	 {
	    /* find last entry with the same variable and value before the insertion position */
	    for( ; pos > 0 && clique->vars[pos - 1] == var && clique->values[pos - 1] == value; --pos ); /*lint !e722*/

	    if( pos != i )
	       *doubleentry = TRUE;

	    /* check if we found the same variable with different value up front */
	    if( pos > 0 && clique->vars[pos - 1] == var && clique->values[pos - 1] != value )
	       *oppositeentry = TRUE;
	 }
      }
   }
   else
      clique->nvars++;

   clique->vars[i] = var;
   clique->values[i] = value;
   clique->eventsissued = FALSE;

   return SCIP_OKAY;
}

/** removes a single variable from the given clique */
void SCIPcliqueDelVar(
   SCIP_CLIQUE*          clique,             /**< clique data structure */
   SCIP_CLIQUETABLE*     cliquetable,        /**< clique table data structure */
   SCIP_VAR*             var,                /**< variable to remove from the clique */
   SCIP_Bool             value               /**< value of the variable in the clique */
   )
{
   int pos;

   assert(clique != NULL);
   assert(SCIPvarIsBinary(var));
   assert(cliquetable != NULL);

   /* if the clique is the leading clique during the cleanup step, we do not need to insert it again */
   if( cliquetable->incleanup && clique->index == 0 )
      return;

   SCIPdebugMessage("marking variable <%s> == %u from clique %u for deletion\n", SCIPvarGetName(var), value, clique->id);

   /* find variable in clique */
   pos = SCIPcliqueSearchVar(clique, var, value);

   assert(0 <= pos && pos < clique->nvars);
   assert(clique->vars[pos] == var);
   assert(clique->values[pos] == value);

   /* inform the clique table that this clique should be cleaned up */
   if( clique->startcleanup == -1 )
      cliquetableMarkCliqueForCleanup(cliquetable, clique);

   if( clique->startcleanup == -1 || pos < clique->startcleanup )
      clique->startcleanup = pos;

#ifdef SCIP_MORE_DEBUG
   {
      int v;
      /* all variables prior to the one marked for startcleanup should be unfixed */
      for( v = clique->startcleanup - 1; v >= 0; --v )
      {
         assert(SCIPvarGetUbGlobal(clique->vars[v]) > 0.5);
         assert(SCIPvarGetLbGlobal(clique->vars[v]) < 0.5);
      }
   }
#endif
}

/** gets the position of the given clique in the cliques array; returns -1 if clique is not member of cliques array */
static
int cliquesSearchClique(
   SCIP_CLIQUE**         cliques,            /**< array of cliques */
   int                   ncliques,           /**< number of cliques in the cliques array */
   SCIP_CLIQUE*          clique              /**< clique to search for */
   )
{
   unsigned int cliqueid;
   int left;
   int right;

   assert(cliques != NULL || ncliques == 0);
   assert(clique != NULL);

   cliqueid = clique->id; /*lint !e732*/
   left = -1;
   right = ncliques;
   while( left < right-1 )
   {
      unsigned int id;
      int middle;

      assert(cliques != NULL);
      middle = (left+right)/2;
      id = cliques[middle]->id; /*lint !e732*/
      if( cliqueid < id )
         right = middle;
      else if( cliqueid > id )
         left = middle;
      else
      {
         assert(clique == cliques[middle]);
         return middle;
      }
   }

   return -1;
}

#ifdef SCIP_MORE_DEBUG
/** checks whether clique appears in all clique lists of the involved variables */
static
void cliqueCheck(
   SCIP_CLIQUE*          clique              /**< clique data structure */
   )
{
   int i;

   assert(clique != NULL);

   for( i = 0; i < clique->nvars; ++i )
   {
      SCIP_CLIQUE** cliques;
      int ncliques;
      int pos;
      SCIP_VAR* var;

      var = clique->vars[i];
      assert(i == 0 || SCIPvarGetIndex(clique->vars[i-1]) <= SCIPvarGetIndex(var));
      assert(i == 0 || clique->vars[i-1] != var || clique->values[i-1] <= clique->values[i]);
      ncliques = SCIPvarGetNCliques(var, clique->values[i]);

      assert(SCIPvarIsActive(var) || ncliques == 0);

      /* cliquelist of inactive variables are already destroyed */
      if( ncliques == 0 )
         continue;

      cliques = SCIPvarGetCliques(var, clique->values[i]);
      pos = cliquesSearchClique(cliques, ncliques, clique);

      /* assert that the clique is correctly listed in all clique lists of unfixed variables. For fixed variables,
       * we require that a clean up has been correctly scheduled, but not yet been processed
       */
      if( SCIPvarGetUbGlobal(var) - SCIPvarGetLbGlobal(var) > 0.5 )
      {
         assert(0 <= pos && pos < ncliques);
         assert(cliques[pos] == clique);
      }
      else
         assert(0 <= clique->startcleanup && clique->startcleanup <= i);
   }
   assert(clique->index >= 0);
}
#else
#define cliqueCheck(clique) /**/
#endif

/** creates a clique list data structure */
static
SCIP_RETCODE cliquelistCreate(
   SCIP_CLIQUELIST**     cliquelist,         /**< pointer to store clique list data structure */
   BMS_BLKMEM*           blkmem              /**< block memory */
   )
{
   assert(cliquelist != NULL);

   SCIP_ALLOC( BMSallocBlockMemory(blkmem, cliquelist) );
   (*cliquelist)->cliques[0] = NULL;
   (*cliquelist)->cliques[1] = NULL;
   (*cliquelist)->ncliques[0] = 0;
   (*cliquelist)->ncliques[1] = 0;
   (*cliquelist)->size[0] = 0;
   (*cliquelist)->size[1] = 0;

   return SCIP_OKAY;
}

/** frees a clique list data structure */
void SCIPcliquelistFree(
   SCIP_CLIQUELIST**     cliquelist,         /**< pointer to the clique list data structure */
   BMS_BLKMEM*           blkmem              /**< block memory */
   )
{
   assert(cliquelist != NULL);

   if( *cliquelist != NULL )
   {
      BMSfreeBlockMemoryArrayNull(blkmem, &(*cliquelist)->cliques[0], (*cliquelist)->size[0]);
      BMSfreeBlockMemoryArrayNull(blkmem, &(*cliquelist)->cliques[1], (*cliquelist)->size[1]);
      BMSfreeBlockMemory(blkmem, cliquelist);
   }
}

/** ensures, that clique list arrays can store at least num entries */
static
SCIP_RETCODE cliquelistEnsureSize(
   SCIP_CLIQUELIST*      cliquelist,         /**< clique list data structure */
   BMS_BLKMEM*           blkmem,             /**< block memory */
   SCIP_SET*             set,                /**< global SCIP settings */
   SCIP_Bool             value,              /**< value of the variable for which the clique list should be extended */
   int                   num                 /**< minimum number of entries to store */
   )
{
   assert(cliquelist != NULL);

   if( num > cliquelist->size[value] )
   {
      int newsize;

      newsize = SCIPsetCalcMemGrowSize(set, num);
      SCIP_ALLOC( BMSreallocBlockMemoryArray(blkmem, &cliquelist->cliques[value], cliquelist->size[value], newsize) ); /*lint !e866*/
      cliquelist->size[value] = newsize;
   }
   assert(num <= cliquelist->size[value]);

   return SCIP_OKAY;
}

/** adds a clique to the clique list */
SCIP_RETCODE SCIPcliquelistAdd(
   SCIP_CLIQUELIST**     cliquelist,         /**< pointer to the clique list data structure */
   BMS_BLKMEM*           blkmem,             /**< block memory */
   SCIP_SET*             set,                /**< global SCIP settings */
   SCIP_Bool             value,              /**< value of the variable for which the clique list should be extended */
   SCIP_CLIQUE*          clique              /**< clique that should be added to the clique list */
   )
{
   unsigned int id;
   int i = 0;

   assert(cliquelist != NULL);

   /* insert clique into list, sorted by clique id */
   id = clique->id; /*lint !e732*/

   /* allocate memory */
   if( *cliquelist == NULL )
   {
      SCIP_CALL( cliquelistCreate(cliquelist, blkmem) );
   }
   else
   {
      if( (*cliquelist)->cliques[value] != NULL )
      {
         for( i = (*cliquelist)->ncliques[value]; i > 0 && (*cliquelist)->cliques[value][i - 1]->id > id; --i ); /*lint !e574 !e722*/
         /* do not put the same clique twice in the cliquelist */
         if( i > 0 && (*cliquelist)->cliques[value][i - 1]->id == id )
            return SCIP_OKAY;
      }
   }
   SCIP_CALL( cliquelistEnsureSize(*cliquelist, blkmem, set, value, (*cliquelist)->ncliques[value] + 1) );

   SCIPsetDebugMsg(set, "adding clique %u to cliquelist %p value %u (length: %d)\n",
      clique->id, (void*)*cliquelist, value, (*cliquelist)->ncliques[value]);

   BMSmoveMemoryArray(&((*cliquelist)->cliques[value][i+1]), &((*cliquelist)->cliques[value][i]), (*cliquelist)->ncliques[value] - i); /*lint !e866*/

   (*cliquelist)->cliques[value][i] = clique;
   (*cliquelist)->ncliques[value]++;

   return SCIP_OKAY;
}

/** removes a clique from the clique list */
SCIP_RETCODE SCIPcliquelistDel(
   SCIP_CLIQUELIST**     cliquelist,         /**< pointer to the clique list data structure */
   BMS_BLKMEM*           blkmem,             /**< block memory */
   SCIP_Bool             value,              /**< value of the variable for which the clique list should be reduced */
   SCIP_CLIQUE*          clique              /**< clique that should be deleted from the clique list */
   )
{
   int pos;

   assert(cliquelist != NULL);

   /* if a variable appeared twice in its last clique and is now removed both times, the cliquelist is already cleaned
      up after the first removal call of this "doubleton" */
   if( *cliquelist == NULL )
      return SCIP_OKAY;

   SCIPdebugMessage("deleting clique %u from cliquelist %p value %u (length: %d)\n", 
      clique->id, (void*)*cliquelist, value, (*cliquelist)->ncliques[value]);

   pos = cliquesSearchClique((*cliquelist)->cliques[value], (*cliquelist)->ncliques[value], clique);

   /* clique does not exist in cliquelist, the clique should contain multiple entries of the same variable */
   if( pos < 0 )
   {
#ifdef SCIP_MORE_DEBUG
      SCIP_VAR** clqvars;
      SCIP_Bool* clqvalues;
      int nclqvars = SCIPcliqueGetNVars(clique);
      int v;

      assert(nclqvars >= 2);
      assert(SCIPcliqueGetVars(clique) != NULL);
      assert(SCIPcliqueGetValues(clique) != NULL);

      SCIP_ALLOC( BMSduplicateBlockMemoryArray(blkmem, &clqvars, SCIPcliqueGetVars(clique), nclqvars) );
      SCIP_ALLOC( BMSduplicateBlockMemoryArray(blkmem, &clqvalues, SCIPcliqueGetValues(clique), nclqvars) );

      /* sort variables and corresponding clique values after variables indices */
      SCIPsortPtrBool((void**) clqvars, clqvalues, SCIPvarComp, nclqvars);

      for( v = nclqvars - 1; v > 0; --v )
      {
         if( clqvars[v] == clqvars[v - 1] )
         {
            if( clqvalues[v] == clqvalues[v - 1] || (v > 1 && clqvars[v] == clqvars[v - 2]) )
               break;
         }
      }
      assert(v > 0);

      BMSfreeBlockMemoryArray(blkmem, &clqvalues, nclqvars);
      BMSfreeBlockMemoryArray(blkmem, &clqvars, nclqvars);
#endif
      return SCIP_OKAY;
   }

   assert(0 <= pos && pos < (*cliquelist)->ncliques[value]);
   assert((*cliquelist)->cliques[value][pos] == clique);

   /* remove clique from list */
   /* @todo maybe buffered deletion */
   (*cliquelist)->ncliques[value]--;
   if( pos < (*cliquelist)->ncliques[value] )
   {
      BMSmoveMemoryArray(&((*cliquelist)->cliques[value][pos]), &((*cliquelist)->cliques[value][pos+1]),
         (*cliquelist)->ncliques[value] - pos); /*lint !e866*/
   }

   /* free cliquelist if it is empty */
   if( (*cliquelist)->ncliques[0] == 0 && (*cliquelist)->ncliques[1] == 0 )
      SCIPcliquelistFree(cliquelist, blkmem);

   return SCIP_OKAY;
}

/** returns whether the given clique lists have a non-empty intersection, i.e. whether there is a clique that appears
 *  in both lists
 */
SCIP_Bool SCIPcliquelistsHaveCommonClique(
   SCIP_CLIQUELIST*      cliquelist1,        /**< first clique list data structure */
   SCIP_Bool             value1,             /**< value of first variable */
   SCIP_CLIQUELIST*      cliquelist2,        /**< second clique list data structure */
   SCIP_Bool             value2              /**< value of second variable */
   )
{
   SCIP_CLIQUE** cliques1;
   SCIP_CLIQUE** cliques2;
   int ncliques1;
   int ncliques2;
   int i1;
   int i2;

   if( cliquelist1 == NULL || cliquelist2 == NULL )
      return FALSE;

   ncliques1 = cliquelist1->ncliques[value1];
   cliques1 = cliquelist1->cliques[value1];
   ncliques2 = cliquelist2->ncliques[value2];
   cliques2 = cliquelist2->cliques[value2];

   i1 = 0;
   i2 = 0;

   if( i1 < ncliques1 && i2 < ncliques2 )
   {
      unsigned int cliqueid;

      /* make the bigger clique the first one */
      if( ncliques2 > ncliques1 )
      {
         SCIP_CLIQUE** tmpc;
         int tmpi;

         tmpc = cliques1;
         tmpi = ncliques1;
         cliques1 = cliques2;
         ncliques1 = ncliques2;
         cliques2 = tmpc;
         ncliques2 = tmpi;
      }

      /* check whether both clique lists have a same clique */
      while( TRUE )  /*lint !e716*/
      {
         cliqueid = SCIPcliqueGetId(cliques2[i2]);

         /* if last item in clique1 has a smaller index than the actual clique in clique2, than cause of increasing order
          * there will be no same item and we can stop */
         if( SCIPcliqueGetId(cliques1[ncliques1 - 1]) < cliqueid )
            break;

         while( SCIPcliqueGetId(cliques1[i1]) < cliqueid )
         {
            ++i1;
            assert(i1 < ncliques1);
         }
         cliqueid = SCIPcliqueGetId(cliques1[i1]);

         /* if last item in clique2 has a smaller index than the actual clique in clique1, than cause of increasing order
          * there will be no same item and we can stop */
         if( SCIPcliqueGetId(cliques2[ncliques2 - 1]) < cliqueid )
            break;

         while( SCIPcliqueGetId(cliques2[i2]) < cliqueid )
         {
            ++i2;
            assert(i2 < ncliques2);
         }
         if( SCIPcliqueGetId(cliques2[i2]) == cliqueid )
            return TRUE;
      }
   }
   return FALSE;
}

/** removes all listed entries from the cliques */
void SCIPcliquelistRemoveFromCliques(
   SCIP_CLIQUELIST*      cliquelist,         /**< clique list data structure */
   SCIP_CLIQUETABLE*     cliquetable,        /**< clique table data structure */
   SCIP_VAR*             var,                /**< active problem variable the clique list belongs to */
   SCIP_Bool             irrelevantvar       /**< has the variable become irrelevant, meaning that equality
                                              *   cliques need to be relaxed? */
   )
{
   assert(SCIPvarIsBinary(var));

   if( cliquelist != NULL )
   {
      int value;

      SCIPdebugMessage("removing variable <%s> from cliques (%d with value 0, %d with value 1)\n",
         SCIPvarGetName(var), cliquelist->ncliques[0], cliquelist->ncliques[1]);

      for( value = 0; value < 2; ++value )
      {
         int i;

         assert(SCIPvarGetCliques(var, (SCIP_Bool)value) == cliquelist->cliques[value]);
         assert(SCIPvarGetNCliques(var, (SCIP_Bool)value) == cliquelist->ncliques[value]);

         /* it is important to iterate from the end of the array because otherwise, each removal causes
          * a memory move of the entire array
          */
         for( i = cliquelist->ncliques[value] - 1; i >= 0; --i )
         {
            SCIP_CLIQUE* clique;

            clique = cliquelist->cliques[value][i];
            assert(clique != NULL);

            SCIPdebugMessage(" -> removing variable <%s> == %d from clique %u (size %d)\n",
               SCIPvarGetName(var), value, clique->id, clique->nvars);

            SCIPcliqueDelVar(clique, cliquetable, var, (SCIP_Bool)value);

            if( irrelevantvar )
               clique->equation = FALSE;

#ifdef SCIP_MORE_DEBUG
            /* during the cleanup step, we skip the consistency check because clique may be temporarily inconsistent */
            if( ! cliquetable->incleanup || clique->index > 0 )
            {
               cliqueCheck(clique);
            }
#endif
         }
      }
   }
}

/** gets the key of the given element */
static
SCIP_DECL_HASHGETKEY(hashgetkeyClique)
{  /*lint --e{715}*/
   return elem;
}

/** returns TRUE iff both keys are equal */
static
SCIP_DECL_HASHKEYEQ(hashkeyeqClique)
{  /*lint --e{715}*/
   SCIP_CLIQUE* clique1;
   SCIP_CLIQUE* clique2;
   int i;

   clique1 = (SCIP_CLIQUE*)key1;
   clique2 = (SCIP_CLIQUE*)key2;
   assert(clique1 != NULL);
   assert(clique2 != NULL);

   if( clique1->nvars != clique2->nvars )
      return FALSE;

   /* the variables are sorted: we can simply check the equality of each pair of variable/values */
   for( i = 0; i < clique1->nvars; ++i )
   {
      if( clique1->vars[i] != clique2->vars[i] || clique1->values[i] != clique2->values[i] )
         return FALSE;
   }

   return TRUE;
}

/** returns the hash value of the key */
static
SCIP_DECL_HASHKEYVAL(hashkeyvalClique)
{  /*lint --e{715}*/
   SCIP_CLIQUE* clique;

   clique = (SCIP_CLIQUE*)key;

   return clique->nvars == 0 ? 0 : SCIPhashTwo(SCIPcombineTwoInt(SCIPvarGetIndex(clique->vars[0]), \
                                                                 SCIPvarGetIndex(clique->vars[clique->nvars-1])), \
                                               SCIPcombineThreeInt(clique->nvars, \
                                                                   clique->values[0], \
                                                                   clique->values[clique->nvars-1]));
}

#define HASHTABLE_CLIQUETABLE_SIZE 100

/** creates a clique table data structure */
SCIP_RETCODE SCIPcliquetableCreate(
   SCIP_CLIQUETABLE**    cliquetable,        /**< pointer to store clique table data structure */
   SCIP_SET*             set,                /**< global SCIP settings */
   BMS_BLKMEM*           blkmem              /**< block memory */
   )
{
   int hashtablesize;

   assert(cliquetable != NULL);

   SCIP_ALLOC( BMSallocMemory(cliquetable) );

   /* create hash table to test for multiple cliques */
   hashtablesize = HASHTABLE_CLIQUETABLE_SIZE;
   hashtablesize = MAX(hashtablesize, (set->misc_usesmalltables ? SCIP_HASHSIZE_CLIQUES_SMALL : SCIP_HASHSIZE_CLIQUES));
   SCIP_CALL( SCIPhashtableCreate(&((*cliquetable)->hashtable), blkmem, hashtablesize,
         hashgetkeyClique, hashkeyeqClique, hashkeyvalClique, NULL) );

   (*cliquetable)->varidxtable = NULL;
   (*cliquetable)->djset = NULL;
   (*cliquetable)->cliques = NULL;
   (*cliquetable)->ncliques = 0;
   (*cliquetable)->size = 0;
   (*cliquetable)->ncreatedcliques = 0;
   (*cliquetable)->ncleanupfixedvars = 0;
   (*cliquetable)->ncleanupaggrvars = 0;
   (*cliquetable)->ndirtycliques = 0;
   (*cliquetable)->nentries = 0;
   (*cliquetable)->incleanup = FALSE;
   (*cliquetable)->compsfromscratch = FALSE;
   (*cliquetable)->ncliquecomponents = -1;

   return SCIP_OKAY;
}

/** frees a clique table data structure */
SCIP_RETCODE SCIPcliquetableFree(
   SCIP_CLIQUETABLE**    cliquetable,        /**< pointer to store clique table data structure */
   BMS_BLKMEM*           blkmem              /**< block memory */
   )
{
   int i;

   assert(cliquetable != NULL);
   assert(*cliquetable != NULL);

   /* free all cliques */
   for( i = (*cliquetable)->ncliques - 1; i >= 0; --i )
   {
      cliqueFree(&(*cliquetable)->cliques[i], blkmem);
   }

   /* free disjoint set (union find) data structure */
   if( (*cliquetable)->djset != NULL )
      SCIPdisjointsetFree(&(*cliquetable)->djset, blkmem);

   /* free hash table for variable indices */
   if( (*cliquetable)->varidxtable != NULL )
      SCIPhashmapFree(&(*cliquetable)->varidxtable);

   /* free clique table data */
   BMSfreeMemoryArrayNull(&(*cliquetable)->cliques);

   /* free hash table */
   SCIPhashtableFree(&((*cliquetable)->hashtable));

   BMSfreeMemory(cliquetable);

   return SCIP_OKAY;
}

/** ensures, that clique table arrays can store at least num entries */
static
SCIP_RETCODE cliquetableEnsureSize(
   SCIP_CLIQUETABLE*     cliquetable,        /**< clique table data structure */
   SCIP_SET*             set,                /**< global SCIP settings */
   int                   num                 /**< minimum number of entries to store */
   )
{
   assert(cliquetable != NULL);

   if( num > cliquetable->size )
   {
      int newsize;

      newsize = SCIPsetCalcMemGrowSize(set, num);
      SCIP_ALLOC( BMSreallocMemoryArray(&cliquetable->cliques, newsize) );
      cliquetable->size = newsize;
   }
   assert(num <= cliquetable->size);

   return SCIP_OKAY;
}

/** sort variables regarding their index and remove multiple entries of the same variable */
static
SCIP_RETCODE sortAndMergeClique(
   SCIP_VAR**            clqvars,            /**< variables of a clique */
   SCIP_Bool*            clqvalues,          /**< clique values, active or negated, for the variables in a clique */
   int*                  nclqvars,           /**< number of clique variables */
   SCIP_Bool*            isequation,         /**< do we have an equation clique at hand? */
   SCIP_CLIQUE*          clique,             /**< clique data structure or NULL */
   BMS_BLKMEM*           blkmem,             /**< block memory */
   SCIP_SET*             set,                /**< global SCIP settings */
   SCIP_STAT*            stat,               /**< problem statistics */
   SCIP_PROB*            transprob,          /**< transformed problem */
   SCIP_PROB*            origprob,           /**< original problem */
   SCIP_TREE*            tree,               /**< branch and bound tree if in solving stage */
   SCIP_REOPT*           reopt,              /**< reoptimization data structure */
   SCIP_LP*              lp,                 /**< current LP data */
   SCIP_BRANCHCAND*      branchcand,         /**< branching candidate storage */
   SCIP_EVENTQUEUE*      eventqueue,         /**< event queue */
   SCIP_CLIQUETABLE*     cliquetable,        /**< clique table data structure */
   int*                  nbdchgs,            /**< pointer to store number of fixed variables */
   SCIP_Bool*            infeasible          /**< pointer to store whether an infeasibility was detected */
   )
{
   SCIP_VAR* var;
   int noldbdchgs;
   int startidx;

   assert(nclqvars != NULL);

   SCIPsetDebugMsg(set, "starting merging %d variables in clique %d\n", *nclqvars, (clique == NULL) ? -1 : (int) clique->id);

   if( *nclqvars <= 1 )
      return SCIP_OKAY;

   assert(clqvars != NULL);
   assert(clqvalues != NULL);
   assert(blkmem != NULL);
   assert(set != NULL);
   assert(stat != NULL);
   assert(transprob != NULL);
   assert(origprob != NULL);
   assert(tree != NULL);
   assert(eventqueue != NULL);
   assert(nbdchgs != NULL);
   assert(infeasible != NULL);

   /* sort variables and corresponding clique values regarding variables indices before merging multiples */
   SCIPsortPtrBool((void**) clqvars, clqvalues, SCIPvarComp, *nclqvars);

   var = NULL;
   noldbdchgs = *nbdchgs;
   /* check for multiple occurences or pairs of negations in the variable array, this should be very rare when creating a
    * new clique */
   startidx = *nclqvars - 1;
   while( startidx >= 0 )
   {
      int nones;
      int nzeros;
      int curr;

      var = clqvars[startidx];
       /* only column and loose variables can exist now */
      assert(SCIPvarGetStatus(var) == SCIP_VARSTATUS_COLUMN || SCIPvarGetStatus(var) == SCIP_VARSTATUS_LOOSE);
      assert(SCIPvarIsBinary(var));

      /* the counters denote the occurrences of the variable var with value TRUE and FALSE as clqvalues, respectively */
      if( clqvalues[startidx] )
      {
         nones = 1;
         nzeros = 0;
      }
      else
      {
         nzeros = 1;
         nones = 0;
      }
      curr = startidx - 1;

      /* loop and increase the counter based on the clique value */
      while( curr >= 0 )
      {
         if( clqvars[curr] == var )
         {
            if( clqvalues[curr] )
               nones++;
            else
               nzeros++;
         }
         else
            /* var is different from variable at index curr */
            break;

         --curr;
      }
      assert(nzeros + nones <= *nclqvars);

      /* single occurrence of the variable */
      if( nones + nzeros == 1 )
      {
         startidx = curr;
         continue;
      }
      /* at least two occurrences of both the variable and its negation; infeasible */
      if( nones >= 2 && nzeros >= 2 )
      {
         *infeasible = TRUE;
         break;
      }

      /* do we have the same variable with the same clique value twice? */
      if( nones >= 2 || nzeros >= 2 )
      {
         SCIP_Bool fixvalue;

         /* other cases should be handled as infeasible */
         assert(nones <= 1 || nzeros <= 1);

         /* ensure that the variable is removed from both clique lists before fixing it */
         if( clique != NULL )
         {
            if( nones >= 1 )
            {
               SCIP_CALL( SCIPvarDelCliqueFromList(var, blkmem, TRUE, clique) );
            }
            if( nzeros >= 1 )
            {
               SCIP_CALL( SCIPvarDelCliqueFromList(var, blkmem, FALSE, clique) );
            }
         }

         /* we fix the variable into the direction of fewer occurrences */
         fixvalue = nones >= 2 ? FALSE : TRUE;

         /* a variable multiple times in one clique forces this variable to be zero */
         SCIP_CALL( SCIPvarFixBinary(var, blkmem, set, stat, transprob, origprob, tree, reopt, lp, branchcand, eventqueue,
               cliquetable, fixvalue, infeasible, nbdchgs) );

         SCIPsetDebugMsg(set, "same var %s twice in a clique with value %d fixed to %d (was %s)\n", SCIPvarGetName(var), fixvalue ? 0 : 1,
               fixvalue ? 1 : 0, *infeasible ? "infeasible" : "feasible");

         if( *infeasible )
            break;
      }

      /* do we have a pair of negated variables? */
      if( nones >= 1 && nzeros >= 1 )
      {
         SCIPsetDebugMsg(set, "var %s is paired with its negation in one clique -> fix all other variables\n", SCIPvarGetName(var));

         /* a pair of negated variables in one clique forces all other variables in the clique to be zero */
         if( nzeros + nones < *nclqvars )
         {
            int w;

            w = *nclqvars - 1;
            while( w >= 0 )
            {
               /* skip all occurrences of variable var itself, these are between curr and startidx */
               if( w == startidx )
               {
                  if( curr == -1 )
                     break;

                  w = curr;
               }
               assert(clqvars[w] != var);

               /* if one of the other variables occurs multiple times, we can
                * 1) deduce infeasibility if it occurs with different values
                * 2) wait for the last occurence to fix it
                */
               while( w > 0 && clqvars[w-1] == clqvars[w] )
               {
                  if( clqvalues[w-1] != clqvalues[w] )
                  {
                     *infeasible = TRUE;
                     break;
                  }
                  --w;
               }

               if( *infeasible )
                  break;

               if( clique != NULL )
               {
                  SCIP_CALL( SCIPvarDelCliqueFromList(clqvars[w], blkmem, clqvalues[w], clique) );
               }
               SCIP_CALL( SCIPvarFixBinary(clqvars[w], blkmem, set, stat, transprob, origprob, tree, reopt, lp,
                     branchcand, eventqueue, cliquetable, !clqvalues[w], infeasible, nbdchgs) );

               SCIPsetDebugMsg(set, "fixed var %s with value %u to %d (was %s)\n", SCIPvarGetName(clqvars[w]), clqvalues[w],
                  clqvalues[w] ? 0 : 1, *infeasible ? "infeasible" : "feasible");

               if( *infeasible )
                  break;

               --w;
            }
         }
         /* all variables except for var were fixed */
         if( clique != NULL )
         {
            SCIP_CALL( SCIPvarDelCliqueFromList(var, blkmem, TRUE, clique) );
            SCIP_CALL( SCIPvarDelCliqueFromList(var, blkmem, FALSE, clique) );
         }
         *nclqvars = 0;
         *isequation = FALSE;

         /* break main loop */
         break;
      }

      /* otherwise, we would have an endless loop */
      assert(curr < startidx);
      startidx = curr;
   }


   /* we might have found an infeasibility or reduced the clique to size 0 */
   if( *infeasible || *nclqvars == 0 )
      return SCIP_OKAY;

   /* we fixed a variable because it appears at least twice, now we need to remove the fixings
    *
    * @note that if we are in probing or solving stage, the fixation on the variable might not be carried out yet,
    *       because it was contradicting a local bound
    */
   if( *nbdchgs > noldbdchgs )
   {
      SCIP_VAR* onefixedvar;
      SCIP_Bool onefixedvalue;
      int w;

      /* we initialize the former value only to please gcc */
      onefixedvalue = TRUE;
      onefixedvar = NULL;

      /* remove all inactive variables, thereby checking for a variable that is fixed to one */
      startidx = 0;
      w = 0;
      while( startidx < *nclqvars )
      {
         var = clqvars[startidx];

         assert(SCIPvarGetStatus(var) == SCIP_VARSTATUS_COLUMN
            || SCIPvarGetStatus(var) == SCIP_VARSTATUS_LOOSE);

         /* check if we have a variable fixed to one for this clique */
         if( (clqvalues[startidx] && SCIPvarGetLbGlobal(var) > 0.5) || (!clqvalues[startidx] && SCIPvarGetUbGlobal(var) < 0.5) )
         {
            if( onefixedvar != NULL )
            {
               *infeasible = TRUE;

               SCIPsetDebugMsg(set, "two variables in clique %d fixed to one %s%s and %s%s\n", (clique != NULL) ? (int) clique->id : -1,
                     onefixedvalue ? "" : "~", SCIPvarGetName(onefixedvar), clqvalues[startidx] ? "" : "~", SCIPvarGetName(clqvars[startidx]));
               return SCIP_OKAY;
            }
            onefixedvar = var;
            onefixedvalue = clqvalues[startidx];
         }
         /* only keep active variables */
         else if( SCIPvarGetLbGlobal(var) < 0.5 && SCIPvarGetUbGlobal(var) > 0.5 )
         {
            /* we remove all fixed variables */
            if( startidx > w  )
            {
               clqvars[w] = clqvars[startidx];
               clqvalues[w] = clqvalues[startidx];
            }
            ++w;
         }
         else
         {
            /* can we have some variable fixed to one? */
            assert((SCIPvarGetUbGlobal(var) < 0.5 && clqvalues[startidx]) || (SCIPvarGetLbGlobal(var) > 0.5 && !clqvalues[startidx]));

            if( clique != NULL )
            {
               SCIP_CALL( SCIPvarDelCliqueFromList(var, blkmem, clqvalues[startidx], clique) );
            }
         }
         ++startidx;
      }

      /* the clique has been reduced to w active (unfixed) variables */
      *nclqvars = w;

      /* in rare cases, a variable fixed to one is only detected in the merging step */
      if( onefixedvar != NULL )
      {
         SCIPsetDebugMsg(set, "variable %s%s in clique %d fixed to one, fixing all other variables to zero\n",
            onefixedvalue ? "" : "~", SCIPvarGetName(onefixedvar), (clique != NULL) ? (int) clique->id : -1);

         /* handle all active variables by fixing them */
         for( startidx = *nclqvars; startidx >= 0; --startidx )
         {
            assert(SCIPvarGetStatus(clqvars[startidx]) == SCIP_VARSTATUS_COLUMN
                  || SCIPvarGetStatus(clqvars[startidx]) == SCIP_VARSTATUS_LOOSE);

            /* delete the variable from its clique lists and fix it */
            if( onefixedvalue != clqvalues[startidx] || clqvars[startidx] != onefixedvar )
            {
               if( clique != NULL )
               {
                  SCIP_CALL( SCIPvarDelCliqueFromList(clqvars[startidx], blkmem, clqvalues[startidx], clique) );
               }

               /* if one of the other variables occurs multiple times, we can
                * 1) deduce infeasibility if it occurs with different values
                * 2) wait for the last occurence to fix it
                */
               while( startidx > 0 && clqvars[startidx - 1] == clqvars[startidx] )
               {
                  if( clqvalues[startidx - 1] != clqvalues[startidx] )
                  {
                     *infeasible = TRUE;
                     return SCIP_OKAY;
                  }
                  --startidx;
               }

               SCIPsetDebugMsg(set, "fixing variable %s in clique %d to %d\n", SCIPvarGetName(clqvars[startidx]), (clique != NULL) ? (int) clique->id : -1,
                     clqvalues[startidx] ? 0 : 1);

               /* note that the variable status will remain unchanged */
               SCIP_CALL( SCIPvarFixBinary(clqvars[startidx], blkmem, set, stat, transprob, origprob, tree, reopt, lp,
                     branchcand, eventqueue, cliquetable, !clqvalues[startidx], infeasible, nbdchgs) );

               if( *infeasible )
                  return SCIP_OKAY;
            }
         }

         /* delete clique from onefixedvars clique list */
         if( clique != NULL ) /*lint !e850*/
         {
            SCIP_CALL( SCIPvarDelCliqueFromList(onefixedvar, blkmem, onefixedvalue, clique) );
         }

         *nclqvars = 0;
         *isequation = FALSE;
      }
   }

   assert(!(*infeasible));

   if( *isequation )
   {
      if( *nclqvars == 0 )
      {
         SCIPsetDebugMsg(set, "empty equation clique left over -> infeasible\n");

         *infeasible = TRUE;
      }
      else if( *nclqvars == 1 )
      {
         assert(SCIPvarGetStatus(clqvars[0]) == SCIP_VARSTATUS_COLUMN
            || SCIPvarGetStatus(clqvars[0]) == SCIP_VARSTATUS_LOOSE);
         /* clearing data and removing variable from its clique list */
         if( clique != NULL )
         {
            SCIP_CALL( SCIPvarDelCliqueFromList(clqvars[0], blkmem, clqvalues[0], clique) );
         }
         SCIP_CALL( SCIPvarFixBinary(clqvars[0], blkmem, set, stat, transprob, origprob, tree, reopt, lp, branchcand,
               eventqueue, cliquetable, clqvalues[0], infeasible, nbdchgs) );

         SCIPsetDebugMsg(set, "fixed last clique var %s with value %u to %d (was %s)\n", SCIPvarGetName(clqvars[0]), clqvalues[0],
            clqvalues[0] ? 1 : 0, *infeasible ? "infeasible" : "feasible");

         *nclqvars = 0;
         *isequation = FALSE;
      }
   }

   return SCIP_OKAY;
}

/** helper function that returns the graph node index for a variable during connected component detection */
<<<<<<< HEAD
static
int cliquetableGetNodeIndexBinvar(
   SCIP_CLIQUETABLE*     cliquetable,        /**< clique table data structure */
   SCIP_VAR*             binvar              /**< binary (or binary integer or implicit binary) variable */
   )
{
   SCIP_VAR* activevar;
   int nodeindex;

   assert(binvar != NULL);
   assert(SCIPvarIsBinary(binvar));

   if( cliquetable->varidxtable == NULL )
      return -1;

   /* get active representative of variable */
   if( !SCIPvarIsActive(binvar) )
   {
      activevar = SCIPvarGetProbvar(binvar);
      if( !SCIPvarIsActive(activevar) )
         return -1;
   }
   else
      activevar = binvar;


   assert(SCIPvarIsBinary(activevar));

   /* if the map does not contain an index for this variable, return -1 and mark that the components must be
    * recomputed from scratch
    */
   if( SCIPhashmapExists(cliquetable->varidxtable, (void*)activevar) )
      nodeindex = (int)(size_t)SCIPhashmapGetImage(cliquetable->varidxtable, (void *)activevar);
   else
   {
      nodeindex = -1;
      cliquetable->compsfromscratch = TRUE;
   }

   return nodeindex;
}


/** updates connectedness information for the \p clique */
static
=======
static
int cliquetableGetNodeIndexBinvar(
   SCIP_CLIQUETABLE*     cliquetable,        /**< clique table data structure */
   SCIP_VAR*             binvar              /**< binary (or binary integer or implicit binary) variable */
   )
{
   SCIP_VAR* activevar;
   int nodeindex;

   assert(binvar != NULL);
   assert(SCIPvarIsBinary(binvar));

   if( cliquetable->varidxtable == NULL )
      return -1;

   /* get active representative of variable */
   if( !SCIPvarIsActive(binvar) )
   {
      activevar = SCIPvarGetProbvar(binvar);
      if( !SCIPvarIsActive(activevar) )
         return -1;
   }
   else
      activevar = binvar;


   assert(SCIPvarIsBinary(activevar));

   /* if the map does not contain an index for this variable, return -1 and mark that the components must be
    * recomputed from scratch
    */
   if( SCIPhashmapExists(cliquetable->varidxtable, (void*)activevar) )
      nodeindex = (int)(size_t)SCIPhashmapGetImage(cliquetable->varidxtable, (void *)activevar);
   else
   {
      nodeindex = -1;
      cliquetable->compsfromscratch = TRUE;
   }

   return nodeindex;
}


/** updates connectedness information for the \p clique */
static
>>>>>>> 4325a752
void cliquetableUpdateConnectednessClique(
   SCIP_CLIQUETABLE*     cliquetable,        /**< clique table data structure */
   SCIP_CLIQUE*          clique              /**< clique that should be added */
   )
{
   int i;
   int lastnode;
   SCIP_VAR** clqvars;
   int nclqvars;

   assert(cliquetable != NULL);
   assert(clique != NULL);

   /* check if disjoint set (union find) data structure has not been allocated yet */
   if( cliquetable->djset == NULL )
      cliquetable->compsfromscratch = TRUE;

   /* return immediately if a component update is already pending */
   if( cliquetable->compsfromscratch )
      return;

   lastnode = -1;
   clqvars = clique->vars;
   nclqvars = clique->nvars;

   /* loop over variables in the clique and connect the corresponding components */
   for( i = 0; i < nclqvars && !cliquetable->compsfromscratch; ++i )
   {

      /* this method may also detect that the clique table must entirely recompute connectedness */
      int currnode = cliquetableGetNodeIndexBinvar(cliquetable, clqvars[i]);

      /* skip inactive variables */
      if( currnode == - 1 )
         continue;

      /* connect this and the last active variable */
      if( lastnode != -1 )
         SCIPdisjointsetUnion(cliquetable->djset, lastnode, currnode, FALSE);

      lastnode = currnode;
   }
}

/** returns the index of the connected component of the clique graph that the variable belongs to, or -1  */
int SCIPcliquetableGetVarComponentIdx(
   SCIP_CLIQUETABLE*     cliquetable,        /**< clique table data structure */
   SCIP_VAR*             var                 /**< problem variable */
   )
{
   int cmpidx = -1;
   assert(var != NULL);
   assert(cliquetable->djset != NULL);

   /* only binary variables can have a component index
    *(both integer and implicit integer variables can be binary)
    */
   if( SCIPvarIsBinary(var) )
   {
      int nodeindex = cliquetableGetNodeIndexBinvar(cliquetable, var);
      assert(nodeindex < SCIPdisjointsetGetSize(cliquetable->djset));

      if( nodeindex >= 0 )
         cmpidx = SCIPdisjointsetFind(cliquetable->djset, nodeindex);
   }

   return cmpidx;
}


/** adds a clique to the clique table, using the given values for the given variables;
 *  performs implications if the clique contains the same variable twice
 */
SCIP_RETCODE SCIPcliquetableAdd(
   SCIP_CLIQUETABLE*     cliquetable,        /**< clique table data structure */
   BMS_BLKMEM*           blkmem,             /**< block memory */
   SCIP_SET*             set,                /**< global SCIP settings */
   SCIP_STAT*            stat,               /**< problem statistics */
   SCIP_PROB*            transprob,          /**< transformed problem */
   SCIP_PROB*            origprob,           /**< original problem */
   SCIP_TREE*            tree,               /**< branch and bound tree if in solving stage */
   SCIP_REOPT*           reopt,              /**< reoptimization data structure */
   SCIP_LP*              lp,                 /**< current LP data */
   SCIP_BRANCHCAND*      branchcand,         /**< branching candidate storage */
   SCIP_EVENTQUEUE*      eventqueue,         /**< event queue */
   SCIP_VAR**            vars,               /**< binary variables in the clique: at most one can be set to the given value */
   SCIP_Bool*            values,             /**< values of the variables in the clique; NULL to use TRUE for all vars */
   int                   nvars,              /**< number of variables in the clique */
   SCIP_Bool             isequation,         /**< is the clique an equation or an inequality? */
   SCIP_Bool*            infeasible,         /**< pointer to store whether an infeasibility was detected */
   int*                  nbdchgs             /**< pointer to count the number of performed bound changes, or NULL */
   )
{
   SCIP_VAR** clqvars;
   SCIP_Bool* clqvalues;
   SCIP_CLIQUE* clique;
   SCIP_VAR* var;
   int size;
   int nlocalbdchgs = 0;
   int v;
   int w;

   assert(cliquetable != NULL);
   assert(vars != NULL);

   SCIPsetDebugMsg(set, "trying to add clique %d with %d vars to clique table\n", cliquetable->ncliques, nvars);

   /* check clique on debugging solution */
   SCIP_CALL( SCIPdebugCheckClique(set, vars, values, nvars) ); /*lint !e506 !e774*/

   *infeasible = FALSE;
   size = nvars;

   /* copy clique data */
   if( values == NULL )
   {
      SCIP_CALL( SCIPsetAllocBufferArray(set, &clqvalues, size) );

      /* initialize clique values data */
      for( v = nvars - 1; v >= 0; --v )
         clqvalues[v] = TRUE;
   }
   else
   {
      SCIP_CALL( SCIPsetDuplicateBufferArray(set, &clqvalues, values, size) );
   }
   SCIP_CALL( SCIPsetDuplicateBufferArray(set, &clqvars, vars, size) );

   /* get active variables */
   SCIP_CALL( SCIPvarsGetProbvarBinary(&clqvars, &clqvalues, nvars) );

   /* remove all inactive vars */
   for( v = nvars - 1; v >= 0; --v )
   {
      var = clqvars[v];

      assert(SCIPvarGetStatus(var) == SCIP_VARSTATUS_COLUMN
         || SCIPvarGetStatus(var) == SCIP_VARSTATUS_LOOSE
         || SCIPvarGetStatus(var) == SCIP_VARSTATUS_FIXED
         || SCIPvarGetStatus(var) == SCIP_VARSTATUS_MULTAGGR);
      assert(SCIPvarIsBinary(var));

      /* if we have a variables already fixed to one in the clique, fix all other to zero */
      if( ! SCIPvarIsMarkedDeleteGlobalStructures(var) &&
            ((clqvalues[v] && SCIPvarGetLbGlobal(var) > 0.5) || (!clqvalues[v] && SCIPvarGetUbGlobal(var) < 0.5)) )
      {
         SCIPsetDebugMsg(set, "in a clique var %s with value %u is fixed to %d -> fix the rest\n", SCIPvarGetName(var), clqvalues[v], clqvalues[v] ? 1 : 0);

         for( w = nvars - 1; w >= 0; --w )
         {
            SCIP_VAR* clqvar = clqvars[w];

            /* the rare case where the same variable appears several times is handled later during sort and merge */
            if( clqvar != var )
            {
               SCIP_Bool clqval = clqvalues[w];

               /* check if variable is fixed already and terminate with infeasible if this fixing contradicts the clique info */
               if( SCIPvarGetLbGlobal(clqvar) > SCIPvarGetUbGlobal(clqvar) - 0.5 )
               {

                  /* check if fixing contradicts clique constraint */
                  if( (clqval && SCIPvarGetLbGlobal(clqvar) > 0.5)
                     || (! clqval && SCIPvarGetUbGlobal(clqvar) < 0.5) )
                  {
                     *infeasible = TRUE;

                     goto FREEMEM;
                  }

                  continue;
               }

/* the following piece of code is disabled because it assumes the clqvars to be sorted which they aren't until the method
 * sortAndMergeClique() is called
 */
#ifdef SCIP_DISABLED_CODE
               /* if one of the other variables occurs multiple times, we can
                * 1) deduce infeasibility if it occurs with different values
                * 2) wait for the last occurence to fix it
                */
               while( w > 0 && clqvars[w - 1] == clqvars[w] )
               {
                  if( clqvalues[w - 1] != clqvalues[w] )
                  {
                     *infeasible = TRUE;
                     return SCIP_OKAY;
                  }
                  --w;
               }
#endif

               /* fix the variable */
               SCIP_CALL( SCIPvarFixBinary(clqvar, blkmem, set, stat, transprob, origprob, tree, reopt, lp,
                     branchcand, eventqueue, cliquetable, !clqval, infeasible, &nlocalbdchgs) );

               SCIPsetDebugMsg(set, "fixed var %s with value %u to %d (was %s)\n", SCIPvarGetName(clqvar), clqval,
                  clqval ? 0 : 1, *infeasible ? "infeasible" : "feasible");

               if( *infeasible )
                  break;
            }
         }

         /* all variables are fixed so we can stop */
         break; /*lint !e850*/
      }

      /* only unfixed column and loose variables may be member of a clique */
      if( SCIPvarGetUbGlobal(var) - SCIPvarGetLbGlobal(var) < 0.5 ||
            (SCIPvarGetStatus(var) != SCIP_VARSTATUS_COLUMN && SCIPvarGetStatus(var) != SCIP_VARSTATUS_LOOSE) ||
            SCIPvarIsMarkedDeleteGlobalStructures(var) )
      {
         --nvars;
         clqvars[v] = clqvars[nvars];
         clqvalues[v] = clqvalues[nvars];
         isequation = isequation && !(SCIPvarGetStatus(var) == SCIP_VARSTATUS_MULTAGGR) && ! SCIPvarIsMarkedDeleteGlobalStructures(var);
      }
   }

   if( nbdchgs != NULL )
      *nbdchgs += nlocalbdchgs;

   /* did we fix all variables or are we infeasible? */
   if( v >= 0 )
      goto FREEMEM;

   assert(!*infeasible);

   /* check if only one or less variables are left */
   if( v < 0 && nvars <= 1)
   {
      if( isequation )
      {
         if( nvars == 1 )
         {
            nlocalbdchgs = 0;

            SCIP_CALL( SCIPvarFixBinary(clqvars[0], blkmem, set, stat, transprob, origprob, tree, reopt, lp,
                  branchcand, eventqueue, cliquetable, clqvalues[0], infeasible, &nlocalbdchgs) );

            SCIPsetDebugMsg(set, "fixed last clique var %s with value %u to %d (was %s)\n", SCIPvarGetName(clqvars[0]), clqvalues[0],
               clqvalues[0] ? 1 : 0, *infeasible ? "infeasible" : "feasible");

            if( nbdchgs != NULL )
               *nbdchgs += nlocalbdchgs;
         }
         else if( nvars == 0 )
         {
            SCIPsetDebugMsg(set, "empty equation clique left over -> infeasible\n");

            *infeasible = TRUE;
         }
      }

      goto FREEMEM;
   }

   nlocalbdchgs = 0;

   /* sort the variables and values and remove multiple entries of the same variable */
   SCIP_CALL( sortAndMergeClique(clqvars, clqvalues, &nvars, &isequation, NULL, blkmem, set, stat, transprob, origprob, tree,
         reopt, lp, branchcand, eventqueue, cliquetable, &nlocalbdchgs, infeasible) );

   if( nbdchgs != NULL )
      *nbdchgs += nlocalbdchgs;

   /* did we stop early due to a pair of negated variables? */
   if( nvars == 0 || *infeasible )
      goto FREEMEM;

   /* if less than two variables are left over, the clique is redundant */
   if( nvars > 1 )
   {
      SCIP_CLIQUE* sameclique;

      /* @todo check if we can aggregate variables if( clique->equation && clique->nvars == 2 ) */

      /* create the clique data structure */
      SCIP_CALL( cliqueCreateWithData(&clique, blkmem, nvars, clqvars, clqvalues, nvars, cliquetable->ncreatedcliques, isequation) );

      sameclique = (SCIP_CLIQUE*)SCIPhashtableRetrieve(cliquetable->hashtable, (void*)clique);

      if( sameclique == NULL )
      {
         SCIPsetDebugMsg(set, "adding clique %u with %d vars to clique table\n", clique->id, nvars);

         cliquetable->ncreatedcliques++;

         /* add clique to clique table */
         SCIP_CALL( cliquetableEnsureSize(cliquetable, set, cliquetable->ncliques+1) );
         cliquetable->cliques[cliquetable->ncliques] = clique;
         clique->index = cliquetable->ncliques;
         cliquetable->ncliques++;
         cliquetable->nentries += nvars;
         cliquetableUpdateConnectednessClique(cliquetable, clique);

         SCIP_CALL( SCIPhashtableInsert(cliquetable->hashtable, (void*)clique) );

         /* add filled clique to the cliquelists of all corresponding variables */
         SCIP_CALL( SCIPvarsAddClique(clqvars, clqvalues, nvars, blkmem, set, clique) );
      }
      else
      {
         SCIPsetDebugMsg(set, "same clique %p (id: %d) already found in cliquetable -> discard new one\n", (void*) sameclique, sameclique->id);

         /* update equation status of clique */
         /* @note if we might change the order of the clique, e.g. put the equations up front, we should rather remove
          *       the sameclique from the hashmap while adding the new clique
          */
         if( !sameclique->equation && clique->equation )
            sameclique->equation = TRUE;

         cliqueFree(&clique, blkmem);

         goto FREEMEM;
      }
   }
   else
   {
      assert(!isequation);
      assert(nvars == 1);

      goto FREEMEM;
   }
   cliqueCheck(clique);

  FREEMEM:
   SCIPsetFreeBufferArray(set, &clqvalues);
   SCIPsetFreeBufferArray(set, &clqvars);

   return SCIP_OKAY;
}

/** clean up given clique by removing fixed variables */
static
SCIP_RETCODE cliqueCleanup(
   SCIP_CLIQUE*          clique,             /**< clique data structure */
   BMS_BLKMEM*           blkmem,             /**< block memory */
   SCIP_SET*             set,                /**< global SCIP settings */
   SCIP_STAT*            stat,               /**< problem statistics */
   SCIP_PROB*            transprob,          /**< transformed problem */
   SCIP_PROB*            origprob,           /**< original problem */
   SCIP_TREE*            tree,               /**< branch and bound tree if in solving stage */
   SCIP_REOPT*           reopt,              /**< reoptimization data structure */
   SCIP_LP*              lp,                 /**< current LP data */
   SCIP_BRANCHCAND*      branchcand,         /**< branching candidate storage */
   SCIP_EVENTQUEUE*      eventqueue,         /**< event queue */
   SCIP_CLIQUETABLE*     cliquetable,        /**< clique table data structure */
   int*                  nchgbds,            /**< pointer to store number of fixed variables */
   SCIP_Bool*            infeasible          /**< pointer to store whether an infeasibility was detected */
   )
{
   assert(clique != NULL);
   assert(blkmem != NULL);
   assert(set != NULL);
   assert(nchgbds != NULL);
   assert(infeasible != NULL);

   /* do we need to clean up fixed variables? */
   if( !SCIPcliqueIsCleanedUp(clique) )
   {
      SCIP_VAR* onefixedvar = NULL;
      SCIP_Bool onefixedvalue;
      SCIP_Bool needsorting = FALSE;
      int v;
      int w;

      w = clique->startcleanup;

      SCIPsetDebugMsg(set, "Starting clean up of clique %u (size %d) from position %d\n", clique->id, clique->nvars, w);

      /* exchange inactive by active variables */
      for( v = w; v < clique->nvars; ++v )
      {
         SCIP_Bool addvartoclique; /* has the variable status changed such that it needs to be replaced by an active representative? */

         addvartoclique = FALSE;
         if( SCIPvarGetStatus(clique->vars[v]) == SCIP_VARSTATUS_AGGREGATED
            || SCIPvarGetStatus(clique->vars[v]) == SCIP_VARSTATUS_NEGATED
            || SCIPvarGetStatus(clique->vars[v]) == SCIP_VARSTATUS_MULTAGGR )
         {
            needsorting = TRUE;

            SCIP_CALL( SCIPvarGetProbvarBinary(&(clique->vars[v]), &(clique->values[v])) );
            if( SCIPvarGetStatus(clique->vars[v]) == SCIP_VARSTATUS_NEGATED )
            {
               clique->vars[v] = SCIPvarGetNegationVar(clique->vars[v]);
               clique->values[v] = !clique->values[v];
            }
            else if( SCIPvarGetStatus(clique->vars[v]) == SCIP_VARSTATUS_MULTAGGR )
            {
               clique->equation = FALSE;
               continue;
            }

            addvartoclique = TRUE;
         }

         assert(SCIPvarGetStatus(clique->vars[v]) == SCIP_VARSTATUS_COLUMN
               || SCIPvarGetStatus(clique->vars[v]) == SCIP_VARSTATUS_LOOSE
               || SCIPvarGetStatus(clique->vars[v]) == SCIP_VARSTATUS_FIXED);

         /* check for variables that are either fixed to zero or marked for deletion from global structures */
         if( (clique->values[v] && SCIPvarGetUbGlobal(clique->vars[v]) < 0.5) ||
               (!clique->values[v] && SCIPvarGetLbGlobal(clique->vars[v]) > 0.5) ||
               SCIPvarIsMarkedDeleteGlobalStructures(clique->vars[v]) )
         {
            if( clique->equation && SCIPvarIsMarkedDeleteGlobalStructures(clique->vars[v]) )
               clique->equation = FALSE;

            /* the variable will be overwritten by subsequent active variables */
            continue;
         }

         /* check for a variable fixed to one in the clique */
         else if( (clique->values[v] && SCIPvarGetLbGlobal(clique->vars[v]) > 0.5)
               || (!clique->values[v] && SCIPvarGetUbGlobal(clique->vars[v]) < 0.5) )
         {
            if( onefixedvar != NULL )
            {
               *infeasible = TRUE;

               SCIPsetDebugMsg(set, "two variables in clique %u fixed to one %s%s and %s%s\n", clique->id,
                     onefixedvalue ? "" : "~", SCIPvarGetName(onefixedvar), clique->values[v] ? "" : "~",
                           SCIPvarGetName(clique->vars[v])); /*lint !e530*/
               return SCIP_OKAY;
            }
            onefixedvar = clique->vars[v];
            onefixedvalue = clique->values[v];
         }
         else
         {
            assert(SCIPvarGetStatus(clique->vars[v]) != SCIP_VARSTATUS_FIXED);
            assert(w <= v);

            if( w < v )
            {
               clique->vars[w] = clique->vars[v];
               clique->values[w] = clique->values[v];
            }

            /* add clique to active variable if it replaced a aggregated or negated var */
            if( addvartoclique )
            {
               SCIP_CALL( SCIPvarAddCliqueToList(clique->vars[w], blkmem, set, clique->values[w], clique) );
            }
            /* increase indexer of last active, i.e. unfixed, variable in clique */
            ++w;
         }

      }
      clique->nvars = w;

      if( onefixedvar != NULL )
      {
         SCIPsetDebugMsg(set, "variable %s%s in clique %u fixed to one, fixing all other variables to zero\n",
            onefixedvalue ? "" : "~", SCIPvarGetName(onefixedvar), clique->id);

         for( v = 0; v < clique->nvars ; ++v )
         {
            SCIP_VAR* clqvar = clique->vars[v];
            SCIP_Bool clqval = clique->values[v];

            assert(SCIPvarGetStatus(clqvar) == SCIP_VARSTATUS_COLUMN
               || SCIPvarGetStatus(clqvar) == SCIP_VARSTATUS_LOOSE);

            if( onefixedvalue != clqval || clqvar != onefixedvar )
            {
               /* the variable could have been fixed already because it appears more than once in the clique */
               if( SCIPvarGetLbGlobal(clqvar) > SCIPvarGetUbGlobal(clqvar) - 0.5 )
               {
                  /* the fixing must have occurred previously inside this loop. It may happen that
                   * the variable occurs together with its negation in that clique, which is usually
                   * handled during the merge step, but leads to a direct infeasibility because it
                   * contradicts any other variable fixed to one in this clique
                   */
                  if( (clqval && SCIPvarGetLbGlobal(clqvar) > 0.5)
                     || (! clqval && SCIPvarGetUbGlobal(clqvar) < 0.5) )
                  {
                     /* impossible because we would have detected this in the previous cleanup loop */
                     assert(clqvar != onefixedvar);
                     *infeasible = TRUE;

                     return SCIP_OKAY;
                  }
                  continue;
               }

               SCIP_CALL( SCIPvarDelCliqueFromList(clqvar, blkmem, clqval, clique) );

/* the following piece of code is wrong at this point because it assumes sorted variables. can be enabled if sorting
 * of variables is performed earlier than it is now
 */
#ifdef SCIP_DISABLED_CODE
               /* if one of the other variables occurs multiple times, we can
                * 1) deduce infeasibility if it occurs with different values
                * 2) wait for the last occurence to fix it
                */
               while( v < clique->nvars - 1 && clique->vars[v + 1] == clqvar )
               {
                  if( clique->values[v + 1] != clique->values[v] )
                  {
                     *infeasible = TRUE;
                     return SCIP_OKAY;
                  }
                  ++v;
               }
#endif
               SCIPsetDebugMsg(set, "fixing variable %s in clique %u to %d\n", SCIPvarGetName(clqvar), clique->id, clqval ? 0 : 1);

               SCIP_CALL( SCIPvarFixBinary(clqvar, blkmem, set, stat, transprob, origprob, tree, reopt, lp, branchcand,
                     eventqueue, cliquetable, !clqval, infeasible, nchgbds) );

               if( *infeasible )
                  return SCIP_OKAY;
            }
         }

         if( SCIPvarGetStatus(onefixedvar) == SCIP_VARSTATUS_COLUMN /*lint !e850*/
            || SCIPvarGetStatus(onefixedvar) == SCIP_VARSTATUS_LOOSE )
         {
            SCIP_CALL( SCIPvarDelCliqueFromList(onefixedvar, blkmem, onefixedvalue, clique) );
         }

         clique->nvars = 0;
         clique->equation = FALSE;
         clique->startcleanup = -1;

         return SCIP_OKAY;
      }

      if( clique->equation )
      {
         if( clique->nvars == 0 )
         {
            *infeasible = TRUE;
            return SCIP_OKAY;
         }
         else if( clique->nvars == 1 )
         {
            assert(SCIPvarGetStatus(clique->vars[0]) == SCIP_VARSTATUS_COLUMN
               || SCIPvarGetStatus(clique->vars[0]) == SCIP_VARSTATUS_LOOSE);

            /* clearing data and removing variable from its clique list */
            SCIP_CALL( SCIPvarDelCliqueFromList(clique->vars[0], blkmem, clique->values[0], clique) );

            SCIPsetDebugMsg(set, "fixing last variable %s in clique %u to %d\n", SCIPvarGetName(clique->vars[0]), clique->id,
               clique->values[0] ? 1 : 0);

            SCIP_CALL( SCIPvarFixBinary(clique->vars[0], blkmem, set, stat, transprob, origprob, tree, reopt, lp,
                  branchcand, eventqueue, cliquetable, clique->values[0], infeasible, nchgbds) );

            clique->nvars = 0;
            clique->equation = FALSE;
            clique->startcleanup = -1;

            return SCIP_OKAY;
         }
      }

      if( needsorting )
      {
         SCIP_Bool isequation = clique->equation;

         /* remove multiple entries of the same variable */
         SCIP_CALL( sortAndMergeClique(clique->vars, clique->values, &(clique->nvars), &isequation, clique, blkmem, set, stat,
               transprob, origprob, tree, reopt, lp, branchcand, eventqueue, cliquetable, nchgbds, infeasible) );

         clique->equation = isequation;
      }

      /* @todo check if we can aggregate variables if( clique->equation && clique->nvars == 2 ) */

      clique->startcleanup = -1;
   }
   assert(SCIPcliqueIsCleanedUp(clique));

   return SCIP_OKAY;
}

#ifdef SCIP_MORE_DEBUG
/** checks whether clique appears in all clique lists of the involved variables */
static
SCIP_Bool checkNEntries(
   SCIP_CLIQUETABLE*     cliquetable         /**< clique table data structure */
   )
{
   SCIP_Longint nentries = 0;
   int c;

   assert(cliquetable != NULL);

   for( c = cliquetable->ncliques - 1; c >= 0; --c )
      nentries += cliquetable->cliques[c]->nvars;

   return (nentries == cliquetable->nentries);
}
#else
#define checkNEntries(cliquetable) TRUE
#endif

/** removes all empty and single variable cliques from the clique table; removes double entries from the clique table
 *
 * @note cliques can be processed several times by this method
 *
 * @todo try to detect infeasible implications, e.g., x = 1 => (y = 0 && y = 1)
 */
SCIP_RETCODE SCIPcliquetableCleanup(
   SCIP_CLIQUETABLE*     cliquetable,        /**< clique table data structure */
   BMS_BLKMEM*           blkmem,             /**< block memory */
   SCIP_SET*             set,                /**< global SCIP settings */
   SCIP_STAT*            stat,               /**< problem statistics */
   SCIP_PROB*            transprob,          /**< transformed problem */
   SCIP_PROB*            origprob,           /**< original problem */
   SCIP_TREE*            tree,               /**< branch and bound tree if in solving stage */
   SCIP_REOPT*           reopt,              /**< reoptimization data structure */
   SCIP_LP*              lp,                 /**< current LP data */
   SCIP_BRANCHCAND*      branchcand,         /**< branching candidate storage */
   SCIP_EVENTQUEUE*      eventqueue,         /**< event queue */
   int*                  nchgbds,            /**< pointer to store number of fixed variables */
   SCIP_Bool*            infeasible          /**< pointer to store whether an infeasibility was detected */
   )
{
   assert(cliquetable != NULL);
   assert(stat != NULL);
   assert(infeasible != NULL);

   *infeasible = FALSE;

   /* check if we have anything to do */
   if( stat->npresolfixedvars == cliquetable->ncleanupfixedvars
      && stat->npresolaggrvars == cliquetable->ncleanupaggrvars
      && cliquetable->ndirtycliques == 0 )
      return SCIP_OKAY;

   SCIPsetDebugMsg(set, "cleaning up clique table with %d cliques (with %" SCIP_LONGINT_FORMAT " entries)\n", cliquetable->ncliques, cliquetable->nentries);

   /* delay events */
   SCIP_CALL( SCIPeventqueueDelay(eventqueue) );

   cliquetable->incleanup = TRUE;
   while( cliquetable->ndirtycliques > 0 && !(*infeasible) )
   {
      SCIP_CLIQUE* clique;
      SCIP_CLIQUE* sameclique;

      clique = cliquetable->cliques[0];

      assert(!SCIPcliqueIsCleanedUp(clique));

      /* remove not clean up clique from hastable */
      SCIP_CALL( SCIPhashtableRemove(cliquetable->hashtable, (void*)clique) );
      cliquetable->nentries -= clique->nvars;
      assert(cliquetable->nentries >= 0);

      SCIP_CALL( cliqueCleanup(clique, blkmem, set, stat, transprob, origprob, tree, reopt, lp, branchcand, eventqueue,
            cliquetable, nchgbds, infeasible) );

      if( *infeasible )
         break;

      assert(SCIPcliqueIsCleanedUp(clique));

      /* swap freshly cleaned clique with last dirty clique */
      cliquetable->ndirtycliques--;
      cliquetableSwapCliques(cliquetable, 0, cliquetable->ndirtycliques);
      cliqueCheck(clique);

      /* @todo check if we can aggregate variables if( clique->equation && clique->nvars == 2 && SCIPsetGetStage(set) == SCIP_STAGE_PRESOLVING */
#if 0
      if( clique->nvars == 2 && clique->equation && SCIPsetGetStage(set) == SCIP_STAGE_PRESOLVING )
      {
         SCIP_VAR* var0;
         SCIP_VAR* var1;
         SCIP_Real scalarx;
         SCIP_Real scalary;
         SCIP_Real rhs = 1.0;
         SCIP_Bool aggregated;

         printf("aggr vars, clique %d\n", clique->id);

         if( SCIPvarGetType(clique->vars[0]) >= SCIPvarGetType(clique->vars[1]) )
         {
            var0 = clique->vars[0];
            var1 = clique->vars[1];

            if( !clique->values[0] )
            {
               scalarx = -1.0;
               rhs -= 1.0;
            }
            else
               scalarx = 1.0;

            if( !clique->values[1] )
            {
               scalary = -1.0;
               rhs -= 1.0;
            }
            else
               scalary = 1.0;
         }
         else
         {
            var0 = clique->vars[1];
            var1 = clique->vars[0];

            if( !clique->values[0] )
            {
               scalary = -1.0;
               rhs -= 1.0;
            }
            else
               scalary = 1.0;

            if( !clique->values[1] )
            {
               scalarx = -1.0;
               rhs -= 1.0;
            }
            else
               scalarx = 1.0;
         }

         assert((SCIPvarGetStatus(var0) == SCIP_VARSTATUS_LOOSE || SCIPvarGetStatus(var0) == SCIP_VARSTATUS_COLUMN)
            && (SCIPvarGetStatus(var1) == SCIP_VARSTATUS_LOOSE || SCIPvarGetStatus(var1) == SCIP_VARSTATUS_COLUMN));

         /* aggregate the variable */
         SCIP_CALL( SCIPvarTryAggregateVars(set, blkmem, stat, transprob, origprob, primal,
	    tree, lp, cliquetable, branchcand, eventfilter, eventqueue,
	    var0, var1, scalarx, scalary, rhs, infeasible, &aggregated) );

         assert(aggregated || *infeasible);
      }
#endif

      sameclique = (SCIP_CLIQUE*)SCIPhashtableRetrieve(cliquetable->hashtable, (void*)clique);

      /* check if the clique is already contained in the clique table, or if it is redundant (too small) */
      if( clique->nvars <= 1 || sameclique != NULL )
      {
         int j;

         /* infeasible or fixing should be performed already on trivial clique */
         assert(clique->nvars > 1 || !clique->equation);

         /* if the clique which is already in the hashtable is an inequality and the current clique is an equation, we
          * update the equation status of the old one
          */
         if( clique->nvars > 1 && clique->equation && !sameclique->equation )
         {
            assert(sameclique->nvars >= 2);

            /* @note if we might change the order of the clique, e.g. put the equations up front, we should rather remove
             *       the sameclique from the hashmap while adding the new clique
             */
            sameclique->equation = TRUE;
         }

         /* delete the clique from the variables' clique lists */
         for( j = 0; j < clique->nvars; ++j )
         {
            SCIP_CALL( SCIPvarDelCliqueFromList(clique->vars[j], blkmem, clique->values[j], clique) );
         }

         /* free clique and remove it from clique table */
         cliqueFree(&clique, blkmem);
         cliquetable->ncliques--;
         /* insert a clean clique from the end of the array */
         if( cliquetable->ndirtycliques < cliquetable->ncliques )
         {
            assert(SCIPcliqueIsCleanedUp(cliquetable->cliques[cliquetable->ncliques]));
            cliquetable->cliques[cliquetable->ndirtycliques] = cliquetable->cliques[cliquetable->ncliques];
            cliquetable->cliques[cliquetable->ndirtycliques]->index = cliquetable->ndirtycliques;
         }
      }
      else
      {
         cliquetable->nentries += clique->nvars;

         SCIP_CALL( SCIPhashtableInsert(cliquetable->hashtable, (void*)clique) );
         if( !clique->eventsissued )
         {
            int j;

            /* issue IMPLADDED event on each variable in the clique */
            for( j = 0; j < clique->nvars; ++j )
            {
               SCIP_EVENT* event;

               SCIP_CALL( SCIPeventCreateImplAdded(&event, blkmem, clique->vars[j]) );
               SCIP_CALL( SCIPeventqueueAdd(eventqueue, blkmem, set, NULL, NULL, NULL, NULL, &event) );
            }
            clique->eventsissued = TRUE;
         }
      }
   }
   cliquetable->incleanup = FALSE;

   /* remember the number of fixed variables and cliques in order to avoid unnecessary cleanups */
   cliquetable->ncleanupfixedvars = stat->npresolfixedvars;
   cliquetable->ncleanupaggrvars = stat->npresolaggrvars;
   assert(*infeasible || cliquetable->ndirtycliques == 0);

   assert(*infeasible || checkNEntries(cliquetable));

   SCIPsetDebugMsg(set, "cleaned up clique table has %d cliques left (with %" SCIP_LONGINT_FORMAT " entries)\n", cliquetable->ncliques, cliquetable->nentries);

   /* process events */
   SCIP_CALL( SCIPeventqueueProcess(eventqueue, blkmem, set, NULL, lp, branchcand, NULL) );

   return SCIP_OKAY;
}

/** computes connected components of the clique table
 *
 *  an update becomes necessary if a clique gets added with variables from different components
 */
SCIP_RETCODE SCIPcliquetableComputeCliqueComponents(
   SCIP_CLIQUETABLE*     cliquetable,        /**< clique table data structure */
   SCIP_SET*             set,                /**< global SCIP settings */
   BMS_BLKMEM*           blkmem,             /**< block memory */
   SCIP_VAR**            vars,               /**< array of problem variables, sorted by variable type */
   int                   nbinvars,           /**< number of binary variables */
   int                   nintvars,           /**< number of integer variables */
   int                   nimplvars           /**< number of implicit integer variables */
   )
{
   SCIP_DISJOINTSET* djset;
   int nimplbinvars;
   int v;
   int c;
   int nbinvarstotal;
   int ndiscvars;
   int nnonbinvars;

   SCIP_CLIQUE** cliques;

   assert(cliquetable != NULL);
   assert(vars != NULL);

   nimplbinvars = 0;
   cliquetable->compsfromscratch = FALSE;
   ndiscvars = nbinvars + nintvars + nimplvars;

   /* detect integer and implicit integer variables with bounds {0,1} because they might appear in cliques, as well */
   for( v = nbinvars; v < ndiscvars; ++v )
   {
      if( SCIPvarIsBinary(vars[v]) )
         ++nimplbinvars;
   }

   /* count binary and implicit binary variables */
   nbinvarstotal = nbinvars + nimplbinvars;

   /* if there are no binary variables, return */
   if( nbinvarstotal == 0 )
   {
      SCIPsetDebugMsg(set, "0 binary variables in total --> 0 connected components in the clique table");
      cliquetable->ncliquecomponents = 0;
      return SCIP_OKAY;
   }

   /* no cliques are present */
   if( cliquetable->ncliques == 0 )
   {
      SCIPsetDebugMsg(set, "0 cliques --> Clique table has %d isolated nodes", nbinvarstotal);
      cliquetable->ncliquecomponents = nbinvarstotal;
      return SCIP_OKAY;
   }

   /* create or clear the variable index mapping */
   if( cliquetable->varidxtable == NULL )
<<<<<<< HEAD
   {
      SCIP_CALL( SCIPhashmapCreate(&(cliquetable)->varidxtable, blkmem, ndiscvars) );
   }
   else
   {
      SCIPhashmapRemoveAll(cliquetable->varidxtable);
   }

   /* loop through variables and store their respective positions in the hash map if they are binary */
   for( v = 0; v < ndiscvars; ++v )
   {
=======
   {
      SCIP_CALL( SCIPhashmapCreate(&(cliquetable)->varidxtable, blkmem, ndiscvars) );
   }
   else
   {
      SCIPhashmapRemoveAll(cliquetable->varidxtable);
   }

   /* loop through variables and store their respective positions in the hash map if they are binary */
   for( v = 0; v < ndiscvars; ++v )
   {
>>>>>>> 4325a752
      SCIP_VAR* var = vars[v];
      if( SCIPvarIsBinary(var) )
      {
         /* consider only active representatives */
         if( SCIPvarIsActive(var) )
         {
            SCIP_CALL( SCIPhashmapInsert(cliquetable->varidxtable, (void*)var, (void*)(size_t)v) );
         }
         else
         {
            var = SCIPvarGetProbvar(var);
            if( SCIPvarIsActive(var) )
            {
               SCIP_CALL( SCIPhashmapInsert(cliquetable->varidxtable, (void*)var, (void*)(size_t)v) );
            }
         }
      }
   }

   /* free previous disjoint set (union find) data structure which has become outdated if new variables are present */
   if( cliquetable->djset != NULL )
      SCIPdisjointsetFree(&cliquetable->djset, blkmem);

   /* we need to consider integer and implicit integer variables for which SCIPvarIsBinary() returns TRUE.
    * These may be scattered across the ninteger + nimplvars implicit integer variables.
    * For simplicity, we add all integer and implicit integer variables as nodes to the graph, and subtract
    * the amount of nonbinary integer and implicit integer variables afterwards.
    */
   SCIP_CALL( SCIPdisjointsetCreate(&cliquetable->djset, blkmem, ndiscvars) );
   djset = cliquetable->djset;

   /* subtract all (implicit) integer for which SCIPvarIsBinary() returns FALSE */
   nnonbinvars = (nintvars + nimplvars) - nimplbinvars;

   cliques = cliquetable->cliques;

   /* for every clique, we connect clique variable components, treating a clique as a path
    *
    * if the graph turns out to be completely connected (except for the nonbinary variables), we terminate */
   for( c = 0; c < cliquetable->ncliques && SCIPdisjointsetGetComponentCount(djset) > 1 + nnonbinvars; ++c )
   {
      SCIP_CLIQUE* clique;

      clique = cliques[c];
      cliquetableUpdateConnectednessClique(cliquetable, clique);
   }

   /* subtract superfluous integer and implicit integer variables added to the auxiliary graph */
   cliquetable->ncliquecomponents = SCIPdisjointsetGetComponentCount(djset) - nnonbinvars;
   assert(cliquetable->ncliquecomponents >= 0);
   assert(cliquetable->ncliquecomponents <= nbinvarstotal);

   SCIPsetDebugMsg(set, "connected components detection: %d comps (%d clqs, %d vars)", cliquetable->ncliquecomponents, cliquetable->ncliques, nbinvarstotal);

   return SCIP_OKAY;
}

/*
 * simple functions implemented as defines
 */

/* In debug mode, the following methods are implemented as function calls to ensure
 * type validity.
 * In optimized mode, the methods are implemented as defines to improve performance.
 * However, we want to have them in the library anyways, so we have to undef the defines.
 */

#undef SCIPvboundsGetNVbds
#undef SCIPvboundsGetVars
#undef SCIPvboundsGetCoefs
#undef SCIPvboundsGetConstants
#undef SCIPimplicsGetNImpls
#undef SCIPimplicsGetVars
#undef SCIPimplicsGetTypes
#undef SCIPimplicsGetBounds
#undef SCIPimplicsGetIds
#undef SCIPcliqueGetNVars
#undef SCIPcliqueGetVars
#undef SCIPcliqueGetValues
#undef SCIPcliqueGetId
#undef SCIPcliqueIsCleanedUp
#undef SCIPcliqueIsEquation
#undef SCIPcliquelistGetNCliques
#undef SCIPcliquelistGetCliques
#undef SCIPcliquelistCheck
#undef SCIPcliquetableGetNCliques
#undef SCIPcliquetableGetCliques
#undef SCIPcliquetableGetNEntries
#undef SCIPcliquetableGetNCliqueComponents
#undef SCIPcliquetableNeedsComponentUpdate

/** gets number of variable bounds contained in given variable bounds data structure */
int SCIPvboundsGetNVbds(
   SCIP_VBOUNDS*         vbounds             /**< variable bounds data structure */
   )
{
   return vbounds != NULL ? vbounds->len : 0;
}

/** gets array of variables contained in given variable bounds data structure */
SCIP_VAR** SCIPvboundsGetVars(
   SCIP_VBOUNDS*         vbounds             /**< variable bounds data structure */
   )
{
   return vbounds != NULL ? vbounds->vars : NULL;
}

/** gets array of coefficients contained in given variable bounds data structure */
SCIP_Real* SCIPvboundsGetCoefs(
   SCIP_VBOUNDS*         vbounds             /**< variable bounds data structure */
   )
{
   return vbounds != NULL ? vbounds->coefs : NULL;
}

/** gets array of constants contained in given variable bounds data structure */
SCIP_Real* SCIPvboundsGetConstants(
   SCIP_VBOUNDS*         vbounds             /**< variable bounds data structure */
   )
{
   return vbounds != NULL ? vbounds->constants : NULL;
}

/** gets number of implications for a given binary variable fixing */
int SCIPimplicsGetNImpls(
   SCIP_IMPLICS*         implics,            /**< implication data */
   SCIP_Bool             varfixing           /**< should the implications on var == FALSE or var == TRUE be returned? */
   )
{
   return implics != NULL ? implics->nimpls[varfixing] : 0;
}

/** gets array with implied variables for a given binary variable fixing */
SCIP_VAR** SCIPimplicsGetVars(
   SCIP_IMPLICS*         implics,            /**< implication data */
   SCIP_Bool             varfixing           /**< should the implications on var == FALSE or var == TRUE be returned? */
   )
{
   return implics != NULL ? implics->vars[varfixing] : NULL;
}

/** gets array with implication types for a given binary variable fixing */
SCIP_BOUNDTYPE* SCIPimplicsGetTypes(
   SCIP_IMPLICS*         implics,            /**< implication data */
   SCIP_Bool             varfixing           /**< should the implications on var == FALSE or var == TRUE be returned? */
   )
{
   return implics != NULL ? implics->types[varfixing] : NULL;
}

/** gets array with implication bounds for a given binary variable fixing */
SCIP_Real* SCIPimplicsGetBounds(
   SCIP_IMPLICS*         implics,            /**< implication data */
   SCIP_Bool             varfixing           /**< should the implications on var == FALSE or var == TRUE be returned? */
   )
{
   return implics != NULL ? implics->bounds[varfixing] : NULL;
}

/** Gets array with unique implication identifiers for a given binary variable fixing.
 *  If an implication is a shortcut, i.e., it was added as part of the transitive closure of another implication,
 *  its id is negative, otherwise it is nonnegative.
 */
int* SCIPimplicsGetIds(
   SCIP_IMPLICS*         implics,            /**< implication data */
   SCIP_Bool             varfixing           /**< should the implications on var == FALSE or var == TRUE be returned? */
   )
{
   return implics != NULL ? implics->ids[varfixing] : NULL;
}

/** gets number of variables in the cliques */
int SCIPcliqueGetNVars(
   SCIP_CLIQUE*          clique              /**< clique data structure */
   )
{
   assert(clique != NULL);

   return clique->nvars;
}

/** gets array of active problem variables in the cliques */
SCIP_VAR** SCIPcliqueGetVars(
   SCIP_CLIQUE*          clique              /**< clique data structure */
   )
{
   assert(clique != NULL);

   return clique->vars;
}

/** gets array of values of active problem variables in the cliques, i.e. whether the variable is fixed to FALSE or
 *  to TRUE in the clique
 */
SCIP_Bool* SCIPcliqueGetValues(
   SCIP_CLIQUE*          clique              /**< clique data structure */
   )
{
   assert(clique != NULL);

   return clique->values;
}

/** gets unique identifier of the clique */
unsigned int SCIPcliqueGetId(
   SCIP_CLIQUE*          clique              /**< clique data structure */
   )
{
   int id;

   assert(clique != NULL);

   id = clique->id;

   return (unsigned int)id;
}

/** gets unique identifier of the clique */
SCIP_Bool SCIPcliqueIsCleanedUp(
   SCIP_CLIQUE*          clique              /**< clique data structure */
   )
{
   assert(clique != NULL);

   return (clique->startcleanup == -1);
}

/** return whether the given clique is an equation */
SCIP_Bool SCIPcliqueIsEquation(
   SCIP_CLIQUE*          clique              /**< clique data structure */
   )
{
   assert(clique != NULL);

   return (SCIP_Bool)(clique->equation); /*lint !e571*/
}

/** returns the number of cliques stored in the clique list */
int SCIPcliquelistGetNCliques(
   SCIP_CLIQUELIST*      cliquelist,         /**< clique list data structure */
   SCIP_Bool             value               /**< value of the variable for which the cliques should be returned */
   )
{
   return cliquelist != NULL ? cliquelist->ncliques[value] : 0;
}

/** returns the cliques stored in the clique list, or NULL if the clique list is empty */
SCIP_CLIQUE** SCIPcliquelistGetCliques(
   SCIP_CLIQUELIST*      cliquelist,         /**< clique list data structure */
   SCIP_Bool             value               /**< value of the variable for which the cliques should be returned */
   )
{
   return cliquelist != NULL ? cliquelist->cliques[value] : NULL;
}

/** checks whether variable is contained in all cliques of the cliquelist */
void SCIPcliquelistCheck(
   SCIP_CLIQUELIST*      cliquelist,         /**< clique list data structure */
   SCIP_VAR*             var                 /**< variable, the clique list belongs to */
   )
{
   /* @todo might need to change ifndef NDEBUG to ifdef SCIP_MORE_DEBUG because it can take at lot of time to check for
    *       correctness
    */
#ifndef NDEBUG
   int value;

   assert(SCIPvarGetNCliques(var, FALSE) == SCIPcliquelistGetNCliques(cliquelist, FALSE));
   assert(SCIPvarGetCliques(var, FALSE) == SCIPcliquelistGetCliques(cliquelist, FALSE));
   assert(SCIPvarGetNCliques(var, TRUE) == SCIPcliquelistGetNCliques(cliquelist, TRUE));
   assert(SCIPvarGetCliques(var, TRUE) == SCIPcliquelistGetCliques(cliquelist, TRUE));

   for( value = 0; value < 2; ++value )
   {
      SCIP_CLIQUE** cliques;
      int ncliques;
      int i;

      ncliques = SCIPcliquelistGetNCliques(cliquelist, (SCIP_Bool)value);
      cliques = SCIPcliquelistGetCliques(cliquelist, (SCIP_Bool)value);
      for( i = 0; i < ncliques; ++i )
      {
         SCIP_CLIQUE* clique;
         int pos;

         clique = cliques[i];
         assert(clique != NULL);

         pos = SCIPcliqueSearchVar(clique, var, (SCIP_Bool)value);
         assert(0 <= pos && pos < clique->nvars);
         assert(clique->vars[pos] == var);
         assert(clique->values[pos] == (SCIP_Bool)value);
      }
   }
#endif
}

/** gets the number of cliques stored in the clique table */
int SCIPcliquetableGetNCliques(
   SCIP_CLIQUETABLE*     cliquetable         /**< clique table data structure */
   )
{
   assert(cliquetable != NULL);

   return cliquetable->ncliques;
}

/** gets the array of cliques stored in the clique table */
SCIP_CLIQUE** SCIPcliquetableGetCliques(
   SCIP_CLIQUETABLE*     cliquetable         /**< clique table data structure */
   )
{
   assert(cliquetable != NULL);

   return cliquetable->cliques;
}

/** gets the number of entries in the whole clique table */
SCIP_Longint SCIPcliquetableGetNEntries(
   SCIP_CLIQUETABLE*     cliquetable         /**< clique table data structure */
   )
{
   assert(cliquetable != NULL);

   return cliquetable->nentries;
}

/** returns the number of clique components, or -1 if update is necessary first */
int SCIPcliquetableGetNCliqueComponents(
   SCIP_CLIQUETABLE*     cliquetable         /**< clique table data structure */
   )
{
   return cliquetable->compsfromscratch ? -1 : cliquetable->ncliquecomponents;
}

/** returns TRUE iff the connected clique components need an update (because new cliques were added) */
SCIP_Bool SCIPcliquetableNeedsComponentUpdate(
   SCIP_CLIQUETABLE*     cliquetable         /**< clique table data structure */
   )
{
   return cliquetable->compsfromscratch || cliquetable->djset == NULL;
}<|MERGE_RESOLUTION|>--- conflicted
+++ resolved
@@ -2237,7 +2237,6 @@
 }
 
 /** helper function that returns the graph node index for a variable during connected component detection */
-<<<<<<< HEAD
 static
 int cliquetableGetNodeIndexBinvar(
    SCIP_CLIQUETABLE*     cliquetable,        /**< clique table data structure */
@@ -2283,53 +2282,6 @@
 
 /** updates connectedness information for the \p clique */
 static
-=======
-static
-int cliquetableGetNodeIndexBinvar(
-   SCIP_CLIQUETABLE*     cliquetable,        /**< clique table data structure */
-   SCIP_VAR*             binvar              /**< binary (or binary integer or implicit binary) variable */
-   )
-{
-   SCIP_VAR* activevar;
-   int nodeindex;
-
-   assert(binvar != NULL);
-   assert(SCIPvarIsBinary(binvar));
-
-   if( cliquetable->varidxtable == NULL )
-      return -1;
-
-   /* get active representative of variable */
-   if( !SCIPvarIsActive(binvar) )
-   {
-      activevar = SCIPvarGetProbvar(binvar);
-      if( !SCIPvarIsActive(activevar) )
-         return -1;
-   }
-   else
-      activevar = binvar;
-
-
-   assert(SCIPvarIsBinary(activevar));
-
-   /* if the map does not contain an index for this variable, return -1 and mark that the components must be
-    * recomputed from scratch
-    */
-   if( SCIPhashmapExists(cliquetable->varidxtable, (void*)activevar) )
-      nodeindex = (int)(size_t)SCIPhashmapGetImage(cliquetable->varidxtable, (void *)activevar);
-   else
-   {
-      nodeindex = -1;
-      cliquetable->compsfromscratch = TRUE;
-   }
-
-   return nodeindex;
-}
-
-
-/** updates connectedness information for the \p clique */
-static
->>>>>>> 4325a752
 void cliquetableUpdateConnectednessClique(
    SCIP_CLIQUETABLE*     cliquetable,        /**< clique table data structure */
    SCIP_CLIQUE*          clique              /**< clique that should be added */
@@ -3204,7 +3156,6 @@
 
    /* create or clear the variable index mapping */
    if( cliquetable->varidxtable == NULL )
-<<<<<<< HEAD
    {
       SCIP_CALL( SCIPhashmapCreate(&(cliquetable)->varidxtable, blkmem, ndiscvars) );
    }
@@ -3216,19 +3167,6 @@
    /* loop through variables and store their respective positions in the hash map if they are binary */
    for( v = 0; v < ndiscvars; ++v )
    {
-=======
-   {
-      SCIP_CALL( SCIPhashmapCreate(&(cliquetable)->varidxtable, blkmem, ndiscvars) );
-   }
-   else
-   {
-      SCIPhashmapRemoveAll(cliquetable->varidxtable);
-   }
-
-   /* loop through variables and store their respective positions in the hash map if they are binary */
-   for( v = 0; v < ndiscvars; ++v )
-   {
->>>>>>> 4325a752
       SCIP_VAR* var = vars[v];
       if( SCIPvarIsBinary(var) )
       {
