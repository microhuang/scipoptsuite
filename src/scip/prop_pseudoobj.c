/* * * * * * * * * * * * * * * * * * * * * * * * * * * * * * * * * * * * * * */
/*                                                                           */
/*                  This file is part of the program and library             */
/*         SCIP --- Solving Constraint Integer Programs                      */
/*                                                                           */
/*    Copyright (C) 2002-2016 Konrad-Zuse-Zentrum                            */
/*                            fuer Informationstechnik Berlin                */
/*                                                                           */
/*  SCIP is distributed under the terms of the ZIB Academic License.         */
/*                                                                           */
/*  You should have received a copy of the ZIB Academic License              */
/*  along with SCIP; see the file COPYING. If not email to scip@zib.de.      */
/*                                                                           */
/* * * * * * * * * * * * * * * * * * * * * * * * * * * * * * * * * * * * * * */

/**@file   prop_pseudoobj.c
 * @brief  Pseudo objective propagator
 * @author Tobias Achterberg
 * @author Stefan Heinz
 *
 * This propagator propagates the objective function using the cutoff bound and the pseudo objective value. The pseudo
 * objective value can be seen as minimum activity of the linear objective function. Using this, this propagator checks
 * if variables with non-zero objective coefficients can exceed the cutoff bound. If this is the case the corresponding
 * bound can be tightened.
 *
 * @todo use the complete implication to initialize the objective implication data structure
 */

/*---+----1----+----2----+----3----+----4----+----5----+----6----+----7----+----8----+----9----+----0----+----1----+----2*/

#include <assert.h>
#include <string.h>

#include "scip/prop_pseudoobj.h"


#define PROP_NAME              "pseudoobj"
#define PROP_DESC              "pseudo objective function propagator"
#define PROP_TIMING             SCIP_PROPTIMING_BEFORELP | SCIP_PROPTIMING_AFTERLPLOOP | SCIP_PROPTIMING_DURINGLPLOOP
#define PROP_PRIORITY           3000000 /**< propagator priority */
#define PROP_FREQ                     1 /**< propagator frequency */
#define PROP_DELAY                FALSE /**< should propagation method be delayed, if other propagators found reductions? */
#define PROP_PRESOL_PRIORITY   +6000000 /**< priority of the presolving method (>= 0: before, < 0: after constraint handlers); combined with presolvers */
#define PROP_PRESOL_MAXROUNDS        -1 /**< maximal number of presolving rounds the presolver participates in (-1: no
                                         *   limit) */
#define PROP_PRESOLTIMING           SCIP_PRESOLTIMING_FAST /* timing of the presolving method (fast, medium, or exhaustive) */

#define EVENTHDLR_NAME         "pseudoobj"
#define EVENTHDLR_DESC         "bound change event handler for pseudo objective function propagator"

<<<<<<< HEAD
#define DEFAULT_MINUSELESS          100 /**< minimal number of successive nonbinary variable propagator whithout a
                                         *   bound reduction before aborted */
#define DEFAULT_MAXVARSFRAC         0.1 /**< maximal fraction of nonbinary variables with non-zero objective
=======
#define DEFAULT_MINUSELESS          100 /**< minimal number of successive non-binary variable propagator whithout a
                                         *   bound reduction before aborted */
#define DEFAULT_MAXVARSFRAC         0.1 /**< maximal fraction of non-binary variables with non-zero objective
>>>>>>> 7a3af816
                                         *   without a bound reduction before aborted */
#define DEFAULT_PROPFULLINROOT     TRUE /**< do we want to propagate all non-binary variables if we are propagating the root node? */
#define DEFAULT_PROPCUTOFFBOUND    TRUE /**< propagate new cutoff bound directly globally */
#define DEFAULT_FORCE             FALSE /**< should the propagator be forced even if active pricer are present? Note that
                                         *   can be done if it is known that the pseudo objective activity is given by
                                         *   the zero bound for all variables which are currently not present in the
                                         *   problem */
#define DEFAULT_MAXNEWVARS         1000 /**< number of variable added after the propagator is reinitialized? */
#define DEFAULT_PROPUSEIMPLICS     TRUE /**< use implications to strengthen the propagation of binary variable (increasing the objective change)? */
#define DEFAULT_RESPROPUSEIMPLICS  TRUE /**< use implications to strengthen the resolve propagation of binary variable (increasing the objective change)? */
#define DEFAULT_MAXIMPLVARS       50000 /**< maximum number of binary variables the implications are used if turned on (-1: unlimited)? */


/*
 * Data structures
 */

/** implication data structure for objective contributions of a binary variable */
struct SCIP_ObjImplics
{
   SCIP_VAR**            objvars;            /**< variables y in implications y == 0 or y == 1, first we store the
                                              *   implications by x == 0 and second the implications x == 1 */
   SCIP_Real             maxobjchg;          /**< maximum objective contribution if variables x is fixed to zero or one */
   int                   nlbimpls;           /**< number of all implications result through for x == 0 */
   int                   nubimpls;           /**< number of all implications result through for x == 1 */
   int                   size;               /**< size of the objvars array */
};
typedef struct SCIP_ObjImplics SCIP_OBJIMPLICS; /**< implications in the form x == 0 or x == 1 ==> y == 0 or y == 1 for (x and y binary) */


/** propagator data */
struct SCIP_PropData
{
   SCIP_EVENTHDLR*       eventhdlr;          /**< event handler for global bound change events */
   SCIP_VAR**            minactvars;         /**< binary variables with non-zero objective contribution w.r.t. minimum activity of the objective function */
   SCIP_OBJIMPLICS**     minactimpls;        /**< implication data structure for the binary variables w.r.t. minimum activity */
   SCIP_VAR**            maxactvars;         /**< binary variables with non-zero objective contribution w.r.t. maximum activity of the objective function */
   SCIP_Real*            maxactchgs;         /**< the maximal potential change of the objective if the binary variable
                                              *   is fixed to its best bound w.r.t. maximum activity of the objective function */
<<<<<<< HEAD
   SCIP_VAR**            objintvars;         /**< nonbinary variable with non-zero objective coefficient */
=======
   SCIP_VAR**            objintvars;         /**< non-binary variable with non-zero objective coefficient */
>>>>>>> 7a3af816
   SCIP_HASHTABLE*       addedvars;          /**< hash table used during resolving of a bound change (conflict analysis) */
   SCIP_Real             lastlowerbound;     /**< last lower bound which was propagated */
   SCIP_Real             cutoffbound;        /**< last cutoff bound used for propagation */
   SCIP_Real             glbpseudoobjval;    /**< last global pseudo objective used in presolving */
<<<<<<< HEAD
   SCIP_Real             maxvarsfrac;        /**< maximal fraction of nonbinary variables with non-zero objective
=======
   SCIP_Real             maxvarsfrac;        /**< maximal fraction of non-binary variables with non-zero objective
>>>>>>> 7a3af816
                                              *   without a bound reduction before aborted */
   SCIP_Real             maxpseudoobjact;    /**< maximal global pseudo objective activity */
   int                   maxpseudoobjactinf; /**< number of coefficients contributing with infinite value to maxpseudoobjact */
   int                   nminactvars;        /**< number of binary variables with non-zero objective contribution w.r.t. minimum activity of the objective function */
   int                   nmaxactvars;        /**< number of binary variables with non-zero objective contribution w.r.t. maximum activity of the objective function */
<<<<<<< HEAD
   int                   nobjintvars;        /**< number of nonbinary variables with non-zero objective */
   int                   minuseless;         /**< minimal number of successive nonbinary variable propagator whithout
                                              *   a bound reduction before aborted */
   int                   lastvarnum;         /**< last nonbinary variable number that was looked at */
=======
   int                   nobjintvars;        /**< number of non-binary variables with non-zero objective */
   int                   minuseless;         /**< minimal number of successive non-binary variable propagator whithout
                                              *   a bound reduction before aborted */
   int                   lastvarnum;         /**< last non-binary variable number that was looked at */
>>>>>>> 7a3af816
   int                   glbfirstnonfixed;   /**< index of first globally non-fixed binary variable in minactvars array */
   int                   maxactfirstnonfixed;/**< index of first globally non-fixed binary variable in maxctvars array */
   int                   firstnonfixed;      /**< index of first locally non-fixed binary variable in minactvars array */
   int                   nnewvars;           /**< counter for counting number of new variables added */
   int                   maxnewvars;         /**< number of variable added after the propagator is reinitialized? */
   int                   maximplvars;        /**< maximum number of binary variables the implications are used if turned on (-1: unlimited)? */
   SCIP_Bool             glbpropagated;      /**< are global domains propagated */
   SCIP_Bool             propfullinroot;     /**< do we want to propagate all non-binary variables if we are propagating the root node */
   SCIP_Bool             propcutoffbound;    /**< propagate new cutoff bound directly globally */
   SCIP_Bool             force;              /**< should the propagator be forced even if active pricer are present? */
   SCIP_Bool             catchvaradded;      /**< do we catch the variable added event? */
   SCIP_Bool             propuseimplics;     /**< use implications to strengthen the propagation of binary variable (increasing the objective change)? */
   SCIP_Bool             respropuseimplics;  /**< use implications to strengthen the resolve propagation of binary variable (increasing the objective change)? */
   SCIP_Bool             initialized;        /**< is propagator data structure initialized */
};

/*
 * Debug methods
 */

#ifndef NDEBUG
/** check that the implications are applied for a globally fixed variable */
static
void checkImplicsApplied(
   SCIP*                 scip,               /**< SCIP data structure */
   SCIP_VAR*             var                 /**< variable to check the implications */
   )
{
   SCIP_VAR** vars;
   SCIP_Real* bounds;
   SCIP_BOUNDTYPE* boundtypes;
   SCIP_Bool varfixing;
   int nvars;
   int v;

   /* check that the given variable is locally or globally fixed */
   assert(SCIPvarGetLbLocal(var) > 0.5 || SCIPvarGetUbLocal(var) < 0.5);

   /* get fixed value */
   varfixing = SCIPvarGetLbGlobal(var) > 0.5;

   vars = SCIPvarGetImplVars(var, varfixing);
   nvars = SCIPvarGetNImpls(var, varfixing);
   bounds = SCIPvarGetImplBounds(var, varfixing);
   boundtypes = SCIPvarGetImplTypes(var, varfixing);

   /* check that each implication was applied */
   for( v = 0; v < nvars; ++v )
   {
      if( boundtypes[v] == SCIP_BOUNDTYPE_LOWER )
      {
         SCIP_Real lb;

         lb = SCIPvarGetLbGlobal(vars[v]);
         assert(SCIPisLE(scip, lb, bounds[v]));
      }
      else
      {
         SCIP_Real ub;

         assert(boundtypes[v] == SCIP_BOUNDTYPE_UPPER);

         ub = SCIPvarGetLbGlobal(vars[v]);
         assert(SCIPisGE(scip, ub, bounds[v]));
      }
   }
}

/** check if the global fixed indices are correct */
static
void checkGlbfirstnonfixed(
   SCIP*                 scip,               /**< SCIP data structure */
   SCIP_PROPDATA*        propdata            /**< propagator data */
   )
{
   SCIP_VAR* var;
   int v;

   for( v = 0; v < propdata->glbfirstnonfixed; ++v )
   {
      var = propdata->minactvars[v];
      assert(var != NULL);

      assert(SCIPvarGetLbGlobal(var) > 0.5 || SCIPvarGetUbGlobal(var) < 0.5);
   }

   for( v = 0; v < propdata->maxactfirstnonfixed; ++v )
   {
      var = propdata->maxactvars[v];
      assert(var != NULL);

      assert(SCIPvarGetLbGlobal(var) > 0.5 || SCIPvarGetUbGlobal(var) < 0.5);
   }
}
#endif /* end of debug methods */

/*
 * Comparer
 */

/** compares objective implications w.r.t. their maximum contribution */
static
SCIP_DECL_SORTPTRCOMP(objimplicsComp)
{
   SCIP_OBJIMPLICS* objimplics1;
   SCIP_OBJIMPLICS* objimplics2;

   objimplics1 = (SCIP_OBJIMPLICS*)elem1;
   objimplics2 = (SCIP_OBJIMPLICS*)elem2;

   if( objimplics1->maxobjchg > objimplics2->maxobjchg )
      return +1;

   if( objimplics1->maxobjchg < objimplics2->maxobjchg )
      return -1;

   return 0;
}

/** compare variables w.r.t.
 *  (i)   the absolute value the objective coefficient;
 *  (ii)  the locks which indicate most effect -- for the variables with a positive (negative) objective coefficient the
 *        down (up) lock is used since this lock indicates that tightened of the upper (lower) bound will triegger
 *        further domain propagations;
 *  (iii) the other locks;
 *  (iv)  variable problem index;
 */
static
SCIP_DECL_SORTPTRCOMP(varCompObj)
{
   SCIP_VAR* var1;
   SCIP_VAR* var2;
   int locks1;
   int locks2;

   var1 = (SCIP_VAR*)elem1;
   var2 = (SCIP_VAR*)elem2;

   assert(SCIPvarGetObj(var1) != 0.0);
   assert(SCIPvarGetObj(var2) != 0.0);

   /* first criteria is the absolute value of objective coefficient */
   if( REALABS(SCIPvarGetObj(var1)) < REALABS(SCIPvarGetObj(var2)) )
      return -1;
   else if( REALABS(SCIPvarGetObj(var1)) > REALABS(SCIPvarGetObj(var2)) )
      return +1;

   /* second criteria the locks which indicate most effect */
   if( SCIPvarGetObj(var1) > 0.0 )
      locks1 = SCIPvarGetNLocksDown(var1);
   else
      locks1 = SCIPvarGetNLocksUp(var1);

   if( SCIPvarGetObj(var2) > 0.0 )
      locks2 = SCIPvarGetNLocksDown(var2);
   else
      locks2 = SCIPvarGetNLocksUp(var2);

   if( locks1 < locks2 )
      return -1;
   if( locks1 > locks2 )
      return 1;

   /* third criteria the other locks */
   if( SCIPvarGetObj(var1) > 0.0 )
      locks1 = SCIPvarGetNLocksUp(var1);
   else
      locks1 = SCIPvarGetNLocksDown(var1);

   if( SCIPvarGetObj(var2) >  0.0 )
      locks2 = SCIPvarGetNLocksUp(var2);
   else
      locks2 = SCIPvarGetNLocksDown(var2);

   if( locks1 < locks2 )
      return -1;
   if( locks1 > locks2 )
      return 1;

   /* forth criteria use the problem index */
   return SCIPvarCompare(var1, var2);
}

/** hash key retrieval function for cliques*/
static
SCIP_DECL_HASHGETKEY(cliqueGetHashkey)
{  /*lint --e{715}*/
   return elem;
}

/** returns TRUE iff the cliques are equal */
static
SCIP_DECL_HASHKEYEQ(cliqueIsHashkeyEq)
{  /*lint --e{715}*/
   if( key1 == key2 )
      return TRUE;
   return FALSE;
}

/** returns the hash value of the key */
static
SCIP_DECL_HASHKEYVAL(cliqueGetHashkeyVal)
{  /*lint --e{715}*/
   assert( SCIPcliqueGetId((SCIP_CLIQUE*) key) >= 0 );
   return (unsigned int) SCIPcliqueGetId((SCIP_CLIQUE*) key);
}

/*
 * methods for SCIP_OBJIMPLICS data structure
 */

/** creates an objective implication data structure, fixes (globally) variables which are implied by lower and upper
 *  bound fixing, and clears the collected arrays for lower and upper bound
 */
static
SCIP_RETCODE objimplicsCreate(
   SCIP*                 scip,               /**< SCIP data structure */
   SCIP_OBJIMPLICS**     objimplics,         /**< pointer to objective implication data structure */
   SCIP_VAR**            objvars,            /**< objective contributor variables, or NULL */
   SCIP_HASHMAP*         binobjvarmap,       /**< hash map mapping binary variables with none-zero objective to position in collected variables arrays, or NULL */
   SCIP_Bool*            collectedlbvars,    /**< temporary buffer to mark collected variables for lower bound fixing, or NULL */
   SCIP_Bool*            collectedubvars,    /**< temporary buffer to mark collected variables for upper bound fixing, or NULL */
   SCIP_Real             maxlbobjchg,        /**< maximum objective contributor if variables id fixed to zero */
   SCIP_Real             maxubobjchg,        /**< maximum objective contributor if variables id fixed to one */
   int                   nlbimpls,           /**< number of variables contributing to to lower bound fix */
   int                   nubimpls            /**< number of variables contributing to to upper bound fix */
   )

{
   assert(scip != NULL);
   assert(objimplics != NULL);
   assert(!SCIPisNegative(scip, maxlbobjchg));
   assert(!SCIPisNegative(scip, maxubobjchg));

   /* allocate block memory for the implication data structure */
   SCIP_CALL( SCIPallocBlockMemory(scip, objimplics) );

   if( nlbimpls + nubimpls == 0 )
   {
      assert(nlbimpls == 0);
      assert(nubimpls == 0);
      (*objimplics)->objvars = NULL;
      (*objimplics)->maxobjchg = 0.0;
      (*objimplics)->nlbimpls = 0;
      (*objimplics)->nubimpls = 0;
      (*objimplics)->size = 0;
   }
   else
   {
      SCIP_VAR* var;
      int nvars;
      int pos;
      int v;

      assert(objvars != NULL);
      assert(binobjvarmap != NULL);
      assert(collectedlbvars != NULL);
      assert(collectedubvars != NULL);

      SCIP_CALL( SCIPallocBlockMemoryArray(scip, &(*objimplics)->objvars, nlbimpls + nubimpls) );
      (*objimplics)->size = nlbimpls + nubimpls;

      nvars = 0;

      for( v = 0; v < nlbimpls; ++v )
      {
         var = objvars[v];
         assert(var != NULL);
         assert(!SCIPisZero(scip, SCIPvarGetObj(var)));

         assert(SCIPhashmapExists(binobjvarmap, var));
         pos = (int)(size_t)SCIPhashmapGetImage(binobjvarmap, (void*)var);
         assert(pos > 0);
         assert(collectedlbvars[pos]);

         if( collectedubvars[pos] )
         {
            SCIP_Bool infeasible;
            SCIP_Bool tightened;

            if( SCIPvarGetBestBoundType(var) == SCIP_BOUNDTYPE_LOWER )
            {
               SCIPdebugMessage("fix variables <%s> to 1.0 due to implications\n", SCIPvarGetName(var));

               SCIP_CALL( SCIPtightenVarLbGlobal(scip, var, 1.0, FALSE, &infeasible, &tightened) );
               maxlbobjchg -= SCIPvarGetObj(var);
            }
            else
            {
               SCIPdebugMessage("fix variables <%s> to 0.0 due to implications\n", SCIPvarGetName(var));

               SCIP_CALL( SCIPtightenVarUbGlobal(scip, var, 0.0, FALSE, &infeasible, &tightened) );
               maxlbobjchg += SCIPvarGetObj(var);
            }
            assert(!infeasible);
            assert(tightened);
         }
         else
         {
            (*objimplics)->objvars[nvars] = var;
            nvars++;
         }
         collectedlbvars[pos] = FALSE;
      }
      (*objimplics)->nlbimpls = nvars;

      for( v = 0; v < nubimpls; ++v )
      {
         var = objvars[nlbimpls + v];
         assert(var != NULL);
         assert(!SCIPisZero(scip, SCIPvarGetObj(var)));

         assert(SCIPhashmapExists(binobjvarmap, var));
         pos = (int)(size_t)SCIPhashmapGetImage(binobjvarmap, (void*)var);
         assert(pos > 0);
         assert(collectedubvars[pos]);

         if( SCIPvarGetLbGlobal(var) > 0.5 || SCIPvarGetUbGlobal(var) < 0.5 )
         {
            if( SCIPvarGetBestBoundType(var) == SCIP_BOUNDTYPE_LOWER )
               maxubobjchg -= SCIPvarGetObj(var);
            else
               maxubobjchg += SCIPvarGetObj(var);
         }
         else
         {
            (*objimplics)->objvars[nvars] = var;
            nvars++;
         }
         collectedubvars[pos] = FALSE;
      }
      (*objimplics)->nubimpls = nvars - (*objimplics)->nlbimpls;

      /* capture the variables */
      for( v = 0; v < nvars; ++v )
      {
         assert(SCIPvarIsBinary((*objimplics)->objvars[v]));
         assert(!SCIPisZero(scip, SCIPvarGetObj((*objimplics)->objvars[v])));
         SCIP_CALL( SCIPcaptureVar(scip, (*objimplics)->objvars[v]) );
      }
   }

   (*objimplics)->maxobjchg = MAX(maxlbobjchg, maxubobjchg);

   return SCIP_OKAY;
}

/** frees an objective implication data structure */
static
SCIP_RETCODE objimplicsFree(
   SCIP*                 scip,               /**< SCIP data structure */
   SCIP_OBJIMPLICS**     objimplics          /**< pointer to objective implication data structure */
   )
{
   int v;

   assert(scip != NULL);
   assert(objimplics != NULL);
   assert(*objimplics != NULL);

   /* release all variables */
   for( v = 0; v < (*objimplics)->nlbimpls + (*objimplics)->nubimpls; ++v )
   {
      SCIP_CALL( SCIPreleaseVar(scip, &(*objimplics)->objvars[v]) );
   }

   /* free objective variable array */
   SCIPfreeBlockMemoryArrayNull(scip, &(*objimplics)->objvars, (*objimplics)->size);

   /* frees block memory for the implication data structure */
   SCIPfreeBlockMemory(scip, objimplics);

   return SCIP_OKAY;
}

/** remove the given variable at the given pos from the objective implication data structure */
static
SCIP_RETCODE objimplicsDelPos(
   SCIP*                 scip,               /**< SCIP data structure */
   SCIP_OBJIMPLICS*      objimplics,         /**< objective implication data structure */
   int                   pos                 /**< position */
   )
{
   assert(0 <= pos);
   assert(pos < objimplics->nlbimpls + objimplics->nubimpls);

   SCIPdebugMessage("variable <%s> ", SCIPvarGetName(objimplics->objvars[pos]));

   /* release variable */
   SCIP_CALL( SCIPreleaseVar(scip, &objimplics->objvars[pos]) );

   /* copy last lower bound variable to that position */
   if( pos < objimplics->nlbimpls )
   {
      objimplics->nlbimpls--;
      assert(objimplics->nlbimpls >= 0);

      /* copy last lower bound variable to that position */
      objimplics->objvars[pos] = objimplics->objvars[objimplics->nlbimpls];

      /* copy last upper bound variable to open slot */
      objimplics->objvars[objimplics->nlbimpls] = objimplics->objvars[objimplics->nlbimpls + objimplics->nubimpls];

      SCIPdebugPrintf("remove lower bound implication\n");
   }
   else
   {
      objimplics->nubimpls--;
      assert(objimplics->nubimpls >= 0);

      /* copy last upper bound variable to that position */
      objimplics->objvars[pos] = objimplics->objvars[objimplics->nlbimpls + objimplics->nubimpls];

      SCIPdebugPrintf("remove upper bound implication\n");
   }

   return SCIP_OKAY;
}

/*
 * Local methods
 */


/** catch bound change events if the variable has a non-zero objective coefficient to check if the maximum activity of
 *  the objective function changed
 */
static
SCIP_RETCODE catchObjEvent(
   SCIP*                 scip,               /**< SCIP data structure */
   SCIP_PROPDATA*        propdata,           /**< propagator data */
   SCIP_EVENTHDLR*       eventhdlr,          /**< event handler for global bound change events */
   SCIP_VAR*             var                 /**< variable for which the event should be dropped */
   )
{
   SCIP_Real objval;

   assert(propdata != NULL);
   assert(eventhdlr != NULL);

   objval = SCIPvarGetObj(var);

   if( !SCIPisZero(scip, objval) )
   {
      if( objval > 0.0 )
      {
         SCIP_CALL( SCIPcatchVarEvent(scip, var, SCIP_EVENTTYPE_GUBCHANGED, eventhdlr, (SCIP_EVENTDATA*)propdata, NULL) );
      }
      else
      {
         SCIP_CALL( SCIPcatchVarEvent(scip, var, SCIP_EVENTTYPE_GLBCHANGED, eventhdlr, (SCIP_EVENTDATA*)propdata, NULL) );
      }
   }

   return SCIP_OKAY;
}

/** drop variable event w.r.t. objective coefficient */
static
SCIP_RETCODE dropObjEvent(
   SCIP*                 scip,               /**< SCIP data structure */
   SCIP_PROPDATA*        propdata,           /**< propagator data */
   SCIP_EVENTHDLR*       eventhdlr,          /**< event handler for global bound change events */
   SCIP_VAR*             var                 /**< variable for which the event should be dropped */
   )
{
   SCIP_Real objval;

   assert(propdata != NULL);
   assert(eventhdlr != NULL);

   objval = SCIPvarGetObj(var);

   /* drop bound change event */
   if( !SCIPisZero(scip, objval) )
   {
      if( objval > 0.0 )
      {
         SCIP_CALL( SCIPdropVarEvent(scip, var, SCIP_EVENTTYPE_GUBCHANGED, eventhdlr, (SCIP_EVENTDATA*)propdata, -1) );
      }
      else
      {
         SCIP_CALL( SCIPdropVarEvent(scip, var, SCIP_EVENTTYPE_GLBCHANGED, eventhdlr, (SCIP_EVENTDATA*)propdata, -1) );
      }
   }
   return SCIP_OKAY;
}

/** drop all variable events */
static
SCIP_RETCODE dropVarEvents(
   SCIP*                 scip,               /**< SCIP data structure */
   SCIP_PROPDATA*        propdata            /**< propagator data */
   )
{
   SCIP_EVENTHDLR* eventhdlr;
   SCIP_VAR* var;
   int k;

   assert(scip != NULL);
   assert(propdata != NULL);

   eventhdlr = propdata->eventhdlr;
   assert(eventhdlr != NULL);

   /* drop all events and release variables */
   for( k = 0; k < propdata->nminactvars; ++k )
   {
      var =  propdata->minactvars[k];
      assert(var != NULL);
      assert(SCIPvarIsBinary(var));

      /* drop bound relax event which is caught for all binary variables which are used for propagation the objective
       * function via the minimum activity of the objective function
       */
      SCIP_CALL( SCIPdropVarEvent(scip, var, SCIP_EVENTTYPE_BOUNDRELAXED, eventhdlr, (SCIP_EVENTDATA*)propdata, -1) );

      /* release variable */
      SCIP_CALL( SCIPreleaseVar(scip, &var) );
   }

   /* release variables */
   for( k = 0; k < propdata->nmaxactvars; ++k )
   {
      var = propdata->maxactvars[k];
      assert(var != NULL);
      assert(SCIPvarIsBinary(var));

      /* drop events which are needed for evaluating the maximum activity of the objective function */
      SCIP_CALL( dropObjEvent(scip, propdata, eventhdlr, var) );

      /* release variable */
      SCIP_CALL( SCIPreleaseVar(scip, &var) );
   }

   /* drop all events and release variables */
   for( k = 0; k < propdata->nobjintvars; ++k )
   {
      var = propdata->objintvars[k];
      assert(var != NULL);

      /* drop events which are needed for evaluating the maximum activity of the objective function */
      SCIP_CALL( dropObjEvent(scip, propdata, eventhdlr, var) );

      /* release variable */
      SCIP_CALL( SCIPreleaseVar(scip, &var) );
   }

   return SCIP_OKAY;
}

/** reset propagatore data structure */
static
void propdataReset(
   SCIP*                 scip,               /**< SCIP data structure */
   SCIP_PROPDATA*        propdata            /**< propagator data */
   )
{
   propdata->minactvars = NULL;
   propdata->minactimpls = NULL;
   propdata->maxactvars = NULL;
   propdata->maxactchgs = NULL;
   propdata->objintvars = NULL;
   propdata->nminactvars = 0;
   propdata->nmaxactvars = 0;
   propdata->nobjintvars = 0;
   propdata->maxpseudoobjact = SCIP_INVALID;
   propdata->maxpseudoobjactinf = 0;
   propdata->lastvarnum = -1;
   propdata->glbpropagated = FALSE;
   propdata->cutoffbound = SCIP_INVALID;
   propdata->lastlowerbound = -SCIP_INVALID;
   propdata->glbpseudoobjval = -SCIP_INVALID;
   propdata->glbfirstnonfixed = 0;
   propdata->maxactfirstnonfixed = 0;
   propdata->firstnonfixed = 0;
   propdata->nnewvars = 0;
   propdata->catchvaradded = FALSE;
   propdata->initialized = FALSE;
}

/** free propagator data */
static
SCIP_RETCODE propdataExit(
   SCIP*                 scip,               /**< SCIP data structure */
   SCIP_PROPDATA*        propdata            /**< propagator data */
   )
{
   int v;

   if( !propdata->initialized )
      return SCIP_OKAY;

   if( propdata->addedvars != NULL )
      SCIPhashtableFree(&propdata->addedvars);

   /* drop events for the variables */
   SCIP_CALL( dropVarEvents(scip, propdata) );

   for( v = 0; v < propdata->nminactvars; ++v )
   {
      SCIP_CALL( objimplicsFree(scip, &(propdata->minactimpls[v])) );
   }

   /* free memory for non-zero objective variables */
   SCIPfreeMemoryArrayNull(scip, &propdata->minactvars);
   SCIPfreeMemoryArrayNull(scip, &propdata->minactimpls);
   SCIPfreeMemoryArrayNull(scip, &propdata->maxactvars);
   SCIPfreeMemoryArrayNull(scip, &propdata->maxactchgs);
   SCIPfreeMemoryArrayNull(scip, &propdata->objintvars);

   /* reset propagator data structure */
   propdataReset(scip, propdata);

   return SCIP_OKAY;
}

/** returns the objective change for the given binary variable */
static
SCIP_Real getVarObjchg(
   SCIP_VAR*             var,                /**< variable to get objective change for */
   SCIP_BOUNDTYPE        boundtype,          /**< bound type to consider */
   SCIP_BOUNDTYPE        bound               /**< fixing bound */
   )
{
   assert(SCIPvarIsBinary(var));
   assert((int)SCIP_BOUNDTYPE_LOWER == 0);
   assert((int)SCIP_BOUNDTYPE_UPPER == 1);

   /* collect contribution of variable itself */
   return (SCIP_Real)((int)bound - (int)(boundtype == SCIP_BOUNDTYPE_UPPER)) * SCIPvarGetObj(var);
}

/** returns the objective change provided by the implication variable by fixing it to the given bound
 *  w.r.t. minimum activity of the objective function; additionally it collects all contributors for that objective
 *  change;
 */
static
SCIP_Real collectMinactImplicVar(
   SCIP*                 scip,               /**< SCIP data structure */
   SCIP_VAR*             var,                /**< variable to computes the objective contribution */
   SCIP_HASHMAP*         binobjvarmap,       /**< hash map mapping binary variables with none-zero objective to position in collected variables arrays */
   SCIP_Bool*            collectedvars,      /**< temporary buffer to mark collected variables */
   int                   nbinobjvars,        /**< number of binary variables with non-zero objective coefficient */
   SCIP_VAR**            contributors,       /**< array to store the contributors */
   int*                  ncontributors       /**< pointer to store number of contributor to the objective contribution */
   )
{
   SCIP_Real objval;
   int pos;

   assert(scip != NULL);
   assert(var != NULL);
   assert(binobjvarmap != NULL);
   assert(collectedvars != NULL);
   assert(contributors != NULL);
   assert(ncontributors != NULL);

   /* ignore global fixed variables */
   if( SCIPvarGetLbGlobal(var) > 0.5 || SCIPvarGetUbGlobal(var) < 0.5 )
      return 0.0;

   objval = SCIPvarGetObj(var);

   /* ignore variables with zero objective coefficient */
   if( SCIPisZero(scip, objval) )
      return 0.0;

   assert(SCIPhashmapExists(binobjvarmap, var));
   pos = (int)(size_t)SCIPhashmapGetImage(binobjvarmap, var);
   assert(pos > 0);

   /* check if the variables was already collected through other cliques */
   if( collectedvars[pos] )
      return 0.0;

   /* collect variable */
   assert(*ncontributors < nbinobjvars);
   contributors[*ncontributors] = var;
   (*ncontributors)++;

   /* mark variable to be collected */
   collectedvars[pos] = TRUE;

   /* return the absolute value of the objective coefficient as constriction */
   return REALABS(objval);
}

#define MAX_CLIQUELENGTH 50
/** returns the objective change provided by the implications of the given variable by fixing it to the given bound
 *  w.r.t. minimum activity of the objective function; additionally it collects all contributors for that objective
 *  change;
 *
 *  Let I(0) and I(1) be all implications of the given variable which follow by fixing it to given bound and evaluate to
 *  fixing the implication variable to zero (I(0)) or one (I(1)), respectively. The objective change provided by the
 *  implications are:
 *
 *  \f[
 *  \displaystyle
 *  sum_{x\in I(1)} (1 - \mbox{bestbound}(x)) \cdot \mbox{objval}(x) - sum_{x\in I(1)} \mbox{bestbound}(x) \cdot \mbox{objval}(x)
 *  =
 *  sum_{x\in I(0) \cup I(1)} (\mbox{impliedbound}(x) - \mbox{bestbound}(x)) \cdot \mbox{objval}(x)
 *  \f]
 */
static
SCIP_RETCODE collectMinactImplicVars(
   SCIP*                 scip,               /**< SCIP data structure */
   SCIP_VAR*             var,                /**< variable to computes the objective contribution */
   SCIP_BOUNDTYPE        bound,              /**< bound to check for */
   SCIP_HASHMAP*         binobjvarmap,       /**< hash map mapping binary variables with none-zero objective to position in collected variables arrays */
   SCIP_Bool*            collectedvars,      /**< temporary buffer to mark collected variables */
   int                   nbinobjvars,        /**< number of binary variables with non-zero objective coefficient */
   SCIP_VAR**            contributors,       /**< array to store the contributors */
   SCIP_HASHTABLE*       uselesscliques,     /**< hash table to store useless cliques, or NULL */
   int*                  ncontributors,      /**< pointer to store number of contributor to the objective contribution */
   SCIP_Real*            objchg              /**< pointer to store the objective change */
   )
{
   SCIP_CLIQUE** cliques;
   SCIP_CLIQUE* clique;
   SCIP_VAR** vars;
   SCIP_VAR* implvar;
   SCIP_Bool* values;
   SCIP_Bool varfixing;
   int nbinvars;
   int ncliques;
   int c;
   int v;

   assert(SCIPvarIsBinary(var));
   assert(SCIPvarGetLbGlobal(var) < 0.5);
   assert(SCIPvarGetUbGlobal(var) > 0.5);
   assert(bound == SCIP_BOUNDTYPE_LOWER || bound == SCIP_BOUNDTYPE_UPPER);
   assert(objchg != NULL);
   assert(contributors != NULL);
   assert(ncontributors != NULL);
   assert(*ncontributors == 0);

   assert((SCIP_Bool)SCIP_BOUNDTYPE_LOWER == FALSE);
   assert((SCIP_Bool)SCIP_BOUNDTYPE_UPPER == TRUE);
   varfixing = (SCIP_Bool)bound;

   cliques = SCIPvarGetCliques(var, varfixing);
   ncliques = SCIPvarGetNCliques(var, varfixing);

#ifndef NDEBUG
   /* check that the marker array is reset */
   for( c = 0; c < nbinobjvars; ++c )
      assert(collectedvars[c] == FALSE);
#endif

   /* collect all implication which are given via cliques */
   for( c = 0; c < ncliques; ++c )
   {
      SCIP_Bool useless;

      assert(uselesscliques != NULL);

      clique = cliques[c];
      assert(clique != NULL);

      /* check if the clique was previously detected to be useless with respect to minimum activity */
      if( SCIPhashtableExists(uselesscliques, (void*)clique) )
         continue;

      nbinvars = SCIPcliqueGetNVars(clique);

      if( nbinvars > MAX_CLIQUELENGTH )
      {
         SCIP_CALL( SCIPhashtableInsert(uselesscliques, (void*)clique) );
         continue;
      }

      vars = SCIPcliqueGetVars(clique);
      values = SCIPcliqueGetValues(clique);
      useless = TRUE;

      for( v = 0; v < nbinvars; ++v )
      {
         implvar = vars[v];
         assert(implvar != NULL);

         if( implvar == var )
         {
            /* check if the clique is useful at all */
            if( useless )
            {
               SCIP_Real objval;

               objval = SCIPvarGetObj(var);

               if( varfixing == (SCIP_Bool)SCIPvarGetBestBoundType(var) && !SCIPisZero(scip, objval) )
                  useless = FALSE;
            }
         }
         else if( values[v] == (SCIP_Bool)SCIPvarGetBestBoundType(implvar) )
         {
            useless = FALSE;
            (*objchg) += collectMinactImplicVar(scip, implvar, binobjvarmap, collectedvars, nbinobjvars, contributors, ncontributors);
         }
      }

      /* if the clique is useless store it in the hash table to skip it later */
      if( useless )
      {
         assert(!SCIPhashtableExists(uselesscliques, (void*)clique));
         SCIP_CALL( SCIPhashtableInsert(uselesscliques, (void*)clique) );
      }
   }

   return SCIP_OKAY;
}

/** returns the objective change provided by the implications of the given variable by fixing it to the given bound
 *  w.r.t. minimum activity of the objective function
 *
 *  Let I(0) and I(1) be all implications of the given variable which follow by fixing it to given bound and evaluate to
 *  fixing the implication variable to zero (I(0)) or one (I(1)), respectively. The objective change provided by the
 *  implications are:
 *
 *  \f[
 *  \displaystyle
 *  sum_{x\in I(1)} (1 - \mbox{bestbound}(x)) \cdot \mbox{objval}(x) - sum_{x\in I(1)} \mbox{bestbound}(x) \cdot \mbox{objval}(x)
 *  =
 *  sum_{x\in I(0) \cup I(1)} (\mbox{impliedbound}(x) - \mbox{bestbound}(x)) \cdot \mbox{objval}(x)
 *  \f]
 *
 *  This can be done w.r.t. global variable bounds (local == FALSE), w.r.t. local variable bounds (local == TRUE &&
 *  bdchgidx == NULL), and w.r.t. given time stamp (local == TRUE && bdchgidx != NULL)
 */
static
SCIP_RETCODE getMinactImplicObjchg(
   SCIP*                 scip,               /**< SCIP data structure */
   SCIP_VAR*             var,                /**< variable to computes the objective contribution */
   SCIP_OBJIMPLICS*      objimplics,         /**< objective implication data for the given variable */
   SCIP_BDCHGIDX*        bdchgidx,           /**< bound change index representing time on path to current node, or NULL */
   SCIP_BOUNDTYPE        bound,              /**< bound to check for */
   SCIP_Bool             local,              /**< propagate local bounds, otherwise global bounds */
   SCIP_Real*            objchg              /**< pointer to store the objective change */
   )
{
   SCIP_VAR* implvar;
   SCIP_Bool lb;
   SCIP_Bool ub;
   int nbinvars;
   int v;

   assert(SCIPvarIsBinary(var));
   assert(!local || SCIPvarGetLbAtIndex(var, bdchgidx, FALSE) < 0.5);
   assert(!local || SCIPvarGetUbAtIndex(var, bdchgidx, FALSE) > 0.5);
   assert(SCIPvarGetLbGlobal(var) < 0.5);
   assert(SCIPvarGetUbGlobal(var) > 0.5);
   assert(bound == SCIP_BOUNDTYPE_LOWER || bound == SCIP_BOUNDTYPE_UPPER);

   if( bound == SCIP_BOUNDTYPE_LOWER )
   {
      v = 0;
      nbinvars = objimplics->nlbimpls;
   }
   else
   {
      assert(bound == SCIP_BOUNDTYPE_UPPER);
      v = objimplics->nlbimpls;
      nbinvars = objimplics->nlbimpls + objimplics->nubimpls;
   }

   /* loop over all implications */
   while( v < nbinvars )
   {
      implvar = objimplics->objvars[v];
      assert(implvar != NULL);
      assert(!SCIPisZero(scip, SCIPvarGetObj(implvar)));

      if( local )
      {
         lb = SCIPvarGetLbAtIndex(implvar, bdchgidx, FALSE) > 0.5;
         ub = SCIPvarGetUbAtIndex(implvar, bdchgidx, FALSE) > 0.5;

         /* check if variable is fixed */
         if( lb == TRUE || ub == FALSE )
         {
            v++;
            continue;
         }
      }
      else
      {
         lb = SCIPvarGetLbGlobal(implvar) > 0.5;
         ub = SCIPvarGetUbGlobal(implvar) > 0.5;

         /* check if variable is global fixed; if so remove it from the objective implication data structure and
          * continue with the next candidate
          */
         if( lb == TRUE || ub == FALSE )
         {
            SCIP_CALL( objimplicsDelPos(scip, objimplics, v) );
            nbinvars--;
            continue;
         }
      }

      assert(SCIPvarGetObj(implvar) > 0.0 || SCIPvarsHaveCommonClique(var, (SCIP_Bool) bound, implvar, TRUE, TRUE));
      assert(SCIPvarGetObj(implvar) < 0.0 || SCIPvarsHaveCommonClique(var, (SCIP_Bool) bound, implvar, FALSE, TRUE));

      /* add objective change */
      (*objchg) += REALABS(SCIPvarGetObj(implvar));
      v++;
   }

   return SCIP_OKAY;
}

/** computes for the given binary variable the objective contribution by fixing it to given bound w.r.t. minimum
 *  activity of the objective function; additionally it collects all contributors for that objective change;
 */
static
SCIP_RETCODE collectMinactObjchg(
   SCIP*                 scip,               /**< SCIP data structure */
   SCIP_VAR*             var,                /**< variable to computes the objective contribution */
   SCIP_BOUNDTYPE        bound,              /**< bound to check for */
   SCIP_HASHMAP*         binobjvarmap,       /**< hash map mapping binary variables with none-zero objective to position in collected variables arrays */
   SCIP_Bool*            collectedvars,      /**< temporary buffer to mark collected variables */
   int                   nbinobjvars,        /**< number of binary variables with non-zero objective coefficient */
   SCIP_VAR**            contributors,       /**< array to store the contriboters */
   SCIP_HASHTABLE*       uselesscliques,     /**< hash table to store useless cliques, or NULL */
   int*                  ncontributors,      /**< pointer to store number of contributor to the objective contribution */
   SCIP_Real*            objchg              /**< pointer to store the objective change */
   )
{
   assert(SCIPvarIsBinary(var));
   assert(contributors != NULL);
   assert(ncontributors != NULL);

   /* collects the contribution of the variable itself w.r.t. the best bound */
   (*objchg) = getVarObjchg(var, SCIPvarGetBestBoundType(var), bound);

   (*ncontributors) = 0;

   /* add the objective contribution from the implication variable */
   SCIP_CALL( collectMinactImplicVars(scip, var, bound, binobjvarmap, collectedvars, nbinobjvars, contributors, uselesscliques, ncontributors, objchg) );

   return SCIP_OKAY;
}

/** computes for the given binary variable the objective contribution by fixing it to given bound w.r.t. minimum
 *  activity of the objective function; this can be done w.r.t. global variable bounds (local == FALSE), w.r.t. local
 *  variable bounds (local == TRUE && bdchgidx == NULL), and w.r.t. given time stamp (local == TRUE && bdchgidx != NULL)
 */
static
SCIP_RETCODE getMinactObjchg(
   SCIP*                 scip,               /**< SCIP data structure */
   SCIP_VAR*             var,                /**< variable to computes the objective contribution */
   SCIP_OBJIMPLICS*      objimplics,         /**< objective implication data for the given variable */
   SCIP_BDCHGIDX*        bdchgidx,           /**< bound change index representing time on path to current node, or NULL */
   SCIP_BOUNDTYPE        bound,              /**< bound to check for */
   SCIP_Bool             local,              /**< propagate local bounds, otherwise global bounds */
   SCIP_Real*            objchg              /**< pointer to store the objective change */
   )
{
   assert(SCIPvarIsBinary(var));

   /* collects the contribution of the variable itself w.r.t. the best bound */
   (*objchg) = getVarObjchg(var, SCIPvarGetBestBoundType(var), bound);

   /* add the objective contribution from the implication variable */
   SCIP_CALL( getMinactImplicObjchg(scip, var, objimplics, bdchgidx, bound, local, objchg) );

   return SCIP_OKAY;
}

/** returns the global (that means w.r.t. global bounds of the variables) objective change provided by all cliques of
 *  the given variable by fixing it to the given bound w.r.t. maximum activity of the objective function
 *
 *  Let I(0) and I(1) be all implications of the given variable which follow by fixing it to given bound and evaluate to
 *  fixing the implication variable to zero (I(0)) or one (I(1)), respectively. The objective change provided by these
 *  implications are:
 *
 *  \f[
 *  \displaystyle
 *  sum_{x\in I(1)} (1 - \mbox{worstbound}(x)) \cdot \mbox{objval}(x) - sum_{x\in I(1)} \mbox{worst}(x) \cdot \mbox{objval}(x)
 *  =
 *  sum_{x\in I(0) \cup I(1)} (\mbox{impliedbound}(x) - \mbox{worstbound}(x)) \cdot \mbox{objval}(x)
 *  \f]
 */
static
SCIP_RETCODE getMaxactImplicObjchg(
   SCIP*                 scip,               /**< SCIP data structure */
   SCIP_VAR*             var,                /**< variable to computes the objective contribution */
   SCIP_BOUNDTYPE        bound,              /**< bound to check for */
   SCIP_Real*            objchg              /**< pointer to store the objective change */
   )
{
   SCIP_Bool varfixing;
   int ncliques;
   int nvars;

   assert(scip != NULL);
   assert(SCIPvarIsBinary(var));
   assert(SCIPvarGetLbGlobal(var) < 0.5);
   assert(SCIPvarGetUbGlobal(var) > 0.5);
   assert(bound == SCIP_BOUNDTYPE_LOWER || bound == SCIP_BOUNDTYPE_UPPER);
   assert(objchg != NULL);

   varfixing = (SCIP_Bool)bound;
   assert((SCIP_Bool)SCIP_BOUNDTYPE_LOWER == FALSE);
   assert((SCIP_Bool)SCIP_BOUNDTYPE_UPPER == TRUE);

   *objchg = 0.0;
   ncliques = SCIPvarGetNCliques(var, varfixing);

   if( ncliques > 0 )
   {
      SCIP_CLIQUE** cliques;
      SCIP_CLIQUE* clique;
      SCIP_VAR** clqvars;
      SCIP_VAR** probvars;
      SCIP_VAR* clqvar;
      SCIP_Bool* clqvalues;
      int* entries;
      int* ids;
      SCIP_Real obj;
      int nclqvars;
      int nentries;
      int objmult;
      int nids;
      int id;
      int c;
      int v;

      assert(SCIPisTransformed(scip));

      nentries = SCIPgetNVars(scip) - SCIPgetNContVars(scip) + 1;

      SCIP_CALL( SCIPallocBufferArray(scip, &ids, 2*nentries) );
      nids = 0;
      /* @todo move this memory allocation to SCIP_SET and add a memory list there, to decrease the number of
       *       allocations and clear ups
       */
      SCIP_CALL( SCIPallocBufferArray(scip, &entries, nentries) );
      BMSclearMemoryArray(entries, nentries);

      cliques = SCIPvarGetCliques(var, varfixing);
      assert(cliques != NULL);

      /* iterate over all cliques and determine all importantimplications */
      for( c = ncliques - 1; c >= 0; --c )
      {
         clique = cliques[c];
         clqvars = SCIPcliqueGetVars(clique);
         clqvalues = SCIPcliqueGetValues(clique);
         nclqvars = SCIPcliqueGetNVars(clique);
         assert(nclqvars > 0);
         assert(clqvars != NULL);
         assert(clqvalues != NULL);

         if( nclqvars > MAX_CLIQUELENGTH )
            continue;

         /* iterate over all clique variables */
         for( v = nclqvars - 1; v >= 0; --v )
         {
            clqvar = clqvars[v];
            assert(clqvar != NULL);

            objmult = (int)!clqvalues[v] - (int)SCIPvarGetWorstBoundType(clqvar);
            assert(-1 <= objmult && objmult <= 1);

            /* ignore binary variable which are either fixed and were the objective contribution will not be zero */
            if( clqvar != var && objmult != 0 && SCIPvarIsActive(clqvar) &&
               (SCIPvarGetLbGlobal(clqvar) < 0.5 && SCIPvarGetUbGlobal(clqvar) > 0.5) && !SCIPisZero(scip, SCIPvarGetObj(clqvar)) )
            {
               int probindex = SCIPvarGetProbindex(clqvar) + 1;
               assert(0 < probindex && probindex < nentries);

               /* check that the variable was not yet visited  */
               assert(entries[probindex] == 0 || entries[probindex] == objmult);
               if( entries[probindex] == 0 )
               {
                  /* memorize probindex */
                  ids[nids] = probindex;
                  ++nids;

                  assert(ABS(objmult) == 1);

                  /* mark variable as visited */
                  entries[probindex] = objmult;
               }
            }
         }
      }

      probvars = SCIPgetVars(scip);
      assert(probvars != NULL);

      /* add all implied objective values */
      for( v = nids - 1; v >= 0; --v )
      {
         id = ids[v];
         assert(0 < id && id < nentries);
         assert(entries[id] != 0);

         clqvar = probvars[id - 1];
         assert(clqvar != NULL);
         assert(SCIPvarIsBinary(clqvar));
         assert(SCIPvarIsActive(clqvar));
         assert(SCIPvarGetLbGlobal(clqvar) < 0.5);
         assert(SCIPvarGetUbGlobal(clqvar) > 0.5);

         obj = SCIPvarGetObj(clqvar);
         assert(!SCIPisZero(scip, obj));

         *objchg += entries[id] * obj;
      }

      /* free temporary memory */
      SCIPfreeBufferArray(scip, &entries);
      SCIPfreeBufferArray(scip, &ids);
   }

#ifdef SCIP_MORE_DEBUG
   SCIPdebugMessage("objective contribution when variable <%s> fixed to %u using cliques is %g\n", SCIPvarGetName(var),
      varfixing, *objchg);
#endif

   /* collect non-binary implication information */
   nvars = SCIPvarGetNImpls(var, varfixing);

   if( nvars > 0 )
   {
      SCIP_VAR** vars;
      SCIP_VAR* implvar;
      SCIP_Real* bounds;
      SCIP_BOUNDTYPE* boundtypes;
      SCIP_Real obj;
      SCIP_Real lb;
      SCIP_Real ub;
      int v;

      vars =  SCIPvarGetImplVars(var, varfixing);
      boundtypes = SCIPvarGetImplTypes(var, varfixing);
      bounds = SCIPvarGetImplBounds(var, varfixing);

      for( v = nvars - 1; v >= 0; --v )
      {
         implvar = vars[v];
         assert(implvar != NULL);

         lb = SCIPvarGetLbLocal(implvar);
         ub = SCIPvarGetUbLocal(implvar);
         obj = SCIPvarGetObj(implvar);

         /* ignore binary variable which are fixed or not of column status */
         if( SCIPisZero(scip, obj) )
            continue;

         /* add up objective change if applicable */
         if( boundtypes[v] == SCIP_BOUNDTYPE_LOWER && SCIPvarGetWorstBoundType(implvar) == SCIP_BOUNDTYPE_LOWER && SCIPisFeasGT(scip, bounds[v], lb) )
            *objchg += (bounds[v] - lb)*obj;
         else if( boundtypes[v] == SCIP_BOUNDTYPE_UPPER && SCIPvarGetWorstBoundType(implvar) == SCIP_BOUNDTYPE_UPPER && SCIPisFeasLT(scip, bounds[v], ub) )
            *objchg += (bounds[v] - ub)*obj;
      }
   }

#ifdef SCIP_MORE_DEBUG
   SCIPdebugMessage("objective contribution when variable <%s> fixed to %u using cliques and implications is %g\n", SCIPvarGetName(var),
      varfixing, *objchg);
#endif

   return SCIP_OKAY;
}

/** computes for the given binary variable the gloabl (that means w.r.t. global bounds of the variables) objective
 *  contribution by fixing it to given bound w.r.t. maximum activity of the objective function
 */
static
SCIP_RETCODE getMaxactObjchg(
   SCIP*                 scip,               /**< SCIP data structure */
   SCIP_VAR*             var,                /**< variable to computes the objective contribution */
   SCIP_BOUNDTYPE        bound,              /**< bound to check for */
   SCIP_Bool             useimplics,         /**< should implications be used */
   SCIP_Real*            objchg              /**< pointer to store the objective change */
   )
{
   assert(scip != NULL);
   assert(SCIPvarIsBinary(var));
   assert(objchg != NULL);

   *objchg = 0;

   /* check if the implications should be used to increase the objective contribution for given variable */
   if( useimplics )
   {
      /* using cliques and @todo other implications */
      SCIP_CALL( getMaxactImplicObjchg(scip, var, bound, objchg) );
   }

   /* collects the contribution of the variable itself w.r.t. the worst bound */
   *objchg += getVarObjchg(var, SCIPvarGetWorstBoundType(var), bound);

   return SCIP_OKAY;
}

/** reset variables array which marks variables which are collected */
static
void resetContributors(
   SCIP_HASHMAP*         binobjvarmap,       /**< hash map mapping binary variables with none-zero objective to position in collected variables arrays */
   SCIP_Bool*            collectedvars,      /**< temporary buffer to mark collected variables which should be reset */
   SCIP_VAR**            contributors,       /**< temporary buffer to use for collecting contributors */
   int                   ncontributors       /**< number of contributors */
   )
{
   SCIP_VAR* var;
   int pos;
   int c;

   for( c = 0; c < ncontributors; ++c )
   {
      var = contributors[c];
      assert(var != NULL);

      assert(SCIPhashmapExists(binobjvarmap, var));
      pos = (int)(size_t)SCIPhashmapGetImage(binobjvarmap, var);
      assert(pos > 0);
      collectedvars[pos] = FALSE;
   }
}

/** check if the given variable should be collected for the minimum activity propagation */
static
SCIP_RETCODE collectMinactVar(
   SCIP*                 scip,               /**< SCIP data structure */
   SCIP_VAR*             var,                /**< variable to check */
   SCIP_OBJIMPLICS**     objimplics,         /**< pointer to store the objective implication data structure w.r.t. minimum activity */
   SCIP_Bool             useimplics,         /**< should implications be used */
   SCIP_HASHMAP*         binobjvarmap,       /**< hash map mapping binary variables with none-zero objective to position in collected variables arrays */
   SCIP_Bool*            collectedlbvars,    /**< temporary buffer to mark collected variables for lower bound fixing */
   SCIP_Bool*            collectedubvars,    /**< temporary buffer to mark collected variables for upper bound fixing */
   int                   nbinobjvars,        /**< number of binary variables with non-zero objective coefficient */
   SCIP_VAR**            contributors,       /**< temporary buffer to use for collecting contributors */
   SCIP_HASHTABLE*       uselesscliques,     /**< hash table to store useless cliques, or NULL */
   SCIP_Bool*            collect             /**< pointer to store if the variable should be stored */
   )
{
   SCIP_Real lbobjchg;
   SCIP_Real ubobjchg;
   SCIP_Real objval;
   int nlbcliques;
   int nubcliques;

   assert(objimplics != NULL);

   objval = SCIPvarGetObj(var);
   (*objimplics) = NULL;

   if( SCIPisZero(scip, objval) )
      (*collect) = FALSE;
   else
      (*collect) = TRUE;

   nlbcliques = SCIPvarGetNCliques(var,  FALSE);
   nubcliques = SCIPvarGetNCliques(var,  TRUE);

   /* check if implications should be used and if implications are existing */
   if( useimplics && nlbcliques + nubcliques > 0 )
   {
      int nlbcontributors;
      int nubcontributors;

      assert((SCIP_Bool)SCIP_BOUNDTYPE_LOWER == FALSE);
      assert((SCIP_Bool)SCIP_BOUNDTYPE_UPPER == TRUE);

      /* get contribution of variable by fixing it to its lower bound w.r.t. minimum activity of the objective function */
      SCIP_CALL( collectMinactObjchg(scip, var, SCIP_BOUNDTYPE_LOWER, binobjvarmap, collectedlbvars, nbinobjvars,
            contributors, uselesscliques, &nlbcontributors, &lbobjchg) );
      assert(!SCIPisNegative(scip, lbobjchg));

      SCIPdebugMessage("variable <%s> fixed to bound=%d implies %d(%d)\n", SCIPvarGetName(var),
         SCIP_BOUNDTYPE_LOWER, 0, nlbcontributors);

      /* ignore implications if the variable has a zero objective coefficient and implications only one variable, since
       * this is covered by that implied variable
       */
      if( !(*collect) && nlbcontributors == 1 )
      {
         /* reset lower bound contributors */
         resetContributors(binobjvarmap, collectedlbvars, contributors, nlbcontributors);

         assert(SCIPisZero(scip, objval));
         nlbcontributors = 0;
      }

      /* get contribution of variable by fixing it to its upper bound w.r.t. minimum activity of the objective function */
      SCIP_CALL( collectMinactObjchg(scip, var, SCIP_BOUNDTYPE_UPPER, binobjvarmap, collectedubvars, nbinobjvars,
            &contributors[nlbcontributors], uselesscliques, &nubcontributors, &ubobjchg) );
      assert(!SCIPisNegative(scip, ubobjchg));

      SCIPdebugMessage("variable <%s> fixed to bound=%d implies %d(%d)\n", SCIPvarGetName(var),
         SCIP_BOUNDTYPE_UPPER, 0, nubcontributors);

      /* ignore implications if the variable has a zero objective coefficient and implications only one variable, since
       * this is covered by that implied variable
       */
      if( !(*collect) && nubcontributors == 1 )
      {
         /* reset upper bound contributors */
         resetContributors(binobjvarmap, collectedubvars, &contributors[nlbcontributors], nubcontributors);

         assert(SCIPisZero(scip, objval));
         nubcontributors = 0;
      }

      if( (*collect) || nlbcontributors > 1 || nubcontributors > 1 )
      {
         /* creates an objective implication data structure, fixes (globally) variables which are implied by lower and upper
          * bound fixing, and clears the collected arrays for lower and upper bound
          */
         SCIP_CALL( objimplicsCreate(scip, objimplics, contributors, binobjvarmap, collectedlbvars, collectedubvars, lbobjchg, ubobjchg, nlbcontributors, nubcontributors) );
         (*collect) = TRUE;
      }
      else
      {
         /* reset lower bound contributors */
         resetContributors(binobjvarmap, collectedlbvars, contributors, nlbcontributors);

         /* reset upper bound contributors */
         resetContributors(binobjvarmap, collectedubvars, &contributors[nlbcontributors], nubcontributors);
      }
   }
   else if( (*collect) )
   {
      lbobjchg = getVarObjchg(var, SCIPvarGetBestBoundType(var), SCIP_BOUNDTYPE_LOWER);
      ubobjchg = getVarObjchg(var, SCIPvarGetBestBoundType(var), SCIP_BOUNDTYPE_UPPER);
      assert(!SCIPisZero(scip, lbobjchg) || !SCIPisZero(scip, ubobjchg));
      assert(!SCIPisNegative(scip, lbobjchg));
      assert(!SCIPisNegative(scip, ubobjchg));

      /* creates an "empty" objective implication data structure */
      SCIP_CALL( objimplicsCreate(scip, objimplics, NULL, NULL, NULL, NULL, lbobjchg, ubobjchg, 0, 0) );
   }

   return SCIP_OKAY;
}

/** check if the given variable should be collected for the maximum activity propagation */
static
SCIP_RETCODE collectMaxactVar(
   SCIP*                 scip,               /**< SCIP data structure */
   SCIP_VAR*             var,                /**< variable to check */
   SCIP_Bool             useimplics,         /**< should implications be used */
   SCIP_Real*            objchg,             /**< pointer to store the objective change w.r.t. maximum activity */
   SCIP_Bool*            isnotzero           /**< pointer to store if the objective change is unequal to zero or not */
   )
{
   SCIP_Real lbobjchg;
   SCIP_Real ubobjchg;

   assert(scip != NULL);
   assert(SCIPvarIsBinary(var));
   assert(objchg != NULL);
   assert(isnotzero != NULL);

   /* get contribution of variable by fixing it to its lower bound w.r.t. maximum activity of the objective function */
   SCIP_CALL( getMaxactObjchg(scip, var, SCIP_BOUNDTYPE_LOWER, useimplics, &lbobjchg) );
   assert(!SCIPisPositive(scip, lbobjchg));

   /* get contribution of variable by fixing it to its upper bound w.r.t. maximum activity of the objective function */
   SCIP_CALL( getMaxactObjchg(scip, var, SCIP_BOUNDTYPE_UPPER, useimplics, &ubobjchg) );
   assert(!SCIPisPositive(scip, ubobjchg));

   (*objchg) = MIN(lbobjchg, ubobjchg);

   /* only consider variables with non-zero objective contribution */
   if( SCIPisZero(scip, (*objchg)) )
      *isnotzero = FALSE;
   else
      *isnotzero = TRUE;

   return SCIP_OKAY;
}

/** initializate the propagator */
static
SCIP_RETCODE propdataInit(
   SCIP*                 scip,               /**< SCIP data structure */
   SCIP_PROPDATA*        propdata            /**< propagator data */
   )
{
   SCIP_VAR** vars;
   SCIP_VAR* var;
   SCIP_HASHMAP* binobjvarmap;
   int nvars;
   int nbinvars;
   int nintvars;
   int nminactvars;
   int nmaxactvars;
   int nobjintvars;
   int nobjcontvars;
   int nobjvars;
   int nbinobjvars;
   int v;

   assert(scip != NULL);
   assert(propdata != NULL);

   /* get problem variables */
   vars = SCIPgetVars(scip);
   nvars = SCIPgetNVars(scip);
   nintvars = nvars - SCIPgetNContVars(scip);

   nbinvars = 0;
   nobjvars = 0;
   nbinobjvars = 0;

   SCIP_CALL( SCIPhashmapCreate(&binobjvarmap, SCIPblkmem(scip), SCIPcalcHashtableSize(SCIPgetNObjVars(scip) * 5)) );

   /* count and collect variable problem indices of variables with non-zero objective coefficient */
   for( v = 0; v < nvars; ++v )
   {
      var = vars[v];
      assert(var != NULL);

      if( !SCIPisZero(scip, SCIPvarGetObj(var)) )
      {
         nobjvars++;

         if( SCIPvarIsBinary(var) )
         {
            SCIP_CALL( SCIPhashmapInsert(binobjvarmap, (void*)var, (void*)(size_t)(nbinobjvars + 1)) );
            nbinobjvars++;
         }
      }

      if( SCIPvarIsBinary(var) )
         nbinvars++;
   }

   nminactvars = 0;
   nmaxactvars = 0;
   nobjintvars = 0;
   nobjcontvars = 0;

   if( nobjvars > 0 )
   {
      SCIP_EVENTHDLR* eventhdlr;
      SCIP_OBJIMPLICS* objimplics;
      SCIP_HASHTABLE* uselesscliques;
      SCIP_VAR** contributors;
      SCIP_Bool* collectedlbvars;
      SCIP_Bool* collectedubvars;
      SCIP_Bool collect;
      SCIP_Bool useimplics;
      SCIP_Real objval;
      SCIP_Real objchg;

      eventhdlr = propdata->eventhdlr;
      assert(eventhdlr != NULL);

      useimplics = (propdata->propuseimplics && nbinobjvars < propdata->maximplvars);

      /* allocate memory for all arrays */
      SCIP_CALL( SCIPallocMemoryArray(scip, &propdata->minactvars, nbinvars) );
      SCIP_CALL( SCIPallocMemoryArray(scip, &propdata->minactimpls, nbinvars) );
      SCIP_CALL( SCIPallocMemoryArray(scip, &propdata->maxactvars, nbinvars) );
      SCIP_CALL( SCIPallocMemoryArray(scip, &propdata->maxactchgs, nbinvars) );
      SCIP_CALL( SCIPallocMemoryArray(scip, &propdata->objintvars, nobjvars - nbinobjvars) );

      if( useimplics )
      {
         int ncliques;

         /* create temporary buffer */
         SCIP_CALL( SCIPallocBufferArray(scip, &contributors, nbinobjvars) );
         SCIP_CALL( SCIPallocBufferArray(scip, &collectedlbvars, nbinobjvars+1) );
         BMSclearMemoryArray(collectedlbvars, nbinobjvars+1);
         SCIP_CALL( SCIPallocBufferArray(scip, &collectedubvars, nbinobjvars+1) );
         BMSclearMemoryArray(collectedubvars, nbinobjvars+1);

         ncliques = SCIPgetNCliques(scip);

         if( ncliques > 0 )
         {
            SCIP_CALL( SCIPhashtableCreate(&uselesscliques, SCIPblkmem(scip), SCIPcalcHashtableSize(ncliques),
                  cliqueGetHashkey, cliqueIsHashkeyEq, cliqueGetHashkeyVal, NULL) );
         }
         else
            uselesscliques = NULL;
      }
      else
      {
         contributors = NULL;
         collectedlbvars = NULL;
         collectedubvars = NULL;
         uselesscliques = NULL;
      }

      /* collect the variables with non-zero objective contribution and catch global bound tighten events that decrease the
       * maximal pseudo objective activity
       */
      for( v = 0; v < nvars && (nobjintvars == 0 || nobjintvars < nobjvars - nbinobjvars); ++v )
      {
         var = vars[v];
         assert(var != NULL);

         objval = SCIPvarGetObj(var);

         if( SCIPvarIsBinary(var) )
         {
            /* ignore variables which are globally fixed */
            if( SCIPvarGetLbGlobal(var) > 0.5 || SCIPvarGetUbGlobal(var) < 0.5 )
            {
#ifndef NDEBUG
               /* check that the binary implications are applied for binary variables which are globally fixed */
               checkImplicsApplied(scip, var);
#endif
               continue;
            }

            /* check if the variable should be collected for the minimum activity propagation */
            SCIP_CALL( collectMinactVar(scip, var, &objimplics, useimplics, binobjvarmap, collectedlbvars, collectedubvars,
                  nbinobjvars, contributors, uselesscliques, &collect) );

            if( collect )
            {
               assert(nminactvars < nbinvars);
               assert(objimplics != NULL);
               assert(objimplics->nlbimpls + objimplics->nubimpls <= nbinobjvars);

               /* collect the binary variable with non-zero objective contribution */
               propdata->minactvars[nminactvars] = var;
               propdata->minactimpls[nminactvars] = objimplics;
               nminactvars++;

               /* catch bound relax event for the binary variable to handel the firstnonfixed index correctly */
               SCIP_CALL( SCIPcatchVarEvent(scip, var, SCIP_EVENTTYPE_BOUNDRELAXED, eventhdlr, (SCIP_EVENTDATA*)propdata, NULL) );

               SCIPdebugMessage("variable <%s>[obj: <%g>] implicit objective change %g\n",
                  SCIPvarGetName(var), objval, objimplics->maxobjchg);

               /* captures the variable */
               SCIP_CALL( SCIPcaptureVar(scip, var) ) ;
            }
            /* check if the variable should be collected for the maximum activity propagation */
            SCIP_CALL( collectMaxactVar(scip, var, useimplics, &objchg, &collect) );

            if( collect )
            {
               assert(nmaxactvars < nbinvars);

               /* collect the binary variable with non-zero objective contribution */
               propdata->maxactvars[nmaxactvars] = var;
               propdata->maxactchgs[nmaxactvars] = -objchg;
               nmaxactvars++;

               /* catch bound change events if the variable has a non-zero objective coefficient to check if the maximum
                * activity of the objective function changed
                */
               SCIP_CALL( catchObjEvent(scip, propdata, eventhdlr, var) );

               /* captures the variable */
               SCIP_CALL( SCIPcaptureVar(scip, var) ) ;
            }
         }
         else
         {
<<<<<<< HEAD
            /* only consider nonbinary variables with a non-zero objective */
=======
            /* only consider non-binary variables with a non-zero objective */
>>>>>>> 7a3af816
            if( SCIPisZero(scip, objval) )
               continue;

            assert(nobjintvars < nobjvars - nbinobjvars);

            propdata->objintvars[nobjintvars] = var;
            nobjintvars++;

            if( v >= nintvars )
               nobjcontvars++;

            /* catch bound change events if the variable has a non-zero objective coefficient to check if the maximum
             * activity of the objective function changed
             */
            SCIP_CALL( catchObjEvent(scip, propdata, eventhdlr, var) );

            /* captures the variable */
            SCIP_CALL( SCIPcaptureVar(scip, var) );
         }
      }

      if( useimplics )
      {
         if( uselesscliques != NULL )
            SCIPhashtableFree(&uselesscliques);

         SCIPfreeBufferArray(scip, &collectedubvars);
         SCIPfreeBufferArray(scip, &collectedlbvars);
         SCIPfreeBufferArray(scip, &contributors);
      }

      if( nminactvars == 0 )
      {
         SCIPfreeMemoryArray(scip, &propdata->minactvars);
         SCIPfreeMemoryArray(scip, &propdata->minactimpls);
         propdata->minactvars = NULL;
         propdata->minactimpls = NULL;
      }
      else
      {
         /* sort binary variables with respect to the absolute value of their maximal potential objective contribution for
          * the minimum activity of the objective function
          */
         SCIPsortDownPtrPtr((void**)propdata->minactimpls, (void**)propdata->minactvars, objimplicsComp, nminactvars);

         SCIPdebugMessage("%d binary variables with non-zero objective contribution w.r.t. the minimum activity of the objective function\n", nminactvars);
      }

      if( nmaxactvars == 0 )
      {
         SCIPfreeMemoryArray(scip, &propdata->maxactvars);
         SCIPfreeMemoryArray(scip, &propdata->maxactchgs);
         propdata->maxactvars = NULL;
         propdata->maxactchgs = NULL;
      }
      else
      {
         /* sort binary variables with respect to the absolute value of their maximal potential objective contribution for
          * the maximum activity of the objective function
          */
         SCIPsortDownRealPtr(propdata->maxactchgs, (void**)propdata->maxactvars, nmaxactvars);

         SCIPdebugMessage("%d binary variables with non-zero objective contribution w.r.t. the maximum activity of the objective function\n", nmaxactvars);
      }

      if( nobjintvars == 0 )
      {
         SCIPfreeMemoryArray(scip, &propdata->objintvars);
         propdata->objintvars = NULL;
      }
      else
      {
         /* sort integer variables with respect to the absolute value of their objective coefficient */
         SCIPsortDownPtr((void**)propdata->objintvars, varCompObj, nobjintvars - nobjcontvars);

         /* sort continuous variables with respect to the absolute value of their objective coefficient */
         SCIPsortDownPtr((void**)(&propdata->objintvars[nobjintvars - nobjcontvars]), varCompObj, nobjcontvars);

         SCIPdebugMessage("%d integer variables and %d continuous variables with non-zero objective contribution\n",
            nobjintvars - nobjcontvars, nobjcontvars);
      }
   }

   SCIPhashmapFree(&binobjvarmap);

   propdata->nminactvars = nminactvars;
   propdata->nmaxactvars = nmaxactvars;
   propdata->nobjintvars = nobjintvars;
   propdata->maxpseudoobjact = SCIP_INVALID;
   propdata->maxpseudoobjactinf = 0;
   propdata->lastvarnum = -1;
   propdata->glbfirstnonfixed = 0;
   propdata->maxactfirstnonfixed = 0;
   propdata->firstnonfixed = 0;
   propdata->nnewvars = 0;
   propdata->cutoffbound = SCIPinfinity(scip);
   propdata->lastlowerbound = -SCIPinfinity(scip);
   propdata->glbpseudoobjval = -SCIPinfinity(scip);

   propdata->initialized = TRUE;

   /* due to scaling after presolving we need to update the global pseudoactivity and the cutoffbound */
   propdata->glbpropagated = FALSE;
   propdata->glbpseudoobjval = SCIPgetGlobalPseudoObjval(scip);
   propdata->cutoffbound = SCIPgetCutoffbound(scip);
   assert(SCIPgetDepth(scip) > 0 || SCIPisFeasEQ(scip, propdata->glbpseudoobjval, SCIPgetPseudoObjval(scip)));

   /* create hash table which is used for resolving bound changes */
   if( nminactvars > 0 )
   {
      SCIP_CALL( SCIPhashtableCreate(&propdata->addedvars, SCIPblkmem(scip), SCIPcalcHashtableSize(5*nvars),
            SCIPvarGetHashkey, SCIPvarIsHashkeyEq, SCIPvarGetHashkeyVal, NULL) );
   }
   else
      propdata->addedvars = NULL;


   return SCIP_OKAY;
}

<<<<<<< HEAD
/** adds for the given nonbinary variable a conflict bound depending on its objective contribution */
=======
/** adds for the given non-binary variable a conflict bound depending on its objective contribution */
>>>>>>> 7a3af816
static
SCIP_RETCODE addConflictBounds(
   SCIP*                 scip,               /**< SCIP data structure */
   SCIP_VAR*             var,                /**< variable to check for objective contribution */
   SCIP_BDCHGIDX*        bdchgidx,           /**< bound change index (time stamp of bound change), or NULL for current time */
   SCIP_Real*            reqpseudoobjval     /**< pointer to store the remaining minimum activity which has to be proven */
   )
{
   SCIP_Real objval;

   objval = SCIPvarGetObj(var);
   assert(!SCIPisZero(scip, objval));

   if( objval > 0.0 )
   {
      SCIP_Real loclb;
      SCIP_Real glblb;

      glblb = SCIPvarGetLbGlobal(var);
      loclb = SCIPvarGetLbAtIndex(var, bdchgidx, FALSE);
      assert(SCIPisFeasGE(scip, loclb, glblb));

      /* check if the local lower bound (at time stamp bdchgidx) is larger than the global lower bound */
      if( SCIPisGT(scip, loclb, glblb) )
      {
         SCIPdebugMessage("  add bound change <%s>[%g] >= <%g>\n", SCIPvarGetName(var), objval, loclb);
         SCIP_CALL( SCIPaddConflictLb(scip, var, bdchgidx) );

         /* hard comparison  is enough to make requiredpseudoobjval nonincreasing */
         assert((loclb - glblb) * objval > 0.0);

         (*reqpseudoobjval) -= (loclb - glblb) * objval;
      }
   }
   else
   {
      SCIP_Real locub;
      SCIP_Real glbub;

      glbub = SCIPvarGetUbGlobal(var);
      locub = SCIPvarGetUbAtIndex(var, bdchgidx, FALSE);
      assert(SCIPisFeasLE(scip, locub, glbub));

      /* check if the local upper bound (at time stamp bdchgidx) is smaller than the global upper bound */
      if( SCIPisLT(scip, locub, glbub) )
      {
         SCIPdebugMessage("  add bound change <%s>[%g] <= <%g>\n", SCIPvarGetName(var), objval, locub);
         SCIP_CALL( SCIPaddConflictUb(scip, var, bdchgidx) );

         /* hard comparison  is enough to make requiredpseudoobjval nonincreasing */
         assert((locub - glbub) * objval > 0.0);

         (*reqpseudoobjval) -= (locub - glbub) * objval;
      }
   }

   return SCIP_OKAY;
}

/** check for the given implication variables if they also contribute to the required minimum activity */
static
SCIP_RETCODE getConflictImplics(
   SCIP*                 scip,               /**< SCIP data structure */
   SCIP_VAR**            vars,               /**< variable to check for objective contribution */
   int                   start,              /**< start index */
   int                   end,                /**< end index */
   SCIP_BDCHGIDX*        bdchgidx,           /**< bound change index (time stamp of bound change), or NULL for current time */
   SCIP_HASHTABLE*       addedvars,          /**< hash table containing variables which are already added directly or implicitly due to implications */
   SCIP_Real*            reqpseudoobjval,    /**< pointer to store the remaining minimum activity which has to be proven */
   SCIP_Bool*            foundimplics        /**< pointer to store if an implication is found */
   )
{
   SCIP_VAR* var;
   SCIP_Real lb;
   SCIP_Real ub;
   int v;

   assert(foundimplics != NULL);
   assert(*foundimplics == FALSE);

   for( v = start; v < end; ++v )
   {
      var = vars[v];
      assert(var != NULL);
      assert(SCIPvarIsBinary(var));

      /* we need to take the bounds after the bdchgidx here, since the variable of the bound change may be the implied one;
       * we already counted its contribution before, so we want to see it as fixed here, which it is after the bound change.
       */
      lb = SCIPvarGetLbAtIndex(var, bdchgidx, TRUE);
      ub = SCIPvarGetUbAtIndex(var, bdchgidx, TRUE);

      if( lb < 0.5 && ub > 0.5 && !SCIPhashtableExists(addedvars, (void*)var) )
      {
         (*reqpseudoobjval) -= REALABS(SCIPvarGetObj(var));
         SCIPdebugMessage("  implicated variables <%s>[%g] bdchgidx [%g,%g] -> remaining <%g>\n", SCIPvarGetName(var), SCIPvarGetObj(var), lb, ub, *reqpseudoobjval);

         SCIP_CALL( SCIPhashtableInsert(addedvars, (void*)var) );
         assert(SCIPhashtableExists(addedvars, (void*)var));
         (*foundimplics) = TRUE;
      }
   }

   return SCIP_OKAY;
}

/** adds for the given binary variable a conflict bound depending on its objective contribution */
static
SCIP_RETCODE addConflictBinvar(
   SCIP*                 scip,               /**< SCIP data structure */
   SCIP_VAR*             var,                /**< variable to check for objective contribution */
   SCIP_BDCHGIDX*        bdchgidx,           /**< bound change index (time stamp of bound change), or NULL for current time */
   SCIP_OBJIMPLICS*      objimplics,         /**< objective implication data for the given variable */
   SCIP_HASHTABLE*       addedvars,          /**< hash table containing variables which are already add directly or implicitly due to implications */
   SCIP_Bool             respropuseimplics,  /**< should implications be used */
   SCIP_Real*            reqpseudoobjval     /**< pointer to store the remaining minimum activity which has to be proven */
   )
{
   SCIP_Real objval;
   SCIP_Real lb;
   SCIP_Real ub;
   SCIP_Bool foundimplics;

   assert(SCIPvarIsBinary(var));

   if( SCIPvarGetLbGlobal(var) > 0.5 || SCIPvarGetUbGlobal(var) < 0.5 )
      return SCIP_OKAY;

   lb = SCIPvarGetLbAtIndex(var, bdchgidx, FALSE);
   ub = SCIPvarGetUbAtIndex(var, bdchgidx, FALSE);

   objval = SCIPvarGetObj(var);
   foundimplics = FALSE;

   /* only consider variables which are fixed */
   if( lb > 0.5 )
   {
      if( respropuseimplics )
      {
         SCIP_CALL( getConflictImplics(scip, objimplics->objvars, objimplics->nlbimpls, objimplics->nlbimpls + objimplics->nubimpls,
               bdchgidx, addedvars, reqpseudoobjval, &foundimplics) );
      }

      /* check if the binary variable has a positive contribution (positive objective coefficient since it is fixed to
       * one) or is needed due a positive contribution of an implied variable
       */
      if( foundimplics || SCIPisPositive(scip, objval) )
      {
         SCIPdebugMessage("  add bound change <%s>[%g] >= <%g> bdchgidx [%g,%g]\n", SCIPvarGetName(var), objval, lb, lb, ub);
         SCIP_CALL( SCIPaddConflictLb(scip, var, NULL) );

         (*reqpseudoobjval) -= MAX(0.0, objval);

         if( addedvars != NULL )
         {
            assert(!SCIPhashtableExists(addedvars, (void*)var));
            SCIP_CALL( SCIPhashtableInsert(addedvars, (void*)var) );
         }
      }
   }
   else if( ub < 0.5 )
   {
      if( respropuseimplics )
      {
         SCIP_CALL( getConflictImplics(scip, objimplics->objvars, 0, objimplics->nlbimpls,
               bdchgidx, addedvars, reqpseudoobjval, &foundimplics) );
      }

      /* check if the binary variable has a positive contribution (negative objective coefficient since it is fixed to
       * zero) or is needed due a positive contribution of an implied variable
       */
      if( foundimplics || SCIPisNegative(scip, objval) )
      {
         SCIPdebugMessage("  add bound change <%s>[%g] <= <%g> bdchgidx=[%g,%g]\n", SCIPvarGetName(var), objval, ub, lb, ub);
         SCIP_CALL( SCIPaddConflictUb(scip, var, NULL) );

         (*reqpseudoobjval) +=  MIN(0.0, objval);

         if( addedvars != NULL )
         {
            assert(!SCIPhashtableExists(addedvars, (void*)var));
            SCIP_CALL( SCIPhashtableInsert(addedvars, (void*)var) );
         }
      }
   }

   return SCIP_OKAY;
}


/** resolves a propagation by supplying the variables whose bound changes increased the pseudo objective value above the
 *  cutoff bound
 */
static
SCIP_RETCODE adjustCutoffbound(
   SCIP*                 scip,               /**< SCIP data structure */
   SCIP_PROPDATA*        propdata,           /**< propagator data */
   SCIP_VAR*             var,                /**< variable that was deduced */
   int                   inferinfo,          /**< inference information */
   SCIP_BOUNDTYPE        boundtype,          /**< the type of the changed bound (lower or upper bound) */
   SCIP_BDCHGIDX*        bdchgidx,           /**< bound change index (time stamp of bound change), or NULL for current time */
   SCIP_HASHTABLE*       addedvars,          /**< hash table which contains variable which are already added or implict given as reason for the resolve, or NULL */
   SCIP_Real*            cutoffbound         /**< pointer to store the adjusted cutoff bound */
   )
{
   if( inferinfo != -1 )
   {
      SCIP_OBJIMPLICS* objimplics;
      SCIP_Bool foundimplics;
      int start;
      int end;

      assert(var != NULL);
      assert(SCIPvarIsBinary(var));
      assert(bdchgidx != NULL);
      assert(SCIPisEQ(scip, SCIPvarGetLbAtIndex(var, bdchgidx, TRUE), SCIPvarGetUbAtIndex(var, bdchgidx, TRUE)));
      assert(inferinfo >= 0);
      assert(inferinfo < propdata->nminactvars);
      assert((SCIP_Bool)SCIP_BOUNDTYPE_LOWER == FALSE);
      assert((SCIP_Bool)SCIP_BOUNDTYPE_UPPER == TRUE);

      objimplics = propdata->minactimpls[inferinfo];
      assert(objimplics != NULL);

      /* get the objective contribution if we would fix the binary inference variable to its other bound */
      (*cutoffbound) -= getVarObjchg(var, SCIPvarGetBestBoundType(var), boundtype);
      foundimplics = FALSE;

      if( boundtype == SCIP_BOUNDTYPE_LOWER )
      {
         start = 0;
         end = objimplics->nlbimpls;
      }
      else
      {
         start = objimplics->nlbimpls;
         end = objimplics->nlbimpls + objimplics->nubimpls;
      }

      SCIP_CALL( getConflictImplics(scip, objimplics->objvars, start, end, bdchgidx, addedvars, cutoffbound, &foundimplics) );
   }
   else
   {
      SCIP_Real glbbound;
      SCIP_Real newbound;
      SCIP_Real objval;

      objval = SCIPvarGetObj(var);

      assert(!SCIPisZero(scip, objval));

      if( objval > 0.0 )
      {
         newbound = SCIPvarGetUbAtIndex(var, bdchgidx, TRUE);
         glbbound = SCIPvarGetLbGlobal(var);
      }
      else
      {
         newbound = SCIPvarGetLbAtIndex(var, bdchgidx, TRUE);
         glbbound = SCIPvarGetUbGlobal(var);
      }

      /* in case the variable is integral we just need to prove the newbound plus/minus (1 - epsilon) since the this bound
       * would be rounded to newbound due to integrability which is global information
       */
      if( SCIPvarIsIntegral(var) )
      {
         if( objval > 0.0 )
            newbound += 1 - 10 * SCIPfeastol(scip);
         else
            newbound -= 1 - 10 * SCIPfeastol(scip);
      }

      /* adjust the cutoff bound by the portion the inference variable contributes to the presudo objective activitiy
       * (minactivity)
       */
      assert(!SCIPisNegative(scip, objval * (newbound - glbbound)));
      (*cutoffbound) -= objval * (newbound - glbbound);
   }

   return SCIP_OKAY;
}


/** resolves a propagation by supplying the variables whose bound changes increased the pseudo objective value above the
 *  cutoff bound
 */
static
SCIP_RETCODE resolvePropagation(
   SCIP*                 scip,               /**< SCIP data structure */
   SCIP_PROPDATA*        propdata,           /**< propagator data */
   SCIP_Real             cutoffbound,        /**< the global cutoff */
   SCIP_VAR*             infervar,           /**< variable that was deduced, or NULL for conflict analysis initialization */
   int                   inferinfo,          /**< inference information */
   SCIP_BOUNDTYPE        boundtype,          /**< the type of the changed bound (lower or upper bound) */
   SCIP_BDCHGIDX*        bdchgidx            /**< bound change index (time stamp of bound change), or NULL for current time */
   )
{
   SCIP_HASHTABLE* addedvars;
   SCIP_VAR** vars;
   SCIP_VAR* var;
   SCIP_Real glbpseudoobjval;
   SCIP_Real reqpseudoobjval;
   SCIP_Bool infinity;
   int nvars;
   int v;

   infinity = FALSE;
   addedvars = NULL;
   nvars = propdata->nminactvars;

   /* the global pseudo value gives us a global valid minimal activity
    *
    * @note The global pseudo objective activity can be minus infinity. In that case all variable are part of the
    *       reason/explanation
    *
    * @note If the global pseudo objective activity is greater than the required minactivity, the local bound change
    *       which has to explained is actually (now) a global one. That means, the reason/explanation is empty
    */
   glbpseudoobjval = SCIPgetGlobalPseudoObjval(scip);

   if( SCIPisInfinity(scip, -glbpseudoobjval) )
   {
      infinity = TRUE;
      reqpseudoobjval = cutoffbound;
   }
   else
   {
      /* clear hash table for storing variables which are not needed to add the reason due to global implications or
       * already added
       */
      if( nvars > 0 )
      {
         addedvars = propdata->addedvars;
         SCIPhashtableRemoveAll(addedvars);
      }

      if( infervar != NULL )
      {
         SCIP_CALL( adjustCutoffbound(scip, propdata, infervar, inferinfo, boundtype, bdchgidx, addedvars, &cutoffbound) );
      }

      reqpseudoobjval = cutoffbound - glbpseudoobjval;
   }

   SCIPdebugMessage("resolve propagation global pseudo objective <%g>, cutoff bounda <%g>, required minactivity <%g>\n",
      glbpseudoobjval, cutoffbound, reqpseudoobjval);

   /* the variables responsible for the propagation are the ones with
    *  - obj > 0 and local lb > global lb
    *  - obj < 0 and local ub < global ub
    *
    * collect all variables which contribute positively to the pseudo objective value (minimum activity) until we
    * reached the (adjusted) required minimum activity for the inference bound change
    */

   /* first, consider the binary variables */
   if( nvars > 0 )
   {
      SCIP_OBJIMPLICS** minactimpls;

      vars = propdata->minactvars;
      assert(vars != NULL);

      minactimpls = propdata->minactimpls;
      assert(minactimpls != NULL);

#ifndef NDEBUG
      checkGlbfirstnonfixed(scip, propdata);
#endif

      if( infinity )
      {
         /* if the required minimum activity is minus infinity, we have to add all variables which contribute the local
          * pseudo objective activity
          */

         for( v = propdata->glbfirstnonfixed; v < nvars; ++v )
         {
            var = vars[v];
            assert(var != NULL);

            /* @note binary variables can have a zero objective value */

            if( var == infervar )
               continue;

            SCIP_CALL( addConflictBinvar(scip, var, bdchgidx, NULL, NULL, FALSE, &reqpseudoobjval) );
         }
      }
      else
      {
         assert(addedvars != NULL);

         for( v = propdata->glbfirstnonfixed; v < nvars && SCIPisPositive(scip, reqpseudoobjval); ++v )
         {
            var = vars[v];
            assert(var != NULL);

            /* @note binary variables can have a zero objective value */

            if( var == infervar )
               continue;

            if( SCIPhashtableExists(addedvars, (void*)var) )
               continue;

            SCIP_CALL( addConflictBinvar(scip, var, bdchgidx, minactimpls[v], addedvars, propdata->respropuseimplics, &reqpseudoobjval) );
         }
      }
   }

   vars = propdata->objintvars;
   nvars = propdata->nobjintvars;
   assert(nvars == 0 || vars != NULL);

   /* second, consider the non-binary variables */
   for( v = 0; v < nvars && (infinity || SCIPisPositive(scip, reqpseudoobjval)); ++v )
   {
      var = vars[v];
      assert(var != NULL);
      assert(!SCIPisZero(scip, SCIPvarGetObj(var)));

      if( var == infervar )
         continue;

      SCIP_CALL( addConflictBounds(scip, var, bdchgidx, &reqpseudoobjval) );
   }

   return SCIP_OKAY;
}

/** propagates the given variable against the cutoff bound */
static
SCIP_RETCODE propagateCutoffboundVar(
   SCIP*                 scip,               /**< SCIP data structure */
   SCIP_PROP*            prop,               /**< propagator, or NULL */
   SCIP_VAR*             var,                /**< variable to propagate */
   int                   inferinfo,          /**< inference information to store with the bound change */
   SCIP_Real             objchg,             /**< objective change */
   SCIP_Real             cutoffbound,        /**< cutoff bound to use */
   SCIP_Real             pseudoobjval,       /**< pseudo objective value to use */
   SCIP_Bool             local,              /**< local or global propagation */
   SCIP_Bool*            tightened           /**< pointer to store if the variable domain was tightened */
   )
{
   SCIP_Real lb;
   SCIP_Real ub;
   SCIP_Real newbd;
   SCIP_Bool infeasible;

   assert(!SCIPisZero(scip, objchg));
   assert(!SCIPisInfinity(scip, -pseudoobjval));
   assert(!SCIPisInfinity(scip, cutoffbound));
   assert(SCIPisLT(scip, pseudoobjval, cutoffbound) );
   assert(tightened != NULL);

   *tightened = FALSE;

   /* collect bounds of the variable */
   if( local )
   {
      assert(prop != NULL);
      lb = SCIPvarGetLbLocal(var);
      ub = SCIPvarGetUbLocal(var);
   }
   else
   {
      lb = SCIPvarGetLbGlobal(var);
      ub = SCIPvarGetUbGlobal(var);
   }

   if( SCIPisFeasEQ(scip, lb, ub) )
      return SCIP_OKAY;

   /* depending on the objective contribution we can try to tighten the lower or upper bound of the variable */
   if( objchg > 0.0 )
   {
      newbd = lb + (cutoffbound - pseudoobjval) / objchg;

      if( local )
      {
         SCIP_CALL( SCIPinferVarUbProp(scip, var, newbd, prop, inferinfo, FALSE, &infeasible, tightened) );
         assert(!infeasible);

         if( *tightened ) /* might not be tightened due to numerical reasons */
         {
            SCIPdebugMessage(" -> new (local) upper bound of variable <%s>[%g,%g]: %g, objective change <%g>, pseudo objective <%g>, cutoff bound <%g>\n",
               SCIPvarGetName(var), lb, ub, newbd, objchg, pseudoobjval, cutoffbound);
         }
      }
      else
      {
         SCIP_CALL( SCIPtightenVarUbGlobal(scip, var, newbd, FALSE, &infeasible, tightened) );
         assert(!infeasible);

         if( *tightened )
         {
            SCIPdebugMessage(" -> new (global) upper bound of variable <%s>[%g,%g]: %g, objective change <%g>, pseudo objective <%g>, cutoff bound <%g>\n",
               SCIPvarGetName(var), lb, ub, newbd, objchg, pseudoobjval, cutoffbound);
         }
      }
   }
   else
   {
      newbd = ub + (cutoffbound - pseudoobjval) / objchg;

      if( local )
      {
         SCIP_CALL( SCIPinferVarLbProp(scip, var, newbd, prop, inferinfo, FALSE, &infeasible, tightened) );
         assert(!infeasible);

         if( *tightened ) /* might not be tightened due to numerical reasons */
         {
            SCIPdebugMessage(" -> new (local) lower bound of variable <%s>[%g,%g]: %g, objective change <%g>, pseudo objective <%g>, cutoff bound <%g>\n",
               SCIPvarGetName(var), lb, ub, newbd, objchg, pseudoobjval, cutoffbound);
         }
      }
      else
      {
         SCIP_CALL( SCIPtightenVarLbGlobal(scip, var, newbd, FALSE, &infeasible, tightened) );
         assert(!infeasible);

         if( *tightened )
         {
            SCIPdebugMessage(" -> new (global) lower bound of variable <%s>[%g,%g]: %g, objective change <%g>, pseudo objective <%g>, cutoff bound <%g>\n",
               SCIPvarGetName(var), lb, ub, newbd, objchg, pseudoobjval, cutoffbound);
         }
      }
   }

   return SCIP_OKAY;
}

/** propagates the given binary variable against the cutoff bound */
static
SCIP_RETCODE propagateCutoffboundBinvar(
   SCIP*                 scip,               /**< SCIP data structure */
   SCIP_PROP*            prop,               /**< propagator, or NULL */
   SCIP_VAR*             var,                /**< variable to propagate */
   int                   pos,                /**< position of the variable in the corresponding propdata variable array */
   SCIP_Real             cutoffbound,        /**< cutoff bound to use */
   SCIP_Real             pseudoobjval,       /**< pseudo objective value to use */
   SCIP_Bool*            tightened,          /**< pointer to store if the variable domain was tightened */
   SCIP_Bool*            cutoff,             /**< pointer to store if a cutoff was detected */
   SCIP_Bool             local               /**< propagate local bounds, otherwise global bounds */
   )
{
   SCIP_PROPDATA* propdata;
   SCIP_OBJIMPLICS* objimplics;
   SCIP_Real lbobjchg;
   SCIP_Real ubobjchg;
   SCIP_Real objchg;

   assert(SCIPvarIsBinary(var));

   propdata = SCIPpropGetData(prop);
   assert(propdata != NULL);

   objimplics = propdata->minactimpls[pos];
   assert(objimplics != NULL);

   /* get objective change in case of fixing the variable to its lower bound (that is zero) */
   SCIP_CALL( getMinactObjchg(scip, var, objimplics, NULL, SCIP_BOUNDTYPE_LOWER, local, &lbobjchg) );
   assert(!SCIPisNegative(scip, lbobjchg));

   /* get objective change in case of fixing the variable to its upper bound (that is one) */
   SCIP_CALL( getMinactObjchg(scip, var, objimplics, NULL, SCIP_BOUNDTYPE_UPPER, local, &ubobjchg) );
   assert(!SCIPisNegative(scip, ubobjchg));

   (*tightened) = FALSE;

   /* nothing can be done if the objective contribution is zero independently of the bound */
   if( SCIPisZero(scip, lbobjchg) && SCIPisZero(scip, ubobjchg) )
      return SCIP_OKAY;

   /* if the lbobjchg and ubobjchg are both able to fix the variable to its upper (1.0) or lower (0.0) bound,
    * respectively, we detected an cutoff
    *
    * @note There is no need to use SCIPisFeasLT() in case the objective is integral since the cutoff bound in that case
    *       is the upper bound minus 1 plus the SCIPcutoffbounddelta() (which is MIN(100.0 * feastol, 0.0001)). However,
    *       if the objective is not integral we have to check w.r.t. an epsilon to avoid numerical problems.
    */
   if( SCIPisFeasLT(scip, cutoffbound, pseudoobjval + ubobjchg) && SCIPisFeasLT(scip, cutoffbound, pseudoobjval + lbobjchg) )
   {
      /* check if conflict analysis is applicable */
      if( local && SCIPisConflictAnalysisApplicable(scip) )
      {
         assert(SCIPgetDepth(scip) > 0);

         /* initialize conflict analysis */
         SCIP_CALL( SCIPinitConflictAnalysis(scip) );

         /* add all variable whose best bound changes increased the pseudo objective value above to cutoff bound */
         SCIP_CALL( resolvePropagation(scip, propdata, pseudoobjval, NULL, -1, SCIP_BOUNDTYPE_UPPER, NULL) );

         /* analyze the conflict */
         SCIP_CALL( SCIPanalyzeConflict(scip, 0, NULL) );
      }

      (*cutoff) = TRUE;
   }
   else
   {
      /* try to tighten the variable bound use the larger objective contribution */
      if( lbobjchg > ubobjchg )
         objchg = -lbobjchg;
      else
         objchg = ubobjchg;

      SCIP_CALL( propagateCutoffboundVar(scip, prop, var, pos, objchg, cutoffbound, pseudoobjval, local, tightened) );
   }

   return SCIP_OKAY;
}

/** globally propagates if a new cutoff bound or global pseudo objective value (minimum activity of the objective
 *  function) is available
 */
static
SCIP_RETCODE propagateCutoffboundGlobally(
   SCIP*                 scip,               /**< SCIP data structure */
   SCIP_PROP*            prop,               /**< propagator */
   int*                  nchgbds,            /**< pointer to store the number of bound changes */
   SCIP_Bool*            cutoff              /**< pointer to store if a cutoff was detected */
   )
{
   SCIP_PROPDATA* propdata;
   SCIP_VAR** minactvars;
   SCIP_VAR** objintvars;
   SCIP_VAR* var;
   SCIP_Bool tightened;
   SCIP_Real pseudoobjval;
   SCIP_Real cutoffbound;
   int nminactvars;
   int nobjintvars;
   int v;

   /* this method should not be called in the root node of the search tree since the standard propagation already does
    * the job
    */
   assert(SCIPgetDepth(scip) > 0);

   propdata = SCIPpropGetData(prop);
   assert(propdata != NULL);

   pseudoobjval = SCIPgetGlobalPseudoObjval(scip);
   cutoffbound = propdata->cutoffbound;

   /* nothing can be done if the global pseudo objective is minus infinity */
   if( SCIPisInfinity(scip, -pseudoobjval) )
      return SCIP_OKAY;

   /* check if the global pseudo objective value (minimum activity of the objective function) is greater or equal to
    * the cutoff bound
    */
   if( SCIPisGE(scip, pseudoobjval, cutoffbound) )
   {
      *cutoff = TRUE;
      return SCIP_OKAY;
   }

   minactvars = propdata->minactvars;
   objintvars = propdata->objintvars;
   nminactvars = propdata->nminactvars;
   nobjintvars = propdata->nobjintvars;

#ifndef NDEBUG
   checkGlbfirstnonfixed(scip, propdata);
#endif

   *cutoff = FALSE;

   /* always propagate the binary variables completely */
   for( v = propdata->glbfirstnonfixed; v < nminactvars; ++v )
   {
      var = minactvars[v];
      assert(var != NULL);

      /* check if the variables is already globally fixed; if so continue with the potential candidate */
      if( SCIPvarGetLbGlobal(var) > 0.5 || SCIPvarGetUbGlobal(var) < 0.5)
         continue;

      /* propagates the cutoff bound for the given binary variable */
      SCIP_CALL( propagateCutoffboundBinvar(scip, prop, var, v, cutoffbound, pseudoobjval, &tightened, cutoff, FALSE) );

      /* the binary variables are sorted in non-increasing manner w.r.t. the absolute value of their objective
       * contribution w.r.t. minimum activity (pseudo objective value) of the objective function; these values are the
       * increase in the pseudo objective activity we would get if we fix the variable to its worse bound; hence, we can
       * stop if for a variable this potential increase is not enough too exceed the cutoff bound;
       */
      if( !tightened )
      {
         SCIPdebugMessage("interrupt global pseudo objective propagation w.r.t. cutoff bound <%.15g> for binary variables after %d from %d binary variables\n",
            cutoffbound, v, nminactvars);
         break;
      }

      if( *cutoff )
         return SCIP_OKAY;

      /* @note The variable might not be globally fixed right away since this would destroy the local internal
       *       data structure of a search node; the bound change is in that case pending; hence we cannot assert
       *       that the variable is globally fixed
       */
      (*nchgbds)++;
   }
   propdata->glbfirstnonfixed = v;
   propdata->firstnonfixed = MAX(propdata->firstnonfixed, v);

   /* check all binary variables which could potentially be fixed */
   for( ; v < nminactvars && cutoffbound - pseudoobjval <  propdata->minactimpls[v]->maxobjchg; ++v )
   {
      var = minactvars[v];
      assert(var != NULL);

      /* check if the variables is already globally fixed; if so continue with the potential candidate */
      if( SCIPvarGetLbGlobal(var) > 0.5 || SCIPvarGetUbGlobal(var) < 0.5)
         continue;

      /* propagates the cutoff bound for the given binary variable */
      SCIP_CALL( propagateCutoffboundBinvar(scip, prop, var, v, cutoffbound, pseudoobjval, &tightened, cutoff, FALSE) );

      /* check if the domain of the variable was reduced */
      if( tightened )
         (*nchgbds)++;

      if( *cutoff )
         return SCIP_OKAY;
   }

#if 0 /* might fail, but is not a real error, still need to investigate */
#ifndef NDEBUG
   /* check that the abort criteria for the binary variables works */
   for( ; v < nminactvars; ++v )
   {
      assert(cutoffbound - pseudoobjval >=  propdata->minactimpls[v]->maxobjchg);

      var = minactvars[v];
      assert(var != NULL);

      /* check if the variable is already locally fixed; in that case we just continue with the next potential
       * candidate
       */
      if( SCIPvarGetLbGlobal(var) > 0.5 || SCIPvarGetUbGlobal(var) < 0.5)
         continue;

      /* propagates the cutoff bound for the given binary variable */
      SCIP_CALL( propagateCutoffboundBinvar(scip, prop, var, v, cutoffbound, pseudoobjval, &tightened, cutoff, FALSE) );
      assert(!tightened);
      assert(!(*cutoff));
   }
#endif
#endif

<<<<<<< HEAD
   /* propagate the nonbinary variables completely */
=======
   /* propagate the non-binary variables completely */
>>>>>>> 7a3af816
   for( v = 0; v < nobjintvars; ++v )
   {
      var = objintvars[v];
      assert(var != NULL);
      assert(!SCIPisZero(scip, SCIPvarGetObj(var)));

      /* try to tighten the bound of the variable */
      SCIP_CALL( propagateCutoffboundVar(scip, NULL, var, -1, SCIPvarGetObj(var), cutoffbound, pseudoobjval, FALSE, &tightened) );

      /* check if the domain of the variable was reduced */
      if( tightened )
         (*nchgbds)++;
   }

   propdata->glbpropagated = TRUE;

   return SCIP_OKAY;
}

/** propagates the cutoff bound for binary variables (c*x <= cutoff) */
static
SCIP_RETCODE propagateCutoffboundBinvars(
   SCIP*                 scip,               /**< SCIP data structure */
   SCIP_PROP*            prop,               /**< propagator */
   SCIP_Real             cutoffbound,        /**< cutoff bound to use */
   SCIP_Real             pseudoobjval,       /**< pseudo objective value to use */
   int*                  nfixedvars,         /**< pointer to store the number of fixed variables */
   SCIP_Bool*            cutoff              /**< pointer to store if a cutoff was detected */
   )
{
   SCIP_PROPDATA* propdata;
   SCIP_VAR** minactvars;
   SCIP_VAR* var;
   SCIP_Bool tightened;
   int nminactvars;
   int v;

   propdata = SCIPpropGetData(prop);
   assert(propdata != NULL);

   minactvars = propdata->minactvars;
   nminactvars = propdata->nminactvars;
   assert(nminactvars == 0 || minactvars != NULL);

   /* always propagate the binary variables completely; note that the variables before the firstnonfixed indexed are
    * already locally fixed and those before glbfirstnonfixed are already globally fixed
    */

#ifndef NDEBUG
   /* check that the variables before glbfirstnonfixed are globally fixed */
   checkGlbfirstnonfixed(scip, propdata);

   /* check that the variables before firstnonfixed are locally fixed */
   for( v = propdata->glbfirstnonfixed; v < propdata->firstnonfixed; ++v )
   {
      var =  minactvars[v];
      assert(var != NULL);

      assert(SCIPvarGetLbLocal(var) > 0.5 || SCIPvarGetUbLocal(var) < 0.5);
   }
#endif

   (*cutoff) = FALSE;

   for( v = propdata->firstnonfixed; v < nminactvars; ++v )
   {
      var =  minactvars[v];
      assert(var != NULL);

      /* check if the variable is already locally fixed; in that case we just continue with the next potential
       * candidate
       */
      if( SCIPvarGetLbLocal(var) > 0.5 || SCIPvarGetUbLocal(var) < 0.5)
         continue;

      /* propagates the cutoff bound for the given binary variable */
      SCIP_CALL( propagateCutoffboundBinvar(scip, prop, var, v, cutoffbound, pseudoobjval, &tightened, cutoff, TRUE) );

      /* the binary variables are sorted in non-increasing manner w.r.t. the absolute value of their objective
       * contribution w.r.t. minimum activity of the objective function; These values are the increase in the pseudo
       * objective activity (minimum activity of the objective function) we would get if we fix the variable to its
       * worse bound; hence, we can stop if for a variable this potential increase is not enough too exceed the cutoff
       * bound;
       */
      if( !tightened )
      {
         SCIPdebugMessage("interrupt local pseudo objective propagation w.r.t. cutoff bound <%.15g> for binary variables after %d from %d binary variables\n",
            cutoffbound, v, nminactvars);
         break;
      }

      if( *cutoff )
         return SCIP_OKAY;

      /* check that the binary variable is locally fixed */
      assert(SCIPvarGetLbLocal(var) > 0.5 || SCIPvarGetUbLocal(var) < 0.5);
      (*nfixedvars)++;
   }
   propdata->firstnonfixed = v;

   /* check all binary variables which could potentially be fixed */
   for( ; v < nminactvars && cutoffbound - pseudoobjval < propdata->minactimpls[v]->maxobjchg; ++v )
   {
      var =  minactvars[v];
      assert(var != NULL);

      /* check if the variable is already locally fixed; in that case we just continue with the next potential
       * candidate
       */
      if( SCIPvarGetLbLocal(var) > 0.5 || SCIPvarGetUbLocal(var) < 0.5)
         continue;

      /* propagates the cutoff bound for the given binary variable */
      SCIP_CALL( propagateCutoffboundBinvar(scip, prop, var, v, cutoffbound, pseudoobjval, &tightened, cutoff, TRUE) );

      if( tightened )
      {
         assert(SCIPvarGetLbLocal(var) > 0.5 || SCIPvarGetUbLocal(var) < 0.5);
         (*nfixedvars)++;
      }

      if( *cutoff )
         return SCIP_OKAY;
   }

#if 0 /* might fail, but is not a real error, still need to investigate */
#ifndef NDEBUG
   /* check that the abort criteria for the binary variables works */
   for( ; v < nminactvars; ++v )
   {
      var = minactvars[v];
      assert(var != NULL);

      assert(cutoffbound - pseudoobjval >= propdata->minactimpls[v]->maxobjchg);

      /* check if the variable is already locally fixed; in that case we just continue with the next potential
       * candidate
       */
      if( SCIPvarGetLbLocal(var) > 0.5 || SCIPvarGetUbLocal(var) < 0.5)
         continue;

      /* propagates the cutoff bound for the given binary variable */
      SCIP_CALL( propagateCutoffboundBinvar(scip, prop, var, v, cutoffbound, pseudoobjval, &tightened, cutoff, TRUE) );
      assert(!tightened);
      assert(!(*cutoff));
   }
#endif
#endif

   return SCIP_OKAY;
}

/** propagates the cutoff bound c*x <= cutoff */
static
SCIP_RETCODE propagateCutoffbound(
   SCIP*                 scip,               /**< SCIP data structure */
   SCIP_PROP*            prop,               /**< propagator */
   SCIP_RESULT*          result              /**< pointer to store the result of the callback method */
   )
{
   SCIP_PROPDATA* propdata;
   SCIP_Real pseudoobjval;
   SCIP_Real cutoffbound;
   SCIP_Bool cutoff;
   SCIP_Bool tightened;
   int nchgbds;

   assert(result != NULL);

   (*result) = SCIP_DIDNOTRUN;

   propdata = SCIPpropGetData(prop);
   assert(propdata != NULL);

   /* get current pseudo objective value (minimum activity of the objective function) and cutoff bound */
   pseudoobjval = SCIPgetPseudoObjval(scip);
   if( SCIPisInfinity(scip, -pseudoobjval) )
      return SCIP_OKAY;
   cutoffbound = SCIPgetCutoffbound(scip);
   if( SCIPisInfinity(scip, cutoffbound) )
      return SCIP_OKAY;

   /* @note A new global pseudo objective value could be used to retrieve global fixings. There is, however, no need to
    *       check if a new global pseudo objective value is available. This is the case since a new (better) global
    *       pseudo activity implicis that a global bound change was performed. That causes that the root node of the
    *       search tree get marked for repropagation. That will result in propagation call of the pseudo objective
    *       propagator.
    */

   /* check current cutoff bound */
   if( cutoffbound < propdata->cutoffbound )
   {
      propdata->glbpropagated = FALSE;
      propdata->cutoffbound = cutoffbound;
   }

   nchgbds = 0;
   cutoff = FALSE;
   (*result) = SCIP_DIDNOTFIND;

   /* check if we have a new cutoff bound; in that case we globally propagate this new bound
    *
    * @note there is no need to propagate the cutoff bound if we are in the root node since this will be done by the
    *       standard local propagation
    */
   if( propdata->propcutoffbound && !propdata->glbpropagated && SCIPgetDepth(scip) > 0 )
   {
      /* first globally propagate new cutoff bound or pseudo objective activity */
      SCIP_CALL( propagateCutoffboundGlobally(scip, prop, &nchgbds, &cutoff) );

      if( cutoff )
      {
         /* we are done with solving since a global pseudo activity is greater or equal to the cutoff bound */
         SCIP_CALL( SCIPcutoffNode(scip, SCIPgetRootNode(scip)) );

         (*result) = SCIP_CUTOFF;
         return SCIP_OKAY;
      }

      /* check if the global propagation cut off the active/current node */
      if( SCIPgetCutoffdepth(scip) <= SCIPgetDepth(scip) )
      {
         (*result) = SCIP_CUTOFF;
         return SCIP_OKAY;
      }
   }

   /* check if the pseudo objective value (minimum activity of the objective function) is greater or equal to the cutoff
    * bound
    */
   if( SCIPisGE(scip, pseudoobjval, cutoffbound) )
   {
      SCIPdebugMessage("pseudo objective value <%g> exceeds cutoff bound <%g>\n", pseudoobjval, cutoffbound);

      /* check if conflict analysis is applicable */
      if( SCIPisConflictAnalysisApplicable(scip) )
      {
         assert(SCIPgetDepth(scip) > 0);

         /* initialize conflict analysis */
         SCIP_CALL( SCIPinitConflictAnalysis(scip) );

         /* add all variable whose best bound changes increased the pseudo objective value above to cutoff bound */
         SCIP_CALL( resolvePropagation(scip, propdata, cutoffbound, NULL, -1, SCIP_BOUNDTYPE_UPPER, NULL) );

         /* analyze the conflict */
         SCIP_CALL( SCIPanalyzeConflict(scip, 0, NULL) );
      }
      (*result) = SCIP_CUTOFF;

      return SCIP_OKAY;
   }

   SCIPdebugMessage("propagating pseudo objective function (pseudoobj: %g, cutoffbound: %g)\n", pseudoobjval, cutoffbound);

   /* propagate binary variables */
   SCIP_CALL( propagateCutoffboundBinvars(scip, prop, cutoffbound, pseudoobjval, &nchgbds, &cutoff) );

   if( cutoff )
   {
      (*result) = SCIP_CUTOFF;
      return SCIP_OKAY;
   }

<<<<<<< HEAD
   /* tighten domains of nonbinary variables, if they would increase the pseudo objective value above the cutoff
=======
   /* tighten domains of non-binary variables, if they would increase the pseudo objective value above the cutoff
>>>>>>> 7a3af816
    * bound
    */
   if( propdata->propfullinroot && SCIPgetDepth(scip) == 0 )
   {
      SCIP_VAR** objintvars;
      SCIP_VAR* var;
      SCIP_Real objval;
      int nobjintvars;
      int v;

      objintvars = propdata->objintvars;
      nobjintvars = propdata->nobjintvars;
      assert(nobjintvars == 0 || objintvars != NULL);

<<<<<<< HEAD
      /* propagate all nonbinary variables */
=======
      /* propagate all non-binary variables */
>>>>>>> 7a3af816
      for( v = 0; v < nobjintvars; ++v )
      {
         var = objintvars[v];
         assert(var != NULL);

         objval = SCIPvarGetObj(var);
         assert(!SCIPisZero(scip, objval));

         /* try to tighten the bound of the variable */
         SCIP_CALL( propagateCutoffboundVar(scip, NULL, var, -1, objval, cutoffbound, pseudoobjval, FALSE, &tightened) );

         /* check if the domain of the variable was reduced */
         if( tightened )
            nchgbds++;
      }
   }
   else
   {
      SCIP_VAR** objintvars;
      SCIP_VAR* var;
      SCIP_Real objval;
      int nobjintvars;
      int nmaxuseless;
      int nuseless;
      int c;
      int v;

      objintvars = propdata->objintvars;
      nobjintvars = propdata->nobjintvars;
      assert(nobjintvars == 0 || objintvars != NULL);

      /* compute maximum number of useless propagations before aborting */
      nmaxuseless = MAX(propdata->minuseless, (int)propdata->maxvarsfrac*(nobjintvars));

      nuseless = 0;
      v = propdata->lastvarnum;

      for( c = 0; c < nobjintvars && nuseless < nmaxuseless; ++c )
      {
         v++;
         if( v >= nobjintvars )
            v = 0;

         var = objintvars[v];
         assert(var != NULL);

         objval = SCIPvarGetObj(var);
         assert(!SCIPisZero(scip, objval));

         /* try to tighten the bound of the variable */
         SCIP_CALL( propagateCutoffboundVar(scip, prop, var, -1, objval, cutoffbound, pseudoobjval, TRUE, &tightened) );

         /* check if the domain of the variable was reduced */
         if( tightened )
            nchgbds++;
         else
            nuseless++;
      }
      propdata->lastvarnum = v;
   }

   /* check if we chanced bounds */
   if( nchgbds > 0 )
      (*result) = SCIP_REDUCEDDOM;

   return SCIP_OKAY;
}

/** recalculates the maximum objective pseudoactivity */
static
void calcMaxObjPseudoactivity(
   SCIP*                 scip,               /**< SCIP data structure */
   SCIP_PROPDATA*        propdata            /**< propagator data */
   )
{
   SCIP_VAR** vars;
   SCIP_Real objval;
   SCIP_Real contrib;
   int nvars;
   int v;

   assert(propdata != NULL);

   /* get problem variables */
   vars = SCIPgetVars(scip);
   nvars = SCIPgetNVars(scip);

   /* calculate current max pseudo activity and largest contribution */
   propdata->maxpseudoobjact = 0.0;
   propdata->maxpseudoobjactinf = 0;

   for( v = 0; v < nvars; ++v )
   {
      objval = SCIPvarGetObj(vars[v]);
      if( SCIPisPositive(scip, objval) )
      {
         contrib = SCIPvarGetUbGlobal(vars[v]);
         if( !SCIPisInfinity(scip, contrib) )
            contrib *= objval;
      }
      else if( SCIPisNegative(scip, objval) )
      {
         contrib = SCIPvarGetLbGlobal(vars[v]);
         if( !SCIPisInfinity(scip, -contrib) )
            contrib *= objval;
         else
            contrib *= -1.0;
      }
      else
         continue;

      if( SCIPisInfinity(scip, contrib) )
         propdata->maxpseudoobjactinf++;
      else
         propdata->maxpseudoobjact += contrib;
   }
}

/** updates the pseudo objective activity if necessary */
static
void updateMaxObjPseudoactivity(
   SCIP*                 scip,               /**< SCIP data structure */
   SCIP_PROPDATA*        propdata            /**< propagator data */
   )
{
   assert(propdata != NULL);

   /* if necessary, calculate the maximum pseudo objective activity */
   if( propdata->maxpseudoobjact == SCIP_INVALID ) /*lint !e777*/
      calcMaxObjPseudoactivity(scip, propdata);
   assert(propdata->maxpseudoobjact != SCIP_INVALID); /*lint !e777*/
}

/** returns the residual pseudo objective activity without the given value */
static
SCIP_Real getMaxObjPseudoactivityResidualValue(
   SCIP*                 scip,               /**< SCIP data structure */
   SCIP_PROPDATA*        propdata,           /**< propagator data */
   SCIP_Real             contrib             /**< value to eliminate from pseudo objective activity */
   )
{
   SCIP_Real residual;

   assert(propdata != NULL);

   /* if necessary, calculate the maximum pseudo objective activity */
   if( propdata->maxpseudoobjact == SCIP_INVALID ) /*lint !e777*/
      calcMaxObjPseudoactivity(scip, propdata);
   assert(propdata->maxpseudoobjact != SCIP_INVALID); /*lint !e777*/

   if( SCIPisInfinity(scip, contrib) )
   {
      assert(propdata->maxpseudoobjactinf >= 1);
      /* check if this variable yields the only infinite contribution */
      if( propdata->maxpseudoobjactinf == 1 )
         residual = propdata->maxpseudoobjact;
      else
         residual = SCIPinfinity(scip);
   }
   else
   {
      /* check if there is an infinite contribution */
      if( propdata->maxpseudoobjactinf >= 1 )
         residual = SCIPinfinity(scip);
      else
         residual = propdata->maxpseudoobjact - contrib;
   }

   return residual;
}

/** returns the residual pseudo objective activity */
static
SCIP_Real getMaxObjPseudoactivityResidual(
   SCIP*                 scip,               /**< SCIP data structure */
   SCIP_PROPDATA*        propdata,           /**< propagator data */
   SCIP_VAR*             var                 /**< variable to get residual activity for */
   )
{
   SCIP_Real objval;
   SCIP_Real contrib;

   assert(propdata != NULL);

   contrib = 0.0;
   objval = SCIPvarGetObj(var);
   if( SCIPvarGetWorstBoundType(var) == SCIP_BOUNDTYPE_UPPER )
   {
      contrib = SCIPvarGetUbGlobal(var);
      if( !SCIPisInfinity(scip, contrib) )
         contrib *= objval;
   }
   else
   {
      assert(SCIPvarGetWorstBoundType(var) == SCIP_BOUNDTYPE_LOWER);
      contrib = SCIPvarGetLbGlobal(var);
      if( !SCIPisInfinity(scip, -contrib) )
         contrib *= objval;
      else
         contrib *= -1.0;
   }

   return getMaxObjPseudoactivityResidualValue(scip, propdata, contrib);
}

/** returns the maximum pseudo objective activity of the objective function */
static
SCIP_Real getMaxObjPseudoactivity(
   SCIP*                 scip,               /**< SCIP data structure */
   SCIP_PROPDATA*        propdata            /**< propagator data */
   )
{
   return getMaxObjPseudoactivityResidualValue(scip, propdata, 0.0);
}

/** propagates the global domain of the given binary variable against the lower bound (c*x >= lowerbound) */
static
SCIP_RETCODE propagateLowerboundBinvar(
   SCIP*                 scip,               /**< SCIP data structure */
   SCIP_VAR*             var,                /**< variable to propagate */
   SCIP_Real             lowerbound,         /**< lower bound to use */
   SCIP_Real             maxpseudoobjact,    /**< maximum pseudo objective activity */
   SCIP_Bool             useimplics,         /**< should implications be used */
   SCIP_Bool*            infeasible,         /**< pointer to store if the variable domain got empty, infeasible */
   SCIP_Bool*            tightened           /**< pointer to store if the variable domain was tightened */
   )
{
   SCIP_Real lbobjchg;
   SCIP_Real ubobjchg;

   assert(SCIPvarIsBinary(var));
   assert(SCIPisLE(scip, lowerbound, maxpseudoobjact));
   assert(!SCIPisInfinity(scip, maxpseudoobjact));

   /*@todo Instead of running always over all implications use SCIP_OBJIMPLICS in the same way as for the propagation of
    *      the minimum activity against the cutoff bound. If so we could use the cliques as well.
    */

   /* get contribution of variable by fixing it to its lower bound w.r.t. maximum activity of the objective function */
   SCIP_CALL( getMaxactObjchg(scip, var, SCIP_BOUNDTYPE_LOWER, useimplics, &lbobjchg) );
   assert(!SCIPisPositive(scip, lbobjchg));

   /* get contribution of variable by fixing it to its upper bound w.r.t. maximum activity of the objective function */
   SCIP_CALL( getMaxactObjchg(scip, var, SCIP_BOUNDTYPE_UPPER, useimplics, &ubobjchg) );
   assert(!SCIPisPositive(scip, ubobjchg));

   (*infeasible) = FALSE;
   (*tightened) = FALSE;

   /* if the maximum activity of the objective function without the contribution of the given variable shrinks below the
    * global lower bound, the contribution of the variable is need; hence, we can fix it to corresponding bound globally
    */
   if( SCIPisFeasLT(scip, maxpseudoobjact + lbobjchg, lowerbound) && SCIPisFeasLT(scip, maxpseudoobjact + ubobjchg, lowerbound) )
   {
      /* fixing the variable to zero or one leads to decreases of the maximum activity below the lower bound, hence, we
       * detected an cutoff
       */
      (*infeasible) = TRUE;
   }
   else if( SCIPisFeasLT(scip, maxpseudoobjact + lbobjchg, lowerbound) )
   {
      SCIP_CALL( SCIPtightenVarLbGlobal(scip, var, 1.0, FALSE, infeasible, tightened) );
   }
   else if( SCIPisFeasLT(scip, maxpseudoobjact + ubobjchg, lowerbound) )
   {
      SCIP_CALL( SCIPtightenVarLbGlobal(scip, var, 0.0, FALSE, infeasible, tightened) );
   }

   return SCIP_OKAY;
}

/** propagates the global domains of the given variable with non-zero objective coefficient against the lower bound
 *  (c*x >= lowerbound)
 */
static
SCIP_RETCODE propagateLowerboundVar(
   SCIP*                 scip,               /**< SCIP data structure */
   SCIP_PROPDATA*        propdata,           /**< propagator data */
   SCIP_VAR*             var,                /**< variable to propagate */
   SCIP_Real             lowerbound,         /**< lower bound to use */
   SCIP_Bool*            infeasible,         /**< pointer to store if the variable domain got empty, infeasible */
   SCIP_Bool*            tightened           /**< pointer to store if the variable domain was tightened */
   )
{
   SCIP_Real residual;
   SCIP_Real newbd;
   SCIP_Real objval;

   objval = SCIPvarGetObj(var);
   assert(!SCIPisZero(scip, objval));

   (*tightened) = FALSE;

   /* get residual pseudo objective activity, that is the pseudo objective activity without the given variable */
   residual = getMaxObjPseudoactivityResidual(scip, propdata, var);

   if( SCIPisInfinity(scip, residual) )
      return SCIP_OKAY;

   /* compute potential mew bound */
   newbd = (lowerbound - residual) / objval;

   /**@note In case the variable is integral we force the update of the new bound */

   if( objval > 0.0 )
   {
      SCIP_Real lb;

      lb = SCIPvarGetLbGlobal(var);

      if( !SCIPvarIsIntegral(var) )
      {
         SCIP_CALL( SCIPtightenVarLbGlobal(scip, var, newbd, FALSE, infeasible, tightened) );
      }
      else if( SCIPisFeasGT(scip, newbd, lb) )
      {
         SCIP_CALL( SCIPtightenVarLbGlobal(scip, var, newbd, TRUE, infeasible, tightened) );
      }
   }
   else
   {
      SCIP_Real ub;

      ub = SCIPvarGetUbGlobal(var);

      if( !SCIPvarIsIntegral(var) )
      {
         SCIP_CALL( SCIPtightenVarUbGlobal(scip, var, newbd, FALSE, infeasible, tightened) );
      }
      else if( SCIPisFeasLT(scip, newbd, ub) )
      {
         SCIP_CALL( SCIPtightenVarUbGlobal(scip, var, newbd, TRUE, infeasible, tightened) );
      }
   }

   return SCIP_OKAY;
}

/** propagates the global lower (dual) bound c*x >= lowerbound */
static
SCIP_RETCODE propagateLowerbound(
   SCIP*                 scip,               /**< SCIP data structure */
   SCIP_PROP*            prop,               /**< propagator */
   SCIP_RESULT*          result              /**< pointer to store the result of the callback method */
   )
{  /*lint --e{715}*/
   SCIP_PROPDATA* propdata;
   SCIP_Real lowerbound;
   SCIP_Real maxpseudoobjact;
   SCIP_Bool cutoff;
   int nchgbds;

   assert(result != NULL);

   (*result) = SCIP_DIDNOTRUN;
   cutoff = FALSE;
   nchgbds = 0;

   propdata = SCIPpropGetData(prop);
   assert(propdata != NULL);
   assert(propdata->nminactvars > 0 || propdata->nobjintvars > 0);

   /* check if there is a chance to find a reduction */
   lowerbound = SCIPgetLowerbound(scip);

   if( SCIPisInfinity(scip, -lowerbound) )
      return SCIP_OKAY;

   /* if the lower bound did not change since the last propagation as well as the global bounds of the variables with a
    * non-zero objective coefficient we do nothing since there is no new information available
    */
   if( SCIPisLE(scip, lowerbound, propdata->lastlowerbound) && propdata->maxpseudoobjact < SCIP_INVALID )
      return SCIP_OKAY;

   /* updates the pseudo objective activity if necessary */
   updateMaxObjPseudoactivity(scip, propdata);

   /* if more than one variable contributes an infinity to the maximal pseudo activity we can do nothing */
   assert(propdata->maxpseudoobjact < SCIP_INVALID);
   if( propdata->maxpseudoobjactinf > 1 )
      return SCIP_OKAY;

   maxpseudoobjact = getMaxObjPseudoactivity(scip, propdata);
   assert(!SCIPisInfinity(scip, maxpseudoobjact) || !SCIPisInfinity(scip, lowerbound));

#ifndef NDEBUG
   /* check that the global indices are correct */
   checkGlbfirstnonfixed(scip, propdata);
#endif

   /* if the maximum pseudo objective activity is smaller than the lower bound the problem is infeasible */
   if( SCIPisLT(scip, maxpseudoobjact, lowerbound) )
      cutoff = TRUE;
   else
   {
      SCIP_VAR** objintvars;
      SCIP_VAR* var;
      SCIP_Bool tightened;
      int nobjintvars;
      int v;

      if( propdata->maxpseudoobjactinf == 0 && !SCIPisInfinity(scip, maxpseudoobjact) )
      {
         SCIP_VAR** maxactvars;
         int nmaxactvars;

         maxactvars = propdata->maxactvars;
         nmaxactvars = propdata->nmaxactvars;
         assert(nmaxactvars == 0 || maxactvars != NULL);

         for( v = propdata->maxactfirstnonfixed; v < nmaxactvars; ++v )
         {
            var = maxactvars[v];
            assert(var != NULL);
            assert(SCIPvarIsBinary(var));

            /* check if the variables is already globally fixed; if so continue with the next potential candidate */
            if( SCIPvarGetLbGlobal(var) > 0.5 || SCIPvarGetUbGlobal(var) < 0.5)
               continue;

            /* try to propagate variable domain globally */
            SCIP_CALL( propagateLowerboundBinvar(scip, var, lowerbound, maxpseudoobjact, propdata->propuseimplics, &cutoff, &tightened) );

            /* the binary variables are sorted in non-increasing manner w.r.t. the absolute value of their objective
             * contribution w.r.t. maximum activity of the objective function; These values are the decrease we would
             * get with the maximum pseudo objective activity if we fix the variable to its best bound; hence, we can
             * stop if for a variable this potential decrease is not enough anymore to fall below the lower bound.
             *
             * @note In case a fixing was performed. The variable might not be globally fixed right away since this would
             *       destroy the local internal data structure of a search node; the bound change is in that case pending;
             *       hence we cannot assert that the variable is globally fixed
             */
            if( !tightened )
            {
               assert(!SCIPisInfinity(scip, propdata->maxpseudoobjact));
               SCIPdebugMessage("interrupt pseudo objective propagation w.r.t. lower bound <%.15g> for binary variables after %d from %d binary variables\n",
                  lowerbound, v, nmaxactvars);
               break;
            }

            if( cutoff )
               break;

            /* update maximum pseudo activity since the previous global bound change might invalidated the maximum
             * pseudo activity
             */
            maxpseudoobjact = getMaxObjPseudoactivity(scip, propdata);
            nchgbds++;
         }

         /* update globally fixed index if abort criteria was applied */
         propdata->maxactfirstnonfixed = v;

         /* check all binary variables which could potentially be fixed */
         for( ; v < nmaxactvars && maxpseudoobjact - lowerbound < propdata->maxactchgs[v] && !cutoff; ++v )
         {
            var =  maxactvars[v];
            assert(var != NULL);
            assert(SCIPvarIsBinary(var));

            /* check if the variables is already globally fixed; if so continue with the potential candidate */
            if( SCIPvarGetLbGlobal(var) > 0.5 || SCIPvarGetUbGlobal(var) < 0.5)
               continue;

            /* propagates the cutoff bound for the given binary variable */
            SCIP_CALL( propagateLowerboundBinvar(scip, var, lowerbound, maxpseudoobjact, propdata->propuseimplics, &cutoff, &tightened) );

            if( tightened )
            {
               /* update maximum pseudo activity since the previous global bound change might invalidated the maximum
                * pseudo activity
                */
               maxpseudoobjact = getMaxObjPseudoactivity(scip, propdata);
               nchgbds++;
            }
         }

#if 0 /* might fail, but is not a real error, still need to investigate */
#ifndef NDEBUG
         /* check that the abort criteria for the binary variables works */
         for( ; v < nmaxactvars && !cutoff; ++v )
         {
            var = maxactvars[v];
            assert(var != NULL);
            assert(SCIPvarIsBinary(var));

            /* check if the variables is already globally fixed; if so continue with the next potential candidate */
            if( SCIPvarGetLbGlobal(var) > 0.5 || SCIPvarGetUbGlobal(var) < 0.5)
               continue;

            /* try to propagate variable domain globally */
            SCIP_CALL( propagateLowerboundBinvar(scip, var, lowerbound, maxpseudoobjact, propdata->propuseimplics, &cutoff, &tightened) );
            assert(!tightened);
            assert(!cutoff);
         }
#endif
#endif
      }

      objintvars = propdata->objintvars;
      nobjintvars = propdata->nobjintvars;
      assert(nobjintvars == 0 || objintvars != NULL);

      /* propagate c*x >= lowerbound for non-binary variables */
      for( v = 0; v < nobjintvars && !cutoff; ++v )
      {
         var = objintvars[v];
         assert(var != NULL);
         assert(!SCIPisZero(scip, SCIPvarGetObj(var)));

         /* try to propagate variable domain globally */
         SCIP_CALL( propagateLowerboundVar(scip, propdata, var, lowerbound, &cutoff, &tightened) );

         if( tightened )
            nchgbds++;
      }
   }

   /* evaluate propagation results */
   if( cutoff )
   {
      /* we are done with solving since a global bound change is infeasible: cutoff root node */
      SCIP_CALL( SCIPcutoffNode(scip, SCIPgetRootNode(scip)) );
      (*result) = SCIP_CUTOFF;
   }
   else if( nchgbds > 0 )
      (*result) = SCIP_REDUCEDDOM;

   /* remember the lower bound which we already propagated */
   propdata->lastlowerbound = lowerbound;

   return SCIP_OKAY;
}


/*
 * Callback methods of propagator
 */

/** copy method for propagator plugins (called when SCIP copies plugins) */
static
SCIP_DECL_PROPCOPY(propCopyPseudoobj)
{  /*lint --e{715}*/
   assert(scip != NULL);
   assert(prop != NULL);
   assert(strcmp(SCIPpropGetName(prop), PROP_NAME) == 0);

   /* call inclusion method of propagator */
   SCIP_CALL( SCIPincludePropPseudoobj(scip) );

   return SCIP_OKAY;
}

/** destructor of propagator to free user data (called when SCIP is exiting) */
static
SCIP_DECL_PROPFREE(propFreePseudoobj)
{  /*lint --e{715}*/
   SCIP_PROPDATA* propdata;

   /* free propagator data */
   propdata = SCIPpropGetData(prop);
   SCIPfreeMemory(scip, &propdata);
   SCIPpropSetData(prop, NULL);

   return SCIP_OKAY;
}


/** solving process initialization method of propagator (called when branch and bound process is about to begin) */
static
SCIP_DECL_PROPINITSOL(propInitsolPseudoobj)
{
   SCIP_PROPDATA* propdata;

   propdata = SCIPpropGetData(prop);
   assert(propdata != NULL);

   /* do nothing if active pricer are present and force flag is not TRUE */
   if( !propdata->force && SCIPgetNActivePricers(scip) > 0 )
      return SCIP_OKAY;

   /* if active pricer are present we want to catch the variable added event */
   if( SCIPgetNActivePricers(scip) > 0 )
   {
      assert(!propdata->catchvaradded);
      SCIP_CALL( SCIPcatchEvent(scip, SCIP_EVENTTYPE_VARADDED, propdata->eventhdlr, (SCIP_EVENTDATA*)propdata, NULL) );
      propdata->catchvaradded = TRUE;
   }

   return SCIP_OKAY;
}

/** solving process deinitialization method of propagator (called before branch and bound process data is freed) */
static
SCIP_DECL_PROPEXITSOL(propExitsolPseudoobj)
{  /*lint --e{715}*/
   SCIP_PROPDATA* propdata;

   propdata = SCIPpropGetData(prop);
   assert(propdata != NULL);

   if( propdata->catchvaradded )
   {
      /* drop the variable added event */
      SCIP_CALL( SCIPdropEvent(scip, SCIP_EVENTTYPE_VARADDED, propdata->eventhdlr, (SCIP_EVENTDATA*)propdata, -1) );
      propdata->catchvaradded = FALSE;
   }

   /* free propagator data */
   SCIP_CALL( propdataExit(scip, propdata) );

   return SCIP_OKAY;
}


/** presolving method of propagator */
static
SCIP_DECL_PROPPRESOL(propPresolPseudoobj)
{  /*lint --e{715}*/

   SCIP_PROPDATA* propdata;
   SCIP_VAR** vars;
   SCIP_Real cutoffbound;
   SCIP_Real pseudoobjval;
   int oldnchgbds;
   int nvars;
   int v;

   assert(result != NULL);

   propdata = SCIPpropGetData(prop);
   assert(propdata != NULL);

   (*result) = SCIP_DIDNOTRUN;

   /* do nothing if active pricer are present and force flag is not TRUE */
   if( !propdata->force && SCIPgetNActivePricers(scip) > 0 )
      return SCIP_OKAY;

   /* do nothing if objective propagation is not allowed */
   if( !SCIPallowObjProp(scip) )
      return SCIP_OKAY;

   pseudoobjval = SCIPgetGlobalPseudoObjval(scip);
   if( SCIPisInfinity(scip, -pseudoobjval) )
      return SCIP_OKAY;

   cutoffbound = SCIPgetCutoffbound(scip);
   if( SCIPisInfinity(scip, cutoffbound) )
      return SCIP_OKAY;

   if( SCIPisGE(scip, pseudoobjval, cutoffbound) )
   {
      (*result) = SCIP_CUTOFF;
      return SCIP_OKAY;
   }

   /* only propagate if a new cutoff bound or global pseudo objective value is available */
   if( cutoffbound < propdata->cutoffbound || pseudoobjval > propdata->glbpseudoobjval )
   {
      SCIP_Real objval;
      SCIP_Bool tightened;

      (*result) = SCIP_DIDNOTFIND;
      oldnchgbds = *nchgbds;

      /* get the problem variables */
      vars = SCIPgetVars(scip);
      nvars = SCIPgetNVars(scip);

      /* scan the variables for pseudoobj bound reductions
       * (loop backwards, since a variable fixing can change the current and the subsequent slots in the vars array)
       */
      for( v = nvars - 1; v >= 0; --v )
      {
         objval = SCIPvarGetObj(vars[v]);

         if( SCIPisZero(scip, objval) )
            continue;

         SCIP_CALL( propagateCutoffboundVar(scip, NULL, vars[v], -1, objval, cutoffbound, pseudoobjval, FALSE, &tightened) );

         if( tightened )
            (*nchgbds)++;
      }

      /* evaluate if bound change was detected */
      if( *nchgbds > oldnchgbds )
         (*result) = SCIP_SUCCESS;

      /* store the old values */
      propdata->cutoffbound = cutoffbound;
      propdata->glbpseudoobjval = pseudoobjval;
      propdata->glbpropagated = TRUE;
   }

   return SCIP_OKAY;
}

/** execution method of propagator */
static
SCIP_DECL_PROPEXEC(propExecPseudoobj)
{  /*lint --e{715}*/
   SCIP_PROPDATA* propdata;

   propdata = SCIPpropGetData(prop);
   assert(propdata != NULL);

   (*result) = SCIP_DIDNOTRUN;

   if( SCIPinProbing(scip) )
      return SCIP_OKAY;

   if( proptiming == SCIP_PROPTIMING_DURINGLPLOOP && SCIPgetDepth(scip) != 0 )
      return SCIP_OKAY;

   /* do nothing if active pricer are present and force flag is not TRUE */
   if( !propdata->force && SCIPgetNActivePricers(scip) > 0 )
      return SCIP_OKAY;

   /* do not run if propagation w.r.t. objective is not allowed */
   if( !SCIPallowObjProp(scip) )
      return SCIP_OKAY;

   /* check if enough new variable are added (due to column generation to reinitialized the propagator data) */
   if( !propdata->initialized || propdata->nnewvars > propdata->maxnewvars )
   {
      /* free current propdata data */
      SCIP_CALL( propdataExit(scip, propdata) );

      /* initialize propdata data from scratch */
      SCIP_CALL( propdataInit(scip, propdata) );
   }

   /* nothing to do for zero objective */
   if( propdata->nminactvars == 0 && propdata->nmaxactvars == 0 && propdata->nobjintvars == 0 )
      return SCIP_OKAY;

   /* propagate c*x <= cutoff */
   SCIP_CALL( propagateCutoffbound(scip, prop, result) );

   if( (*result) != SCIP_CUTOFF && (propdata->nmaxactvars > 0 || propdata->nobjintvars > 0) && SCIPgetStage(scip) == SCIP_STAGE_SOLVING )
   {
      SCIP_RESULT dualresult;

      /* propagates the global lower (dual) bound c*x >= lowerbound */
      SCIP_CALL( propagateLowerbound(scip, prop, &dualresult) );

      if( dualresult == SCIP_REDUCEDDOM || dualresult == SCIP_CUTOFF )
         (*result) = dualresult;
   }

   return SCIP_OKAY;
}

/** propagation conflict resolving method of propagator */
static
SCIP_DECL_PROPRESPROP(propRespropPseudoobj)
{  /*lint --e{715}*/
   SCIP_PROPDATA* propdata;
   SCIP_Real cutoffbound;

   assert(!SCIPisEQ(scip, SCIPvarGetLbGlobal(infervar), SCIPvarGetUbGlobal(infervar)));

   propdata = SCIPpropGetData(prop);
   assert(propdata != NULL);

   cutoffbound = SCIPgetCutoffbound(scip);
   assert(!SCIPisInfinity(scip, cutoffbound));
   assert(infervar != NULL);

   SCIPdebugMessage("resolve bound change <%s> %s <%g>(%g), cutoff bound <%g>\n", SCIPvarGetName(infervar),
      boundtype == SCIP_BOUNDTYPE_LOWER ? ">=" : "<=", SCIPvarGetLbAtIndex(infervar, bdchgidx, TRUE),
      SCIPvarGetLbAtIndex(infervar, bdchgidx, FALSE), cutoffbound);

   /* resolve the propagation of the inference variable w.r.t. required minactivity */
   SCIP_CALL( resolvePropagation(scip, propdata, cutoffbound, infervar, inferinfo, boundtype, bdchgidx) );

   (*result) = SCIP_SUCCESS;

   return SCIP_OKAY;
}


/*
 * Event handler
 */

/** execution method of bound change event handler */
static
SCIP_DECL_EVENTEXEC(eventExecPseudoobj)
{  /*lint --e{715}*/
   SCIP_PROPDATA* propdata;
   SCIP_EVENTTYPE eventtype;

   propdata = (SCIP_PROPDATA*)eventdata;
   assert(propdata != NULL);

   assert(eventhdlr != NULL);
   assert(eventdata != NULL);
   assert(strcmp(SCIPeventhdlrGetName(eventhdlr), EVENTHDLR_NAME) == 0);
   assert(event != NULL);

   eventtype = SCIPeventGetType(event);

   switch( eventtype )
   {
   case SCIP_EVENTTYPE_LBRELAXED:
   case SCIP_EVENTTYPE_UBRELAXED:
      /* if bound got relaxed we need to start up front for trial of bound tightening */
      propdata->firstnonfixed = 0;
      break;
   case SCIP_EVENTTYPE_VARADDED:
      propdata->nnewvars++;
      break;
   default:
      assert(eventtype == SCIP_EVENTTYPE_GLBCHANGED || eventtype == SCIP_EVENTTYPE_GUBCHANGED);

      /* invalidate the maximum pseudo objective activity */
      propdata->maxpseudoobjact = SCIP_INVALID;
      propdata->maxpseudoobjactinf = 0;
   }

   return SCIP_OKAY;
}


/*
 * propagator specific interface methods
 */

/** creates the pseudo objective function propagator and includes it in SCIP */
SCIP_RETCODE SCIPincludePropPseudoobj(
   SCIP*                 scip                /**< SCIP data structure */
   )
{
   SCIP_PROPDATA* propdata;
   SCIP_PROP* prop;


   /* create pseudoobj propagator data */
   SCIP_CALL( SCIPallocMemory(scip, &propdata) );

   /* reset propagator data structure */
   propdataReset(scip, propdata);

   propdata->eventhdlr = NULL;
   /* include event handler for gloabl bound change events and variable added event (in case of pricing) */
   SCIP_CALL( SCIPincludeEventhdlrBasic(scip, &propdata->eventhdlr, EVENTHDLR_NAME, EVENTHDLR_DESC,
         eventExecPseudoobj, NULL) );

   if( propdata->eventhdlr == NULL )
   {
      SCIPerrorMessage("event handler for pseudo objective propagator not found\n");
      return SCIP_PLUGINNOTFOUND;
   }

   /* include propagator */
   SCIP_CALL( SCIPincludePropBasic(scip, &prop, PROP_NAME, PROP_DESC, PROP_PRIORITY, PROP_FREQ, PROP_DELAY, PROP_TIMING,
         propExecPseudoobj,
         propdata) );
   assert(prop != NULL);

   /* set optional callbacks via setter functions */
   SCIP_CALL( SCIPsetPropCopy(scip, prop, propCopyPseudoobj) );
   SCIP_CALL( SCIPsetPropFree(scip, prop, propFreePseudoobj) );
   SCIP_CALL( SCIPsetPropInitsol(scip, prop, propInitsolPseudoobj) );
   SCIP_CALL( SCIPsetPropExitsol(scip, prop, propExitsolPseudoobj) );
   SCIP_CALL( SCIPsetPropPresol(scip, prop, propPresolPseudoobj, PROP_PRESOL_PRIORITY, PROP_PRESOL_MAXROUNDS, PROP_PRESOLTIMING) );
   SCIP_CALL( SCIPsetPropResprop(scip, prop, propRespropPseudoobj) );

   /* add pseudoobj propagator parameters */
   SCIP_CALL( SCIPaddIntParam(scip,
         "propagating/" PROP_NAME "/minuseless",
<<<<<<< HEAD
         "minimal number of successive nonbinary variable propagator whithout a bound reduction before aborted",
=======
         "minimal number of successive non-binary variable propagator whithout a bound reduction before aborted",
>>>>>>> 7a3af816
         &propdata->minuseless, TRUE, DEFAULT_MINUSELESS, 0, INT_MAX, NULL, NULL) );

   SCIP_CALL( SCIPaddRealParam(scip,
         "propagating/" PROP_NAME "/maxvarsfrac",
<<<<<<< HEAD
         "maximal fraction of nonbinary variables with non-zero objective without a bound reduction before aborted",
=======
         "maximal fraction of non-binary variables with non-zero objective without a bound reduction before aborted",
>>>>>>> 7a3af816
         &propdata->maxvarsfrac, TRUE, DEFAULT_MAXVARSFRAC, 0.0, 1.0, NULL, NULL) );

   SCIP_CALL( SCIPaddBoolParam(scip,
         "propagating/" PROP_NAME "/propfullinroot",
<<<<<<< HEAD
         "do we want to propagate all nonbinary variables if we are propagating the root node",
=======
         "do we want to propagate all non-binary variables if we are propagating the root node",
>>>>>>> 7a3af816
         &propdata->propfullinroot, TRUE, DEFAULT_PROPFULLINROOT, NULL, NULL) );

   SCIP_CALL( SCIPaddBoolParam(scip,
         "propagating/" PROP_NAME "/propcutoffbound",
         "propagate new cutoff bound directly globally",
         &propdata->propcutoffbound, TRUE, DEFAULT_PROPCUTOFFBOUND, NULL, NULL) );

   SCIP_CALL( SCIPaddBoolParam(scip,
         "propagating/" PROP_NAME "/force",
         "should the propagator be forced even if active pricer are present?",
         &propdata->force, TRUE, DEFAULT_FORCE, NULL, NULL) );

   SCIP_CALL( SCIPaddIntParam(scip,
         "propagating/" PROP_NAME "/maxnewvars",
         "number of variable added after the propgatore is reinitialized?",
         &propdata->maxnewvars, TRUE, DEFAULT_MAXNEWVARS, 0, INT_MAX, NULL, NULL) );

   SCIP_CALL( SCIPaddBoolParam(scip,
         "propagating/" PROP_NAME "/propuseimplics",
         "use implications to strengthen the propagation of binary variable (increasing the objective change)?",
         &propdata->propuseimplics, TRUE, DEFAULT_PROPUSEIMPLICS, NULL, NULL) );

   SCIP_CALL( SCIPaddBoolParam(scip,
         "propagating/" PROP_NAME "/respropuseimplics",
         "use implications to strengthen the resolve propagation of binary variable (increasing the objective change)?",
         &propdata->respropuseimplics, TRUE, DEFAULT_RESPROPUSEIMPLICS, NULL, NULL) );

   SCIP_CALL( SCIPaddIntParam(scip,
         "propagating/" PROP_NAME "/maximplvars",
         "maximum number of binary variables the implications are used if turned on (-1: unlimited)?",
         &propdata->maximplvars, TRUE, DEFAULT_MAXIMPLVARS, -1, INT_MAX, NULL, NULL) );

   return SCIP_OKAY;
}

/** propagates the cutoff bound for the given variables */
SCIP_RETCODE SCIPpropagateCutoffboundVar(
   SCIP*                 scip,               /**< SCIP data structure */
   SCIP_PROP*            prop,               /**< propagator, or NULL */
   SCIP_VAR*             var,                /**< variables to propagate */
   SCIP_Real             cutoffbound,        /**< cutoff bound to use */
   SCIP_Real             pseudoobjval,       /**< pseudo objective value to use */
   SCIP_Bool*            tightened           /**< pointer to if the domain was tightened */
   )
{
   SCIP_Real objval;

   objval = SCIPvarGetObj(var);

   SCIP_CALL( propagateCutoffboundVar(scip, prop, var, -1, objval, cutoffbound, pseudoobjval, TRUE, tightened) );

   return SCIP_OKAY;
}<|MERGE_RESOLUTION|>--- conflicted
+++ resolved
@@ -48,15 +48,9 @@
 #define EVENTHDLR_NAME         "pseudoobj"
 #define EVENTHDLR_DESC         "bound change event handler for pseudo objective function propagator"
 
-<<<<<<< HEAD
-#define DEFAULT_MINUSELESS          100 /**< minimal number of successive nonbinary variable propagator whithout a
-                                         *   bound reduction before aborted */
-#define DEFAULT_MAXVARSFRAC         0.1 /**< maximal fraction of nonbinary variables with non-zero objective
-=======
 #define DEFAULT_MINUSELESS          100 /**< minimal number of successive non-binary variable propagator whithout a
                                          *   bound reduction before aborted */
 #define DEFAULT_MAXVARSFRAC         0.1 /**< maximal fraction of non-binary variables with non-zero objective
->>>>>>> 7a3af816
                                          *   without a bound reduction before aborted */
 #define DEFAULT_PROPFULLINROOT     TRUE /**< do we want to propagate all non-binary variables if we are propagating the root node? */
 #define DEFAULT_PROPCUTOFFBOUND    TRUE /**< propagate new cutoff bound directly globally */
@@ -96,36 +90,22 @@
    SCIP_VAR**            maxactvars;         /**< binary variables with non-zero objective contribution w.r.t. maximum activity of the objective function */
    SCIP_Real*            maxactchgs;         /**< the maximal potential change of the objective if the binary variable
                                               *   is fixed to its best bound w.r.t. maximum activity of the objective function */
-<<<<<<< HEAD
-   SCIP_VAR**            objintvars;         /**< nonbinary variable with non-zero objective coefficient */
-=======
+
    SCIP_VAR**            objintvars;         /**< non-binary variable with non-zero objective coefficient */
->>>>>>> 7a3af816
    SCIP_HASHTABLE*       addedvars;          /**< hash table used during resolving of a bound change (conflict analysis) */
    SCIP_Real             lastlowerbound;     /**< last lower bound which was propagated */
    SCIP_Real             cutoffbound;        /**< last cutoff bound used for propagation */
    SCIP_Real             glbpseudoobjval;    /**< last global pseudo objective used in presolving */
-<<<<<<< HEAD
-   SCIP_Real             maxvarsfrac;        /**< maximal fraction of nonbinary variables with non-zero objective
-=======
    SCIP_Real             maxvarsfrac;        /**< maximal fraction of non-binary variables with non-zero objective
->>>>>>> 7a3af816
                                               *   without a bound reduction before aborted */
    SCIP_Real             maxpseudoobjact;    /**< maximal global pseudo objective activity */
    int                   maxpseudoobjactinf; /**< number of coefficients contributing with infinite value to maxpseudoobjact */
    int                   nminactvars;        /**< number of binary variables with non-zero objective contribution w.r.t. minimum activity of the objective function */
    int                   nmaxactvars;        /**< number of binary variables with non-zero objective contribution w.r.t. maximum activity of the objective function */
-<<<<<<< HEAD
-   int                   nobjintvars;        /**< number of nonbinary variables with non-zero objective */
-   int                   minuseless;         /**< minimal number of successive nonbinary variable propagator whithout
-                                              *   a bound reduction before aborted */
-   int                   lastvarnum;         /**< last nonbinary variable number that was looked at */
-=======
    int                   nobjintvars;        /**< number of non-binary variables with non-zero objective */
    int                   minuseless;         /**< minimal number of successive non-binary variable propagator whithout
                                               *   a bound reduction before aborted */
    int                   lastvarnum;         /**< last non-binary variable number that was looked at */
->>>>>>> 7a3af816
    int                   glbfirstnonfixed;   /**< index of first globally non-fixed binary variable in minactvars array */
    int                   maxactfirstnonfixed;/**< index of first globally non-fixed binary variable in maxctvars array */
    int                   firstnonfixed;      /**< index of first locally non-fixed binary variable in minactvars array */
@@ -1690,11 +1670,7 @@
          }
          else
          {
-<<<<<<< HEAD
-            /* only consider nonbinary variables with a non-zero objective */
-=======
             /* only consider non-binary variables with a non-zero objective */
->>>>>>> 7a3af816
             if( SCIPisZero(scip, objval) )
                continue;
 
@@ -1815,11 +1791,7 @@
    return SCIP_OKAY;
 }
 
-<<<<<<< HEAD
-/** adds for the given nonbinary variable a conflict bound depending on its objective contribution */
-=======
 /** adds for the given non-binary variable a conflict bound depending on its objective contribution */
->>>>>>> 7a3af816
 static
 SCIP_RETCODE addConflictBounds(
    SCIP*                 scip,               /**< SCIP data structure */
@@ -2575,11 +2547,7 @@
 #endif
 #endif
 
-<<<<<<< HEAD
-   /* propagate the nonbinary variables completely */
-=======
    /* propagate the non-binary variables completely */
->>>>>>> 7a3af816
    for( v = 0; v < nobjintvars; ++v )
    {
       var = objintvars[v];
@@ -2844,11 +2812,7 @@
       return SCIP_OKAY;
    }
 
-<<<<<<< HEAD
-   /* tighten domains of nonbinary variables, if they would increase the pseudo objective value above the cutoff
-=======
    /* tighten domains of non-binary variables, if they would increase the pseudo objective value above the cutoff
->>>>>>> 7a3af816
     * bound
     */
    if( propdata->propfullinroot && SCIPgetDepth(scip) == 0 )
@@ -2863,11 +2827,7 @@
       nobjintvars = propdata->nobjintvars;
       assert(nobjintvars == 0 || objintvars != NULL);
 
-<<<<<<< HEAD
-      /* propagate all nonbinary variables */
-=======
       /* propagate all non-binary variables */
->>>>>>> 7a3af816
       for( v = 0; v < nobjintvars; ++v )
       {
          var = objintvars[v];
@@ -3742,29 +3702,17 @@
    /* add pseudoobj propagator parameters */
    SCIP_CALL( SCIPaddIntParam(scip,
          "propagating/" PROP_NAME "/minuseless",
-<<<<<<< HEAD
-         "minimal number of successive nonbinary variable propagator whithout a bound reduction before aborted",
-=======
          "minimal number of successive non-binary variable propagator whithout a bound reduction before aborted",
->>>>>>> 7a3af816
          &propdata->minuseless, TRUE, DEFAULT_MINUSELESS, 0, INT_MAX, NULL, NULL) );
 
    SCIP_CALL( SCIPaddRealParam(scip,
          "propagating/" PROP_NAME "/maxvarsfrac",
-<<<<<<< HEAD
-         "maximal fraction of nonbinary variables with non-zero objective without a bound reduction before aborted",
-=======
          "maximal fraction of non-binary variables with non-zero objective without a bound reduction before aborted",
->>>>>>> 7a3af816
          &propdata->maxvarsfrac, TRUE, DEFAULT_MAXVARSFRAC, 0.0, 1.0, NULL, NULL) );
 
    SCIP_CALL( SCIPaddBoolParam(scip,
          "propagating/" PROP_NAME "/propfullinroot",
-<<<<<<< HEAD
-         "do we want to propagate all nonbinary variables if we are propagating the root node",
-=======
          "do we want to propagate all non-binary variables if we are propagating the root node",
->>>>>>> 7a3af816
          &propdata->propfullinroot, TRUE, DEFAULT_PROPFULLINROOT, NULL, NULL) );
 
    SCIP_CALL( SCIPaddBoolParam(scip,
