--- conflicted
+++ resolved
@@ -473,10 +473,6 @@
 }
 
 /** gets maximal branching priority of LP branching candidates */
-<<<<<<< HEAD
-extern
-=======
->>>>>>> 0deb7334
 int SCIPbranchcandGetLPMaxPrio(
    SCIP_BRANCHCAND*      branchcand          /**< branching candidate storage */
    )
@@ -487,10 +483,6 @@
 }
 
 /** gets number of LP branching candidates with maximal branch priority */
-<<<<<<< HEAD
-extern
-=======
->>>>>>> 0deb7334
 int SCIPbranchcandGetNPrioLPCands(
    SCIP_BRANCHCAND*      branchcand          /**< branching candidate storage */
    )
@@ -501,10 +493,6 @@
 }
 
 /** gets maximal branching priority of external branching candidates */
-<<<<<<< HEAD
-extern
-=======
->>>>>>> 0deb7334
 int SCIPbranchcandGetExternMaxPrio(
    SCIP_BRANCHCAND*      branchcand          /**< branching candidate storage */
    )
@@ -1060,11 +1048,6 @@
    /* Note that the branching priority of the variable to be removed is not necessarily equal to pseudomaxpriority, since
     * the status of the variable might have changed, leading to a change in the branching priority. Moreover, if the
     * variable was part of an aggregation, even other variables might at this point have different priorities. */
-<<<<<<< HEAD
-   branchpriority = SCIPvarGetBranchPriority(var);
-
-=======
->>>>>>> 0deb7334
    SCIPdebugMessage("removing pseudo candidate <%s> of type %d and priority %d at %d from candidate set (maxprio: %d)\n",
       SCIPvarGetName(var), SCIPvarGetType(var), SCIPvarGetBranchPriority(var), var->pseudocandindex,
       branchcand->pseudomaxpriority);
