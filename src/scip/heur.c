--- conflicted
+++ resolved
@@ -107,11 +107,7 @@
    diveset->nsolcalls = 0;
 
    /* reset the random number generator */
-<<<<<<< HEAD
-   SCIPrandomSetSeed(diveset->randnumgen, (unsigned int) SCIPsetInitializeRandomSeed(set, diveset->initialseed));
-=======
    SCIPrandomSetSeed(diveset->randnumgen, (unsigned int) SCIPsetInitializeRandomSeed(set, (int)(diveset->initialseed % INT_MAX)));
->>>>>>> b8d9c8a2
 
    return SCIP_OKAY;
 }
@@ -229,10 +225,6 @@
     * we create the random number generator directly, not through the public SCIP API
     */
    diveset->initialseed = initialseed;
-<<<<<<< HEAD
-   SCIP_CALL( SCIPrandomCreate(&diveset->randnumgen, blkmem, (unsigned int) SCIPsetInitializeRandomSeed(set, diveset->initialseed)) );
-=======
->>>>>>> b8d9c8a2
 
    /* simply use 0 as initial seed, the seed is reset in SCIPdivesetReset, anyway */
    SCIP_CALL( SCIPrandomCreate(&diveset->randnumgen, blkmem, 0) );
@@ -248,11 +240,8 @@
    SCIP_CALL( heurAddDiveset(heur, diveset) );
    diveset->sol = NULL;
    diveset->divetypemask = divetypemask;
-<<<<<<< HEAD
-=======
 
    SCIP_CALL( SCIPdivesetReset(diveset, set) );
->>>>>>> b8d9c8a2
 
    /* add collection of diving heuristic specific parameters */
    (void) SCIPsnprintf(paramname, SCIP_MAXSTRLEN, "heuristics/%s/minreldepth", diveset->name);
@@ -325,11 +314,6 @@
             "should only LP branching candidates be considered instead of the slower but "
             "more general constraint handler diving variable selection?",
             &diveset->onlylpbranchcands, FALSE, onlylpbranchcands, NULL, NULL) );
-<<<<<<< HEAD
-
-   SCIP_CALL( SCIPdivesetReset(diveset, set) );
-=======
->>>>>>> b8d9c8a2
 
    return SCIP_OKAY;
 }
