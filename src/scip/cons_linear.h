--- conflicted
+++ resolved
@@ -268,14 +268,10 @@
    SCIP_CONS*            cons                /**< linear constraint to mark */
    );
 
-<<<<<<< HEAD
-/** sets upgrading flag of linear constraint */
-=======
 /** sets upgrading flag of linear constraint 
  *
  *  @note the donotupgrade flag should only be changed from TRUE to FALSE, by the caller who set it to TRUE
  */
->>>>>>> 2eb9eeca
 extern
 SCIP_RETCODE SCIPsetUpgradeConsLinear(
    SCIP*                 scip,               /**< SCIP data structure */
