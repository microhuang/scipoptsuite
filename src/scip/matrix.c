--- conflicted
+++ resolved
@@ -633,13 +633,6 @@
             cons = conshdlrconss[c];
             assert(SCIPconsIsTransformed(cons));
 
-<<<<<<< HEAD
-            if( SCIPconsIsModifiable(cons) )
-            {
-               *complete = FALSE;
-               if( onlyifcomplete )
-                  break;
-=======
             /* do not include constraints that can be altered due to column generation */
             if( SCIPconsIsModifiable(cons) )
             {
@@ -649,7 +642,6 @@
                   break;
 
                continue;
->>>>>>> ef5018ea
             }
 
             SCIP_CALL( addConstraint(scip, matrix, SCIPgetVarsLinear(scip, cons),
@@ -674,13 +666,6 @@
             cons = conshdlrconss[c];
             assert(SCIPconsIsTransformed(cons));
 
-<<<<<<< HEAD
-            if( SCIPconsIsModifiable(cons) )
-            {
-               *complete = FALSE;
-               if( onlyifcomplete )
-                  break;
-=======
             /* do not include constraints that can be altered due to column generation */
             if( SCIPconsIsModifiable(cons) )
             {
@@ -690,7 +675,6 @@
                   break;
 
                continue;
->>>>>>> ef5018ea
             }
 
             switch( SCIPgetTypeSetppc(scip, cons) )
@@ -729,13 +713,6 @@
             cons = conshdlrconss[c];
             assert(SCIPconsIsTransformed(cons));
 
-<<<<<<< HEAD
-            if( SCIPconsIsModifiable(cons) )
-            {
-               *complete = FALSE;
-               if( onlyifcomplete )
-                  break;
-=======
             /* do not include constraints that can be altered due to column generation */
             if( SCIPconsIsModifiable(cons) )
             {
@@ -745,7 +722,6 @@
                   break;
 
                continue;
->>>>>>> ef5018ea
             }
 
             SCIP_CALL( addConstraint(scip, matrix, SCIPgetVarsLogicor(scip, cons),
@@ -776,13 +752,6 @@
                cons = conshdlrconss[c];
                assert(SCIPconsIsTransformed(cons));
 
-<<<<<<< HEAD
-               if( SCIPconsIsModifiable(cons) )
-               {
-                  *complete = FALSE;
-                  if( onlyifcomplete )
-                     break;
-=======
                /* do not include constraints that can be altered due to column generation */
                if( SCIPconsIsModifiable(cons) )
                {
@@ -792,7 +761,6 @@
                      break;
 
                   continue;
->>>>>>> ef5018ea
                }
 
                weights = SCIPgetWeightsKnapsack(scip, cons);
@@ -800,7 +768,6 @@
 
                if( nvars > valssize )
                {
-                  valssize = (int) (1.5 * nvars);
                   SCIP_CALL( SCIPreallocBufferArray(scip, &consvals, valssize) );
                }
 
@@ -838,13 +805,6 @@
                cons = conshdlrconss[c];
                assert(SCIPconsIsTransformed(cons));
 
-<<<<<<< HEAD
-               if( SCIPconsIsModifiable(cons) )
-               {
-                  *complete = FALSE;
-                  if( onlyifcomplete )
-                     break;
-=======
                /* do not include constraints that can be altered due to column generation */
                if( SCIPconsIsModifiable(cons) )
                {
@@ -854,7 +814,6 @@
                      break;
 
                   continue;
->>>>>>> ef5018ea
                }
 
                consvars[0] = SCIPgetVarVarbound(scip, cons);
@@ -903,13 +862,6 @@
                cons = conshdlrconss[c];
                assert(SCIPconsIsTransformed(cons));
 
-<<<<<<< HEAD
-               if( SCIPconsIsModifiable(cons) )
-               {
-                  *complete = FALSE;
-                  if( onlyifcomplete )
-                     break;
-=======
                /* do not include constraints that can be altered due to column generation */
                if( SCIPconsIsModifiable(cons) )
                {
@@ -919,7 +871,6 @@
                      break;
 
                   continue;
->>>>>>> ef5018ea
                }
 
                /* get constraint variables and their amount */
