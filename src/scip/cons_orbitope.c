--- conflicted
+++ resolved
@@ -1850,25 +1850,11 @@
    }
    else if ( SCIPvarGetUbAtIndex(infervar, bdchgidx, FALSE) > 0.5 &&  SCIPvarGetUbAtIndex(infervar, bdchgidx, TRUE) < 0.5 )
    {
-<<<<<<< HEAD
-#ifndef NDEBUG
-      SCIP_Bool success = FALSE;
-#endif
-
-=======
->>>>>>> 5e1a7f15
       /* find position of infervar in vars matrix (it has to be contained in inferrow behind infercol)*/
       for (k = infercol + 1; k < ncols; ++k)
       {
          if ( SCIPvarGetIndex(infervar) == SCIPvarGetIndex(vars[inferrow][k]) )
          {
-<<<<<<< HEAD
-#ifndef NDEBUG
-            success = TRUE;
-#endif
-
-=======
->>>>>>> 5e1a7f15
             SCIPdebugMsg(scip, " -> reason for fixing variable with index %d to 0 was the fixing of the upper left %dx%d-matrix and x[%d][%d] = 0.\n",
                SCIPvarGetIndex(infervar), inferrow - 1, k, inferrow, infercol);
 
@@ -1887,13 +1873,7 @@
             return SCIP_OKAY;
          }
       }
-<<<<<<< HEAD
-#ifndef NDEBUG
-      assert( success );
-#endif
-=======
       assert( *result == SCIP_SUCCESS );
->>>>>>> 5e1a7f15
    }
 
    return SCIP_OKAY;
