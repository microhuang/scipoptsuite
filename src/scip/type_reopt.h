/* * * * * * * * * * * * * * * * * * * * * * * * * * * * * * * * * * * * * * */
/*                                                                           */
/*                  This file is part of the program and library             */
/*         SCIP --- Solving Constraint Integer Programs                      */
/*                                                                           */
/*    Copyright (C) 2002-2016 Konrad-Zuse-Zentrum                            */
/*                            fuer Informationstechnik Berlin                */
/*                                                                           */
/*  SCIP is distributed under the terms of the ZIB Academic License.         */
/*                                                                           */
/*  You should have received a copy of the ZIB Academic License              */
/*  along with SCIP; see the file COPYING. If not email to scip@zib.de.      */
/*                                                                           */
/* * * * * * * * * * * * * * * * * * * * * * * * * * * * * * * * * * * * * * */

/**@file   type_reopt.h
 * @brief  type definitions for collecting reoptimization information
 * @author Jakob Witzig
 */

/*---+----1----+----2----+----3----+----4----+----5----+----6----+----7----+----8----+----9----+----0----+----1----+----2*/

#ifndef __SCIP_TYPE_REOPT_H__
#define __SCIP_TYPE_REOPT_H__

#ifdef __cplusplus
extern "C" {
#endif

typedef struct SCIP_Reopt SCIP_REOPT;             /**< reopt data */

typedef struct SCIP_SolTree SCIP_SOLTREE;         /**< tree to check solutions */

typedef struct SCIP_SolNode SCIP_SOLNODE;         /**< nodes of SCIP_SOLTREE */

typedef struct SCIP_ReoptTree SCIP_REOPTTREE;     /**< data structure to store the search tree */

typedef struct SCIP_ReoptNode SCIP_REOPTNODE;     /**< nodes of SCIP_REOPTTREE */

typedef struct SCIP_ReoptNode SCIP_REPRESENTATIVE;/**< representatives of the search frontier */

<<<<<<< HEAD
typedef struct SCIP_ReoptConsData SCIP_REOPTCONSDATA; /**< data for constraints to handle dual information \
                                                        *  within (mixed) binary programs */
=======
typedef struct LogicOrData LOGICORDATA;           /**< data for constraints to handle dual information \
                                                    *  within (mixed) binary programs */
>>>>>>> 42db089f
/* type of nodes during reoptimization */
enum SCIP_ReoptType
{
   SCIP_REOPTTYPE_NONE        = 0,                /**< node is not part of the reoptimizationtree */
   SCIP_REOPTTYPE_TRANSIT     = 1,                /**< node is only needed for reconstructing the tree */
   SCIP_REOPTTYPE_INFSUBTREE  = 2,                /**< node contains dual reductions which leed to LP infeasibility */
   SCIP_REOPTTYPE_STRBRANCHED = 3,                /**< node contains dual reductions */
   SCIP_REOPTTYPE_LOGICORNODE = 4,                /**< node contains additional constraints */
   SCIP_REOPTTYPE_LEAF        = 5,                /**< node is a leaf node */
   SCIP_REOPTTYPE_PRUNED      = 6,                /**< node is a leaf node and pruned by boudning */
   SCIP_REOPTTYPE_FEASIBLE    = 7                 /**< node is a leaf node and has an integral optimal LP solution */
};
typedef enum SCIP_ReoptType SCIP_REOPTTYPE;       /**< type nodes during reoptimization */

enum Reopt_ConsType
{
<<<<<<< HEAD
   REOPT_CONSTYPE_INFSUBTREE   = 0,
   REOPT_CONSTYPE_DUALREDS     = 1,
   REOPT_CONSTYPE_CUT          = 2
=======
   REOPT_CONSTYPE_SEPASOLUTION = 0,               /**< constraint separrates a solution */
   REOPT_CONSTYPE_INFSUBTREE   = 1,               /**< constraint cutoffs an LP infeasible subtree */
   REOPT_CONSTYPE_STRBRANCHED  = 2                /**< constraint reconstructs dual reductions */
>>>>>>> 42db089f
};
typedef enum Reopt_ConsType REOPT_CONSTYPE;       /**< tye of constraunts added during reoptimization */

#ifdef __cplusplus
}
#endif

#endif<|MERGE_RESOLUTION|>--- conflicted
+++ resolved
@@ -39,13 +39,10 @@
 
 typedef struct SCIP_ReoptNode SCIP_REPRESENTATIVE;/**< representatives of the search frontier */
 
-<<<<<<< HEAD
 typedef struct SCIP_ReoptConsData SCIP_REOPTCONSDATA; /**< data for constraints to handle dual information \
-                                                        *  within (mixed) binary programs */
-=======
-typedef struct LogicOrData LOGICORDATA;           /**< data for constraints to handle dual information \
-                                                    *  within (mixed) binary programs */
->>>>>>> 42db089f
+                                                        *  within (mixed) binary programs
+                                                        */
+
 /* type of nodes during reoptimization */
 enum SCIP_ReoptType
 {
@@ -62,15 +59,9 @@
 
 enum Reopt_ConsType
 {
-<<<<<<< HEAD
-   REOPT_CONSTYPE_INFSUBTREE   = 0,
-   REOPT_CONSTYPE_DUALREDS     = 1,
-   REOPT_CONSTYPE_CUT          = 2
-=======
-   REOPT_CONSTYPE_SEPASOLUTION = 0,               /**< constraint separrates a solution */
-   REOPT_CONSTYPE_INFSUBTREE   = 1,               /**< constraint cutoffs an LP infeasible subtree */
-   REOPT_CONSTYPE_STRBRANCHED  = 2                /**< constraint reconstructs dual reductions */
->>>>>>> 42db089f
+   REOPT_CONSTYPE_INFSUBTREE   = 0,               /**< constraint cutoffs an LP infeasible subtree */
+   REOPT_CONSTYPE_DUALREDS     = 1,               /**< constraint reconstructs dual reductions */
+   REOPT_CONSTYPE_CUT          = 2                /**< constraint representing a cut, e.g., to separate a solution */
 };
 typedef enum Reopt_ConsType REOPT_CONSTYPE;       /**< tye of constraunts added during reoptimization */
 
