/* * * * * * * * * * * * * * * * * * * * * * * * * * * * * * * * * * * * * * */
/*                                                                           */
/*                  This file is part of the program and library             */
/*         SCIP --- Solving Constraint Integer Programs                      */
/*                                                                           */
/*    Copyright (C) 2002-2017 Konrad-Zuse-Zentrum                            */
/*                            fuer Informationstechnik Berlin                */
/*                                                                           */
/*  SCIP is distributed under the terms of the ZIB Academic License.         */
/*                                                                           */
/*  You should have received a copy of the ZIB Academic License              */
/*  along with SCIP; see the file COPYING. If not email to scip@zib.de.      */
/*                                                                           */
/* * * * * * * * * * * * * * * * * * * * * * * * * * * * * * * * * * * * * * */

/**@file   branch_fullstrong.h
 * @ingroup BRANCHINGRULES
 * @brief  full strong LP branching rule
 * @author Tobias Achterberg
 *
 * The full strong branching rule applies strong branching to every fractional variable of the LP solution
 * at the current node of the branch-and-bound search. The rule selects the candidate
 * which will cause the highest gain of the dual bound in the created sub-tree among all branching variables.
 *
 * For calculating the gain, a look-ahead is performed by solving the child node LPs which will result
 * from branching on a variable.
 *
 * For a more mathematical description and a comparison between the strong branching rule and other branching rules
 * in SCIP, we refer to
 *
 * @par
 * Tobias Achterberg@n
 * Constraint Integer Programming@n
 * PhD Thesis, Technische Universität Berlin, 2007@n
 *
 *
 */

/*---+----1----+----2----+----3----+----4----+----5----+----6----+----7----+----8----+----9----+----0----+----1----+----2*/

#ifndef __SCIP_BRANCH_FULLSTRONG_H__
#define __SCIP_BRANCH_FULLSTRONG_H__


#include "scip/scip.h"

#ifdef __cplusplus
extern "C" {
#endif

/** creates the full strong LP branching rule and includes it in SCIP
 *
 *  @ingroup BranchingRuleIncludes
 */
EXTERN
SCIP_RETCODE SCIPincludeBranchruleFullstrong(
   SCIP*                 scip                /**< SCIP data structure */
   );

/**@addtogroup BRANCHINGRULES
 *
 * @{
 */

/**
 * Selects a variable from a set of candidates by strong branching
 *
 *  @return \ref SCIP_OKAY is returned if everything worked. Otherwise a suitable error code is passed. See \ref
 *          SCIP_Retcode "SCIP_RETCODE" for a complete list of error codes.
 *
 * @note The variables in the lpcands array must have a fractional value in the current LP solution
 */
EXTERN
SCIP_RETCODE SCIPselectVarStrongBranching(
   SCIP*                 scip,               /**< original SCIP data structure                        */
   SCIP_VAR**            lpcands,            /**< branching candidates                                */
   SCIP_Real*            lpcandssol,         /**< solution values of the branching candidates         */
   SCIP_Real*            lpcandsfrac,        /**< fractional values of the branching candidates       */
   SCIP_Bool*            skipdown,           /**< should down branchings be skipped? */
   SCIP_Bool*            skipup,             /**< should up branchings be skipped? */
   int                   nlpcands,           /**< number of branching candidates                      */
   int                   npriolpcands,       /**< number of priority branching candidates             */
   int                   ncomplete,          /**< number of branching candidates without skip         */
   int*                  start,              /**< starting index in lpcands                           */
   SCIP_Bool             allowaddcons,       /**< is the branching rule allowed to add constraints?   */
   int                   maxproprounds,      /**< maximum number of propagation rounds to be performed during strong
                                              *   branching before solving the LP (-1: no limit, -2: parameter settings) */
   SCIP_Bool             probingbounds,      /**< should valid bounds be identified in a probing-like fashion during
                                              *   strong branching (only with propagation)? */
   SCIP_Bool             forcestrongbranch,  /**< should strong branching be applied even if there is just a single candidate? */
   int*                  bestcand,           /**< best candidate for branching                        */
   SCIP_Real*            bestdown,           /**< objective value of the down branch for bestcand     */
   SCIP_Real*            bestup,             /**< objective value of the up branch for bestcand       */
   SCIP_Real*            bestscore,          /**< score for bestcand                                  */
   SCIP_Bool*            bestdownvalid,      /**< is bestdown a valid dual bound for the down branch? */
   SCIP_Bool*            bestupvalid,        /**< is bestup a valid dual bound for the up branch?     */
   SCIP_Real*            provedbound,        /**< proved dual bound for current subtree               */
   SCIP_RESULT*          result              /**< result pointer                                      */
   );

<<<<<<< HEAD
EXTERN
SCIP_RETCODE SCIPselectVarStrongBranchingRanking(
   SCIP*                 scip,               /**< original SCIP data structure                        */
   SCIP_VAR**            lpcands,            /**< branching candidates                                */
   SCIP_Real*            lpcandssol,         /**< solution values of the branching candidates         */
   SCIP_Real*            lpcandsfrac,        /**< fractional values of the branching candidates       */
   SCIP_Bool*            skipdown,           /**< should down branchings be skipped? */
   SCIP_Bool*            skipup,             /**< should up branchings be skipped? */
   SCIP_Real*            scores,             /**< array to be filled with the calculated score for each index. has to have
                                              *   the length nlpcands. May be NULL. */
   int                   nlpcands,           /**< number of branching candidates                      */
   int                   npriolpcands,       /**< number of priority branching candidates             */
   int                   ncomplete,          /**< number of branching candidates without skip         */
   int*                  start,              /**< starting index in lpcands                           */
   SCIP_Bool             allowaddcons,       /**< is the branching rule allowed to add constraints?   */
   int                   maxproprounds,      /**< maximum number of propagation rounds to be performed during strong
                                              *   branching before solving the LP (-1: no limit, -2: parameter settings) */
   SCIP_Bool             probingbounds,      /**< should valid bounds be identified in a probing-like fashion during
                                              *   strong branching (only with propagation)? */
   SCIP_Bool             forcestrongbranch,  /**< should strong branching be applied even if there is just a single candidate? */
   int*                  bestcand,           /**< best candidate for branching                        */
   SCIP_Real*            bestdown,           /**< objective value of the down branch for bestcand     */
   SCIP_Real*            bestup,             /**< objective value of the up branch for bestcand       */
   SCIP_Real*            bestscore,          /**< score for bestcand                                  */
   SCIP_Bool*            bestdownvalid,      /**< is bestdown a valid dual bound for the down branch? */
   SCIP_Bool*            bestupvalid,        /**< is bestup a valid dual bound for the up branch?     */
   SCIP_Real*            provedbound,        /**< proved dual bound for current subtree               */
   SCIP_RESULT*          result              /**< result pointer                                      */
   );
=======
/* @} */
>>>>>>> da914da8

#ifdef __cplusplus
}
#endif

#endif<|MERGE_RESOLUTION|>--- conflicted
+++ resolved
@@ -98,7 +98,8 @@
    SCIP_RESULT*          result              /**< result pointer                                      */
    );
 
-<<<<<<< HEAD
+/* @} */
+
 EXTERN
 SCIP_RETCODE SCIPselectVarStrongBranchingRanking(
    SCIP*                 scip,               /**< original SCIP data structure                        */
@@ -128,9 +129,6 @@
    SCIP_Real*            provedbound,        /**< proved dual bound for current subtree               */
    SCIP_RESULT*          result              /**< result pointer                                      */
    );
-=======
-/* @} */
->>>>>>> da914da8
 
 #ifdef __cplusplus
 }
