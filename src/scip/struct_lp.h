/* * * * * * * * * * * * * * * * * * * * * * * * * * * * * * * * * * * * * * */
/*                                                                           */
/*                  This file is part of the program and library             */
/*         SCIP --- Solving Constraint Integer Programs                      */
/*                                                                           */
/*    Copyright (C) 2002-2012 Konrad-Zuse-Zentrum                            */
/*                            fuer Informationstechnik Berlin                */
/*                                                                           */
/*  SCIP is distributed under the terms of the ZIB Academic License.         */
/*                                                                           */
/*  You should have received a copy of the ZIB Academic License              */
/*  along with SCIP; see the file COPYING. If not email to scip@zib.de.      */
/*                                                                           */
/* * * * * * * * * * * * * * * * * * * * * * * * * * * * * * * * * * * * * * */

/**@file   struct_lp.h
 * @brief  datastructures for LP management
 * @author Tobias Achterberg
 *
 *  In SCIP, the LP is defined as follows:
 *
 *     min       obj * x
 *        lhs <=   A * x + const <= rhs
 *        lb  <=       x         <= ub
 *
 *  The row activities are defined as activity = A * x + const and must
 *  therefore be in the range of [lhs,rhs].
 *
 *  Mathematically, each range constraint would account for two dual
 *  variables, one for each inequality. Since in an optimal solution (at
 *  least) one of them may be chosen to be zero, we may define one dual
 *  multiplier for each row as the difference of those two.
 *
 *  Let y be the vector of dual multipliers for the rows, then the reduced
 *  costs are defined as
 *
 *     redcost = obj - A^T * y.
 *
 *  In an optimal solution, y must be
 *
 *     - nonnegative, if the corresponding row activity is not tight at its rhs
 *     - nonpositive, if the corresponding row activity is not tight at its lhs
 *     - zero, if the corresponding row activity is not at any of its sides
 *
 *  and the reduced costs must be
 *
 *     - nonnegative, if the corresponding variable is not tight at its ub
 *     - nonpositive, if the corresponding variable is not tight at its lb
 *     - zero, if the corresponding variable is not at any of its bounds.
 *
 *  The main datastructures for storing an LP are the rows and the columns.
 *  A row can live on its own (if it was created by a separator), or as SCIP_LP
 *  relaxation of a constraint. Thus, it has a nuses-counter, and is
 *  deleted, if not needed any more.
 *  A column cannot live on its own. It is always connected to a problem
 *  variable. Because pricing is always problem specific, it cannot create
 *  LP columns without introducing new variables. Thus, each column is
 *  connected to exactly one variable, and is deleted, if the variable
 *  is deleted.
 */

/*---+----1----+----2----+----3----+----4----+----5----+----6----+----7----+----8----+----9----+----0----+----1----+----2*/

#ifndef __SCIP_STRUCT_LP_H__
#define __SCIP_STRUCT_LP_H__


#include "scip/def.h"
#include "scip/type_lpi.h"
#include "scip/type_lp.h"
#include "scip/type_var.h"
#include "scip/type_event.h"

#ifdef __cplusplus
extern "C" {
#endif

/** collected values of a column which depend on the LP solution
 *  We store these values in each column to recover the LP solution at start of diving or probing mode, say, without
 *  having to resolve the LP.  Note that we do not store the farkascoef value since we do expect a node with infeasible
 *  LP to be pruned anyway.
 */
struct SCIP_ColSolVals
{
   SCIP_Real             primsol;            /**< primal solution value in LP, is 0 if col is not in LP */
   SCIP_Real             redcost;            /**< reduced cost value in LP, or SCIP_INVALID if not yet calculated */
   unsigned int          basisstatus:2;      /**< basis status of column in last LP solution, invalid for non-LP columns */
};

/** collected values of a row which depend on the LP solution
 *  We store these values in each row to recover the LP solution at start of diving or probing mode, say, without having
 *  to resolve the LP.  We do not store the dualfarkas value since we expect a node with infeasible LP to be pruned
 *  anyway. In this unlikely case, we have to resolve the LP.
 */
struct SCIP_RowSolVals
{
   SCIP_Real             dualsol;            /**< dual solution value in LP, is 0 if row is not in LP */
   SCIP_Real             activity;           /**< row activity value in LP, or SCIP_INVALID if not yet calculated */
   unsigned int          basisstatus:2;      /**< basis status of row in last LP solution, invalid for non-LP rows */
};

/** collected values of the LP data which depend on the LP solution
 *  We store these values to recover the LP solution at start of diving or probing mode, say, without having to resolve
 *  the LP.
 */
struct SCIP_LpSolVals
{
   SCIP_LPSOLSTAT        lpsolstat;          /**< solution status of last LP solution */
   SCIP_Real             lpobjval;           /**< objective value of LP without loose variables, or SCIP_INVALID */
   SCIP_Bool             primalfeasible;     /**< is current LP solution primal feasible? */
   SCIP_Bool             dualfeasible;       /**< is current LP solution dual feasible? */
   SCIP_Bool             solisbasic;         /**< is current LP solution a basic solution? */
   SCIP_Bool             lpissolved;         /**< is current LP solved? */
};

/** LP column;
 *  The row vector of the LP column is partitioned into two parts: The first col->nlprows rows in the rows array
 *  are the ones that belong to the current LP (col->rows[j]->lppos >= 0) and that are linked to the column
 *  (col->linkpos[j] >= 0). The remaining col->len - col->nlprows rows in the rows array are the ones that
 *  don't belong to the current LP (col->rows[j]->lppos == -1) or that are not linked to the column
 *  (col->linkpos[j] == -1).
 */
struct SCIP_Col
{
   SCIP_Real             obj;                /**< current objective value of column in LP */
   SCIP_Real             lb;                 /**< current lower bound of column in LP */
   SCIP_Real             ub;                 /**< current upper bound of column in LP */
   SCIP_Real             lazylb;             /**< lazy lower bound of the column; if the current lower bound is not greater than 
                                              *   the lazy lower bound, then the lower bound has not to be added to the LP */
   SCIP_Real             lazyub;             /**< lazy upper bound of the column; if the current upper bound is not smaller than 
                                              *   the lazy upper bound, then the upper bound has not to be added to the LP */
   SCIP_Real             flushedobj;         /**< objective value of column already flushed to the LP solver */
   SCIP_Real             flushedlb;          /**< lower bound of column already flushed to the LP solver */
   SCIP_Real             flushedub;          /**< upper bound of column already flushed to the LP solver */
   SCIP_Real             primsol;            /**< primal solution value in LP, is 0 if col is not in LP */
   SCIP_Real             redcost;            /**< reduced cost value in LP, or SCIP_INVALID if not yet calculated */
   SCIP_Real             farkascoef;         /**< coefficient in dual Farkas infeasibility proof (== dualfarkas^T A_c) */
   SCIP_Real             minprimsol;         /**< minimal LP solution value, this column ever assumed */
   SCIP_Real             maxprimsol;         /**< maximal LP solution value, this column ever assumed */
   SCIP_Real             sbdown;             /**< strong branching information for downwards branching */
   SCIP_Real             sbup;               /**< strong branching information for upwards branching */
   SCIP_Real             sbsolval;           /**< LP solution value of column at last strong branching call */
   SCIP_Real             sblpobjval;         /**< LP objective value at last strong branching call on the column */
   SCIP_Longint          sbnode;             /**< node number of the last strong branching call on this column */
   SCIP_Longint          obsoletenode;       /**< last node where this column was removed due to aging */
   SCIP_COLSOLVALS*      storedsolvals;      /**< values stored before entering diving or probing mode */
   SCIP_VAR*             var;                /**< variable, this column represents; there cannot be a column without variable */
   SCIP_ROW**            rows;               /**< rows of column entries, that may have a nonzero dual solution value */
   SCIP_Real*            vals;               /**< coefficients of column entries */
   SCIP_Longint          validredcostlp;     /**< LP number for which reduced cost value is valid */
   SCIP_Longint          validfarkaslp;      /**< LP number for which Farkas coefficient is valid */
   SCIP_Longint          validsblp;          /**< LP number for which strong branching values are valid */
   int*                  linkpos;            /**< position of col in col vector of the row, or -1 if not yet linked */
   int                   index;              /**< consecutively numbered column identifier */
   int                   size;               /**< size of the row- and val-arrays */
   int                   len;                /**< number of nonzeros in column */
   int                   nlprows;            /**< number of linked rows in column, that belong to the current LP */
   int                   nunlinked;          /**< number of column entries, where the rows don't know about the column */
   int                   lppos;              /**< column position number in current LP, or -1 if not in current LP */
   int                   lpipos;             /**< column position number in LP solver, or -1 if not in LP solver */
   int                   lpdepth;            /**< depth level at which column entered the LP, or -1 if not in current LP */
   int                   sbitlim;            /**< strong branching iteration limit used to get strong branching values, or -1 */
   int                   nsbcalls;           /**< number of times, strong branching was applied on the column */
   int                   age;                /**< number of successive times this variable was in LP and was 0.0 in solution */
   int                   var_probindex;      /**< copy of var->probindex for avoiding expensive dereferencing */
   unsigned int          basisstatus:2;      /**< basis status of column in last LP solution, invalid for non-LP columns */
   unsigned int          lprowssorted:1;     /**< are the linked LP rows in the rows array sorted by non-decreasing index? */
   unsigned int          nonlprowssorted:1;  /**< are the non-LP/not linked rows sorted by non-decreasing index? */
   unsigned int          objchanged:1;       /**< has objective value changed, and has data of LP solver to be updated? */
   unsigned int          lbchanged:1;        /**< has lower bound changed, and has data of LP solver to be updated? */
   unsigned int          ubchanged:1;        /**< has upper bound changed, and has data of LP solver to be updated? */
   unsigned int          coefchanged:1;      /**< has the coefficient vector changed, and has LP solver to be updated? */
   unsigned int          integral:1;         /**< is associated variable of integral type? */
   unsigned int          removable:1;        /**< is column removable from the LP (due to aging or cleanup)? */
   unsigned int          sbdownvalid:1;      /**< stores whether the stored strong branching down value is a valid dual bound;
                                              *   otherwise, it can only be used as an estimate value */
   unsigned int          sbupvalid:1;        /**< stores whether the stored strong branching up value is a valid dual bound;
                                              *   otherwise, it can only be used as an estimate value */
};

/** LP row
 *  The column vector of the LP row is partitioned into two parts: The first row->nlpcols columns in the cols array
 *  are the ones that belong to the current LP (row->cols[j]->lppos >= 0) and that are linked to the row   
 *  (row->linkpos[j] >= 0). The remaining row->len - row->nlpcols columns in the cols array are the ones that
 *  don't belong to the current LP (row->cols[j]->lppos == -1) or that are not linked to the row   
 *  (row->linkpos[j] == -1).
 */
struct SCIP_Row
{
   SCIP_Real             constant;           /**< constant shift c in row lhs <= ax + c <= rhs */
   SCIP_Real             lhs;                /**< left hand side of row */
   SCIP_Real             rhs;                /**< right hand side of row */
   SCIP_Real             flushedlhs;         /**< left hand side minus constant of row already flushed to the LP solver */
   SCIP_Real             flushedrhs;         /**< right hand side minus constant of row already flushed to the LP solver */
   SCIP_Real             sqrnorm;            /**< squared Euclidean norm of row vector */
   SCIP_Real             sumnorm;            /**< sum norm of row vector (sum of absolute values of coefficients) */
   SCIP_Real             objprod;            /**< scalar product of row vector with objective function */
   SCIP_Real             maxval;             /**< maximal absolute value of row vector, only valid if nummaxval > 0 */
   SCIP_Real             minval;             /**< minimal absolute non-zero value of row vector, only valid if numminval > 0 */
   SCIP_Real             dualsol;            /**< dual solution value in LP, is 0 if row is not in LP */
   SCIP_Real             activity;           /**< row activity value in LP, or SCIP_INVALID if not yet calculated */
   SCIP_Real             dualfarkas;         /**< multiplier value in dual Farkas infeasibility proof */
   SCIP_Real             pseudoactivity;     /**< row activity value in pseudo solution, or SCIP_INVALID if not yet calculated */
   SCIP_Real             minactivity;        /**< minimal activity value w.r.t. the column's bounds, or SCIP_INVALID */
   SCIP_Real             maxactivity;        /**< maximal activity value w.r.t. the column's bounds, or SCIP_INVALID */
   SCIP_Longint          validpsactivitydomchg; /**< domain change number for which pseudo activity value is valid */
   SCIP_Longint          validactivitybdsdomchg;/**< domain change number for which activity bound values are valid */
   SCIP_Longint          obsoletenode;       /**< last node where this row was removed due to aging */
   SCIP_ROWSOLVALS*      storedsolvals;      /**< values stored before entering diving or probing mode */
   char*                 name;               /**< name of the row */
   SCIP_COL**            cols;               /**< columns of row entries, that may have a nonzero primal solution value */
   int*                  cols_index;         /**< copy of cols[i]->index for avoiding expensive dereferencing */
   SCIP_Real*            vals;               /**< coefficients of row entries */
   int*                  linkpos;            /**< position of row in row vector of the column, or -1 if not yet linked */
   SCIP_EVENTFILTER*     eventfilter;        /**< event filter for events concerning this row */
   SCIP_Longint          validactivitylp;    /**< LP number for which activity value is valid */
   int                   index;              /**< consecutively numbered row identifier */
   int                   size;               /**< size of the col- and val-arrays */
   int                   len;                /**< number of nonzeros in row */
   int                   nlpcols;            /**< number of linked columns in row, that belong to the current LP */
   int                   nunlinked;          /**< number of row entries, where the columns don't know about the row */
   int                   nuses;              /**< number of times, this row is referenced */
   int                   lppos;              /**< row position number in current LP, or -1 if not in current LP */
   int                   lpipos;             /**< row position number in LP solver, or -1 if not in LP solver */
   int                   lpdepth;            /**< depth level at which row entered the LP, or -1 if not in current LP */
   int                   minidx;             /**< minimal column index of row entries */
   int                   maxidx;             /**< maximal column index of row entries */
   int                   nummaxval;          /**< number of coefs with absolute value equal to maxval, zero if maxval invalid */
   int                   numminval;          /**< number of coefs with absolute value equal to minval, zero if minval invalid */
   int                   age;                /**< number of successive times this row was in LP and was not sharp in solution */
   unsigned int          basisstatus:2;      /**< basis status of row in last LP solution, invalid for non-LP rows */
   unsigned int          lpcolssorted:1;     /**< are the linked LP columns in the cols array sorted by non-decreasing index? */
   unsigned int          nonlpcolssorted:1;  /**< are the non-LP/not linked columns sorted by non-decreasing index? */
   unsigned int          delaysort:1;        /**< should the row sorting be delayed and done in a lazy fashion? */
   unsigned int          validminmaxidx:1;   /**< are minimal and maximal column index valid? */
   unsigned int          lhschanged:1;       /**< was left hand side or constant changed, and has LP solver to be updated? */
   unsigned int          rhschanged:1;       /**< was right hand side or constant changed, and has LP solver to be updated? */
   unsigned int          coefchanged:1;      /**< was the coefficient vector changed, and has LP solver to be updated? */
   unsigned int          integral:1;         /**< is activity (without constant) of row always integral in feasible solution? */
   unsigned int          local:1;            /**< is row only valid locally? */
   unsigned int          modifiable:1;       /**< is row modifiable during node processing (subject to column generation)? */
   unsigned int          removable:1;        /**< is row removable from the LP (due to aging or cleanup)? */
   unsigned int          inglobalcutpool:1;  /**< is row contained in the global cut pool? */
   unsigned int          nlocks:18;          /**< number of sealed locks of an unmodifiable row */
};

/** current LP data */
struct SCIP_Lp
{
   SCIP_Real             lpobjval;           /**< objective value of LP without loose variables, or SCIP_INVALID */
   SCIP_Real             looseobjval;        /**< current solution value of all loose variables set to their best bounds,
                                              *   ignoring variables, with infinite best bound */
   SCIP_Real             rellooseobjval;     /**< last reliable solution value of all loose variables set to their best bounds,
                                              *   ignoring variables, with infinite best bound */
   SCIP_Real             glbpseudoobjval;    /**< global pseudo solution value with all variables set to their best global bounds,
                                              *   ignoring variables, with infinite best bound */
   SCIP_Real             relglbpseudoobjval; /**< last reliable global pseudo solution value */
   SCIP_Real             pseudoobjval;       /**< current pseudo solution value with all variables set to their best bounds,
                                              *   ignoring variables, with infinite best bound */
   SCIP_Real             relpseudoobjval;    /**< last reliable pseudo solution value */
   SCIP_Real             rootlpobjval;       /**< objective value of root LP without loose variables, or SCIP_INVALID */
   SCIP_Real             rootlooseobjval;    /**< objective value of loose variables in root node, or SCIP_INVALID */
   SCIP_Real             cutoffbound;        /**< upper objective limit of LP (copy of primal->cutoffbound) */
   SCIP_Real             lpiuobjlim;         /**< current upper objective limit in LPI */
   SCIP_Real             lpifeastol;         /**< current feasibility tolerance in LPI */
   SCIP_Real             lpidualfeastol;     /**< current reduced costs feasibility tolerance in LPI */
   SCIP_Real             lpibarrierconvtol;  /**< current convergence tolerance used in barrier algorithm in LPI */
   SCIP_Real             objsqrnorm;         /**< squared Euclidean norm of objective function vector of problem variables */
   SCIP_Real             objsumnorm;         /**< sum norm of objective function vector of problem variables */
   SCIP_LPI*             lpi;                /**< LP solver interface */
   SCIP_COL**            lpicols;            /**< array with columns currently stored in the LP solver */
   SCIP_ROW**            lpirows;            /**< array with rows currently stored in the LP solver */
   SCIP_COL**            chgcols;            /**< array of changed columns not yet applied to the LP solver */
   SCIP_ROW**            chgrows;            /**< array of changed rows not yet applied to the LP solver */
   SCIP_COL**            cols;               /**< array with current LP columns in correct order */
   SCIP_COL**            lazycols;           /**< array with current LP lazy columns */
   SCIP_ROW**            rows;               /**< array with current LP rows in correct order */
   SCIP_LPISTATE*        divelpistate;       /**< stores LPI state (basis information) before diving starts */
   SCIP_LPSOLVALS*       storedsolvals;      /**< collected values of the LP data which depend on the LP solution */
   SCIP_Longint          validsollp;         /**< LP number for which the currently stored solution values are valid */
   SCIP_Longint          validfarkaslp;      /**< LP number for which the currently stored Farkas row multipliers are valid */
   int                   lpicolssize;        /**< available slots in lpicols vector */
   int                   nlpicols;           /**< number of columns in the LP solver */
   int                   lpifirstchgcol;     /**< first column of the LP which differs from the column in the LP solver */
   int                   lpirowssize;        /**< available slots in lpirows vector */
   int                   nlpirows;           /**< number of rows in the LP solver */
   int                   lpifirstchgrow;     /**< first row of the LP which differs from the row in the LP solver */
   int                   chgcolssize;        /**< available slots in chgcols vector */
   int                   nchgcols;           /**< current number of chgcols (number of used slots in chgcols vector) */
   int                   chgrowssize;        /**< available slots in chgrows vector */
   int                   nchgrows;           /**< current number of chgrows (number of used slots in chgrows vector) */
   int                   colssize;           /**< available slots in cols vector */
   int                   ncols;              /**< current number of LP columns (number of used slots in cols vector) */
   int                   lazycolssize;       /**< available slots in lazycols vector */
   int                   nlazycols;          /**< current number of LP lazy columns (number of used slots in lazycols vector) */
   int                   nremovablecols;     /**< number of removable columns in the LP */
   int                   firstnewcol;        /**< first column added at the current node */
   int                   rowssize;           /**< available slots in rows vector */
   int                   nrows;              /**< current number of LP rows (number of used slots in rows vector) */
   int                   nremovablerows;     /**< number of removable rows in the LP */
   int                   firstnewrow;        /**< first row added at the current node */
   int                   looseobjvalinf;     /**< number of loose variables with infinite best bound in current solution */
   int                   nloosevars;         /**< number of loose variables in LP */
   int                   glbpseudoobjvalinf; /**< number of variables with infinite best bound in global pseudo solution */
   int                   pseudoobjvalinf;    /**< number of variables with infinite best bound in current pseudo solution */
   int                   lpiitlim;           /**< current iteration limit setting in LPI */
   int                   lpifastmip;         /**< current FASTMIP setting in LPI */
   int                   lpithreads;         /**< current THREADS setting in LPI */
   SCIP_PRICING          lpipricing;         /**< current pricing setting in LPI */
   SCIP_LPSOLSTAT        lpsolstat;          /**< solution status of last LP solution */
   SCIP_LPALGO           lastlpalgo;         /**< algorithm used for last LP solve */
   SCIP_Bool             objsqrnormunreliable;/**< is squared Euclidean norm of objective function vector of problem
                                               *   variables unreliable and need recalculation? */
   SCIP_Bool             looseobjvalid;      /**< is the loose objective value valid or should it be recomputed from scratch? */
   SCIP_Bool             glbpseudoobjvalid;  /**< is the global pseudo solution value valid or should it be recomputed from scratch? */
   SCIP_Bool             pseudoobjvalid;     /**< is the pseudo solution value valid or should it be recomputed from scratch? */
   SCIP_Bool             flushdeletedcols;   /**< have LPI-columns been deleted in the last lpFlush() call? */
   SCIP_Bool             flushaddedcols;     /**< have LPI-columns been added in the last lpFlush() call? */
   SCIP_Bool             flushdeletedrows;   /**< have LPI-rows been deleted in the last lpFlush() call? */
   SCIP_Bool             flushaddedrows;     /**< have LPI-rows been added in the last lpFlush() call? */
   SCIP_Bool             flushed;            /**< are all cached changes applied to the LP solver? */
   SCIP_Bool             solved;             /**< is current LP solved? */
   SCIP_Bool             primalfeasible;     /**< is current LP solution primal feasible? */
   SCIP_Bool             dualfeasible;       /**< is current LP solution dual feasible? */
   SCIP_Bool             solisbasic;         /**< is current LP solution a basic solution? */
<<<<<<< HEAD
   SCIP_Bool             hasprovedbound;     /**< was finite safe dual bound computed for current LP? */
   SCIP_Bool             rootlpisrelax;      /**< is root LP solution a relaxation of the problem and its value a valid global lower bound? */
   SCIP_Bool             isrelax;            /**< is current LP solution a relaxation of the current problem and its value a valid local lower bound? */
=======
   SCIP_Bool             rootlpisrelax;      /**< is root LP a relaxation of the problem and its solution value a valid global lower bound? */
   SCIP_Bool             isrelax;            /**< is the current LP a relaxation of the problem for which it has been solved and its 
                                              *   solution value a valid local lower bound? */
   SCIP_Bool             installing;         /**< whether the solution process is in stalling */
   SCIP_Bool             strongbranching;    /**< whether the lp is used for strong branching */
>>>>>>> 9948ed2b
   SCIP_Bool             probing;            /**< are we currently in probing mode? */
   SCIP_Bool             diving;             /**< LP is used for diving: col bounds and obj don't correspond to variables */
   SCIP_Bool             divingobjchg;       /**< objective values were changed in diving: LP objective is invalid */
   SCIP_Bool             divinglazyapplied;  /**< lazy bounds were applied to the LP during diving */
   SCIP_Bool             resolvelperror;     /**< an error occured during resolving the LP after diving or probing */
   SCIP_Bool             lpifromscratch;     /**< current FROMSCRATCH setting in LPI */
   SCIP_Bool             lpiscaling;         /**< current SCALING setting in LPI */
   SCIP_Bool             lpipresolving;      /**< current PRESOLVING setting in LPI */
   SCIP_Bool             lpilpinfo;          /**< current LPINFO setting in LPI */
   SCIP_Bool             lpihasfeastol;      /**< does the LPI support the FEASTOL parameter? */
   SCIP_Bool             lpihasdualfeastol;  /**< does the LPI support the DUALFEASTOL parameter? */
   SCIP_Bool             lpihasbarrierconvtol;/**< does the LPI support the BARRIERCONVTOL parameter? */
   SCIP_Bool             lpihasfastmip;      /**< does the LPI support the FASTMIP parameter? */
   SCIP_Bool             lpihasscaling;      /**< does the LPI support the SCALING parameter? */
   SCIP_Bool             lpihaspresolving;   /**< does the LPI support the PRESOLVING parameter? */
   SCIP_Bool             lpihasrowrep;       /**< does the LPI support row representation of a simplex basis? */
   SCIP_Real             lpirowrepswitch;    /**< simplex algorithm shall use row representation of the basis
                                              *   if number of rows divided by number of columns exceeds this value */
};

#ifdef __cplusplus
}
#endif

#endif<|MERGE_RESOLUTION|>--- conflicted
+++ resolved
@@ -323,17 +323,12 @@
    SCIP_Bool             primalfeasible;     /**< is current LP solution primal feasible? */
    SCIP_Bool             dualfeasible;       /**< is current LP solution dual feasible? */
    SCIP_Bool             solisbasic;         /**< is current LP solution a basic solution? */
-<<<<<<< HEAD
    SCIP_Bool             hasprovedbound;     /**< was finite safe dual bound computed for current LP? */
-   SCIP_Bool             rootlpisrelax;      /**< is root LP solution a relaxation of the problem and its value a valid global lower bound? */
-   SCIP_Bool             isrelax;            /**< is current LP solution a relaxation of the current problem and its value a valid local lower bound? */
-=======
    SCIP_Bool             rootlpisrelax;      /**< is root LP a relaxation of the problem and its solution value a valid global lower bound? */
    SCIP_Bool             isrelax;            /**< is the current LP a relaxation of the problem for which it has been solved and its 
                                               *   solution value a valid local lower bound? */
    SCIP_Bool             installing;         /**< whether the solution process is in stalling */
    SCIP_Bool             strongbranching;    /**< whether the lp is used for strong branching */
->>>>>>> 9948ed2b
    SCIP_Bool             probing;            /**< are we currently in probing mode? */
    SCIP_Bool             diving;             /**< LP is used for diving: col bounds and obj don't correspond to variables */
    SCIP_Bool             divingobjchg;       /**< objective values were changed in diving: LP objective is invalid */
