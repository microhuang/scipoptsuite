/* * * * * * * * * * * * * * * * * * * * * * * * * * * * * * * * * * * * * * */
/*                                                                           */
/*                  This file is part of the program and library             */
/*         SCIP --- Solving Constraint Integer Programs                      */
/*                                                                           */
/*    Copyright (C) 2002-2016 Konrad-Zuse-Zentrum                            */
/*                            fuer Informationstechnik Berlin                */
/*                                                                           */
/*  SCIP is distributed under the terms of the ZIB Academic License.         */
/*                                                                           */
/*  You should have received a copy of the ZIB Academic License              */
/*  along with SCIP; see the file COPYING. If not email to scip@zib.de.      */
/*                                                                           */
/* * * * * * * * * * * * * * * * * * * * * * * * * * * * * * * * * * * * * * */

/**@file   heur_dins.c
 * @brief  DINS primal heuristic (according to Ghosh)
 * @author Timo Berthold
 * @author Robert Waniek
 */

/*---+----1----+----2----+----3----+----4----+----5----+----6----+----7----+----8----+----9----+----0----+----1----+----2*/

#include <assert.h>
#include <string.h>
#include "scip/scip.h"
#include "scip/cons_linear.h"
#include "scip/heur_dins.h"

#define HEUR_NAME             "dins"
#define HEUR_DESC             "distance induced neighborhood search by Ghosh"
#define HEUR_DISPCHAR         'D'
#define HEUR_PRIORITY         -1105000
#define HEUR_FREQ             -1
#define HEUR_FREQOFS          0
#define HEUR_MAXDEPTH         -1
#define HEUR_TIMING           SCIP_HEURTIMING_AFTERLPNODE
#define HEUR_USESSUBSCIP      TRUE      /**< does the heuristic use a secondary SCIP instance? */

#define DEFAULT_NODESOFS      5000LL    /* number of nodes added to the contingent of the total nodes          */
#define DEFAULT_MAXNODES      5000LL    /* maximum number of nodes to regard in the subproblem                 */
#define DEFAULT_MINNODES      50LL      /* minimum number of nodes to regard in the subproblem                 */
#define DEFAULT_MINIMPROVE    0.01      /* factor by which DINS should at least improve the incumbent          */
#define DEFAULT_NODESQUOT     0.05      /* subproblem nodes in relation to nodes of the original problem       */
#define DEFAULT_LPLIMFAC      1.5       /* factor by which the limit on the number of LP depends on the node limit  */
#define DEFAULT_MINFIXINGRATE 0.3       /* minimum percentage of integer variables that have to be fixed       */
#define DEFAULT_NWAITINGNODES 200LL       /* number of nodes without incumbent change that heuristic should wait */
#define DEFAULT_NEIGHBORHOODSIZE  18    /* radius of the incumbents neighborhood to be searched                */
#define DEFAULT_SOLNUM        5         /* number of pool-solutions to be checked for flag array update        */
#define DEFAULT_USELPROWS     FALSE     /* should subproblem be created out of the rows in the LP rows,
                                         * otherwise, the copy constructors of the constraints handlers are used */
#define DEFAULT_COPYCUTS      TRUE      /* if DEFAULT_USELPROWS is FALSE, then should all active cuts from the cutpool
                                         * of the original scip be copied to constraints of the subscip        */
#define DEFAULT_COPYLPBASIS   TRUE      /**< should a LP starting basis copyied from the source SCIP?          */

#define DEFAULT_BESTSOLLIMIT    3       /* limit on number of improving incumbent solutions in sub-CIP            */
#define DEFAULT_USEUCT        FALSE     /* should uct node selection be used at the beginning of the search?     */


#define DEFAULT_BESTSOLLIMIT    3       /* limit on number of improving incumbent solutions in sub-CIP            */
#define DEFAULT_USEUCT        FALSE     /* should uct node selection be used at the beginning of the search?     */


/* event handler properties */
#define EVENTHDLR_NAME         "Dins"
#define EVENTHDLR_DESC         "LP event handler for " HEUR_NAME " heuristic"

/*
 * Data structures
 */

/** DINS primal heuristic data */
struct SCIP_HeurData
{
   SCIP_Longint          nodesofs;           /**< number of nodes added to the contingent of the total nodes          */
   SCIP_Longint          maxnodes;           /**< maximum number of nodes to regard in the subproblem                 */
   SCIP_Longint          minnodes;           /**< minimum number of nodes to regard in the subproblem                 */
   SCIP_Real             minfixingrate;      /**< minimum percentage of integer variables that have to be fixed       */
   SCIP_Longint          nwaitingnodes;      /**< number of nodes without incumbent change that heuristic should wait */
   SCIP_Real             minimprove;         /**< factor by which DINS should at least improve the incumbent          */
   SCIP_Longint          usednodes;          /**< nodes already used by DINS in earlier calls                         */
   SCIP_Longint          lastnsolsfound;     /**< total number of found solutions at previous execution of DINS       */
   SCIP_Real             nodesquot;          /**< subproblem nodes in relation to nodes of the original problem       */
   SCIP_Real             nodelimit;          /**< the nodelimit employed in the current sub-SCIP, for the event handler*/
   SCIP_Real             lplimfac;           /**< factor by which the limit on the number of LP depends on the node limit */
   int                   neighborhoodsize;   /**< radius of the incumbent's neighborhood to be searched               */
   SCIP_Bool*            delta;              /**< stores whether a variable kept its value from root LP all the time  */
   int                   deltalength;        /**< if there are no binary variables, we need no flag array             */
   int                   solnum;             /**< number of pool-solutions to be checked for flag array update        */
   SCIP_Bool             uselprows;          /**< should subproblem be created out of the rows in the LP rows?        */
   SCIP_Bool             copycuts;           /**< if uselprows == FALSE, should all active cuts from cutpool be copied
                                              *   to constraints in subproblem?
                                              */
<<<<<<< HEAD
   SCIP_Bool             copylpbasis;        /**< should a LP starting basis copyied from the source SCIP? */
=======
>>>>>>> d64635d7
   int                   bestsollimit;       /**< limit on number of improving incumbent solutions in sub-CIP            */
   SCIP_Bool             useuct;             /**< should uct node selection be used at the beginning of the search?  */
};


/*
 * Local methods
 */

/** compute tightened bounds for integer variables depending on how much the LP and the incumbent solution values differ */
static
void computeIntegerVariableBounds(
   SCIP*                 scip,               /**< SCIP data structure of the original problem */
   SCIP_VAR*             var,                /**< the variable for which bounds should be computed */
   SCIP_Real*            lbptr,              /**< pointer to store the lower bound in the DINS sub-SCIP */
   SCIP_Real*            ubptr               /**< pointer to store the upper bound in the DINS sub-SCIP */
   )
{
   SCIP_Real mipsol;
   SCIP_Real lpsol;

   SCIP_Real lbglobal;
   SCIP_Real ubglobal;
   SCIP_SOL* bestsol;

   /* get the bounds for each variable */
   lbglobal = SCIPvarGetLbGlobal(var);
   ubglobal = SCIPvarGetUbGlobal(var);

   assert(SCIPvarGetType(var) == SCIP_VARTYPE_INTEGER);
   /* get the current LP solution for each variable */
   lpsol = SCIPvarGetLPSol(var);

   /* get the current MIP solution for each variable */
   bestsol = SCIPgetBestSol(scip);
   mipsol = SCIPgetSolVal(scip, bestsol, var);


   /* if the solution values differ by 0.5 or more, the variable is rebounded, otherwise it is just copied */
   if( REALABS(lpsol - mipsol) >= 0.5 )
   {
      SCIP_Real range;

      *lbptr = lbglobal;
      *ubptr = ubglobal;

      /* create a equally sized range around lpsol for general integers: bounds are lpsol +- (mipsol-lpsol) */
      range = 2*lpsol-mipsol;

      if( mipsol >= lpsol )
      {
         range = SCIPfeasCeil(scip, range);
         *lbptr = MAX(*lbptr, range);

         /* when the bound new upper bound is equal to the current MIP solution, we set both bounds to the integral bound (without eps) */
         if( SCIPisFeasEQ(scip, mipsol, *lbptr) )
            *ubptr = *lbptr;
         else
            *ubptr = mipsol;
      }
      else
      {
         range = SCIPfeasFloor(scip, range);
         *ubptr = MIN(*ubptr, range);

         /* when the bound new upper bound is equal to the current MIP solution, we set both bounds to the integral bound (without eps) */
         if( SCIPisFeasEQ(scip, mipsol, *ubptr) )
            *lbptr = *ubptr;
         else
            *lbptr = mipsol;
      }

      /* the global domain of variables might have been reduced since incumbent was found: adjust lb and ub accordingly */
      *lbptr = MAX(*lbptr, lbglobal);
      *ubptr = MIN(*ubptr, ubglobal);
   }
   else
   {
      /* the global domain of variables might have been reduced since incumbent was found: adjust it accordingly */
      *lbptr = MAX(mipsol, lbglobal);
      *ubptr = MIN(mipsol, ubglobal);
   }
}

/** creates a subproblem for subscip by fixing a number of variables */
static
SCIP_RETCODE determineVariableFixings(
   SCIP*                 scip,               /**< SCIP data structure of the original problem                    */
   SCIP_HEUR*            heur,               /**< DINS heuristic structure                                       */
   SCIP_HEURDATA*        heurdata,           /**< heuristic data structure                                       */
   SCIP_VAR**            vars,               /**< variables of the original problem                              */
   SCIP_VAR**            fixedvars,          /**< array to store variables that should be fixed in the sub-SCIP  */
   SCIP_Real*            fixedvals,          /**< array to store fixing values for fixed variables               */
   int                   nbinvars,           /**< number of binary variables of problem and subproblem           */
   int                   nintvars,           /**< number of general integer variables of problem and subproblem  */
<<<<<<< HEAD
   SCIP_ROW**            sourcerows,         /**< rows of original SCIP                                          */
   SCIP_CONS**           targetconss,        /**< constraints of target SCIP                                     */
   int                   sourcerowssize,     /**< size of sourcerows and targetconss arrays                      */
   int*                  nsourcerows,        /**< number of rows / created constraints                           */
   int*                  fixingcounter,      /**< number of integer variables that get fixed                     */
   SCIP_Bool             uselprows,          /**< should subproblem be created out of the rows in the LP rows?   */
   SCIP_Bool             copylpbasis         /**< should a starting basis should be copied into the subscip? */
=======
   int*                  binfixings,         /**< pointer to store number of binary variables that should be fixed */
   int*                  intfixings          /**< pointer to store number of integer variables that should be fixed */
>>>>>>> d64635d7
   )
{
   SCIP_SOL* bestsol;
   SCIP_SOL** sols;
   SCIP_Bool* delta;
   int i;
   int nsols;
   SCIP_Longint nsolsfound;
   int checklength;
   int nfixedvars;

   assert(scip != NULL);
   assert(vars != NULL);
   assert(fixedvars != NULL);
   assert(fixedvals != NULL);
   assert(binfixings != NULL);
   assert(intfixings != NULL);
   assert(heur != NULL);

   /* get the best MIP-solution known so far */
   bestsol = SCIPgetBestSol(scip);
   assert(bestsol != NULL);

   /* get solution pool and number of solutions in pool */
   sols = SCIPgetSols(scip);
   nsols = SCIPgetNSols(scip);
   nsolsfound = SCIPgetNSolsFound(scip);
   checklength = MIN(nsols, heurdata->solnum);
   assert(sols != NULL);
   assert(nsols > 0);

   /* if new binary variables have been created, e.g., due to column generation, reallocate the delta array */
   if( heurdata->deltalength < nbinvars )
   {
      int newsize;

      newsize = SCIPcalcMemGrowSize(scip, nbinvars);
      assert(newsize >= nbinvars);

      SCIP_CALL( SCIPreallocBlockMemoryArray(scip, &heurdata->delta, heurdata->deltalength, newsize) );

      /* initialize new part of delta array */
      for( i = heurdata->deltalength; i < newsize; i++ )
         heurdata->delta[i] = TRUE;

      heurdata->deltalength = newsize;
   }

   delta = heurdata->delta;
   /* fixing for binary variables */
   /* hard fixing for some with mipsol(s)=lpsolval=rootlpsolval and preparation for soft fixing for the remaining */
   nfixedvars = 0;
   *intfixings = *binfixings = 0;
   for( i = 0; i < nbinvars; i++ )
   {
      SCIP_Real lpsolval;
      SCIP_Real mipsolval;
      SCIP_Real rootlpsolval;
      int j;

      /* get the current LP solution for each variable */
      lpsolval = SCIPvarGetLPSol(vars[i]);
      /* get the current MIP solution for each variable */
      mipsolval = SCIPgetSolVal(scip, bestsol, vars[i]);
      /* get the root LP solution for each variable */
      rootlpsolval = SCIPvarGetRootSol(vars[i]);

      if( SCIPisFeasEQ(scip, lpsolval, mipsolval) && SCIPisFeasEQ(scip, mipsolval, rootlpsolval) )
      {
         /* update delta */
         if( nsols > 1 && heurdata->lastnsolsfound != nsolsfound && delta[i] ) /* no need to update delta[i] if already FALSE */
         {
            /* no need to update delta[i] if already FALSE or sols[i] already checked on previous run or worse than DINS-solution of last run */
            for( j = 1; delta[i] && j < checklength && SCIPgetSolHeur(scip, sols[j]) != heur ; j++ )
            {
               SCIP_Real solval;
               solval = SCIPgetSolVal(scip, sols[j], vars[i]);
               delta[i] = delta[i] && SCIPisFeasEQ(scip, mipsolval, solval);
            }
         }

         /* hard fixing if rootlpsolval=nodelpsolval=mipsolval(s) and delta (is TRUE) */
         if( delta[i] )
         {
            fixedvars[nfixedvars] = vars[i];
            fixedvals[nfixedvars] = mipsolval;
            ++nfixedvars;
         }
      }
   }

   *binfixings = nfixedvars;

   /* store the number of found solutions for next run */
   heurdata->lastnsolsfound = nsolsfound;

   /* compute a tighter bound for the variable in the subproblem;  */
   for( i = nbinvars; i < nbinvars + nintvars; ++i )
   {
      SCIP_Real lb;
      SCIP_Real ub;
      computeIntegerVariableBounds(scip, vars[i], &lb, &ub);

      /* hard fixing if heuristic bounds coincide */
      if( ub - lb < 0.5 )
      {
         fixedvars[(nfixedvars)] = vars[i];
         fixedvals[(nfixedvars)] = lb;
         ++nfixedvars;
      }
   }

   *intfixings = nfixedvars - *binfixings;

   return SCIP_OKAY;
}

<<<<<<< HEAD
      assert(!copylpbasis || nsourcerows != NULL);
      assert(!copylpbasis || sourcerows != NULL);
      assert(!copylpbasis || targetconss != NULL);

      /* get the rows and their number */
      SCIP_CALL( SCIPgetLPRowsData(scip, &rows, &nrows) );
      assert(!copylpbasis || nrows <= sourcerowssize);

      *nsourcerows = 0;
=======
/** creates a subproblem for subscip by fixing a number of variables */
static
SCIP_RETCODE reboundIntegerVariables(
   SCIP*                 scip,               /**< SCIP data structure of the original problem                    */
   SCIP*                 subscip,            /**< SCIP data structure of the subproblem       */
   SCIP_VAR**            vars,               /**< variables of the original problem                              */
   SCIP_VAR**            subvars,            /**< variables of the DINS sub-SCIP                                 */
   int                   nbinvars,           /**< number of binary variables of problem and subproblem           */
   int                   nintvars            /**< number of general integer variables of problem and subproblem  */
   )
{
   int i;
   /* compute a tighter bound for the variable in the subproblem;  */
   for( i = nbinvars; i < nbinvars + nintvars; ++i )
   {
      SCIP_Real lb;
      SCIP_Real ub;
      computeIntegerVariableBounds(scip, vars[i], &lb, &ub);
>>>>>>> d64635d7

      /* change variable bounds in the DINS subproblem; if bounds coincide, variable should already be fixed */
      if( ub - lb >= 0.5 )
      {
<<<<<<< HEAD
         SCIP_CONS* cons;
         SCIP_VAR** consvars;
         SCIP_COL** cols;
         SCIP_Real constant;
         SCIP_Real lhs;
         SCIP_Real rhs;
         SCIP_Real* vals;

         int nnonz;
         int j;

         /* ignore rows that are only locally valid */
         if( SCIProwIsLocal(rows[i]) )
            continue;

         /* get the row's data */
         constant = SCIProwGetConstant(rows[i]);
         lhs = SCIProwGetLhs(rows[i]) - constant;
         rhs = SCIProwGetRhs(rows[i]) - constant;
         vals = SCIProwGetVals(rows[i]);
         nnonz = SCIProwGetNNonz(rows[i]);
         cols = SCIProwGetCols(rows[i]);

         assert(lhs <= rhs);

         /* allocate memory array to be filled with the corresponding subproblem variables */
         SCIP_CALL( SCIPallocBufferArray(subscip, &consvars, nnonz) );
         for( j = 0; j < nnonz; j++ )
            consvars[j] = subvars [ SCIPvarGetProbindex(SCIPcolGetVar(cols[j])) ];

         /* create a new linear constraint and add it to the subproblem */
         SCIP_CALL( SCIPcreateConsLinear(subscip, &cons, SCIProwGetName(rows[i]), nnonz, consvars, vals, lhs, rhs,
               TRUE, TRUE, TRUE, TRUE, TRUE, FALSE, FALSE, TRUE, TRUE, FALSE) );
         SCIP_CALL( SCIPaddCons(subscip, cons) );

         if( copylpbasis )
         {
            assert(targetconss != NULL);
            assert(*nsourcerows <= sourcerowssize);

            /* store the added cons and the corresponding row */
            sourcerows[(*nsourcerows)] = rows[i];
            targetconss[(*nsourcerows)] = cons;

            /* capture the row (the constraint was already captured twice: create, add)
             * both will be released at the end of copyBasis in scip.c
             */
            SCIP_CALL( SCIPcaptureRow(scip, sourcerows[(*nsourcerows)]) );

            ++(*nsourcerows);
         }

         /* free temporary memory */
         SCIPfreeBufferArray(subscip, &consvars);
=======
         SCIP_CALL( SCIPchgVarLbGlobal(subscip, subvars[i], lb) );
         SCIP_CALL( SCIPchgVarUbGlobal(subscip, subvars[i], ub) );
      }
      else
      {
         assert(SCIPisFeasEQ(scip, SCIPvarGetLbGlobal(subvars[i]), SCIPvarGetUbGlobal(subvars[i])));
>>>>>>> d64635d7
      }
   }

   return SCIP_OKAY;
}

/** create the extra constraint of local branching and add it to subscip */
static
SCIP_RETCODE addLocalBranchingConstraint(
   SCIP*                 scip,               /**< SCIP data structure of the original problem */
   SCIP*                 subscip,            /**< SCIP data structure of the subproblem       */
   SCIP_VAR**            subvars,            /**< variables of the subproblem                 */
   SCIP_HEURDATA*        heurdata            /**< heuristic's data structure                  */
   )
{
   SCIP_CONS* cons;                     /* local branching constraint to create          */
   SCIP_VAR** vars;
   SCIP_SOL* bestsol;

   SCIP_Real* consvals;
   SCIP_Real solval;
   SCIP_Real lhs;
   SCIP_Real rhs;

   char consname[SCIP_MAXSTRLEN];

   int nbinvars;
   int i;

   (void) SCIPsnprintf(consname, SCIP_MAXSTRLEN, "%s_dinsLBcons", SCIPgetProbName(scip));

   /* get the data of the variables and the best solution */
   SCIP_CALL( SCIPgetVarsData(scip, &vars, NULL, &nbinvars, NULL, NULL, NULL) );
   bestsol = SCIPgetBestSol(scip);
   assert(bestsol != NULL);

   /* memory allocation */
   SCIP_CALL( SCIPallocBufferArray(scip, &consvals, nbinvars) );

   /* set initial left and right hand sides of local branching constraint */
   lhs = 0.0;
   rhs = (SCIP_Real) heurdata->neighborhoodsize;

   /* create the distance function of the binary variables (to incumbent solution) */
   for( i = 0; i < nbinvars; i++ )
   {
      assert(SCIPvarGetType(subvars[i]) == SCIP_VARTYPE_BINARY);
      if( SCIPvarGetUbGlobal(subvars[i]) - SCIPvarGetLbGlobal(subvars[i]) < 0.5 )
      {
         consvals[i]=0.0;
         continue;
      }

      solval = SCIPgetSolVal(scip, bestsol, vars[i]);
      assert(SCIPisFeasIntegral(scip, solval));

      /* is variable i part of the binary support of the current solution? */
      if( SCIPisFeasEQ(scip, solval, 1.0) )
      {
         consvals[i] = -1.0;
         rhs -= 1.0;
         lhs -= 1.0;
      }
      else
         consvals[i] = 1.0;
   }

   /* creates local branching constraint and adds it to subscip */
   SCIP_CALL( SCIPcreateConsLinear(subscip, &cons, consname, nbinvars, subvars, consvals,
         lhs, rhs, TRUE, TRUE, TRUE, TRUE, TRUE, FALSE, FALSE, TRUE, TRUE, FALSE) );
   SCIP_CALL( SCIPaddCons(subscip, cons) );
   SCIP_CALL( SCIPreleaseCons(subscip, &cons) );

   /* free local memory */
   SCIPfreeBufferArray(scip, &consvals);

   return SCIP_OKAY;
}

/** creates a new solution for the original problem by copying the solution of the subproblem */
static
SCIP_RETCODE createNewSol(
   SCIP*                 scip,               /**< original SCIP data structure                        */
   SCIP*                 subscip,            /**< SCIP structure of the subproblem                    */
   SCIP_VAR**            subvars,            /**< the variables of the subproblem                     */
   SCIP_HEUR*            heur,               /**< DINS heuristic structure                            */
   SCIP_SOL*             subsol,             /**< solution of the subproblem                          */
   SCIP_Bool*            success             /**< used to store whether new solution was found or not */
   )
{
   SCIP_VAR** vars;                          /* the original problem's variables                */
   int        nvars;
   SCIP_Real* subsolvals;                    /* solution values of the subproblem               */
   SCIP_SOL*  newsol;                        /* solution to be created for the original problem */

   assert(scip != NULL);
   assert(heur != NULL);
   assert(subscip != NULL);
   assert(subvars != NULL);
   assert(subsol != NULL);

   /* get variables' data */
   SCIP_CALL( SCIPgetVarsData(scip, &vars, &nvars, NULL, NULL, NULL, NULL) );
   /* sub-SCIP may have more variables than the number of active (transformed) variables in the main SCIP
    * since constraint copying may have required the copy of variables that are fixed in the main SCIP
    */
   assert(nvars <= SCIPgetNOrigVars(subscip));

   SCIP_CALL( SCIPallocBufferArray(scip, &subsolvals, nvars) );

   /* copy the solution */
   SCIP_CALL( SCIPgetSolVals(subscip, subsol, nvars, subvars, subsolvals) );

   /* create new solution for the original problem */
   SCIP_CALL( SCIPcreateSol(scip, &newsol, heur) );
   SCIP_CALL( SCIPsetSolVals(scip, newsol, nvars, vars, subsolvals) );

   /* try to add new solution to scip and free it immediately */
   SCIP_CALL( SCIPtrySolFree(scip, &newsol, FALSE, FALSE, TRUE, TRUE, TRUE, success) );
   if( *success )
   {
      SCIPdebugMsg(scip, "DINS successfully found new solution\n");
   }

   SCIPfreeBufferArray(scip, &subsolvals);
   return SCIP_OKAY;
}


/* ---------------- Callback methods of event handler ---------------- */

/* exec the event handler
 *
 * we interrupt the solution process
 */
static
SCIP_DECL_EVENTEXEC(eventExecDins)
{
   SCIP_HEURDATA* heurdata;

   assert(eventhdlr != NULL);
   assert(eventdata != NULL);
   assert(strcmp(SCIPeventhdlrGetName(eventhdlr), EVENTHDLR_NAME) == 0);
   assert(event != NULL);
   assert(SCIPeventGetType(event) & SCIP_EVENTTYPE_LPSOLVED);

   heurdata = (SCIP_HEURDATA*)eventdata;
   assert(heurdata != NULL);

   /* interrupt solution process of sub-SCIP */
   if( SCIPgetNLPs(scip) > heurdata->lplimfac * heurdata->nodelimit )
   {
      SCIPdebugMsg(scip, "interrupt after  %" SCIP_LONGINT_FORMAT " LPs\n",SCIPgetNLPs(scip));
      SCIP_CALL( SCIPinterruptSolve(scip) );
   }

   return SCIP_OKAY;
}


/*
 * Callback methods of primal heuristic
 */

/** copy method for primal heuristic plugins (called when SCIP copies plugins) */
static
SCIP_DECL_HEURCOPY(heurCopyDins)
{  /*lint --e{715}*/
   assert(scip != NULL);
   assert(heur != NULL);
   assert(strcmp(SCIPheurGetName(heur), HEUR_NAME) == 0);

   /* call inclusion method of primal heuristic */
   SCIP_CALL( SCIPincludeHeurDins(scip) );

   return SCIP_OKAY;
}

/** destructor of primal heuristic to free user data (called when SCIP is exiting) */
static
SCIP_DECL_HEURFREE(heurFreeDins)
{  /*lint --e{715}*/
   SCIP_HEURDATA* heurdata;

   assert(heur != NULL);
   assert(scip != NULL);

   /* get heuristic data */
   heurdata = SCIPheurGetData(heur);
   assert(heurdata != NULL);

   /* free heuristic data */
   SCIPfreeMemory(scip, &heurdata);
   SCIPheurSetData(heur, NULL);

   return SCIP_OKAY;
}


/** solving process initialization method of primal heuristic (called when branch and bound process is about to begin) */
static
SCIP_DECL_HEURINITSOL(heurInitsolDins)
{
   SCIP_HEURDATA* heurdata;
   int i;

   assert(heur != NULL);
   assert(scip != NULL);

   /* get heuristic's data */
   heurdata = SCIPheurGetData(heur);
   assert(heurdata != NULL);

   /* initialize data */
   heurdata->usednodes = 0;
   heurdata->lastnsolsfound = 0;

   /* create flag array */
   heurdata->deltalength = SCIPgetNBinVars(scip);

   /* no binvars => no flag array needed */
   if( heurdata->deltalength > 0 )
   {
      SCIP_CALL( SCIPallocBlockMemoryArray(scip, &(heurdata->delta), heurdata->deltalength) );
      for( i = 0; i < heurdata->deltalength; i++ )
         heurdata->delta[i] = TRUE;
   }
   return SCIP_OKAY;
}

/** solving process deinitialization method of primal heuristic (called before branch and bound process data is freed) */
static
SCIP_DECL_HEUREXITSOL(heurExitsolDins)
{  /*lint --e{715}*/
   SCIP_HEURDATA* heurdata;

   assert(heur != NULL);
   assert(scip != NULL);

   /* get heuristic data */
   heurdata = SCIPheurGetData(heur);
   assert(heurdata != NULL);

   /* free flag array if exist */
   if( heurdata->deltalength > 0 )
   {
      SCIPfreeBlockMemoryArray(scip, &(heurdata->delta), heurdata->deltalength);
   }
   return SCIP_OKAY;
}

/** execution method of primal heuristic */
static
SCIP_DECL_HEUREXEC(heurExecDins)
{  /*lint --e{715}*/
   SCIP_HEURDATA* heurdata;
   SCIP* subscip;                            /* the subproblem created by DINS                               */
   SCIP_VAR** subvars;                       /* subproblem's variables                                       */
   SCIP_VAR** vars;                          /* variables of the original problem                            */
   SCIP_VAR** fixedvars;
   SCIP_Real* fixedvals;

   SCIP_HASHMAP* varmapfw;                   /* mapping of SCIP variables to sub-SCIP variables              */
<<<<<<< HEAD
   SCIP_HASHMAP* consmapfw;                  /* mapping of SCIP constraints to sub-SCIP constraints */
   SCIP_SOL* bestsol;                        /* best solution known so far                                   */
   SCIP_SOL** sols;                          /* list of known solutions                                      */
   SCIP_ROW** sourcerows = NULL;
   SCIP_CONS** targetconss = NULL;
=======
>>>>>>> d64635d7
   SCIP_EVENTHDLR* eventhdlr;                /* event handler for LP events                                  */

   SCIP_Longint maxnnodes;                   /* maximum number of subnodes                                   */
   SCIP_Longint nsubnodes;                   /* nodelimit for subscip                                        */

   SCIP_Real timelimit;                      /* timelimit for subscip (equals remaining time of scip)        */
   SCIP_Real cutoff;                         /* objective cutoff for the subproblem                          */
   SCIP_Real upperbound;
   SCIP_Real memorylimit;                    /* memory limit for solution process of subscip                 */
   int nvars;                                /* number of variables in original SCIP                         */
   int nbinvars;                             /* number of binary variables in original SCIP                  */
   int nintvars;                             /* number of general integer variables in original SCIP         */
   int nsubsols;
<<<<<<< HEAD
   int sourcerowssize = 0;
   int nsourcerows = 0;
   int checklength;
   int fixingcounter;
=======
   int binfixings;
   int intfixings;
>>>>>>> d64635d7
   int i;

   SCIP_Bool success;                        /* used to store whether new solution was found or not          */

   SCIP_RETCODE retcode;

   assert(heur != NULL);
   assert(scip != NULL);
   assert(result != NULL);
   assert(SCIPhasCurrentNodeLP(scip));

   *result = SCIP_DELAYED;

   /* do not call heuristic of node was already detected to be infeasible */
   if( nodeinfeasible )
      return SCIP_OKAY;

   /* only call heuristic, if a CIP solution is at hand */
   if( SCIPgetNSols(scip) <= 0 )
      return SCIP_OKAY;

   /* only call heuristic, if an optimal LP solution is at hand */
   if( SCIPgetLPSolstat(scip) != SCIP_LPSOLSTAT_OPTIMAL )
      return SCIP_OKAY;

   /* only call heuristic, if the LP objective value is smaller than the cutoff bound */
   if( SCIPisGE(scip, SCIPgetLPObjval(scip), SCIPgetCutoffbound(scip)) )
      return SCIP_OKAY;

   /* get heuristic's data */
   heurdata = SCIPheurGetData(heur);
   assert(heurdata != NULL);

   /* only call heuristic, if enough nodes were processed since last incumbent */
   if( SCIPgetNNodes(scip) - SCIPgetSolNodenum(scip, SCIPgetBestSol(scip)) < heurdata->nwaitingnodes )
      return SCIP_OKAY;

   *result = SCIP_DIDNOTRUN;

   /* determine the node limit for the current process */
   maxnnodes = (SCIP_Longint) (heurdata->nodesquot * SCIPgetNNodes(scip));

   /* reward DINS if it succeeded often */
   maxnnodes = (SCIP_Longint) (maxnnodes * (1.0 + 2.0 * (SCIPheurGetNBestSolsFound(heur)+1.0) / (SCIPheurGetNCalls(heur) + 1.0)));

   /* count the setup costs for the sub-MIP as 100 nodes */
   maxnnodes -= 100 * SCIPheurGetNCalls(heur);
   maxnnodes += heurdata->nodesofs;

   /* determine the node limit for the current process */
   nsubnodes = maxnnodes - heurdata->usednodes;
   nsubnodes = MIN(nsubnodes , heurdata->maxnodes);

   /* check whether we have enough nodes left to call sub problem solving */
   if( nsubnodes < heurdata->minnodes )
      return SCIP_OKAY;

   if( SCIPisStopped(scip) )
     return SCIP_OKAY;

   /* check whether there is enough time and memory left */
   SCIP_CALL( SCIPgetRealParam(scip, "limits/time", &timelimit) );
   if( !SCIPisInfinity(scip, timelimit) )
      timelimit -= SCIPgetSolvingTime(scip);
   SCIP_CALL( SCIPgetRealParam(scip, "limits/memory", &memorylimit) );

   /* substract the memory already used by the main SCIP and the estimated memory usage of external software */
   if( !SCIPisInfinity(scip, memorylimit) )
   {
      memorylimit -= SCIPgetMemUsed(scip)/1048576.0;
      memorylimit -= SCIPgetMemExternEstim(scip)/1048576.0;
   }

   /* abort if no time is left or not enough memory to create a copy of SCIP, including external memory usage */
   if( timelimit <= 0.0 || memorylimit <= 2.0*SCIPgetMemExternEstim(scip)/1048576.0 )
      return SCIP_OKAY;

   /* get required data of the original problem */
   SCIP_CALL( SCIPgetVarsData(scip, &vars, &nvars, &nbinvars, &nintvars, NULL, NULL) );
   assert(nbinvars <= nvars);

   /* do not run heuristic if only continuous variables are present */
   if( nbinvars == 0 && nintvars == 0 )
      return SCIP_OKAY;

   assert(vars != NULL);

   SCIP_CALL( SCIPallocBufferArray(scip, &fixedvars, nbinvars + nintvars) );
   SCIP_CALL( SCIPallocBufferArray(scip, &fixedvals, nbinvars + nintvars) );

   /* collect variables that should be fixed in the DINS subproblem */
   binfixings = intfixings = 0;
   SCIP_CALL( determineVariableFixings(scip, heur, heurdata, vars, fixedvars, fixedvals, nbinvars, nintvars, &binfixings, &intfixings) );

   /* abort, if all integer variables were fixed (which should not happen for MIP),
    * but frequently happens for MINLPs using an LP relaxation */
   if( binfixings + intfixings == nbinvars + nintvars )
      goto TERMINATE;

   /* abort, if the amount of fixed variables is insufficient */
   if( (binfixings + intfixings) / (SCIP_Real)(MAX(nbinvars + nintvars, 1)) < heurdata->minfixingrate )
      goto TERMINATE;

   *result = SCIP_DIDNOTFIND;
   /* initialize the subproblem */
   SCIP_CALL( SCIPcreate(&subscip) );

   /* create the variable mapping hash map */
   SCIP_CALL( SCIPallocBufferArray(scip, &subvars, nvars) );
   SCIP_CALL( SCIPhashmapCreate(&varmapfw, SCIPblkmem(subscip), SCIPcalcHashtableSize(5 * nvars)) );

   if( heurdata->copylpbasis )
   {
      sourcerowssize = SCIPgetNLPRows(scip);

      SCIP_CALL( SCIPallocBufferArray(scip, &sourcerows, sourcerowssize) );
      SCIP_CALL( SCIPallocBufferArray(scip, &targetconss, sourcerowssize) );

      /* create the constraint mapping hash map */
      SCIP_CALL( SCIPhashmapCreate(&consmapfw, SCIPblkmem(subscip), SCIPcalcHashtableSize(5 * SCIPgetNConss(scip))) );
   }
   else
   {
      consmapfw = NULL;
      sourcerows = NULL;
      targetconss = NULL;
   }

   success = FALSE;
   eventhdlr = NULL;

   /* create a problem copy as sub SCIP */
   SCIP_CALL( SCIPcopyLargeNeighborhoodSearch(scip, subscip, varmapfw, "dins", fixedvars, fixedvals, binfixings + intfixings, heurdata->uselprows, heurdata->copycuts, &success) );
   SCIPdebugMsg(scip, "DINS subproblem: %d vars (%d binvars & %d intvars), %d cons\n",
      SCIPgetNVars(subscip), SCIPgetNBinVars(subscip) , SCIPgetNIntVars(subscip) , SCIPgetNConss(subscip));

   /* create event handler for LP events */
   SCIP_CALL( SCIPincludeEventhdlrBasic(subscip, &eventhdlr, EVENTHDLR_NAME, EVENTHDLR_DESC, eventExecDins, NULL) );
   if( eventhdlr == NULL )
   {
<<<<<<< HEAD
      SCIP_CALL( SCIPcopy(scip, subscip, varmapfw, consmapfw, "dins", TRUE, FALSE, TRUE, &success) );

      if( heurdata->copycuts )
      {
         if( heurdata->copylpbasis )
         {
            /* copies all active cuts from cutpool of sourcescip to linear constraints in targetscip */
            SCIP_CALL( SCIPcopyCuts(scip, subscip, varmapfw, consmapfw, sourcerows, targetconss, sourcerowssize, TRUE, &nsourcerows) );
            assert(nsourcerows <= sourcerowssize);
         }
         else
         {
            /* copies all active cuts from cutpool of sourcescip to linear constraints in targetscip */
            SCIP_CALL( SCIPcopyCuts(scip, subscip, varmapfw, NULL, NULL, NULL, 0, TRUE, NULL) );
         }
      }

      /* create event handler for LP events */
      SCIP_CALL( SCIPincludeEventhdlrBasic(subscip, &eventhdlr, EVENTHDLR_NAME, EVENTHDLR_DESC, eventExecDins, NULL) );
      if( eventhdlr == NULL )
      {
         SCIPerrorMessage("event handler for " HEUR_NAME " heuristic not found.\n");
         return SCIP_PLUGINNOTFOUND;
      }

      SCIPdebugMessage("Copying the SCIP instance was %ssuccessful.\n", success ? "" : "not ");
=======
      SCIPerrorMessage("event handler for " HEUR_NAME " heuristic not found.\n");
      return SCIP_PLUGINNOTFOUND;
>>>>>>> d64635d7
   }

   SCIPdebugMsg(scip, "Copying the SCIP instance was %ssuccessful.\n", success ? "" : "not ");

   /* store subproblem variables that correspond to original variables */
   for( i = 0; i < nvars; i++ )
     subvars[i] = (SCIP_VAR*) SCIPhashmapGetImage(varmapfw, vars[i]);

<<<<<<< HEAD
   /* create variables and rebound them if their bounds differ by more than 0.5 */
   fixingcounter = 0;
   SCIP_CALL( createSubproblem(scip, subscip, vars, subvars, nbinvars, nintvars, sourcerows, targetconss, sourcerowssize,
         &nsourcerows, &fixingcounter, heurdata->uselprows, heurdata->copylpbasis) );
   SCIPdebugMessage("DINS subproblem: %d vars (%d binvars & %d intvars), %d cons\n",
      SCIPgetNVars(subscip), SCIPgetNBinVars(subscip) , SCIPgetNIntVars(subscip) , SCIPgetNConss(subscip));

   if( heurdata->copylpbasis )
   {
      /* use the last LP basis as starting basis */
      SCIP_CALL( SCIPcopyBasis(scip, subscip, varmapfw, consmapfw, sourcerows, targetconss, nsourcerows, heurdata->uselprows) );
   }

   if( sourcerows != NULL )
   {
      assert(targetconss != NULL);
      SCIPfreeBufferArray(scip, &targetconss);
      SCIPfreeBufferArray(scip, &sourcerows);
   }
   else
      assert(targetconss == NULL);

   /* free hash map */
   SCIPhashmapFree(&varmapfw);
   if( heurdata->copylpbasis )
   {
      assert(consmapfw != NULL);
      SCIPhashmapFree(&consmapfw);
   }

   *result = SCIP_DIDNOTFIND;
=======
   /* free hash map */
   SCIPhashmapFree(&varmapfw);

   /* perform prepared softfixing for all unfixed vars if the number of unfixed vars is larger than the neighborhoodsize (otherwise it will be useless) */
   if( nbinvars - binfixings > heurdata->neighborhoodsize )
   {
      SCIP_CALL( addLocalBranchingConstraint(scip, subscip, subvars, heurdata) );
   }

   /* rebound integer variables if not all were fixed */
   if( intfixings < nintvars )
   {
      assert(nintvars > 0);
      SCIP_CALL( reboundIntegerVariables(scip, subscip, vars, subvars, nbinvars, nintvars) );
   }
>>>>>>> d64635d7

   /* do not abort subproblem on CTRL-C */
   SCIP_CALL( SCIPsetBoolParam(subscip, "misc/catchctrlc", FALSE) );

   /* disable output to console */
   SCIP_CALL( SCIPsetIntParam(subscip, "display/verblevel", 0) );

#ifdef SCIP_DEBUG
   /* for debugging DINS, enable MIP output */
   SCIP_CALL( SCIPsetIntParam(subscip, "display/verblevel", 5) );
   SCIP_CALL( SCIPsetIntParam(subscip, "display/freq", 100000000) );
#endif

   /* disable statistic timing inside sub SCIP unless we are in debug mode and print the statistic timing */
#ifdef SCIP_DEBUG
   SCIP_CALL( SCIPsetBoolParam(subscip, "timing/statistictiming", TRUE) );
#else
   /* disable statistic timing inside sub SCIP */
   SCIP_CALL( SCIPsetBoolParam(subscip, "timing/statistictiming", FALSE) );
#endif

   /* set limits for the subproblem */
   heurdata->nodelimit = nsubnodes;
   SCIP_CALL( SCIPsetLongintParam(subscip, "limits/nodes", nsubnodes) );
   SCIP_CALL( SCIPsetLongintParam(subscip, "limits/stallnodes", MAX(10, nsubnodes/10)) );
   SCIP_CALL( SCIPsetIntParam(subscip, "limits/bestsol", heurdata->bestsollimit) );
   SCIP_CALL( SCIPsetRealParam(subscip, "limits/time", timelimit) );
   SCIP_CALL( SCIPsetRealParam(subscip, "limits/memory", memorylimit) );

   /* forbid recursive call of heuristics and separators solving subMIPs */
   SCIP_CALL( SCIPsetSubscipsOff(subscip, TRUE) );

   /* disable cutting plane separation */
   SCIP_CALL( SCIPsetSeparating(subscip, SCIP_PARAMSETTING_OFF, TRUE) );

   /* disable expensive presolving */
   SCIP_CALL( SCIPsetPresolving(subscip, SCIP_PARAMSETTING_FAST, TRUE) );

   /* use best estimate node selection */
   if( SCIPfindNodesel(subscip, "estimate") != NULL && !SCIPisParamFixed(subscip, "nodeselection/estimate/stdpriority") )
   {
      SCIP_CALL( SCIPsetIntParam(subscip, "nodeselection/estimate/stdpriority", INT_MAX/4) );
   }

   /* activate uct node selection at the top of the tree */
   if( heurdata->useuct && SCIPfindNodesel(subscip, "uct") != NULL && !SCIPisParamFixed(subscip, "nodeselection/uct/stdpriority") )
   {
      SCIP_CALL( SCIPsetIntParam(subscip, "nodeselection/uct/stdpriority", INT_MAX/2) );
   }

   /* use inference branching */
   if( SCIPfindBranchrule(subscip, "inference") != NULL && !SCIPisParamFixed(subscip, "branching/inference/priority") )
   {
      SCIP_CALL( SCIPsetIntParam(subscip, "branching/inference/priority", INT_MAX/4) );
   }

   /* disable conflict analysis */
   if( !SCIPisParamFixed(subscip, "conflict/useprop") )
   {
      SCIP_CALL( SCIPsetBoolParam(subscip, "conflict/useprop", FALSE) );
   }
   if( !SCIPisParamFixed(subscip, "conflict/useinflp") )
   {
      SCIP_CALL( SCIPsetBoolParam(subscip, "conflict/useinflp", FALSE) );
   }
   if( !SCIPisParamFixed(subscip, "conflict/useboundlp") )
   {
      SCIP_CALL( SCIPsetBoolParam(subscip, "conflict/useboundlp", FALSE) );
   }
   if( !SCIPisParamFixed(subscip, "conflict/usesb") )
   {
      SCIP_CALL( SCIPsetBoolParam(subscip, "conflict/usesb", FALSE) );
   }
   if( !SCIPisParamFixed(subscip, "conflict/usepseudo") )
   {
      SCIP_CALL( SCIPsetBoolParam(subscip, "conflict/usepseudo", FALSE) );
   }

   /* employ a limit on the number of enforcement rounds in the quadratic constraint handler; this fixes the issue that
    * sometimes the quadratic constraint handler needs hundreds or thousands of enforcement rounds to determine the
    * feasibility status of a single node without fractional branching candidates by separation (namely for uflquad
    * instances); however, the solution status of the sub-SCIP might get corrupted by this; hence no deductions shall be
    * made for the original SCIP
    */
   if( SCIPfindConshdlr(subscip, "quadratic") != NULL && !SCIPisParamFixed(subscip, "constraints/quadratic/enfolplimit") )
   {
      SCIP_CALL( SCIPsetIntParam(subscip, "constraints/quadratic/enfolplimit", 500) );
   }



   /* add an objective cutoff */
   cutoff = SCIPinfinity(scip);
   assert(!SCIPisInfinity(scip, SCIPgetUpperbound(scip)));

   if( !SCIPisInfinity(scip, -1.0*SCIPgetLowerbound(scip)) )
   {
      cutoff = (1 - heurdata->minimprove) * SCIPgetUpperbound(scip) + heurdata->minimprove * SCIPgetLowerbound(scip);
      upperbound = SCIPgetUpperbound(scip) - SCIPsumepsilon(scip);
      cutoff = MIN(upperbound, cutoff);
   }
   else
   {
      if( SCIPgetUpperbound(scip) >= 0 )
         cutoff = (1 - heurdata->minimprove) * SCIPgetUpperbound(scip);
      else
         cutoff = (1 + heurdata->minimprove) * SCIPgetUpperbound(scip);
      upperbound = SCIPgetUpperbound(scip) - SCIPsumepsilon(scip);
      cutoff = MIN(upperbound, cutoff);
   }
   SCIP_CALL( SCIPsetObjlimit(subscip, cutoff) );

   /* catch LP events of sub-SCIP */
   if( !heurdata->uselprows )
   {
      assert(eventhdlr != NULL);

      SCIP_CALL( SCIPtransformProb(subscip) );
      SCIP_CALL( SCIPcatchEvent(subscip, SCIP_EVENTTYPE_LPSOLVED, eventhdlr, (SCIP_EVENTDATA*) heurdata, NULL) );
   }

   /* solve the subproblem */
   SCIPdebugMsg(scip, "solving DINS sub-MIP with neighborhoodsize %d and maxnodes %" SCIP_LONGINT_FORMAT "\n", heurdata->neighborhoodsize, nsubnodes);
   retcode = SCIPsolve(subscip);

   /* drop LP events of sub-SCIP */
   if( !heurdata->uselprows )
   {
      assert(eventhdlr != NULL);

      SCIP_CALL( SCIPdropEvent(subscip, SCIP_EVENTTYPE_LPSOLVED, eventhdlr, (SCIP_EVENTDATA*) heurdata, -1) );
   }

   /* Errors in solving the subproblem should not kill the overall solving process
    * Hence, the return code is caught and a warning is printed, only in debug mode, SCIP will stop.
    */
   if( retcode != SCIP_OKAY )
   {
#ifndef NDEBUG
      SCIP_CALL( retcode );
#endif
      SCIPwarningMessage(scip, "Error while solving subproblem in DINS heuristic; sub-SCIP terminated with code <%d>\n", retcode);
   }

   /* print solving statistics of subproblem if we are in SCIP's debug mode */
   SCIPdebug( SCIP_CALL( SCIPprintStatistics(subscip, NULL) ) );

   heurdata->usednodes += SCIPgetNNodes(subscip);
   nsubsols = SCIPgetNSols(subscip);
   SCIPdebugMsg(scip, "DINS used %" SCIP_LONGINT_FORMAT "/%" SCIP_LONGINT_FORMAT " nodes and found %d solutions\n", SCIPgetNNodes(subscip), nsubnodes, nsubsols);

   /* check, whether a  (new) solution was found */
   if( nsubsols > 0 )
   {
      SCIP_SOL** subsols;

      /* check, whether a solution was found; due to numerics, it might happen that not all solutions are feasible -> try all solutions until one was accepted */
      subsols = SCIPgetSols(subscip);
      success = FALSE;
      for( i = 0; i < nsubsols && !success; ++i )
      {
         SCIP_CALL( createNewSol(scip, subscip, subvars, heur, subsols[i], &success) );
      }
      if( success )
         *result = SCIP_FOUNDSOL;
   }

   /* free subproblem */
   SCIPfreeBufferArray(scip, &subvars);
   SCIP_CALL( SCIPfree(&subscip) );
 TERMINATE:
    SCIPfreeBufferArray(scip, &fixedvals);
    SCIPfreeBufferArray(scip, &fixedvars);

   return SCIP_OKAY;
}


/*
 * primal heuristic specific interface methods
 */

/** creates the DINS primal heuristic and includes it in SCIP */
SCIP_RETCODE SCIPincludeHeurDins(
   SCIP*                 scip                /**< SCIP data structure */
   )
{
   SCIP_HEURDATA* heurdata;
   SCIP_HEUR* heur;

   /* create Dins primal heuristic data */
   SCIP_CALL( SCIPallocMemory(scip, &heurdata) );

   /* include primal heuristic */
   SCIP_CALL( SCIPincludeHeurBasic(scip, &heur,
         HEUR_NAME, HEUR_DESC, HEUR_DISPCHAR, HEUR_PRIORITY, HEUR_FREQ, HEUR_FREQOFS,
         HEUR_MAXDEPTH, HEUR_TIMING, HEUR_USESSUBSCIP, heurExecDins, heurdata) );

   assert(heur != NULL);

   /* set non-NULL pointers to callback methods */
   SCIP_CALL( SCIPsetHeurCopy(scip, heur, heurCopyDins) );
   SCIP_CALL( SCIPsetHeurFree(scip, heur, heurFreeDins) );
   SCIP_CALL( SCIPsetHeurInitsol(scip, heur, heurInitsolDins) );
   SCIP_CALL( SCIPsetHeurExitsol(scip, heur, heurExitsolDins) );

   /* add DINS primal heuristic parameters */
   SCIP_CALL( SCIPaddLongintParam(scip, "heuristics/" HEUR_NAME "/nodesofs",
         "number of nodes added to the contingent of the total nodes",
         &heurdata->nodesofs, FALSE, DEFAULT_NODESOFS, 0LL, SCIP_LONGINT_MAX, NULL, NULL) );
   SCIP_CALL( SCIPaddRealParam(scip, "heuristics/" HEUR_NAME "/nodesquot",
         "contingent of sub problem nodes in relation to the number of nodes of the original problem",
         &heurdata->nodesquot, FALSE, DEFAULT_NODESQUOT, 0.0, 1.0, NULL, NULL) );
   SCIP_CALL( SCIPaddLongintParam(scip, "heuristics/" HEUR_NAME "/minnodes",
         "minimum number of nodes required to start the subproblem",
         &heurdata->minnodes, FALSE, DEFAULT_MINNODES, 0LL, SCIP_LONGINT_MAX, NULL, NULL) );
   SCIP_CALL( SCIPaddIntParam(scip, "heuristics/" HEUR_NAME "/solnum",
         "number of pool-solutions to be checked for flag array update (for hard fixing of binary variables)",
         &heurdata->solnum, FALSE, DEFAULT_SOLNUM, 1, INT_MAX, NULL, NULL) );
   SCIP_CALL( SCIPaddIntParam(scip, "heuristics/" HEUR_NAME "/neighborhoodsize",
         "radius (using Manhattan metric) of the incumbent's neighborhood to be searched",
         &heurdata->neighborhoodsize, FALSE, DEFAULT_NEIGHBORHOODSIZE, 1, INT_MAX, NULL, NULL) );
   SCIP_CALL( SCIPaddLongintParam(scip, "heuristics/" HEUR_NAME "/maxnodes",
         "maximum number of nodes to regard in the subproblem",
         &heurdata->maxnodes,TRUE,DEFAULT_MAXNODES, 0LL, SCIP_LONGINT_MAX, NULL, NULL) );
   SCIP_CALL( SCIPaddRealParam(scip, "heuristics/" HEUR_NAME "/minimprove",
         "factor by which " HEUR_NAME " should at least improve the incumbent",
         &heurdata->minimprove, TRUE, DEFAULT_MINIMPROVE, 0.0, 1.0, NULL, NULL) );
   SCIP_CALL( SCIPaddLongintParam(scip, "heuristics/" HEUR_NAME "/nwaitingnodes",
         "number of nodes without incumbent change that heuristic should wait",
         &heurdata->nwaitingnodes, TRUE, DEFAULT_NWAITINGNODES, 0LL, SCIP_LONGINT_MAX, NULL, NULL) );

   SCIP_CALL( SCIPaddRealParam(scip, "heuristics/" HEUR_NAME "/lplimfac",
         "factor by which the limit on the number of LP depends on the node limit",
         &heurdata->lplimfac, TRUE, DEFAULT_LPLIMFAC, 1.0, SCIP_REAL_MAX, NULL, NULL) );

   SCIP_CALL( SCIPaddRealParam(scip, "heuristics/" HEUR_NAME "/minfixingrate",
         "minimum percentage of integer variables that have to be fixable",
         &heurdata->minfixingrate, FALSE, DEFAULT_MINFIXINGRATE, 0.0, 1.0, NULL, NULL) );

   SCIP_CALL( SCIPaddBoolParam(scip, "heuristics/" HEUR_NAME "/uselprows",
         "should subproblem be created out of the rows in the LP rows?",
         &heurdata->uselprows, TRUE, DEFAULT_USELPROWS, NULL, NULL) );

   SCIP_CALL( SCIPaddBoolParam(scip, "heuristics/" HEUR_NAME "/copycuts",
         "if uselprows == FALSE, should all active cuts from cutpool be copied to constraints in subproblem?",
         &heurdata->copycuts, TRUE, DEFAULT_COPYCUTS, NULL, NULL) );

<<<<<<< HEAD
   SCIP_CALL( SCIPaddBoolParam(scip, "heuristics/" HEUR_NAME "/copylpbasis",
         "should a LP starting basis copyied from the source SCIP?",
         &heurdata->copylpbasis, TRUE, DEFAULT_COPYLPBASIS, NULL, NULL) );

=======
>>>>>>> d64635d7
   SCIP_CALL( SCIPaddBoolParam(scip, "heuristics/" HEUR_NAME "/useuct",
         "should uct node selection be used at the beginning of the search?",
         &heurdata->useuct, TRUE, DEFAULT_USEUCT, NULL, NULL) );

   SCIP_CALL( SCIPaddIntParam(scip, "heuristics/" HEUR_NAME "/bestsollimit",
         "limit on number of improving incumbent solutions in sub-CIP",
         &heurdata->bestsollimit, FALSE, DEFAULT_BESTSOLLIMIT, -1, INT_MAX, NULL, NULL) );

   return SCIP_OKAY;
}<|MERGE_RESOLUTION|>--- conflicted
+++ resolved
@@ -51,11 +51,6 @@
                                          * otherwise, the copy constructors of the constraints handlers are used */
 #define DEFAULT_COPYCUTS      TRUE      /* if DEFAULT_USELPROWS is FALSE, then should all active cuts from the cutpool
                                          * of the original scip be copied to constraints of the subscip        */
-#define DEFAULT_COPYLPBASIS   TRUE      /**< should a LP starting basis copyied from the source SCIP?          */
-
-#define DEFAULT_BESTSOLLIMIT    3       /* limit on number of improving incumbent solutions in sub-CIP            */
-#define DEFAULT_USEUCT        FALSE     /* should uct node selection be used at the beginning of the search?     */
-
 
 #define DEFAULT_BESTSOLLIMIT    3       /* limit on number of improving incumbent solutions in sub-CIP            */
 #define DEFAULT_USEUCT        FALSE     /* should uct node selection be used at the beginning of the search?     */
@@ -91,10 +86,6 @@
    SCIP_Bool             copycuts;           /**< if uselprows == FALSE, should all active cuts from cutpool be copied
                                               *   to constraints in subproblem?
                                               */
-<<<<<<< HEAD
-   SCIP_Bool             copylpbasis;        /**< should a LP starting basis copyied from the source SCIP? */
-=======
->>>>>>> d64635d7
    int                   bestsollimit;       /**< limit on number of improving incumbent solutions in sub-CIP            */
    SCIP_Bool             useuct;             /**< should uct node selection be used at the beginning of the search?  */
 };
@@ -190,18 +181,8 @@
    SCIP_Real*            fixedvals,          /**< array to store fixing values for fixed variables               */
    int                   nbinvars,           /**< number of binary variables of problem and subproblem           */
    int                   nintvars,           /**< number of general integer variables of problem and subproblem  */
-<<<<<<< HEAD
-   SCIP_ROW**            sourcerows,         /**< rows of original SCIP                                          */
-   SCIP_CONS**           targetconss,        /**< constraints of target SCIP                                     */
-   int                   sourcerowssize,     /**< size of sourcerows and targetconss arrays                      */
-   int*                  nsourcerows,        /**< number of rows / created constraints                           */
-   int*                  fixingcounter,      /**< number of integer variables that get fixed                     */
-   SCIP_Bool             uselprows,          /**< should subproblem be created out of the rows in the LP rows?   */
-   SCIP_Bool             copylpbasis         /**< should a starting basis should be copied into the subscip? */
-=======
    int*                  binfixings,         /**< pointer to store number of binary variables that should be fixed */
    int*                  intfixings          /**< pointer to store number of integer variables that should be fixed */
->>>>>>> d64635d7
    )
 {
    SCIP_SOL* bestsol;
@@ -319,17 +300,6 @@
    return SCIP_OKAY;
 }
 
-<<<<<<< HEAD
-      assert(!copylpbasis || nsourcerows != NULL);
-      assert(!copylpbasis || sourcerows != NULL);
-      assert(!copylpbasis || targetconss != NULL);
-
-      /* get the rows and their number */
-      SCIP_CALL( SCIPgetLPRowsData(scip, &rows, &nrows) );
-      assert(!copylpbasis || nrows <= sourcerowssize);
-
-      *nsourcerows = 0;
-=======
 /** creates a subproblem for subscip by fixing a number of variables */
 static
 SCIP_RETCODE reboundIntegerVariables(
@@ -348,74 +318,16 @@
       SCIP_Real lb;
       SCIP_Real ub;
       computeIntegerVariableBounds(scip, vars[i], &lb, &ub);
->>>>>>> d64635d7
 
       /* change variable bounds in the DINS subproblem; if bounds coincide, variable should already be fixed */
       if( ub - lb >= 0.5 )
       {
-<<<<<<< HEAD
-         SCIP_CONS* cons;
-         SCIP_VAR** consvars;
-         SCIP_COL** cols;
-         SCIP_Real constant;
-         SCIP_Real lhs;
-         SCIP_Real rhs;
-         SCIP_Real* vals;
-
-         int nnonz;
-         int j;
-
-         /* ignore rows that are only locally valid */
-         if( SCIProwIsLocal(rows[i]) )
-            continue;
-
-         /* get the row's data */
-         constant = SCIProwGetConstant(rows[i]);
-         lhs = SCIProwGetLhs(rows[i]) - constant;
-         rhs = SCIProwGetRhs(rows[i]) - constant;
-         vals = SCIProwGetVals(rows[i]);
-         nnonz = SCIProwGetNNonz(rows[i]);
-         cols = SCIProwGetCols(rows[i]);
-
-         assert(lhs <= rhs);
-
-         /* allocate memory array to be filled with the corresponding subproblem variables */
-         SCIP_CALL( SCIPallocBufferArray(subscip, &consvars, nnonz) );
-         for( j = 0; j < nnonz; j++ )
-            consvars[j] = subvars [ SCIPvarGetProbindex(SCIPcolGetVar(cols[j])) ];
-
-         /* create a new linear constraint and add it to the subproblem */
-         SCIP_CALL( SCIPcreateConsLinear(subscip, &cons, SCIProwGetName(rows[i]), nnonz, consvars, vals, lhs, rhs,
-               TRUE, TRUE, TRUE, TRUE, TRUE, FALSE, FALSE, TRUE, TRUE, FALSE) );
-         SCIP_CALL( SCIPaddCons(subscip, cons) );
-
-         if( copylpbasis )
-         {
-            assert(targetconss != NULL);
-            assert(*nsourcerows <= sourcerowssize);
-
-            /* store the added cons and the corresponding row */
-            sourcerows[(*nsourcerows)] = rows[i];
-            targetconss[(*nsourcerows)] = cons;
-
-            /* capture the row (the constraint was already captured twice: create, add)
-             * both will be released at the end of copyBasis in scip.c
-             */
-            SCIP_CALL( SCIPcaptureRow(scip, sourcerows[(*nsourcerows)]) );
-
-            ++(*nsourcerows);
-         }
-
-         /* free temporary memory */
-         SCIPfreeBufferArray(subscip, &consvars);
-=======
          SCIP_CALL( SCIPchgVarLbGlobal(subscip, subvars[i], lb) );
          SCIP_CALL( SCIPchgVarUbGlobal(subscip, subvars[i], ub) );
       }
       else
       {
          assert(SCIPisFeasEQ(scip, SCIPvarGetLbGlobal(subvars[i]), SCIPvarGetUbGlobal(subvars[i])));
->>>>>>> d64635d7
       }
    }
 
@@ -679,14 +591,6 @@
    SCIP_Real* fixedvals;
 
    SCIP_HASHMAP* varmapfw;                   /* mapping of SCIP variables to sub-SCIP variables              */
-<<<<<<< HEAD
-   SCIP_HASHMAP* consmapfw;                  /* mapping of SCIP constraints to sub-SCIP constraints */
-   SCIP_SOL* bestsol;                        /* best solution known so far                                   */
-   SCIP_SOL** sols;                          /* list of known solutions                                      */
-   SCIP_ROW** sourcerows = NULL;
-   SCIP_CONS** targetconss = NULL;
-=======
->>>>>>> d64635d7
    SCIP_EVENTHDLR* eventhdlr;                /* event handler for LP events                                  */
 
    SCIP_Longint maxnnodes;                   /* maximum number of subnodes                                   */
@@ -700,15 +604,8 @@
    int nbinvars;                             /* number of binary variables in original SCIP                  */
    int nintvars;                             /* number of general integer variables in original SCIP         */
    int nsubsols;
-<<<<<<< HEAD
-   int sourcerowssize = 0;
-   int nsourcerows = 0;
-   int checklength;
-   int fixingcounter;
-=======
    int binfixings;
    int intfixings;
->>>>>>> d64635d7
    int i;
 
    SCIP_Bool success;                        /* used to store whether new solution was found or not          */
@@ -820,23 +717,6 @@
    SCIP_CALL( SCIPallocBufferArray(scip, &subvars, nvars) );
    SCIP_CALL( SCIPhashmapCreate(&varmapfw, SCIPblkmem(subscip), SCIPcalcHashtableSize(5 * nvars)) );
 
-   if( heurdata->copylpbasis )
-   {
-      sourcerowssize = SCIPgetNLPRows(scip);
-
-      SCIP_CALL( SCIPallocBufferArray(scip, &sourcerows, sourcerowssize) );
-      SCIP_CALL( SCIPallocBufferArray(scip, &targetconss, sourcerowssize) );
-
-      /* create the constraint mapping hash map */
-      SCIP_CALL( SCIPhashmapCreate(&consmapfw, SCIPblkmem(subscip), SCIPcalcHashtableSize(5 * SCIPgetNConss(scip))) );
-   }
-   else
-   {
-      consmapfw = NULL;
-      sourcerows = NULL;
-      targetconss = NULL;
-   }
-
    success = FALSE;
    eventhdlr = NULL;
 
@@ -849,37 +729,8 @@
    SCIP_CALL( SCIPincludeEventhdlrBasic(subscip, &eventhdlr, EVENTHDLR_NAME, EVENTHDLR_DESC, eventExecDins, NULL) );
    if( eventhdlr == NULL )
    {
-<<<<<<< HEAD
-      SCIP_CALL( SCIPcopy(scip, subscip, varmapfw, consmapfw, "dins", TRUE, FALSE, TRUE, &success) );
-
-      if( heurdata->copycuts )
-      {
-         if( heurdata->copylpbasis )
-         {
-            /* copies all active cuts from cutpool of sourcescip to linear constraints in targetscip */
-            SCIP_CALL( SCIPcopyCuts(scip, subscip, varmapfw, consmapfw, sourcerows, targetconss, sourcerowssize, TRUE, &nsourcerows) );
-            assert(nsourcerows <= sourcerowssize);
-         }
-         else
-         {
-            /* copies all active cuts from cutpool of sourcescip to linear constraints in targetscip */
-            SCIP_CALL( SCIPcopyCuts(scip, subscip, varmapfw, NULL, NULL, NULL, 0, TRUE, NULL) );
-         }
-      }
-
-      /* create event handler for LP events */
-      SCIP_CALL( SCIPincludeEventhdlrBasic(subscip, &eventhdlr, EVENTHDLR_NAME, EVENTHDLR_DESC, eventExecDins, NULL) );
-      if( eventhdlr == NULL )
-      {
-         SCIPerrorMessage("event handler for " HEUR_NAME " heuristic not found.\n");
-         return SCIP_PLUGINNOTFOUND;
-      }
-
-      SCIPdebugMessage("Copying the SCIP instance was %ssuccessful.\n", success ? "" : "not ");
-=======
       SCIPerrorMessage("event handler for " HEUR_NAME " heuristic not found.\n");
       return SCIP_PLUGINNOTFOUND;
->>>>>>> d64635d7
    }
 
    SCIPdebugMsg(scip, "Copying the SCIP instance was %ssuccessful.\n", success ? "" : "not ");
@@ -888,41 +739,8 @@
    for( i = 0; i < nvars; i++ )
      subvars[i] = (SCIP_VAR*) SCIPhashmapGetImage(varmapfw, vars[i]);
 
-<<<<<<< HEAD
-   /* create variables and rebound them if their bounds differ by more than 0.5 */
-   fixingcounter = 0;
-   SCIP_CALL( createSubproblem(scip, subscip, vars, subvars, nbinvars, nintvars, sourcerows, targetconss, sourcerowssize,
-         &nsourcerows, &fixingcounter, heurdata->uselprows, heurdata->copylpbasis) );
-   SCIPdebugMessage("DINS subproblem: %d vars (%d binvars & %d intvars), %d cons\n",
-      SCIPgetNVars(subscip), SCIPgetNBinVars(subscip) , SCIPgetNIntVars(subscip) , SCIPgetNConss(subscip));
-
-   if( heurdata->copylpbasis )
-   {
-      /* use the last LP basis as starting basis */
-      SCIP_CALL( SCIPcopyBasis(scip, subscip, varmapfw, consmapfw, sourcerows, targetconss, nsourcerows, heurdata->uselprows) );
-   }
-
-   if( sourcerows != NULL )
-   {
-      assert(targetconss != NULL);
-      SCIPfreeBufferArray(scip, &targetconss);
-      SCIPfreeBufferArray(scip, &sourcerows);
-   }
-   else
-      assert(targetconss == NULL);
-
    /* free hash map */
    SCIPhashmapFree(&varmapfw);
-   if( heurdata->copylpbasis )
-   {
-      assert(consmapfw != NULL);
-      SCIPhashmapFree(&consmapfw);
-   }
-
-   *result = SCIP_DIDNOTFIND;
-=======
-   /* free hash map */
-   SCIPhashmapFree(&varmapfw);
 
    /* perform prepared softfixing for all unfixed vars if the number of unfixed vars is larger than the neighborhoodsize (otherwise it will be useless) */
    if( nbinvars - binfixings > heurdata->neighborhoodsize )
@@ -936,7 +754,6 @@
       assert(nintvars > 0);
       SCIP_CALL( reboundIntegerVariables(scip, subscip, vars, subvars, nbinvars, nintvars) );
    }
->>>>>>> d64635d7
 
    /* do not abort subproblem on CTRL-C */
    SCIP_CALL( SCIPsetBoolParam(subscip, "misc/catchctrlc", FALSE) );
@@ -1185,13 +1002,6 @@
          "if uselprows == FALSE, should all active cuts from cutpool be copied to constraints in subproblem?",
          &heurdata->copycuts, TRUE, DEFAULT_COPYCUTS, NULL, NULL) );
 
-<<<<<<< HEAD
-   SCIP_CALL( SCIPaddBoolParam(scip, "heuristics/" HEUR_NAME "/copylpbasis",
-         "should a LP starting basis copyied from the source SCIP?",
-         &heurdata->copylpbasis, TRUE, DEFAULT_COPYLPBASIS, NULL, NULL) );
-
-=======
->>>>>>> d64635d7
    SCIP_CALL( SCIPaddBoolParam(scip, "heuristics/" HEUR_NAME "/useuct",
          "should uct node selection be used at the beginning of the search?",
          &heurdata->useuct, TRUE, DEFAULT_USEUCT, NULL, NULL) );
