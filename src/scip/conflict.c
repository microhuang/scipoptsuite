--- conflicted
+++ resolved
@@ -6652,18 +6652,7 @@
       inds = SCIPaggrRowGetInds(proofset->aggrrow);
       nnz = SCIPaggrRowGetNNz(proofset->aggrrow);
 
-<<<<<<< HEAD
-      SCIP_CALL( SCIPsetAllocBufferArray(set, &subvals, nnz) );
-      SCIP_CALL( SCIPsetAllocBufferArray(set, &subinds, nnz) );
-
-      BMSclearMemoryArray(subvals, nnz);
-      subrhs = 0.0;
-      nsubvars = 0;
-
       for( i = 0; i < nnz && nnz > 1; i++ )
-=======
-      for( i = 0; i < nnz; )
->>>>>>> 7ef9d062
       {
          SCIP_Real val;
          int idx = inds[i];
