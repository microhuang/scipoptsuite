/* * * * * * * * * * * * * * * * * * * * * * * * * * * * * * * * * * * * * * */
/*                                                                           */
/*                  This file is part of the program and library             */
/*         SCIP --- Solving Constraint Integer Programs                      */
/*                                                                           */
/*    Copyright (C) 2002-2017 Konrad-Zuse-Zentrum                            */
/*                            fuer Informationstechnik Berlin                */
/*                                                                           */
/*  SCIP is distributed under the terms of the ZIB Academic License.         */
/*                                                                           */
/*  You should have received a copy of the ZIB Academic License              */
/*  along with SCIP; see the file COPYING. If not email to scip@zib.de.      */
/*                                                                           */
/* * * * * * * * * * * * * * * * * * * * * * * * * * * * * * * * * * * * * * */

/**@file   conflict.c
 * @brief  methods and datastructures for conflict analysis
 * @author Tobias Achterberg
 * @author Timo Berthold
 * @author Stefan Heinz
 * @author Marc Pfetsch
 * @author Michael Winkler
 * @author Jakob Witzig
 *
 * This file implements a conflict analysis method like the one used in modern
 * SAT solvers like zchaff. The algorithm works as follows:
 *
 * Given is a set of bound changes that are not allowed being applied simultaneously, because they
 * render the current node infeasible (e.g. because a single constraint is infeasible in the these
 * bounds, or because the LP relaxation is infeasible).  The goal is to deduce a clause on variables
 * -- a conflict clause -- representing the "reason" for this conflict, i.e., the branching decisions
 * or the deductions (applied e.g. in domain propagation) that lead to the conflict. This clause can
 * then be added to the constraint set to help cutting off similar parts of the branch and bound
 * tree, that would lead to the same conflict.  A conflict clause can also be generated, if the
 * conflict was detected by a locally valid constraint. In this case, the resulting conflict clause
 * is also locally valid in the same depth as the conflict detecting constraint. If all involved
 * variables are binary, a linear (set covering) constraint can be generated, otherwise a bound
 * disjunction constraint is generated. Details are given in
 *
 * Tobias Achterberg, Conflict Analysis in Mixed Integer Programming@n
 * Discrete Optimization, 4, 4-20 (2007)
 *
 * See also @ref CONF. Here is an outline of the algorithm:
 *
 * -#  Put all the given bound changes to a priority queue, which is ordered,
 *     such that the bound change that was applied last due to branching or deduction
 *     is at the top of the queue. The variables in the queue are always active
 *     problem variables. Because binary variables are preferred over general integer
 *     variables, integer variables are put on the priority queue prior to the binary
 *     variables. Create an empty conflict set.
 * -#  Remove the top bound change b from the priority queue.
 * -#  Perform the following case distinction:
 *     -#  If the remaining queue is non-empty, and bound change b' (the one that is now
 *         on the top of the queue) was applied at the same depth level as b, and if
 *         b was a deduction with known inference reason, and if the inference constraint's
 *         valid depth is smaller or equal to the conflict detecting constraint's valid
 *         depth:
 *          - Resolve bound change b by asking the constraint that inferred the
 *            bound change to put all the bound changes on the priority queue, that
 *            lead to the deduction of b.
 *            Note that these bound changes have at most the same inference depth
 *            level as b, and were deduced earlier than b.
 *     -#  Otherwise, the bound change b was a branching decision or a deduction with
 *         missing inference reason, or the inference constraint's validity is more local
 *         than the one of the conflict detecting constraint.
 *          - If a the bound changed corresponds to a binary variable, add it or its
 *            negation to the conflict set, depending on which of them is currently fixed to
 *            FALSE (i.e., the conflict set consists of literals that cannot be FALSE
 *            altogether at the same time).
 *          - Otherwise put the bound change into the conflict set.
 *         Note that if the bound change was a branching, all deduced bound changes
 *         remaining in the priority queue have smaller inference depth level than b,
 *         since deductions are always applied after the branching decisions. However,
 *         there is the possibility, that b was a deduction, where the inference
 *         reason was not given or the inference constraint was too local.
 *         With this lack of information, we must treat the deduced bound change like
 *         a branching, and there may exist other deduced bound changes of the same
 *         inference depth level in the priority queue.
 * -#  If priority queue is non-empty, goto step 2.
 * -#  The conflict set represents the conflict clause saying that at least one
 *     of the conflict variables must take a different value. The conflict set is then passed
 *     to the conflict handlers, that may create a corresponding constraint (e.g. a logicor
 *     constraint or bound disjunction constraint) out of these conflict variables and
 *     add it to the problem.
 *
 * If all deduced bound changes come with (global) inference information, depending on
 * the conflict analyzing strategy, the resulting conflict set has the following property:
 *  - 1-FirstUIP: In the depth level where the conflict was found, at most one variable
 *    assigned at that level is member of the conflict set. This conflict variable is the
 *    first unique implication point of its depth level (FUIP).
 *  - All-FirstUIP: For each depth level, at most one variable assigned at that level is
 *    member of the conflict set. This conflict variable is the first unique implication
 *    point of its depth level (FUIP).
 *
 * The user has to do the following to get the conflict analysis running in its
 * current implementation:
 *  - A constraint handler or propagator supporting the conflict analysis must implement
 *    the CONSRESPROP/PROPRESPROP call, that processes a bound change inference b and puts all
 *    the reason bounds leading to the application of b with calls to
 *    SCIPaddConflictBound() on the conflict queue (algorithm step 3.(a)).
 *  - If the current bounds lead to a deduction of a bound change (e.g. in domain
 *    propagation), a constraint handler should call SCIPinferVarLbCons() or
 *    SCIPinferVarUbCons(), thus providing the constraint that infered the bound change.
 *    A propagator should call SCIPinferVarLbProp() or SCIPinferVarUbProp() instead,
 *    thus providing a pointer to itself.
 *  - If (in the current bounds) an infeasibility is detected, the constraint handler or
 *    propagator should
 *     1. call SCIPinitConflictAnalysis() to initialize the conflict queue,
 *     2. call SCIPaddConflictBound() for each bound that lead to the conflict,
 *     3. call SCIPanalyzeConflictCons() or SCIPanalyzeConflict() to analyze the conflict
 *        and add an appropriate conflict constraint.
 */
//#define SCIP_DEBUG
/*---+----1----+----2----+----3----+----4----+----5----+----6----+----7----+----8----+----9----+----0----+----1----+----2*/

#include <assert.h>
#include <string.h>

#include "scip/def.h"
#include "scip/set.h"
#include "scip/stat.h"
#include "scip/clock.h"
#include "scip/visual.h"
#include "scip/history.h"
#include "scip/paramset.h"
#include "scip/lp.h"
#include "scip/var.h"
#include "scip/prob.h"
#include "scip/tree.h"
#include "scip/scip.h"
#include "scip/conflict.h"
#include "scip/cons.h"
#include "scip/prop.h"
#include "scip/presolve.h"
#include "scip/debug.h"
#include "scip/pub_message.h"
#include "scip/pub_misc.h"
#include "scip/cuts.h"
#include "lpi/lpi.h"

#include "scip/struct_conflict.h"
#include "scip/cons_linear.h"

#define BOUNDSWITCH                0.51 /**< threshold for bound switching - see SCIPcutsAppyMIR() */
#define USEVBDS                   FALSE /**< use variable bounds - see SCIPcutsAppyMIR() */
#define ALLOWLOCAL                FALSE /**< allow to generate local cuts - see SCIPcutsAppyMIR() */
#define FIXINTEGRALRHS            FALSE /**< try to generate an integral rhs - see SCIPcutsAppyMIR() */
#define MINFRAC                   0.05  /**< minimal fractionality of floor(rhs) - see SCIPcutsApplyMIR() */
#define SCALE                     1.0   /**< additional scaling factor - see SCIPcutsApplyMIR() */

/*#define SCIP_CONFGRAPH*/


#ifdef SCIP_CONFGRAPH
/*
 * Output of Conflict Graph
 */

#include <stdio.h>

static FILE*             confgraphfile = NULL;              /**< output file for current conflict graph */
static SCIP_BDCHGINFO*   confgraphcurrentbdchginfo = NULL;  /**< currently resolved bound change */
static int               confgraphnconflictsets = 0;        /**< number of conflict sets marked in the graph */

/** writes a node section to the conflict graph file */
static
void confgraphWriteNode(
   void*                 idptr,              /**< id of the node */
   const char*           label,              /**< label of the node */
   const char*           nodetype,           /**< type of the node */
   const char*           fillcolor,          /**< color of the node's interior */
   const char*           bordercolor         /**< color of the node's border */
   )
{
   assert(confgraphfile != NULL);

   SCIPgmlWriteNode(confgraphfile, (unsigned int)(size_t)idptr, label, nodetype, fillcolor, bordercolor);
}

/** writes an edge section to the conflict graph file */
static
void confgraphWriteEdge(
   void*                 source,             /**< source node of the edge */
   void*                 target,             /**< target node of the edge */
   const char*           color               /**< color of the edge */
   )
{
   assert(confgraphfile != NULL);

#ifndef SCIP_CONFGRAPH_EDGE
   SCIPgmlWriteArc(confgraphfile, (unsigned int)(size_t)source, (unsigned int)(size_t)target, NULL, color);
#else
   SCIPgmlWriteEdge(confgraphfile, (unsigned int)(size_t)source, (unsigned int)(size_t)target, NULL, color);
#endif
}

/** creates a file to output the current conflict graph into; adds the conflict vertex to the graph */
static
SCIP_RETCODE confgraphCreate(
   SCIP_SET*             set,                /**< global SCIP settings */
   SCIP_CONFLICT*        conflict            /**< conflict analysis data */
   )
{
   char fname[SCIP_MAXSTRLEN];

   assert(conflict != NULL);
   assert(confgraphfile == NULL);

   (void) SCIPsnprintf(fname, SCIP_MAXSTRLEN, "conf%p%d.gml", conflict, conflict->count);
   SCIPinfoMessage(set->scip, NULL, "storing conflict graph in file <%s>\n", fname);

   confgraphfile = fopen(fname, "w");

   if( confgraphfile == NULL )
   {
      SCIPerrorMessage("cannot open graph file <%s>\n", fname);
      SCIPABORT(); /*lint !e527*/
      return SCIP_WRITEERROR;
   }

   SCIPgmlWriteOpening(confgraphfile, TRUE);

   confgraphWriteNode(NULL, "conflict", "ellipse", "#ff0000", "#000000");

   confgraphcurrentbdchginfo = NULL;

   return SCIP_OKAY;
}

/** closes conflict graph file */
static
void confgraphFree(
   void
   )
{
   if( confgraphfile != NULL )
   {
      SCIPgmlWriteClosing(confgraphfile);

      fclose(confgraphfile);

      confgraphfile = NULL;
      confgraphnconflictsets = 0;
   }
}

/** adds a bound change node to the conflict graph and links it to the currently resolved bound change */
static
void confgraphAddBdchg(
   SCIP_BDCHGINFO*       bdchginfo           /**< bound change to add to the conflict graph */
   )
{
   const char* colors[] = {
      "#8888ff", /* blue for constraint resolving */
      "#ffff00", /* yellow for propagator resolving */
      "#55ff55"  /* green branching decision */
   };
   char label[SCIP_MAXSTRLEN];
   char depth[SCIP_MAXSTRLEN];
   int col;


   switch( SCIPbdchginfoGetChgtype(bdchginfo) )
   {
   case SCIP_BOUNDCHGTYPE_BRANCHING:
      col = 2;
      break;
   case SCIP_BOUNDCHGTYPE_CONSINFER:
      col = 0;
      break;
   case SCIP_BOUNDCHGTYPE_PROPINFER:
      col = (SCIPbdchginfoGetInferProp(bdchginfo) == NULL ? 1 : 0);
      break;
   default:
      SCIPerrorMessage("invalid bound change type\n");
      col = 0;
      SCIPABORT();
      break;
   }

   if( SCIPbdchginfoGetDepth(bdchginfo) == INT_MAX )
      (void) SCIPsnprintf(depth, SCIP_MAXSTRLEN, "dive");
   else
      (void) SCIPsnprintf(depth, SCIP_MAXSTRLEN, "%d", SCIPbdchginfoGetDepth(bdchginfo));
   (void) SCIPsnprintf(label, SCIP_MAXSTRLEN, "%s %s %g\n[%s:%d]", SCIPvarGetName(SCIPbdchginfoGetVar(bdchginfo)),
      SCIPbdchginfoGetBoundtype(bdchginfo) == SCIP_BOUNDTYPE_LOWER ? ">=" : "<=",
      SCIPbdchginfoGetNewbound(bdchginfo), depth, SCIPbdchginfoGetPos(bdchginfo));
   confgraphWriteNode(bdchginfo, label, "ellipse", colors[col], "#000000");
   confgraphWriteEdge(bdchginfo, confgraphcurrentbdchginfo, "#000000");
}

/** links the already existing bound change node to the currently resolved bound change */
static
void confgraphLinkBdchg(
   SCIP_BDCHGINFO*       bdchginfo           /**< bound change to add to the conflict graph */
   )
{
   confgraphWriteEdge(bdchginfo, confgraphcurrentbdchginfo, "#000000");
}

/** marks the given bound change to be the currently resolved bound change */
static
void confgraphSetCurrentBdchg(
   SCIP_BDCHGINFO*       bdchginfo           /**< bound change to add to the conflict graph */
   )
{
   confgraphcurrentbdchginfo = bdchginfo;
}

/** marks given conflict set in the conflict graph */
static
void confgraphMarkConflictset(
   SCIP_CONFLICTSET*     conflictset         /**< conflict set */
   )
{
   char label[SCIP_MAXSTRLEN];
   int i;

   assert(conflictset != NULL);

   confgraphnconflictsets++;
   (void) SCIPsnprintf(label, SCIP_MAXSTRLEN, "conf %d (%d)", confgraphnconflictsets, conflictset->validdepth);
   confgraphWriteNode((void*)(size_t)confgraphnconflictsets, label, "rectangle", "#ff00ff", "#000000");
   for( i = 0; i < conflictset->nbdchginfos; ++i )
      confgraphWriteEdge((void*)(size_t)confgraphnconflictsets, conflictset->bdchginfos[i], "#ff00ff");
}

#endif



/*
 * Conflict Handler
 */

/** compares two conflict handlers w. r. to their priority */
SCIP_DECL_SORTPTRCOMP(SCIPconflicthdlrComp)
{  /*lint --e{715}*/
   return ((SCIP_CONFLICTHDLR*)elem2)->priority - ((SCIP_CONFLICTHDLR*)elem1)->priority;
}

/** comparison method for sorting conflict handler w.r.t. to their name */
SCIP_DECL_SORTPTRCOMP(SCIPconflicthdlrCompName)
{
   return strcmp(SCIPconflicthdlrGetName((SCIP_CONFLICTHDLR*)elem1), SCIPconflicthdlrGetName((SCIP_CONFLICTHDLR*)elem2));
}

/** method to call, when the priority of a conflict handler was changed */
static
SCIP_DECL_PARAMCHGD(paramChgdConflicthdlrPriority)
{  /*lint --e{715}*/
   SCIP_PARAMDATA* paramdata;

   paramdata = SCIPparamGetData(param);
   assert(paramdata != NULL);

   /* use SCIPsetConflicthdlrPriority() to mark the conflicthdlrs unsorted */
   SCIP_CALL( SCIPsetConflicthdlrPriority(scip, (SCIP_CONFLICTHDLR*)paramdata, SCIPparamGetInt(param)) ); /*lint !e740*/

   return SCIP_OKAY;
}

/** copies the given conflict handler to a new scip */
SCIP_RETCODE SCIPconflicthdlrCopyInclude(
   SCIP_CONFLICTHDLR*    conflicthdlr,       /**< conflict handler */
   SCIP_SET*             set                 /**< SCIP_SET of SCIP to copy to */
   )
{
   assert(conflicthdlr != NULL);
   assert(set != NULL);
   assert(set->scip != NULL);

   if( conflicthdlr->conflictcopy != NULL )
   {
      SCIPsetDebugMsg(set, "including conflict handler %s in subscip %p\n", SCIPconflicthdlrGetName(conflicthdlr), (void*)set->scip);
      SCIP_CALL( conflicthdlr->conflictcopy(set->scip, conflicthdlr) );
   }

   return SCIP_OKAY;
}

/** creates a conflict handler */
SCIP_RETCODE SCIPconflicthdlrCreate(
   SCIP_CONFLICTHDLR**   conflicthdlr,       /**< pointer to conflict handler data structure */
   SCIP_SET*             set,                /**< global SCIP settings */
   SCIP_MESSAGEHDLR*     messagehdlr,        /**< message handler */
   BMS_BLKMEM*           blkmem,             /**< block memory for parameter settings */
   const char*           name,               /**< name of conflict handler */
   const char*           desc,               /**< description of conflict handler */
   int                   priority,           /**< priority of the conflict handler */
   SCIP_DECL_CONFLICTCOPY((*conflictcopy)),  /**< copy method of conflict handler or NULL if you don't want to copy your plugin into sub-SCIPs */
   SCIP_DECL_CONFLICTFREE((*conflictfree)),  /**< destructor of conflict handler */
   SCIP_DECL_CONFLICTINIT((*conflictinit)),  /**< initialize conflict handler */
   SCIP_DECL_CONFLICTEXIT((*conflictexit)),  /**< deinitialize conflict handler */
   SCIP_DECL_CONFLICTINITSOL((*conflictinitsol)),/**< solving process initialization method of conflict handler */
   SCIP_DECL_CONFLICTEXITSOL((*conflictexitsol)),/**< solving process deinitialization method of conflict handler */
   SCIP_DECL_CONFLICTEXEC((*conflictexec)),  /**< conflict processing method of conflict handler */
   SCIP_CONFLICTHDLRDATA* conflicthdlrdata   /**< conflict handler data */
   )
{
   char paramname[SCIP_MAXSTRLEN];
   char paramdesc[SCIP_MAXSTRLEN];

   assert(conflicthdlr != NULL);
   assert(name != NULL);
   assert(desc != NULL);

   SCIP_ALLOC( BMSallocMemory(conflicthdlr) );
   SCIP_ALLOC( BMSduplicateMemoryArray(&(*conflicthdlr)->name, name, strlen(name)+1) );
   SCIP_ALLOC( BMSduplicateMemoryArray(&(*conflicthdlr)->desc, desc, strlen(desc)+1) );
   (*conflicthdlr)->priority = priority;
   (*conflicthdlr)->conflictcopy = conflictcopy;
   (*conflicthdlr)->conflictfree = conflictfree;
   (*conflicthdlr)->conflictinit = conflictinit;
   (*conflicthdlr)->conflictexit = conflictexit;
   (*conflicthdlr)->conflictinitsol = conflictinitsol;
   (*conflicthdlr)->conflictexitsol = conflictexitsol;
   (*conflicthdlr)->conflictexec = conflictexec;
   (*conflicthdlr)->conflicthdlrdata = conflicthdlrdata;
   (*conflicthdlr)->initialized = FALSE;

   SCIP_CALL( SCIPclockCreate(&(*conflicthdlr)->setuptime, SCIP_CLOCKTYPE_DEFAULT) );
   SCIP_CALL( SCIPclockCreate(&(*conflicthdlr)->conflicttime, SCIP_CLOCKTYPE_DEFAULT) );

   /* add parameters */
   (void) SCIPsnprintf(paramname, SCIP_MAXSTRLEN, "conflict/%s/priority", name);
   (void) SCIPsnprintf(paramdesc, SCIP_MAXSTRLEN, "priority of conflict handler <%s>", name);
   SCIP_CALL( SCIPsetAddIntParam(set, messagehdlr, blkmem, paramname, paramdesc,
         &(*conflicthdlr)->priority, TRUE, priority, INT_MIN, INT_MAX,
         paramChgdConflicthdlrPriority, (SCIP_PARAMDATA*)(*conflicthdlr)) ); /*lint !e740*/

   return SCIP_OKAY;
}

/** calls destructor and frees memory of conflict handler */
SCIP_RETCODE SCIPconflicthdlrFree(
   SCIP_CONFLICTHDLR**   conflicthdlr,       /**< pointer to conflict handler data structure */
   SCIP_SET*             set                 /**< global SCIP settings */
   )
{
   assert(conflicthdlr != NULL);
   assert(*conflicthdlr != NULL);
   assert(!(*conflicthdlr)->initialized);
   assert(set != NULL);

   /* call destructor of conflict handler */
   if( (*conflicthdlr)->conflictfree != NULL )
   {
      SCIP_CALL( (*conflicthdlr)->conflictfree(set->scip, *conflicthdlr) );
   }

   SCIPclockFree(&(*conflicthdlr)->conflicttime);
   SCIPclockFree(&(*conflicthdlr)->setuptime);

   BMSfreeMemoryArray(&(*conflicthdlr)->name);
   BMSfreeMemoryArray(&(*conflicthdlr)->desc);
   BMSfreeMemory(conflicthdlr);

   return SCIP_OKAY;
}

/** calls initialization method of conflict handler */
SCIP_RETCODE SCIPconflicthdlrInit(
   SCIP_CONFLICTHDLR*    conflicthdlr,       /**< conflict handler */
   SCIP_SET*             set                 /**< global SCIP settings */
   )
{
   assert(conflicthdlr != NULL);
   assert(set != NULL);

   if( conflicthdlr->initialized )
   {
      SCIPerrorMessage("conflict handler <%s> already initialized\n", conflicthdlr->name);
      return SCIP_INVALIDCALL;
   }

   if( set->misc_resetstat )
   {
      SCIPclockReset(conflicthdlr->setuptime);
      SCIPclockReset(conflicthdlr->conflicttime);
   }

   /* call initialization method of conflict handler */
   if( conflicthdlr->conflictinit != NULL )
   {
      /* start timing */
      SCIPclockStart(conflicthdlr->setuptime, set);

      SCIP_CALL( conflicthdlr->conflictinit(set->scip, conflicthdlr) );

      /* stop timing */
      SCIPclockStop(conflicthdlr->setuptime, set);
   }
   conflicthdlr->initialized = TRUE;

   return SCIP_OKAY;
}

/** calls exit method of conflict handler */
SCIP_RETCODE SCIPconflicthdlrExit(
   SCIP_CONFLICTHDLR*    conflicthdlr,       /**< conflict handler */
   SCIP_SET*             set                 /**< global SCIP settings */
   )
{
   assert(conflicthdlr != NULL);
   assert(set != NULL);

   if( !conflicthdlr->initialized )
   {
      SCIPerrorMessage("conflict handler <%s> not initialized\n", conflicthdlr->name);
      return SCIP_INVALIDCALL;
   }

   /* call deinitialization method of conflict handler */
   if( conflicthdlr->conflictexit != NULL )
   {
      /* start timing */
      SCIPclockStart(conflicthdlr->setuptime, set);

      SCIP_CALL( conflicthdlr->conflictexit(set->scip, conflicthdlr) );

      /* stop timing */
      SCIPclockStop(conflicthdlr->setuptime, set);
   }
   conflicthdlr->initialized = FALSE;

   return SCIP_OKAY;
}

/** informs conflict handler that the branch and bound process is being started */
SCIP_RETCODE SCIPconflicthdlrInitsol(
   SCIP_CONFLICTHDLR*    conflicthdlr,       /**< conflict handler */
   SCIP_SET*             set                 /**< global SCIP settings */
   )
{
   assert(conflicthdlr != NULL);
   assert(set != NULL);

   /* call solving process initialization method of conflict handler */
   if( conflicthdlr->conflictinitsol != NULL )
   {
      /* start timing */
      SCIPclockStart(conflicthdlr->setuptime, set);

      SCIP_CALL( conflicthdlr->conflictinitsol(set->scip, conflicthdlr) );

      /* stop timing */
      SCIPclockStop(conflicthdlr->setuptime, set);
   }

   return SCIP_OKAY;
}

/** informs conflict handler that the branch and bound process data is being freed */
SCIP_RETCODE SCIPconflicthdlrExitsol(
   SCIP_CONFLICTHDLR*    conflicthdlr,       /**< conflict handler */
   SCIP_SET*             set                 /**< global SCIP settings */
   )
{
   assert(conflicthdlr != NULL);
   assert(set != NULL);

   /* call solving process deinitialization method of conflict handler */
   if( conflicthdlr->conflictexitsol != NULL )
   {
      /* start timing */
      SCIPclockStart(conflicthdlr->setuptime, set);

      SCIP_CALL( conflicthdlr->conflictexitsol(set->scip, conflicthdlr) );

      /* stop timing */
      SCIPclockStop(conflicthdlr->setuptime, set);
   }

   return SCIP_OKAY;
}

/** calls execution method of conflict handler */
SCIP_RETCODE SCIPconflicthdlrExec(
   SCIP_CONFLICTHDLR*    conflicthdlr,       /**< conflict handler */
   SCIP_SET*             set,                /**< global SCIP settings */
   SCIP_NODE*            node,               /**< node to add conflict constraint to */
   SCIP_NODE*            validnode,          /**< node at which the constraint is valid */
   SCIP_BDCHGINFO**      bdchginfos,         /**< bound change resembling the conflict set */
   SCIP_Real*            relaxedbds,         /**< array with relaxed bounds which are efficient to create a valid conflict */
   int                   nbdchginfos,        /**< number of bound changes in the conflict set */
   SCIP_CONFTYPE         conftype,           /**< type of the conflict */
   SCIP_Bool             usescutoffbound,    /**< depends the conflict on the cutoff bound? */
   SCIP_Bool             resolved,           /**< was the conflict set already used to create a constraint? */
   SCIP_RESULT*          result              /**< pointer to store the result of the callback method */
   )
{

   assert(conflicthdlr != NULL);
   assert(set != NULL);
   assert(bdchginfos != NULL || nbdchginfos == 0);
   assert(result != NULL);

   /* call solution start method of conflict handler */
   *result = SCIP_DIDNOTRUN;
   if( conflicthdlr->conflictexec != NULL )
   {
      /* start timing */
      SCIPclockStart(conflicthdlr->conflicttime, set);

      SCIP_CALL( conflicthdlr->conflictexec(set->scip, conflicthdlr, node, validnode, bdchginfos, relaxedbds, nbdchginfos,
            conftype, usescutoffbound, set->conf_separate, (SCIPnodeGetDepth(validnode) > 0), set->conf_dynamic,
            set->conf_removable, resolved, result) );

      /* stop timing */
      SCIPclockStop(conflicthdlr->conflicttime, set);

      if( *result != SCIP_CONSADDED
         && *result != SCIP_DIDNOTFIND
         && *result != SCIP_DIDNOTRUN )
      {
         SCIPerrorMessage("execution method of conflict handler <%s> returned invalid result <%d>\n",
            conflicthdlr->name, *result);
         return SCIP_INVALIDRESULT;
      }
   }

   return SCIP_OKAY;
}

/** gets user data of conflict handler */
SCIP_CONFLICTHDLRDATA* SCIPconflicthdlrGetData(
   SCIP_CONFLICTHDLR*    conflicthdlr        /**< conflict handler */
   )
{
   assert(conflicthdlr != NULL);

   return conflicthdlr->conflicthdlrdata;
}

/** sets user data of conflict handler; user has to free old data in advance! */
void SCIPconflicthdlrSetData(
   SCIP_CONFLICTHDLR*    conflicthdlr,       /**< conflict handler */
   SCIP_CONFLICTHDLRDATA* conflicthdlrdata   /**< new conflict handler user data */
   )
{
   assert(conflicthdlr != NULL);

   conflicthdlr->conflicthdlrdata = conflicthdlrdata;
}

/** set copy method of conflict handler */
void SCIPconflicthdlrSetCopy(
   SCIP_CONFLICTHDLR*    conflicthdlr,       /**< conflict handler */
   SCIP_DECL_CONFLICTCOPY((*conflictcopy))   /**< copy method of the conflict handler */
   )
{
   assert(conflicthdlr != NULL);

   conflicthdlr->conflictcopy = conflictcopy;
}

/** set destructor of conflict handler */
void SCIPconflicthdlrSetFree(
   SCIP_CONFLICTHDLR*    conflicthdlr,       /**< conflict handler */
   SCIP_DECL_CONFLICTFREE((*conflictfree))   /**< destructor of conflict handler */
   )
{
   assert(conflicthdlr != NULL);

   conflicthdlr->conflictfree = conflictfree;
}

/** set initialization method of conflict handler */
void SCIPconflicthdlrSetInit(
   SCIP_CONFLICTHDLR*    conflicthdlr,       /**< conflict handler */
   SCIP_DECL_CONFLICTINIT((*conflictinit))   /**< initialization method conflict handler */
   )
{
   assert(conflicthdlr != NULL);

   conflicthdlr->conflictinit = conflictinit;
}

/** set deinitialization method of conflict handler */
void SCIPconflicthdlrSetExit(
   SCIP_CONFLICTHDLR*    conflicthdlr,       /**< conflict handler */
   SCIP_DECL_CONFLICTEXIT((*conflictexit))   /**< deinitialization method conflict handler */
   )
{
   assert(conflicthdlr != NULL);

   conflicthdlr->conflictexit = conflictexit;
}

/** set solving process initialization method of conflict handler */
void SCIPconflicthdlrSetInitsol(
   SCIP_CONFLICTHDLR*    conflicthdlr,       /**< conflict handler */
   SCIP_DECL_CONFLICTINITSOL((*conflictinitsol))/**< solving process initialization method of conflict handler */
   )
{
   assert(conflicthdlr != NULL);

   conflicthdlr->conflictinitsol = conflictinitsol;
}

/** set solving process deinitialization method of conflict handler */
void SCIPconflicthdlrSetExitsol(
   SCIP_CONFLICTHDLR*    conflicthdlr,       /**< conflict handler */
   SCIP_DECL_CONFLICTEXITSOL((*conflictexitsol))/**< solving process deinitialization method of conflict handler */
   )
{
   assert(conflicthdlr != NULL);

   conflicthdlr->conflictexitsol = conflictexitsol;
}

/** gets name of conflict handler */
const char* SCIPconflicthdlrGetName(
   SCIP_CONFLICTHDLR*    conflicthdlr        /**< conflict handler */
   )
{
   assert(conflicthdlr != NULL);

   return conflicthdlr->name;
}

/** gets description of conflict handler */
const char* SCIPconflicthdlrGetDesc(
   SCIP_CONFLICTHDLR*    conflicthdlr        /**< conflict handler */
   )
{
   assert(conflicthdlr != NULL);

   return conflicthdlr->desc;
}

/** gets priority of conflict handler */
int SCIPconflicthdlrGetPriority(
   SCIP_CONFLICTHDLR*    conflicthdlr        /**< conflict handler */
   )
{
   assert(conflicthdlr != NULL);

   return conflicthdlr->priority;
}

/** sets priority of conflict handler */
void SCIPconflicthdlrSetPriority(
   SCIP_CONFLICTHDLR*    conflicthdlr,       /**< conflict handler */
   SCIP_SET*             set,                /**< global SCIP settings */
   int                   priority            /**< new priority of the conflict handler */
   )
{
   assert(conflicthdlr != NULL);
   assert(set != NULL);

   conflicthdlr->priority = priority;
   set->conflicthdlrssorted = FALSE;
}

/** is conflict handler initialized? */
SCIP_Bool SCIPconflicthdlrIsInitialized(
   SCIP_CONFLICTHDLR*    conflicthdlr        /**< conflict handler */
   )
{
   assert(conflicthdlr != NULL);

   return conflicthdlr->initialized;
}

/** enables or disables all clocks of \p conflicthdlr, depending on the value of the flag */
void SCIPconflicthdlrEnableOrDisableClocks(
   SCIP_CONFLICTHDLR*    conflicthdlr,       /**< the conflict handler for which all clocks should be enabled or disabled */
   SCIP_Bool             enable              /**< should the clocks of the conflict handler be enabled? */
   )
{
   assert(conflicthdlr != NULL);

   SCIPclockEnableOrDisable(conflicthdlr->setuptime, enable);
   SCIPclockEnableOrDisable(conflicthdlr->conflicttime, enable);
}

/** gets time in seconds used in this conflict handler for setting up for next stages */
SCIP_Real SCIPconflicthdlrGetSetupTime(
   SCIP_CONFLICTHDLR*    conflicthdlr        /**< conflict handler */
   )
{
   assert(conflicthdlr != NULL);

   return SCIPclockGetTime(conflicthdlr->setuptime);
}

/** gets time in seconds used in this conflict handler */
SCIP_Real SCIPconflicthdlrGetTime(
   SCIP_CONFLICTHDLR*    conflicthdlr        /**< conflict handler */
   )
{
   assert(conflicthdlr != NULL);

   return SCIPclockGetTime(conflicthdlr->conflicttime);
}

/*
 * Conflict LP Bound Changes
 */


/** create conflict LP bound change data structure */
static
SCIP_RETCODE lpbdchgsCreate(
   SCIP_LPBDCHGS**       lpbdchgs,           /**< pointer to store the conflict LP bound change data structure */
   SCIP_SET*             set,                /**< global SCIP settings */
   int                   ncols               /**< number of columns */
   )
{
   SCIP_CALL( SCIPsetAllocBuffer(set, lpbdchgs) );

   SCIP_CALL( SCIPsetAllocBufferArray(set, &(*lpbdchgs)->bdchginds, ncols) );
   SCIP_CALL( SCIPsetAllocBufferArray(set, &(*lpbdchgs)->bdchglbs, ncols) );
   SCIP_CALL( SCIPsetAllocBufferArray(set, &(*lpbdchgs)->bdchgubs, ncols) );
   SCIP_CALL( SCIPsetAllocBufferArray(set, &(*lpbdchgs)->bdchgcolinds, ncols) );
   SCIP_CALL( SCIPsetAllocBufferArray(set, &(*lpbdchgs)->usedcols, ncols) );
   BMSclearMemoryArray((*lpbdchgs)->usedcols, ncols);

   (*lpbdchgs)->nbdchgs = 0;

   return SCIP_OKAY;
}

/** reset conflict LP bound change data structure */
static
void lpbdchgsReset(
   SCIP_LPBDCHGS*        lpbdchgs,           /**< conflict LP bound change data structure */
   int                   ncols               /**< number of columns */
   )
{
   assert(lpbdchgs != NULL);

   BMSclearMemoryArray(lpbdchgs->usedcols, ncols);
   lpbdchgs->nbdchgs = 0;
}

/** free conflict LP bound change data structure */
static
void lpbdchgsFree(
   SCIP_LPBDCHGS**       lpbdchgs,           /**< pointer to store the conflict LP bound change data structure */
   SCIP_SET*             set                 /**< global SCIP settings */
   )
{
   SCIPsetFreeBufferArray(set, &(*lpbdchgs)->usedcols);
   SCIPsetFreeBufferArray(set, &(*lpbdchgs)->bdchgcolinds);
   SCIPsetFreeBufferArray(set, &(*lpbdchgs)->bdchgubs);
   SCIPsetFreeBufferArray(set, &(*lpbdchgs)->bdchglbs);
   SCIPsetFreeBufferArray(set, &(*lpbdchgs)->bdchginds);

   SCIPsetFreeBuffer(set, lpbdchgs);
}

/*
 * Proof Sets
 */

/** resets the data structure of a proofset */
static
void proofsetClear(
   SCIP_PROOFSET*        proofset            /**< proof set */
   )
{
   assert(proofset != NULL);

   proofset->nvars = 0;
   proofset->rhs = 0.0;
   proofset->conflicttype = SCIP_CONFTYPE_UNKNOWN;
}

/** creates a proofset */
static
SCIP_RETCODE proofsetCreate(
   SCIP_PROOFSET**       proofset,           /**< proof set */
   BMS_BLKMEM*           blkmem              /**< block memory of transformed problem */
   )
{
   assert(proofset != NULL);

   SCIP_ALLOC( BMSallocBlockMemory(blkmem, proofset) );
   (*proofset)->vars = NULL;
   (*proofset)->coefs = NULL;
   (*proofset)->scores = NULL;
   (*proofset)->varssize = 0;

   return SCIP_OKAY;
}

/** creates and clears the proofset */
static
SCIP_RETCODE conflictInitProofset(
   SCIP_CONFLICT*        conflict,           /**< conflict analysis data */
   BMS_BLKMEM*           blkmem              /**< block memory of transformed problem */
   )
{
   assert(conflict != NULL);
   assert(blkmem != NULL);

   SCIP_CALL( proofsetCreate(&conflict->proofset, blkmem) );
   proofsetClear(conflict->proofset);

   return SCIP_OKAY;
}

/** frees a proofset */
static
void proofsetFree(
   SCIP_PROOFSET**       proofset,           /**< proof set */
   BMS_BLKMEM*           blkmem              /**< block memory */
   )
{
   assert(proofset != NULL);
   assert(*proofset != NULL);
   assert(blkmem != NULL);

   BMSfreeBlockMemoryArray(blkmem, &((*proofset)->scores), (*proofset)->varssize);
   BMSfreeBlockMemoryArray(blkmem, &((*proofset)->coefs), (*proofset)->varssize);
   BMSfreeBlockMemoryArray(blkmem, &((*proofset)->vars), (*proofset)->varssize);
   BMSfreeBlockMemory(blkmem, proofset);
   (*proofset) = NULL;
}

#ifdef SCIP_DEBUG
/** prints a proofset */
static
void proofsetPrint(
   SCIP_PROOFSET*        proofset,           /**< proof set */
   SCIP_SET*             set                 /**< global SCIP settings */
   )
{
   int i;

   assert(proofset != NULL);

   for( i = 0; i < proofset->nvars; i++ )
   {
      if( proofset->vars[i] == NULL )
         continue;

      SCIPsetDebugMsg(set, "  %s%g <%s>  (score=%g, vartype=%d, locdom=[%g,%g], glbdom=[%g,%g])\n",
            proofset->coefs[i] > 0 ? "+" : "", proofset->coefs[i],
            SCIPvarGetName(proofset->vars[i]), proofset->scores[i], SCIPvarGetType(proofset->vars[i]),
            SCIPvarGetLbLocal(proofset->vars[i]), SCIPvarGetUbLocal(proofset->vars[i]),
            SCIPvarGetLbGlobal(proofset->vars[i]), SCIPvarGetUbGlobal(proofset->vars[i]));
   }
   SCIPsetDebugMsg(set, " rhs=%g\n", proofset->rhs);
}
#endif

/** removes variables from the proofset that are marked as deleted */
static
void proofsetCleanUp(
   SCIP_PROOFSET*        proofset            /**< proof set */
   )
{
   int i = 0;

   assert(proofset != NULL);

   while( i < proofset->nvars )
   {
      if( proofset->vars[i] == NULL )
      {
         int last = proofset->nvars-1;

         proofset->vars[i] = proofset->vars[last];
         proofset->coefs[i] = proofset->coefs[last];
         proofset->scores[i] = proofset->scores[last];

         --proofset->nvars;
      }
      else
         ++i;
   }
}

/** adds a given value to the right-hand side of the proofset */
static
void proofsetAddRhs(
   SCIP_PROOFSET*        proofset,           /**< proof set */
   SCIP_Real             rhs
   )
{
   assert(proofset != NULL);

   proofset->rhs += rhs;
}

/** return the right-hand side if a proofset */
static
SCIP_Real proofsetGetRhs(
   SCIP_PROOFSET*        proofset            /**< proof set */
   )
{
   assert(proofset != NULL);

   return proofset->rhs;
}

/** returns the number of variables in the proofset */
static
int proofsetGetNVars(
   SCIP_PROOFSET*        proofset            /**< proof set */
   )
{
   assert(proofset != NULL);

   return proofset->nvars;
}

/** adds given variable to the proofset */
static
SCIP_RETCODE proofsetAddVar(
   SCIP_PROOFSET*        proofset,           /**< proof set */
   SCIP_SET*             set,                /**< global SCIP settings */
   BMS_BLKMEM*           blkmem,             /**< block memory */
   SCIP_VAR*             var,                /**< variable to add */
   SCIP_Real             coef,               /**< coefficient of the variable in the proof */
   SCIP_Real             loclb,              /**< local lower bound of the variable */
   SCIP_Real             locub               /**< local upper bound of the variable */
   )
{
   assert(proofset != NULL);
   assert(set != NULL);
   assert(blkmem != NULL);
   assert(var != NULL);

   if( proofset->varssize == 0 )
   {
      SCIP_ALLOC( BMSallocBlockMemoryArray(blkmem, &(proofset->vars), 10) );
      SCIP_ALLOC( BMSallocBlockMemoryArray(blkmem, &(proofset->coefs), 10) );
      SCIP_ALLOC( BMSallocBlockMemoryArray(blkmem, &(proofset->scores), 10) );
      proofset->varssize = 10;
   }
   else if( proofset->nvars == proofset->varssize )
   {
      int newsize = SCIPsetCalcMemGrowSize(set, proofset->varssize + 1);

      SCIP_ALLOC( BMSreallocBlockMemoryArray(blkmem, &(proofset->vars), proofset->varssize, newsize) );
      SCIP_ALLOC( BMSreallocBlockMemoryArray(blkmem, &(proofset->coefs), proofset->varssize, newsize) );
      SCIP_ALLOC( BMSreallocBlockMemoryArray(blkmem, &(proofset->scores), proofset->varssize, newsize) );
      proofset->varssize = newsize;
   }
   /* add variable to proof set */
   proofset->vars[proofset->nvars] = var;
   proofset->coefs[proofset->nvars] = coef;

   /* update minimal and maximal activities */
   if( coef < 0.0 )
      proofset->scores[proofset->nvars] = coef * (locub - SCIPvarGetUbGlobal(var));
   else
      proofset->scores[proofset->nvars] = coef * (loclb - SCIPvarGetLbGlobal(var));

   ++proofset->nvars;

   return SCIP_OKAY;
}

/** removes variable at position @p pos from the proofset */
static
void proofsetRemoveVar(
   SCIP_PROOFSET*        proofset,           /**< proof set */
   SCIP_SET*             set,                /**< global SCIP settings */
   int                   pos                 /**< position of the variable that should be removed */
   )
{
   SCIP_Real glbbnd;

   assert(proofset != NULL);
   assert(pos < proofset->nvars);
   assert(proofset->vars[pos] != NULL);

   SCIPsetDebugMsg(set, "-> remove variable <%s> (coef=%g, score=%g, pos=%d) from proof set.\n",
         SCIPvarGetName(proofset->vars[pos]), proofset->coefs[pos], proofset->scores[pos], pos);
   printf("-> remove variable <%s> (coef=%g, score=%g, pos=%d) from proof set.\n",
         SCIPvarGetName(proofset->vars[pos]), proofset->coefs[pos], proofset->scores[pos], pos);

   /* subtract worst-case bound from rhs */
   glbbnd = (proofset->coefs[pos] < 0.0 ? SCIPvarGetUbGlobal(proofset->vars[pos]) : SCIPvarGetLbGlobal(proofset->vars[pos]));
   assert(!SCIPsetIsInfinity(set, glbbnd));
   proofset->rhs -= (proofset->coefs[pos] * glbbnd);

   proofset->vars[pos] = NULL;
   proofset->coefs[pos] = 0.0;
   proofset->scores[pos] = 0.0;
}

/*
 * Conflict Sets
 */

/** resizes the array of the temporary bound change informations to be able to store at least num bound change entries */
static
SCIP_RETCODE conflictEnsureTmpbdchginfosMem(
   SCIP_CONFLICT*        conflict,           /**< conflict analysis data */
   SCIP_SET*             set,                /**< global SCIP settings */
   int                   num                 /**< minimal number of slots in arrays */
   )
{
   assert(conflict != NULL);
   assert(set != NULL);

   if( num > conflict->tmpbdchginfossize )
   {
      int newsize;

      newsize = SCIPsetCalcMemGrowSize(set, num);
      SCIP_ALLOC( BMSreallocMemoryArray(&conflict->tmpbdchginfos, newsize) );
      conflict->tmpbdchginfossize = newsize;
   }
   assert(num <= conflict->tmpbdchginfossize);

   return SCIP_OKAY;
}

/** creates a temporary bound change information object that is destroyed after the conflict sets are flushed */
static
SCIP_RETCODE conflictCreateTmpBdchginfo(
   SCIP_CONFLICT*        conflict,           /**< conflict analysis data */
   BMS_BLKMEM*           blkmem,             /**< block memory */
   SCIP_SET*             set,                /**< global SCIP settings */
   SCIP_VAR*             var,                /**< active variable that changed the bounds */
   SCIP_BOUNDTYPE        boundtype,          /**< type of bound for var: lower or upper bound */
   SCIP_Real             oldbound,           /**< old value for bound */
   SCIP_Real             newbound,           /**< new value for bound */
   SCIP_BDCHGINFO**      bdchginfo           /**< pointer to store bound change information */
   )
{
   assert(conflict != NULL);

   SCIP_CALL( conflictEnsureTmpbdchginfosMem(conflict, set, conflict->ntmpbdchginfos+1) );
   SCIP_CALL( SCIPbdchginfoCreate(&conflict->tmpbdchginfos[conflict->ntmpbdchginfos], blkmem,
         var, boundtype, oldbound, newbound) );
   *bdchginfo = conflict->tmpbdchginfos[conflict->ntmpbdchginfos];
   conflict->ntmpbdchginfos++;

   return SCIP_OKAY;
}

/** frees all temporarily created bound change information data */
static
void conflictFreeTmpBdchginfos(
   SCIP_CONFLICT*        conflict,           /**< conflict analysis data */
   BMS_BLKMEM*           blkmem              /**< block memory */
   )
{
   int i;

   assert(conflict != NULL);

   for( i = 0; i < conflict->ntmpbdchginfos; ++i )
      SCIPbdchginfoFree(&conflict->tmpbdchginfos[i], blkmem);
   conflict->ntmpbdchginfos = 0;
}

/** clears the given conflict set */
static
void conflictsetClear(
   SCIP_CONFLICTSET*     conflictset         /**< conflict set */
   )
{
   assert(conflictset != NULL);

   conflictset->nbdchginfos = 0;
   conflictset->validdepth = 0;
   conflictset->insertdepth = 0;
   conflictset->conflictdepth = 0;
   conflictset->repropdepth = 0;
   conflictset->repropagate = TRUE;
   conflictset->usescutoffbound = FALSE;
   conflictset->conflicttype = SCIP_CONFTYPE_UNKNOWN;
}

/** creates an empty conflict set */
static
SCIP_RETCODE conflictsetCreate(
   SCIP_CONFLICTSET**    conflictset,        /**< pointer to store the conflict set */
   BMS_BLKMEM*           blkmem              /**< block memory of transformed problem */
   )
{
   assert(conflictset != NULL);

   SCIP_ALLOC( BMSallocBlockMemory(blkmem, conflictset) );
   (*conflictset)->bdchginfos = NULL;
   (*conflictset)->relaxedbds = NULL;
   (*conflictset)->sortvals = NULL;
   (*conflictset)->bdchginfossize = 0;

   conflictsetClear(*conflictset);

   return SCIP_OKAY;
}

/** creates a copy of the given conflict set, allocating an additional amount of memory */
static
SCIP_RETCODE conflictsetCopy(
   SCIP_CONFLICTSET**    targetconflictset,  /**< pointer to store the conflict set */
   BMS_BLKMEM*           blkmem,             /**< block memory of transformed problem */
   SCIP_CONFLICTSET*     sourceconflictset,  /**< source conflict set */
   int                   nadditionalelems    /**< number of additional elements to allocate memory for */
   )
{
   int targetsize;

   assert(targetconflictset != NULL);
   assert(sourceconflictset != NULL);

   targetsize = sourceconflictset->nbdchginfos + nadditionalelems;
   SCIP_ALLOC( BMSallocBlockMemory(blkmem, targetconflictset) );
   SCIP_ALLOC( BMSallocBlockMemoryArray(blkmem, &(*targetconflictset)->bdchginfos, targetsize) );
   SCIP_ALLOC( BMSallocBlockMemoryArray(blkmem, &(*targetconflictset)->relaxedbds, targetsize) );
   SCIP_ALLOC( BMSallocBlockMemoryArray(blkmem, &(*targetconflictset)->sortvals, targetsize) );
   (*targetconflictset)->bdchginfossize = targetsize;

   BMScopyMemoryArray((*targetconflictset)->bdchginfos, sourceconflictset->bdchginfos, sourceconflictset->nbdchginfos);
   BMScopyMemoryArray((*targetconflictset)->relaxedbds, sourceconflictset->relaxedbds, sourceconflictset->nbdchginfos);
   BMScopyMemoryArray((*targetconflictset)->sortvals, sourceconflictset->sortvals, sourceconflictset->nbdchginfos);

   (*targetconflictset)->nbdchginfos = sourceconflictset->nbdchginfos;
   (*targetconflictset)->validdepth = sourceconflictset->validdepth;
   (*targetconflictset)->insertdepth = sourceconflictset->insertdepth;
   (*targetconflictset)->conflictdepth = sourceconflictset->conflictdepth;
   (*targetconflictset)->repropdepth = sourceconflictset->repropdepth;
   (*targetconflictset)->usescutoffbound = sourceconflictset->usescutoffbound;
   (*targetconflictset)->conflicttype = sourceconflictset->conflicttype;

   return SCIP_OKAY;
}

/** frees a conflict set */
static
void conflictsetFree(
   SCIP_CONFLICTSET**    conflictset,        /**< pointer to the conflict set */
   BMS_BLKMEM*           blkmem              /**< block memory of transformed problem */
   )
{
   assert(conflictset != NULL);
   assert(*conflictset != NULL);

   BMSfreeBlockMemoryArrayNull(blkmem, &(*conflictset)->bdchginfos, (*conflictset)->bdchginfossize);
   BMSfreeBlockMemoryArrayNull(blkmem, &(*conflictset)->relaxedbds, (*conflictset)->bdchginfossize);
   BMSfreeBlockMemoryArrayNull(blkmem, &(*conflictset)->sortvals, (*conflictset)->bdchginfossize);
   BMSfreeBlockMemory(blkmem, conflictset);
}

/** resizes the arrays of the conflict set to be able to store at least num bound change entries */
static
SCIP_RETCODE conflictsetEnsureBdchginfosMem(
   SCIP_CONFLICTSET*     conflictset,        /**< conflict set */
   BMS_BLKMEM*           blkmem,             /**< block memory of transformed problem */
   SCIP_SET*             set,                /**< global SCIP settings */
   int                   num                 /**< minimal number of slots in arrays */
   )
{
   assert(conflictset != NULL);
   assert(set != NULL);

   if( num > conflictset->bdchginfossize )
   {
      int newsize;

      newsize = SCIPsetCalcMemGrowSize(set, num);
      SCIP_ALLOC( BMSreallocBlockMemoryArray(blkmem, &conflictset->bdchginfos, conflictset->bdchginfossize, newsize) );
      SCIP_ALLOC( BMSreallocBlockMemoryArray(blkmem, &conflictset->relaxedbds, conflictset->bdchginfossize, newsize) );
      SCIP_ALLOC( BMSreallocBlockMemoryArray(blkmem, &conflictset->sortvals, conflictset->bdchginfossize, newsize) );
      conflictset->bdchginfossize = newsize;
   }
   assert(num <= conflictset->bdchginfossize);

   return SCIP_OKAY;
}

/** calculates the score of the conflict set
 *
 *  the score is weighted sum of number of bound changes, repropagation depth, and valid depth
 */
static
SCIP_Real conflictsetCalcScore(
   SCIP_CONFLICTSET*     conflictset,        /**< conflict set */
   SCIP_SET*             set                 /**< global SCIP settings */
   )
{
   assert(conflictset != NULL);

   return -(set->conf_weightsize * conflictset->nbdchginfos
         + set->conf_weightrepropdepth * conflictset->repropdepth
         + set->conf_weightvaliddepth * conflictset->validdepth);
}

/** calculates the score of a bound change within a conflict */
static
SCIP_Real calcBdchgScore(
   SCIP_Real             prooflhs,           /**< lhs of proof constraint */
   SCIP_Real             proofact,           /**< activity of the proof constraint */
   SCIP_Real             proofactdelta,      /**< activity change */
   SCIP_Real             proofcoef,          /**< coefficient in proof constraint */
   int                   depth,              /**< bound change depth */
   int                   currentdepth,       /**< current depth */
   SCIP_VAR*             var,                /**< variable corresponding to bound change */
   SCIP_SET*             set                 /**< global SCIP settings */
   )
{
   SCIP_COL* col;
   SCIP_Real score;

   score = set->conf_proofscorefac * (1.0 - proofactdelta/(prooflhs - proofact));
   score = MAX(score, 0.0);
   score += set->conf_depthscorefac * (SCIP_Real)(depth+1)/(SCIP_Real)(currentdepth+1);

   if( SCIPvarGetStatus(var) == SCIP_VARSTATUS_COLUMN )
      col = SCIPvarGetCol(var);
   else
      col = NULL;

   if( proofcoef > 0.0 )
   {
      if( col != NULL && SCIPcolGetNNonz(col) > 0 )
         score += set->conf_uplockscorefac * (SCIP_Real)(SCIPvarGetNLocksUp(var))/(SCIP_Real)(SCIPcolGetNNonz(col));
      else
         score += set->conf_uplockscorefac * SCIPvarGetNLocksUp(var);
   }
   else
   {
      if( col != NULL && SCIPcolGetNNonz(col) > 0 )
         score += set->conf_downlockscorefac * (SCIP_Real)(SCIPvarGetNLocksDown(var))/(SCIP_Real)(SCIPcolGetNNonz(col));
      else
         score += set->conf_downlockscorefac * SCIPvarGetNLocksDown(var);
   }

   return score;
}

/** check if the bound change info (which is the potential next candidate which is queued) is valid for the current
 *  conflict analysis; a bound change info can get invalid if after this one was added to the queue, a weaker bound
 *  change was added to the queue (due the bound widening idea) which immediately makes this bound change redundant; due
 *  to the priority we did not removed that bound change info since that cost O(log(n)); hence we have to skip/ignore it
 *  now
 *
 *  The following situations can occur before for example the bound change info (x >= 3) is potentially popped from the
 *  queue.
 *
 *  Postcondition: the reason why (x >= 3) was queued is that at this time point no lower bound of x was involved yet in
 *                 the current conflict or the lower bound which was involved until then was stronger, e.g., (x >= 2).
 *
 *  1) during the time until (x >= 3) gets potentially popped no weaker lower bound was added to the queue, in that case
 *     the conflictlbcount is valid and conflictlb is 3; that is (var->conflictlbcount == conflict->count &&
 *     var->conflictlb == 3)
 *
 *  2) a weaker bound change info gets queued (e.g., x >= 4); this bound change is popped before (x >= 3) since it has
 *     higher priority (which is the time stamp of the bound change info and (x >= 4) has to be done after (x >= 3)
 *     during propagation or branching)
 *
 *    a) if (x >= 4) is popped and added to the conflict set the conflictlbcount is still valid and conflictlb is at
 *      most 4; that is (var->conflictlbcount == conflict->count && var->conflictlb >= 4); it follows that any bound
 *      change info which is stronger than (x >= 4) gets ignored (for example x >= 2)
 *
 *    b) if (x >= 4) is popped and resolved without introducing a new lower bound on x until (x >= 3) is a potentially
 *       candidate the conflictlbcount indicates that bound change is currently not present; that is
 *       (var->conflictlbcount != conflict->count)
 *
 *    c) if (x >= 4) is popped and resolved and a new lower bound on x (e.g., x >= 2) is introduced until (x >= 3) is
 *       pooped, the conflictlbcount indicates that bound change is currently present; that is (var->conflictlbcount ==
 *       conflict->count); however the (x >= 3) only has be explained if conflictlb matches that one; that is
 *       (var->conflictlb == bdchginfo->newbound); otherwise it redundant/invalid.
 */
static
SCIP_Bool bdchginfoIsInvalid(
   SCIP_CONFLICT*        conflict,           /**< conflict analysis data */
   SCIP_BDCHGINFO*       bdchginfo           /**< bound change information */
   )
{
   SCIP_VAR* var;

   assert(bdchginfo != NULL);

   var = SCIPbdchginfoGetVar(bdchginfo);
   assert(var != NULL);

   /* the bound change info of a binary (domained) variable can never be invalid since the concepts of relaxed bounds
    * and bound widening do not make sense for these type of variables
    */
   if( SCIPvarIsBinary(var) )
      return FALSE;

   /* check if the bdchginfo is invaild since a tight/weaker bound change was already explained */
   if( SCIPbdchginfoGetBoundtype(bdchginfo) == SCIP_BOUNDTYPE_LOWER )
   {
      if( var->conflictlbcount != conflict->count || var->conflictlb != SCIPbdchginfoGetNewbound(bdchginfo) ) /*lint !e777*/
      {
         assert(!SCIPvarIsBinary(var));
         return TRUE;
      }
   }
   else
   {
      assert(SCIPbdchginfoGetBoundtype(bdchginfo) == SCIP_BOUNDTYPE_UPPER);

      if( var->conflictubcount != conflict->count || var->conflictub != SCIPbdchginfoGetNewbound(bdchginfo) ) /*lint !e777*/
      {
         assert(!SCIPvarIsBinary(var));
         return TRUE;
      }
   }

   return FALSE;
}

/** adds a bound change to a conflict set */
static
SCIP_RETCODE conflictsetAddBound(
   SCIP_CONFLICTSET*     conflictset,        /**< conflict set */
   BMS_BLKMEM*           blkmem,             /**< block memory of transformed problem */
   SCIP_SET*             set,                /**< global SCIP settings */
   SCIP_BDCHGINFO*       bdchginfo,          /**< bound change to add to the conflict set */
   SCIP_Real             relaxedbd           /**< relaxed bound */
   )
{
   SCIP_BDCHGINFO** bdchginfos;
   SCIP_Real* relaxedbds;
   int* sortvals;
   SCIP_VAR* var;
   SCIP_BOUNDTYPE boundtype;
   int idx;
   int sortval;
   int pos;

   assert(conflictset != NULL);
   assert(bdchginfo != NULL);

   /* allocate memory for additional element */
   SCIP_CALL( conflictsetEnsureBdchginfosMem(conflictset, blkmem, set, conflictset->nbdchginfos+1) );

   /* insert the new bound change in the arrays sorted by increasing variable index and by bound type */
   bdchginfos = conflictset->bdchginfos;
   relaxedbds = conflictset->relaxedbds;
   sortvals = conflictset->sortvals;
   var = SCIPbdchginfoGetVar(bdchginfo);
   boundtype = SCIPbdchginfoGetBoundtype(bdchginfo);
   idx = SCIPvarGetIndex(var);
   assert(idx < INT_MAX/2);
   assert((int)boundtype == 0 || (int)boundtype == 1);
   sortval = 2*idx + (int)boundtype; /* first sorting criteria: variable index, second criteria: boundtype */

   /* insert new element into the sorted arrays; if an element exits with the same value insert the new element afterwards
    *
    * @todo check if it better (faster) to first search for the position O(log n) and compare the sort values and if
    *       they are equal just replace the element and if not run the insert method O(n)
    */

   SCIPsortedvecInsertIntPtrReal(sortvals, (void**)bdchginfos, relaxedbds, sortval, (void*)bdchginfo, relaxedbd, &conflictset->nbdchginfos, &pos);
   assert(pos == conflictset->nbdchginfos - 1 || sortval < sortvals[pos+1]);

   /* merge multiple bound changes */
   if( pos > 0 && sortval == sortvals[pos-1] )
   {
      /* this is a multiple bound change */
      if( SCIPbdchginfoIsTighter(bdchginfo, bdchginfos[pos-1]) )
      {
         /* remove the "old" bound change since the "new" one in tighter */
         SCIPsortedvecDelPosIntPtrReal(sortvals, (void**)bdchginfos, relaxedbds, pos-1, &conflictset->nbdchginfos);
      }
      else if( SCIPbdchginfoIsTighter(bdchginfos[pos-1], bdchginfo) )
      {
         /* remove the "new"  bound change since the "old" one is tighter */
         SCIPsortedvecDelPosIntPtrReal(sortvals, (void**)bdchginfos, relaxedbds, pos, &conflictset->nbdchginfos);
      }
      else
      {
         /* both bound change are equivalent; hence, keep the worse relaxed bound and remove one of them */
         relaxedbds[pos-1] = boundtype == SCIP_BOUNDTYPE_LOWER ? MAX(relaxedbds[pos-1], relaxedbd) : MIN(relaxedbds[pos-1], relaxedbd);
         SCIPsortedvecDelPosIntPtrReal(sortvals, (void**)bdchginfos, relaxedbds, pos, &conflictset->nbdchginfos);
      }
   }

   return SCIP_OKAY;
}

/** adds given bound changes to a conflict set */
static
SCIP_RETCODE conflictsetAddBounds(
   SCIP_CONFLICT*        conflict,           /**< conflict analysis data */
   SCIP_CONFLICTSET*     conflictset,        /**< conflict set */
   BMS_BLKMEM*           blkmem,             /**< block memory of transformed problem */
   SCIP_SET*             set,                /**< global SCIP settings */
   SCIP_BDCHGINFO**      bdchginfos,         /**< bound changes to add to the conflict set */
   int                   nbdchginfos         /**< number of bound changes to add */
   )
{
   SCIP_BDCHGINFO** confbdchginfos;
   SCIP_BDCHGINFO* bdchginfo;
   SCIP_Real* confrelaxedbds;
   int* confsortvals;
   int confnbdchginfos;
   int idx;
   int sortval;
   int i;
   SCIP_BOUNDTYPE boundtype;

   assert(conflict != NULL);
   assert(conflictset != NULL);
   assert(blkmem != NULL);
   assert(set != NULL);
   assert(bdchginfos != NULL || nbdchginfos == 0);

   /* nothing to add */
   if( nbdchginfos == 0 )
      return SCIP_OKAY;

   assert(bdchginfos != NULL);

   /* only one element to add, use the single insertion method */
   if( nbdchginfos == 1 )
   {
      bdchginfo = bdchginfos[0];
      assert(bdchginfo != NULL);

      if( !bdchginfoIsInvalid(conflict, bdchginfo) )
      {
         SCIP_CALL( conflictsetAddBound(conflictset, blkmem, set, bdchginfo, SCIPbdchginfoGetRelaxedBound(bdchginfo)) );
      }
      else
      {
         SCIPsetDebugMsg(set, "-> bound change info [%d:<%s> %s %g] is invaild -> ignore it\n", SCIPbdchginfoGetDepth(bdchginfo),
            SCIPvarGetName(SCIPbdchginfoGetVar(bdchginfo)),
            SCIPbdchginfoGetBoundtype(bdchginfo) == SCIP_BOUNDTYPE_LOWER ? ">=" : "<=",
            SCIPbdchginfoGetNewbound(bdchginfo));
      }

      return SCIP_OKAY;
   }

   confnbdchginfos = conflictset->nbdchginfos;

   /* allocate memory for additional element */
   SCIP_CALL( conflictsetEnsureBdchginfosMem(conflictset, blkmem, set, confnbdchginfos + nbdchginfos) );

   confbdchginfos = conflictset->bdchginfos;
   confrelaxedbds = conflictset->relaxedbds;
   confsortvals = conflictset->sortvals;

   assert(SCIP_BOUNDTYPE_LOWER == FALSE);/*lint !e641*/
   assert(SCIP_BOUNDTYPE_UPPER == TRUE);/*lint !e641*/

   for( i = 0; i < nbdchginfos; ++i )
   {
      bdchginfo = bdchginfos[i];
      assert(bdchginfo != NULL);

      /* add only valid bound change infos */
      if( !bdchginfoIsInvalid(conflict, bdchginfo) )
      {
         /* calculate sorting value */
         boundtype = SCIPbdchginfoGetBoundtype(bdchginfo);
         assert(SCIPbdchginfoGetVar(bdchginfo) != NULL);

         idx = SCIPvarGetIndex(SCIPbdchginfoGetVar(bdchginfo));
         assert(idx < INT_MAX/2);

         assert((int)boundtype == 0 || (int)boundtype == 1);
         sortval = 2*idx + (int)boundtype; /* first sorting criteria: variable index, second criteria: boundtype */

         /* add new element */
         confbdchginfos[confnbdchginfos] = bdchginfo;
         confrelaxedbds[confnbdchginfos] = SCIPbdchginfoGetRelaxedBound(bdchginfo);
         confsortvals[confnbdchginfos] = sortval;
         ++confnbdchginfos;
      }
      else
      {
         SCIPsetDebugMsg(set, "-> bound change info [%d:<%s> %s %g] is invaild -> ignore it\n", SCIPbdchginfoGetDepth(bdchginfo),
            SCIPvarGetName(SCIPbdchginfoGetVar(bdchginfo)),
            SCIPbdchginfoGetBoundtype(bdchginfo) == SCIP_BOUNDTYPE_LOWER ? ">=" : "<=",
            SCIPbdchginfoGetNewbound(bdchginfo));
      }
   }
   assert(confnbdchginfos <= conflictset->nbdchginfos + nbdchginfos);

   /* sort and merge the new conflict set */
   if( confnbdchginfos > conflictset->nbdchginfos )
   {
      int k = 0;

      /* sort array */
      SCIPsortIntPtrReal(confsortvals, (void**)confbdchginfos, confrelaxedbds, confnbdchginfos);

      i = 1;
      /* merge multiple bound changes */
      while( i < confnbdchginfos )
      {
         assert(i > k);

         /* is this a multiple bound change */
         if( confsortvals[k] == confsortvals[i] )
         {
            if( SCIPbdchginfoIsTighter(confbdchginfos[k], confbdchginfos[i]) )
               ++i;
            else if( SCIPbdchginfoIsTighter(confbdchginfos[i], confbdchginfos[k]) )
            {
               /* replace worse bound change info by tighter bound change info */
               confbdchginfos[k] = confbdchginfos[i];
               confrelaxedbds[k] = confrelaxedbds[i];
               confsortvals[k] = confsortvals[i];
               ++i;
            }
            else
            {
               assert(confsortvals[k] == confsortvals[i]);

               /* both bound change are equivalent; hence, keep the worse relaxed bound and remove one of them */
               confrelaxedbds[k] = (confsortvals[k] % 2 == 0) ? MAX(confrelaxedbds[k], confrelaxedbds[i]) : MIN(confrelaxedbds[k], confrelaxedbds[i]);
               ++i;
            }
         }
         else
         {
            /* all bound change infos must be valid */
            assert(!bdchginfoIsInvalid(conflict, confbdchginfos[k]));

            ++k;
            /* move next comparison element to the correct position */
            if( k != i )
            {
               confbdchginfos[k] = confbdchginfos[i];
               confrelaxedbds[k] = confrelaxedbds[i];
               confsortvals[k] = confsortvals[i];
            }
            ++i;
         }
      }
      /* last bound change infos must also be valid */
      assert(!bdchginfoIsInvalid(conflict, confbdchginfos[k]));
      /* the number of bound change infos cannot be decreased, it would mean that the conflict set was not merged
       * before
       */
      assert(conflictset->nbdchginfos <= k + 1 );
      assert(k + 1 <= confnbdchginfos);

      conflictset->nbdchginfos = k + 1;
   }

   return SCIP_OKAY;
}

/** calculates the conflict and the repropagation depths of the conflict set */
static
void conflictsetCalcConflictDepth(
   SCIP_CONFLICTSET*     conflictset         /**< conflict set */
   )
{
   int maxdepth[2];
   int i;

   assert(conflictset != NULL);
   assert(conflictset->validdepth <= conflictset->insertdepth);

   /* get the depth of the last and last but one bound change */
   maxdepth[0] = conflictset->validdepth;
   maxdepth[1] = conflictset->validdepth;
   for( i = 0; i < conflictset->nbdchginfos; ++i )
   {
      int depth;

      depth = SCIPbdchginfoGetDepth(conflictset->bdchginfos[i]);
      assert(depth >= 0);
      if( depth > maxdepth[0] )
      {
         maxdepth[1] = maxdepth[0];
         maxdepth[0] = depth;
      }
      else if( depth > maxdepth[1] )
         maxdepth[1] = depth;
   }
   assert(maxdepth[0] >= maxdepth[1]);

   conflictset->conflictdepth = maxdepth[0];
   conflictset->repropdepth = maxdepth[1];
}

/** identifies the depth, at which the conflict set should be added:
 *  - if the branching rule operates on variables only, and if all branching variables up to a certain
 *    depth level are member of the conflict, the conflict constraint can only be violated in the subtree
 *    of the node at that depth, because in all other nodes, at least one of these branching variables
 *    violates its conflicting bound, such that the conflict constraint is feasible
 *  - if there is at least one branching variable in a node, we assume, that this branching was performed
 *    on variables, and that the siblings of this node are disjunct w.r.t. the branching variables' fixings
 *  - we have to add the conflict set at least in the valid depth of the initial conflict set,
 *    so we start searching at the first branching after this depth level, i.e. validdepth+1
 */
static
SCIP_RETCODE conflictsetCalcInsertDepth(
   SCIP_CONFLICTSET*     conflictset,        /**< conflict set */
   SCIP_SET*             set,                /**< global SCIP settings */
   SCIP_TREE*            tree                /**< branch and bound tree */
   )
{
   SCIP_Bool* branchingincluded;
   int currentdepth;
   int i;

   assert(conflictset != NULL);
   assert(set != NULL);
   assert(tree != NULL);

   /* the conflict set must not be inserted prior to its valid depth */
   conflictset->insertdepth = conflictset->validdepth;
   assert(conflictset->insertdepth >= 0);

   currentdepth = SCIPtreeGetCurrentDepth(tree);
   assert(currentdepth == tree->pathlen-1);

   /* mark the levels for which a branching variable is included in the conflict set */
   SCIP_CALL( SCIPsetAllocBufferArray(set, &branchingincluded, currentdepth+2) );
   BMSclearMemoryArray(branchingincluded, currentdepth+2);
   for( i = 0; i < conflictset->nbdchginfos; ++i )
   {
      int depth;

      depth = SCIPbdchginfoGetDepth(conflictset->bdchginfos[i]);
      depth = MIN(depth, currentdepth+1); /* put diving/probing/strong branching changes in this depth level */
      branchingincluded[depth] = TRUE;
   }

   /* skip additional depth levels where branching on the conflict variables was applied */
   while( conflictset->insertdepth < currentdepth && branchingincluded[conflictset->insertdepth+1] )
      conflictset->insertdepth++;

   /* free temporary memory */
   SCIPsetFreeBufferArray(set, &branchingincluded);

   assert(conflictset->validdepth <= conflictset->insertdepth && conflictset->insertdepth <= currentdepth);

   return SCIP_OKAY;
}

/** checks whether the first conflict set is redundant to the second one */
static
SCIP_Bool conflictsetIsRedundant(
   SCIP_CONFLICTSET*     conflictset1,       /**< first conflict conflict set */
   SCIP_CONFLICTSET*     conflictset2        /**< second conflict conflict set */
   )
{
   int i1;
   int i2;

   assert(conflictset1 != NULL);
   assert(conflictset2 != NULL);

   /* if conflictset1 has smaller validdepth, it is definitely not redundant to conflictset2 */
   if( conflictset1->validdepth < conflictset2->validdepth )
      return FALSE;

   /* check, if all bound changes in conflictset2 are also present at least as tight in conflictset1;
    * we can stop immediately, if more bound changes are remaining in conflictset2 than in conflictset1
    */
   for( i1 = 0, i2 = 0; i2 < conflictset2->nbdchginfos && conflictset1->nbdchginfos - i1 >= conflictset2->nbdchginfos - i2;
        ++i1, ++i2 )
   {
      int sortval;

      assert(i2 == 0 || conflictset2->sortvals[i2-1] < conflictset2->sortvals[i2]);

      sortval = conflictset2->sortvals[i2];
      for( ; i1 < conflictset1->nbdchginfos && conflictset1->sortvals[i1] < sortval; ++i1 )
      {
         /* while scanning conflictset1, check consistency */
         assert(i1 == 0 || conflictset1->sortvals[i1-1] < conflictset1->sortvals[i1]);
      }
      if( i1 >= conflictset1->nbdchginfos || conflictset1->sortvals[i1] > sortval
         || SCIPbdchginfoIsTighter(conflictset2->bdchginfos[i2], conflictset1->bdchginfos[i1]) )
         return FALSE;
   }

   return (i2 == conflictset2->nbdchginfos);
}

#ifdef SCIP_DEBUG
/** prints a conflict set to the screen */
static
void conflictsetPrint(
   SCIP_CONFLICTSET*     conflictset         /**< conflict set */
   )
{
   int i;

   assert(conflictset != NULL);
   for( i = 0; i < conflictset->nbdchginfos; ++i )
   {
      SCIPdebugPrintf(" [%d:<%s> %s %g(%g)]", SCIPbdchginfoGetDepth(conflictset->bdchginfos[i]),
         SCIPvarGetName(SCIPbdchginfoGetVar(conflictset->bdchginfos[i])),
         SCIPbdchginfoGetBoundtype(conflictset->bdchginfos[i]) == SCIP_BOUNDTYPE_LOWER ? ">=" : "<=",
         SCIPbdchginfoGetNewbound(conflictset->bdchginfos[i]), conflictset->relaxedbds[i]);
   }
   SCIPdebugPrintf("\n");
}
#endif

/** resizes proofsets array to be able to store at least num entries */
static
SCIP_RETCODE conflictEnsureProofsetsMem(
   SCIP_CONFLICT*        conflict,           /**< conflict analysis data */
   SCIP_SET*             set,                /**< global SCIP settings */
   int                   num                 /**< minimal number of slots in array */
   )
{
   assert(conflict != NULL);
   assert(set != NULL);

   if( num > conflict->proofsetssize )
   {
      int newsize;

      newsize = SCIPsetCalcMemGrowSize(set, num);
      SCIP_ALLOC( BMSreallocMemoryArray(&conflict->proofsets, newsize) );
      conflict->proofsetssize = newsize;
   }
   assert(num <= conflict->proofsetssize);

   return SCIP_OKAY;
}

/** resizes conflictsets array to be able to store at least num entries */
static
SCIP_RETCODE conflictEnsureConflictsetsMem(
   SCIP_CONFLICT*        conflict,           /**< conflict analysis data */
   SCIP_SET*             set,                /**< global SCIP settings */
   int                   num                 /**< minimal number of slots in array */
   )
{
   assert(conflict != NULL);
   assert(set != NULL);

   if( num > conflict->conflictsetssize )
   {
      int newsize;

      newsize = SCIPsetCalcMemGrowSize(set, num);
      SCIP_ALLOC( BMSreallocMemoryArray(&conflict->conflictsets, newsize) );
      SCIP_ALLOC( BMSreallocMemoryArray(&conflict->conflictsetscores, newsize) );
      conflict->conflictsetssize = newsize;
   }
   assert(num <= conflict->conflictsetssize);

   return SCIP_OKAY;
}

/** add a proofset to the list of all proofsets */
static
SCIP_RETCODE conflictInsertProofset(
   SCIP_CONFLICT*        conflict,           /**< conflict analysis data */
   SCIP_SET*             set,                /**< global SCIP settings */
   BMS_BLKMEM*           blkmem,             /**< block memory of transformed problem */
   SCIP_PROOFSET*        proofset            /**< proof set to add */
   )
{
   assert(conflict != NULL);
   assert(proofset != NULL);

   /* insert proofset into the sorted proofsets array */
   SCIP_CALL( conflictEnsureProofsetsMem(conflict, set, conflict->nproofsets + 1) );

   conflict->proofsets[conflict->nproofsets] = proofset;
   ++conflict->nproofsets;

   return SCIP_OKAY;
}

/** inserts conflict set into sorted conflictsets array and deletes the conflict set pointer */
static
SCIP_RETCODE conflictInsertConflictset(
   SCIP_CONFLICT*        conflict,           /**< conflict analysis data */
   BMS_BLKMEM*           blkmem,             /**< block memory of transformed problem */
   SCIP_SET*             set,                /**< global SCIP settings */
   SCIP_CONFLICTSET**    conflictset         /**< pointer to conflict set to insert */
   )
{
   SCIP_Real score;
   int pos;
   int i;
   int j;

   assert(conflict != NULL);
   assert(set != NULL);
   assert(conflictset != NULL);
   assert(*conflictset != NULL);
   assert((*conflictset)->validdepth <= (*conflictset)->insertdepth);
   assert(set->conf_allowlocal || (*conflictset)->validdepth == 0);

   /* calculate conflict and repropagation depth */
   conflictsetCalcConflictDepth(*conflictset);

   /* if we apply repropagations, the conflict set should be inserted at most at its repropdepth */
   if( set->conf_repropagate )
      (*conflictset)->insertdepth = MIN((*conflictset)->insertdepth, (*conflictset)->repropdepth);
   else
      (*conflictset)->repropdepth = INT_MAX;
   assert((*conflictset)->insertdepth <= (*conflictset)->repropdepth);

   SCIPsetDebugMsg(set, "inserting conflict set (valid: %d, insert: %d, conf: %d, reprop: %d):\n",
      (*conflictset)->validdepth, (*conflictset)->insertdepth, (*conflictset)->conflictdepth, (*conflictset)->repropdepth);
   SCIPdebug(conflictsetPrint(*conflictset));

   /* get the score of the conflict set */
   score = conflictsetCalcScore(*conflictset, set);

   /* check, if conflict set is redundant to a better conflict set */
   for( pos = 0; pos < conflict->nconflictsets && score < conflict->conflictsetscores[pos]; ++pos )
   {
      /* check if conflict set is redundant with respect to conflictsets[pos] */
      if( conflictsetIsRedundant(*conflictset, conflict->conflictsets[pos]) )
      {
         SCIPsetDebugMsg(set, " -> conflict set is redundant to: ");
         SCIPdebug(conflictsetPrint(conflict->conflictsets[pos]));
         conflictsetFree(conflictset, blkmem);
         return SCIP_OKAY;
      }

      /**@todo like in sepastore.c: calculate overlap between conflictsets -> large overlap reduces score */

   }

   /* insert conflictset into the sorted conflictsets array */
   SCIP_CALL( conflictEnsureConflictsetsMem(conflict, set, conflict->nconflictsets + 1) );
   for( i = conflict->nconflictsets; i > pos; --i )
   {
      assert(score >= conflict->conflictsetscores[i-1]);
      conflict->conflictsets[i] = conflict->conflictsets[i-1];
      conflict->conflictsetscores[i] = conflict->conflictsetscores[i-1];
   }
   conflict->conflictsets[pos] = *conflictset;
   conflict->conflictsetscores[pos] = score;
   conflict->nconflictsets++;

   /* remove worse conflictsets that are redundant to the new conflictset */
   for( i = pos+1, j = pos+1; i < conflict->nconflictsets; ++i )
   {
      if( conflictsetIsRedundant(conflict->conflictsets[i], *conflictset) )
      {
         SCIPsetDebugMsg(set, " -> conflict set dominates: ");
         SCIPdebug(conflictsetPrint(conflict->conflictsets[i]));
         conflictsetFree(&conflict->conflictsets[i], blkmem);
      }
      else
      {
         assert(j <= i);
         conflict->conflictsets[j] = conflict->conflictsets[i];
         conflict->conflictsetscores[j] = conflict->conflictsetscores[i];
         j++;
      }
   }
   assert(j <= conflict->nconflictsets);
   conflict->nconflictsets = j;

#ifdef SCIP_CONFGRAPH
   confgraphMarkConflictset(*conflictset);
#endif

   *conflictset = NULL; /* ownership of pointer is now in the conflictsets array */

   return SCIP_OKAY;
}

/** calculates the maximal size of conflict sets to be used */
static
int conflictCalcMaxsize(
   SCIP_SET*             set,                /**< global SCIP settings */
   SCIP_PROB*            prob                /**< problem data */
   )
{
   int maxsize;

   assert(set != NULL);
   assert(prob != NULL);

   maxsize = (int)(set->conf_maxvarsfac * (prob->nvars - prob->ncontvars));
   maxsize = MAX(maxsize, set->conf_minmaxvars);

   return maxsize;
}

/** increases the conflict score of the variable in the given direction */
static
SCIP_RETCODE incVSIDS(
   SCIP_VAR*             var,                /**< problem variable */
   BMS_BLKMEM*           blkmem,             /**< block memory */
   SCIP_SET*             set,                /**< global SCIP settings */
   SCIP_STAT*            stat,               /**< dynamic problem statistics */
   SCIP_BOUNDTYPE        boundtype,          /**< type of bound for which the score should be increased */
   SCIP_Real             value,              /**< value of the bound */
   SCIP_Real             weight              /**< weight of this VSIDS updates */
   )
{
   SCIP_BRANCHDIR branchdir;

   assert(var != NULL);
   assert(stat != NULL);

   /* weight the VSIDS by the given weight */
   weight *= stat->vsidsweight;

   if( SCIPsetIsZero(set, weight) )
      return SCIP_OKAY;

   branchdir = (boundtype == SCIP_BOUNDTYPE_LOWER ? SCIP_BRANCHDIR_UPWARDS : SCIP_BRANCHDIR_DOWNWARDS); /*lint !e641*/
   SCIP_CALL( SCIPvarIncVSIDS(var, blkmem, set, stat, branchdir, value, weight) );
   SCIPhistoryIncVSIDS(stat->glbhistory, branchdir,  weight);
   SCIPhistoryIncVSIDS(stat->glbhistorycrun, branchdir,  weight);

   return SCIP_OKAY;
}

/** update conflict statistics */
static
SCIP_RETCODE updateStatistics(
   SCIP_CONFLICT*        conflict,           /**< conflict analysis data */
   BMS_BLKMEM*           blkmem,             /**< block memory */
   SCIP_SET*             set,                /**< global SCIP settings */
   SCIP_STAT*            stat,               /**< dynamic problem statistics */
   SCIP_CONFLICTSET*     conflictset,        /**< conflict set to add to the tree */
   int                   insertdepth         /**< depth level at which the conflict set should be added */
   )
{
   if( insertdepth > 0 )
   {
      conflict->nappliedlocconss++;
      conflict->nappliedlocliterals += conflictset->nbdchginfos;
   }
   else
   {
      int i;
      int conflictlength;
      conflictlength = conflictset->nbdchginfos;

      for( i = 0; i < conflictlength; i++ )
      {
         SCIP_VAR* var;
         SCIP_BRANCHDIR branchdir;
         SCIP_BOUNDTYPE boundtype;
         SCIP_Real bound;

         assert(stat != NULL);

         var = conflictset->bdchginfos[i]->var;
         boundtype = SCIPbdchginfoGetBoundtype(conflictset->bdchginfos[i]);
         bound = conflictset->relaxedbds[i];

         branchdir = (boundtype == SCIP_BOUNDTYPE_LOWER ? SCIP_BRANCHDIR_UPWARDS : SCIP_BRANCHDIR_DOWNWARDS); /*lint !e641*/

         SCIP_CALL( SCIPvarIncNActiveConflicts(var, blkmem, set, stat,  branchdir, bound, (SCIP_Real)conflictlength) );
         SCIPhistoryIncNActiveConflicts(stat->glbhistory, branchdir, (SCIP_Real)conflictlength);
         SCIPhistoryIncNActiveConflicts(stat->glbhistorycrun, branchdir, (SCIP_Real)conflictlength);

         /* each variable which is part of the conflict gets an increase in the VSIDS */
         SCIP_CALL( incVSIDS(var, blkmem, set, stat, boundtype, bound, set->conf_conflictweight) );
      }
      conflict->nappliedglbconss++;
      conflict->nappliedglbliterals += conflictset->nbdchginfos;
   }

   return SCIP_OKAY;
}


/** check conflict set for redundancy, other conflicts in the same conflict analysis could have led to global reductions
 *  an made this conflict set redundant
 */
static
SCIP_Bool checkRedundancy(
   SCIP_SET*             set,                /**< global SCIP settings */
   SCIP_CONFLICTSET*     conflictset         /**< conflict set */
   )
{
   SCIP_BDCHGINFO** bdchginfos;
   SCIP_VAR* var;
   SCIP_Real* relaxedbds;
   SCIP_Real bound;
   int v;

   assert(set != NULL);
   assert(conflictset != NULL);

   bdchginfos = conflictset->bdchginfos;
   relaxedbds = conflictset->relaxedbds;
   assert(bdchginfos != NULL);
   assert(relaxedbds != NULL);

   /* check all boundtypes and bounds for redundancy */
   for( v = conflictset->nbdchginfos - 1; v >= 0; --v )
   {
      var = SCIPbdchginfoGetVar(bdchginfos[v]);
      assert(var != NULL);
      assert(SCIPvarGetProbindex(var) >= 0);

      /* check if the relaxed bound is really a relaxed bound */
      assert(SCIPbdchginfoGetBoundtype(bdchginfos[v]) == SCIP_BOUNDTYPE_LOWER || SCIPsetIsGE(set, relaxedbds[v], SCIPbdchginfoGetNewbound(bdchginfos[v])));
      assert(SCIPbdchginfoGetBoundtype(bdchginfos[v]) == SCIP_BOUNDTYPE_UPPER || SCIPsetIsLE(set, relaxedbds[v], SCIPbdchginfoGetNewbound(bdchginfos[v])));

      bound = relaxedbds[v];

      if( SCIPbdchginfoGetBoundtype(bdchginfos[v]) == SCIP_BOUNDTYPE_UPPER )
      {
         if( SCIPvarGetType(var) != SCIP_VARTYPE_CONTINUOUS )
         {
            assert(SCIPsetIsIntegral(set, bound));
            bound += 1.0;
         }

         /* check if the bound is already fulfilled globally */
         if( SCIPsetIsFeasGE(set, SCIPvarGetLbGlobal(var), bound) )
            return TRUE;
      }
      else
      {
         assert(SCIPbdchginfoGetBoundtype(bdchginfos[v]) == SCIP_BOUNDTYPE_LOWER);

         if( SCIPvarGetType(var) != SCIP_VARTYPE_CONTINUOUS )
         {
            assert(SCIPsetIsIntegral(set, bound));
            bound -= 1.0;
         }

         /* check if the bound is already fulfilled globally */
         if( SCIPsetIsFeasLE(set, SCIPvarGetUbGlobal(var), bound) )
            return TRUE;
      }
   }

   return FALSE;
}

/** find global fixings which can be derived from the new conflict set */
static
SCIP_RETCODE detectImpliedBounds(
   SCIP_SET*             set,                /**< global SCIP settings */
   SCIP_PROB*            prob,               /**< transformed problem after presolve */
   SCIP_CONFLICTSET*     conflictset,        /**< conflict set to add to the tree */
   int*                  nbdchgs,            /**< number of global deducted bound changes due to the conflict set */
   int*                  nredvars,           /**< number of redundant and removed variables from conflict set */
   SCIP_Bool*            redundant           /**< did we found a global reduction on a conflict set variable, which makes this conflict redundant */
   )
{
   SCIP_BDCHGINFO** bdchginfos;
   SCIP_Real* relaxedbds;
   SCIP_VAR* var;
   SCIP_Bool* boundtypes;
   SCIP_Real* bounds;
   SCIP_Longint* nbinimpls;
   int* sortvals;
   SCIP_Real bound;
   SCIP_Bool isupper;
   int ntrivialredvars;
   int nbdchginfos;
   int nzeroimpls;
   int v;

   assert(set != NULL);
   assert(prob != NULL);
   assert(SCIPprobIsTransformed(prob));
   assert(conflictset != NULL);
   assert(nbdchgs != NULL);
   assert(nredvars != NULL);
   /* only check conflict sets with more than one variable */
   assert(conflictset->nbdchginfos > 1);

   *nbdchgs = 0;
   *nredvars = 0;

   /* due to other conflict in the same conflict analysis, this conflict set might have become redundant */
   *redundant = checkRedundancy(set, conflictset);

   if( *redundant )
      return SCIP_OKAY;

   bdchginfos = conflictset->bdchginfos;
   relaxedbds = conflictset->relaxedbds;
   nbdchginfos = conflictset->nbdchginfos;
   sortvals = conflictset->sortvals;

   assert(bdchginfos != NULL);
   assert(relaxedbds != NULL);
   assert(sortvals != NULL);

   /* check if the boolean representation of boundtypes matches the 'standard' definition */
   assert(SCIP_BOUNDTYPE_LOWER == FALSE); /*lint !e641*/
   assert(SCIP_BOUNDTYPE_UPPER == TRUE); /*lint !e641*/

   ntrivialredvars = 0;

   /* due to multiple conflict sets for one conflict, it can happen, that we already have redundant information in the
    * conflict set
    */
   for( v = nbdchginfos - 1; v >= 0; --v )
   {
      var = SCIPbdchginfoGetVar(bdchginfos[v]);
      bound = relaxedbds[v];
      isupper = (SCIP_Bool) SCIPboundtypeOpposite(SCIPbdchginfoGetBoundtype(bdchginfos[v]));

      /* for integral variable we can increase/decrease the conflicting bound */
      if( SCIPvarIsIntegral(var) )
         bound += (isupper ? -1.0 : +1.0);

      /* if conflict variable cannot fulfill the conflict we can remove it */
      if( (isupper && SCIPsetIsFeasLT(set, bound, SCIPvarGetLbGlobal(var))) ||
         (!isupper && SCIPsetIsFeasGT(set, bound, SCIPvarGetUbGlobal(var))) )
      {
         SCIPsetDebugMsg(set, "remove redundant variable <%s> from conflict set\n", SCIPvarGetName(var));

         bdchginfos[v] = bdchginfos[nbdchginfos - 1];
         relaxedbds[v] = relaxedbds[nbdchginfos - 1];
         sortvals[v] = sortvals[nbdchginfos - 1];

         --nbdchginfos;
         ++ntrivialredvars;
      }
   }
   assert(ntrivialredvars + nbdchginfos == conflictset->nbdchginfos);

   SCIPsetDebugMsg(set, "trivially removed %d redundant of %d variables from conflictset (%p)\n", ntrivialredvars, conflictset->nbdchginfos, (void*)conflictset);
   conflictset->nbdchginfos = nbdchginfos;

   /* all variables where removed, the conflict cannot be fulfilled, i.e., we have an infeasibility proof */
   if( conflictset->nbdchginfos == 0 )
      return SCIP_OKAY;

   /* do not check to big or trivial conflicts */
   if( conflictset->nbdchginfos > set->conf_maxvarsdetectimpliedbounds || conflictset->nbdchginfos == 1 )
   {
      *nredvars = ntrivialredvars;
      return SCIP_OKAY;
   }

   /* create array of boundtypes, and bound values in conflict set */
   SCIP_CALL( SCIPsetAllocBufferArray(set, &boundtypes, nbdchginfos) );
   SCIP_CALL( SCIPsetAllocBufferArray(set, &bounds, nbdchginfos) );
   /* memory for the estimates for binary implications used for sorting */
   SCIP_CALL( SCIPsetAllocBufferArray(set, &nbinimpls, nbdchginfos) );

   nzeroimpls = 0;

   /* collect estimates and initialize variables, boundtypes, and bounds array */
   for( v = 0; v < nbdchginfos; ++v )
   {
      var = SCIPbdchginfoGetVar(bdchginfos[v]);
      boundtypes[v] = (SCIP_Bool) SCIPboundtypeOpposite(SCIPbdchginfoGetBoundtype(bdchginfos[v]));
      bounds[v] = relaxedbds[v];

      assert(SCIPvarGetProbindex(var) >= 0);

      /* check if the relaxed bound is really a relaxed bound */
      assert(SCIPbdchginfoGetBoundtype(bdchginfos[v]) == SCIP_BOUNDTYPE_LOWER || SCIPsetIsGE(set, relaxedbds[v], SCIPbdchginfoGetNewbound(bdchginfos[v])));
      assert(SCIPbdchginfoGetBoundtype(bdchginfos[v]) == SCIP_BOUNDTYPE_UPPER || SCIPsetIsLE(set, relaxedbds[v], SCIPbdchginfoGetNewbound(bdchginfos[v])));

      /* for continuous variables, we can only use the relaxed version of the bounds negation: !(x <= u) -> x >= u */
      if( SCIPvarIsBinary(var) )
      {
         if( !boundtypes[v] )
         {
            assert(SCIPsetIsZero(set, bounds[v]));
            bounds[v] = 1.0;
            nbinimpls[v] = (SCIP_Longint)SCIPvarGetNCliques(var, TRUE) * 2;
         }
         else
         {
            assert(SCIPsetIsEQ(set, bounds[v], 1.0));
            bounds[v] = 0.0;
            nbinimpls[v] = (SCIP_Longint)SCIPvarGetNCliques(var, FALSE) * 2;
         }
      }
      else if( SCIPvarIsIntegral(var) )
      {
         assert(SCIPsetIsIntegral(set, bounds[v]));

         bounds[v] += ((!boundtypes[v]) ? +1.0 : -1.0);
         nbinimpls[v] = (boundtypes[v] ? SCIPvarGetNVlbs(var) : SCIPvarGetNVubs(var));
      }
      else if( ((!boundtypes[v]) && SCIPsetIsFeasEQ(set, SCIPvarGetLbGlobal(var), bounds[v]))
         || ((boundtypes[v]) && SCIPsetIsFeasEQ(set, SCIPvarGetUbGlobal(var), bounds[v])) )
      {
         /* the literal is satisfied in global bounds (may happen due to weak "negation" of continuous variables)
          * -> discard the conflict constraint
          */
         break;
      }
      else
      {
         nbinimpls[v] = (boundtypes[v] ? SCIPvarGetNVlbs(var) : SCIPvarGetNVubs(var));
      }

      if( nbinimpls[v] == 0 )
         ++nzeroimpls;
   }

   /* starting to derive global bound changes */
   if( v == nbdchginfos && ((!set->conf_fullshortenconflict && nzeroimpls < 2) || (set->conf_fullshortenconflict && nzeroimpls < nbdchginfos)) )
   {
      SCIP_VAR** vars;
      SCIP_Bool* redundants;
      SCIP_Bool glbinfeas;

      /* sort variables in increasing order of binary implications to gain speed later on */
      SCIPsortLongPtrRealRealBool(nbinimpls, (void**)bdchginfos, relaxedbds, bounds, boundtypes, v);

      SCIPsetDebugMsg(set, "checking for global reductions and redundant conflict variables(in %s) on conflict:\n", SCIPprobGetName(prob));
      SCIPsetDebugMsg(set, "[");
      for( v = 0; v < nbdchginfos; ++v )
      {
         SCIPsetDebugMsgPrint(set, "%s %s %g", SCIPvarGetName(SCIPbdchginfoGetVar(bdchginfos[v])), (!boundtypes[v]) ? ">=" : "<=", bounds[v]);
         if( v < nbdchginfos - 1 )
            SCIPsetDebugMsgPrint(set, ", ");
      }
      SCIPsetDebugMsgPrint(set, "]\n");

      SCIP_CALL( SCIPsetAllocBufferArray(set, &vars, v) );
      SCIP_CALL( SCIPsetAllocCleanBufferArray(set, &redundants, v) );

      /* initialize conflict variable data */
      for( v = 0; v < nbdchginfos; ++v )
         vars[v] = SCIPbdchginfoGetVar(bdchginfos[v]);

      SCIP_CALL( SCIPshrinkDisjunctiveVarSet(set->scip, vars, bounds, boundtypes, redundants, nbdchginfos, nredvars,
            nbdchgs, redundant, &glbinfeas, set->conf_fullshortenconflict) );

      if( glbinfeas )
      {
         SCIPsetDebugMsg(set, "conflict set (%p) led to global infeasibility\n", (void*) conflictset);
         goto TERMINATE;
      }

#ifdef SCIP_DEBUG
      if( *nbdchgs > 0 )
      {
         SCIPsetDebugMsg(set, "conflict set (%p) led to %d global bound reductions\n", (void*) conflictset, *nbdchgs);
      }
#endif

      /* remove as redundant marked variables */
      if( *redundant )
      {
         SCIPsetDebugMsg(set, "conflict set (%p) is redundant because at least one global reduction, fulfills the conflict constraint\n", (void*)conflictset);

         BMSclearMemoryArray(redundants, nbdchginfos);
      }
      else if( *nredvars > 0 )
      {
         assert(bdchginfos == conflictset->bdchginfos);
         assert(relaxedbds == conflictset->relaxedbds);
         assert(sortvals == conflictset->sortvals);

         for( v = nbdchginfos - 1; v >= 0; --v )
         {
            /* if conflict variable was marked to be redundant remove it */
            if( redundants[v] )
            {
               SCIPsetDebugMsg(set, "remove redundant variable <%s> from conflict set\n", SCIPvarGetName(SCIPbdchginfoGetVar(bdchginfos[v])));

               bdchginfos[v] = bdchginfos[nbdchginfos - 1];
               relaxedbds[v] = relaxedbds[nbdchginfos - 1];
               sortvals[v] = sortvals[nbdchginfos - 1];

               /* reset redundants[v] to 0 */
               redundants[v] = 0;

               --nbdchginfos;
            }
         }
         assert((*nredvars) + nbdchginfos == conflictset->nbdchginfos);

         SCIPsetDebugMsg(set, "removed %d redundant of %d variables from conflictset (%p)\n", (*nredvars), conflictset->nbdchginfos, (void*)conflictset);
         conflictset->nbdchginfos = nbdchginfos;
      }

     TERMINATE:
      SCIPsetFreeCleanBufferArray(set, &redundants);
      SCIPsetFreeBufferArray(set, &vars);
   }

   /* free temporary memory */
   SCIPsetFreeBufferArray(set, &nbinimpls);
   SCIPsetFreeBufferArray(set, &bounds);
   SCIPsetFreeBufferArray(set, &boundtypes);

   *nredvars += ntrivialredvars;

   return SCIP_OKAY;
}

/** returns true if the given constraint (a^Tx <= b) separates the root LP solution */
static
SCIP_Bool isSeparatingRootLPSol(
   SCIP_SET*             set,                /**< global SCIP settings */
   SCIP_VAR**            vars,               /**< array of problem variables */
   SCIP_Real*            vals,               /**< array of variable coefficients */
   SCIP_Real             side,               /**< side (lhs/rhs) of the constraint */
   int                   nvars               /**< number of variables */
   )
{
   SCIP_Real activity;
   int i;

   activity = 0.0;
   for( i = 0; i < nvars; i++ )
   {
      assert(vars[i] != NULL);
      activity += (vals[i] * SCIPvarGetRootSol(vars[i]));
   }

   return SCIPsetIsFeasGT(set, activity, side);
}

/** tighten the bound of a singleton variable in a constraint
 *
 *  if the bound is contradicting with a global bound we cannot tighten the bound directly.
 *  in this case we need to create and add a constraint of size one such that propagating this constraint will
 *  enforce the infeasibility.
 */
static
SCIP_RETCODE tightenSingleVar(
   SCIP_CONFLICT*        conflict,           /**< conflict analysis data */
   SCIP_SET*             set,                /**< global SCIP settings */
   SCIP_STAT*            stat,               /**< dynamic SCIP statistics */
   SCIP_TREE*            tree,               /**< tree data */
   BMS_BLKMEM*           blkmem,             /**< block memory */
   SCIP_PROB*            origprob,           /**< original problem */
   SCIP_PROB*            transprob,          /**< transformed problem */
   SCIP_REOPT*           reopt,              /**< reoptimization data */
   SCIP_LP*              lp,                 /**< LP data */
   SCIP_BRANCHCAND*      branchcand,         /**< branching candidates */
   SCIP_EVENTQUEUE*      eventqueue,         /**< event queue */
   SCIP_CLIQUETABLE*     cliquetable,        /**< clique table */
   SCIP_VAR*             var,                /**< problem variable */
   SCIP_Real             val,                /**< coefficient of the variable */
   SCIP_Real             rhs                 /**< rhs of the constraint */
   )
{
   SCIP_Real newbound;
   SCIP_BOUNDTYPE boundtype;

   assert(tree != NULL);

   /* if variable and coefficient are integral the rhs can be rounded down */
   if( SCIPvarIsIntegral(var) && SCIPsetIsIntegral(set, val) )
   {
      newbound = SCIPsetFeasFloor(set, rhs)/val;
      boundtype = (val > 0.0 ? SCIP_BOUNDTYPE_UPPER : SCIP_BOUNDTYPE_LOWER);
      SCIPvarAdjustBd(var, set, boundtype, &newbound);
   }
   else
   {
      newbound = rhs/val;
      boundtype = (val > 0.0 ? SCIP_BOUNDTYPE_UPPER : SCIP_BOUNDTYPE_LOWER);
      SCIPvarAdjustBd(var, set, boundtype, &newbound);
   }

   /* skip numerical unstable bound changes */
   if( (boundtype == SCIP_BOUNDTYPE_LOWER && SCIPsetIsLE(set, newbound, SCIPvarGetLbGlobal(var)))
      || (boundtype == SCIP_BOUNDTYPE_UPPER && SCIPsetIsGE(set, newbound, SCIPvarGetUbGlobal(var))) )
   {
      return SCIP_OKAY;
   }

   /* the new bound contradicts a global bound, we can cutoff the root node immediately */
   if( (boundtype == SCIP_BOUNDTYPE_LOWER && SCIPsetIsGT(set, newbound, SCIPvarGetUbGlobal(var)))
      || (boundtype == SCIP_BOUNDTYPE_UPPER && SCIPsetIsLT(set, newbound, SCIPvarGetLbGlobal(var))) )
   {
      SCIPdebugMessage("detect global infeasibility at var <%s>: locdom=[%g,%g] glbdom=[%g,%g] new %s bound=%g\n",
            SCIPvarGetName(var), SCIPvarGetLbLocal(var), SCIPvarGetUbLocal(var), SCIPvarGetLbGlobal(var),
            SCIPvarGetUbGlobal(var), (boundtype == SCIP_BOUNDTYPE_LOWER ? "lower" : "upper"), newbound);

      SCIP_CALL( SCIPnodeCutoff(tree->path[0], set, stat, tree, transprob, origprob, reopt, lp, blkmem) );
   }
   else
   {
      SCIPdebugMessage("change %s bound of <%s>: %g -> %g\n", (boundtype == SCIP_BOUNDTYPE_LOWER ? "lower" : "upper"),
            SCIPvarGetName(var), (boundtype == SCIP_BOUNDTYPE_LOWER ? SCIPvarGetLbGlobal(var) : SCIPvarGetUbGlobal(var)),
            newbound);

      SCIP_CALL( SCIPnodeAddBoundchg(tree->root, blkmem, set, stat, transprob, origprob, tree, reopt, lp, branchcand,
            eventqueue, cliquetable, var, newbound, boundtype, FALSE) );
   }

   ++conflict->nglbchgbds;
   ++conflict->dualrayinfnnonzeros; /* we count a global bound reduction as size 1 */
   ++conflict->ndualrayinfsuccess;
   ++conflict->ndualrayinfglobal;
   ++conflict->ninflpsuccess;

   return SCIP_OKAY;
}

/** creates a proof constraint and tries to add it to the storage */
static
SCIP_RETCODE createAndAddProofcons(
   SCIP_CONFLICT*        conflict,           /**< conflict analysis data */
   SCIP_CONFLICTSTORE*   conflictstore,      /**< conflict pool data */
   SCIP_PROOFSET*        proofset,           /**< proof set */
   SCIP_SET*             set,                /**< global SCIP settings */
   SCIP_STAT*            stat,               /**< dynamic SCIP statistics */
   SCIP_PROB*            origprob,           /**< original problem */
   SCIP_PROB*            transprob,          /**< transformed problem */
   SCIP_TREE*            tree,               /**< tree data */
   SCIP_REOPT*           reopt,              /**< reoptimization data */
   SCIP_LP*              lp,                 /**< LP data */
   BMS_BLKMEM*           blkmem,             /**< block memory */
   SCIP_Bool             cover               /**< true if the proof set corresponds to an cover */
   )
{
   SCIP_CONS* cons;
   SCIP_CONS* upgdcons;
   SCIP_Real fillin;
   SCIP_Real globalminactivity;
   SCIP_Bool toolong;
   SCIP_Bool local;
   char name[SCIP_MAXSTRLEN];
   int nnonzeros;
   int i;

   assert(conflict != NULL);
   assert(conflictstore != NULL);
   assert(proofset != NULL);

   assert(!SCIPsetIsInfinity(set, proofset->rhs));
   assert(proofset->nvars == 0 || proofset->vars != NULL);
   assert(proofset->nvars == 0 || proofset->coefs != NULL);

   if( proofset->nvars == 0 )
      return SCIP_OKAY;

   globalminactivity = 0.0;
   nnonzeros = 0;

   for( i = 0; i < proofset->nvars; i++ )
   {
      if( !SCIPsetIsZero(set, proofset->coefs[i]) )
         ++nnonzeros;

      /* calculate global minimal activity */
      if( proofset->coefs[i] < 0 )
         globalminactivity += proofset->coefs[i] * SCIPvarGetUbGlobal(proofset->vars[i]);
      else
         globalminactivity += proofset->coefs[i] * SCIPvarGetLbGlobal(proofset->vars[i]);
   }

   /* check whether the constraint proves global infeasibility */
   if( SCIPsetIsGT(set, globalminactivity, proofset->rhs) )
   {
      SCIPsetDebugMsg(set, "detect global infeasibility: minactivity=%g, rhs=%g\n", globalminactivity, proofset->rhs);

      SCIP_CALL( SCIPnodeCutoff(tree->path[0], set, stat, tree, transprob, origprob, reopt, lp, blkmem) );

      goto UPDATESTATISTICS;
   }

   /* don't store global dualrays that are to long / have to much non-zeros */
   if( set->conf_minmaxvars < nnonzeros && nnonzeros > set->conf_maxvarsfac * transprob->nvars )
      return SCIP_OKAY;

   fillin = SCIPconflictstoreGetNDualrays(conflictstore) * SCIPconflictstoreGetAvgNnzDualray(conflictstore);
   fillin += nnonzeros;
   fillin /= 100;

   toolong = (fillin > (1.0 + (100.0 - SCIPconflictstoreGetNDualrays(conflictstore))/100.0) * stat->avgnnz);

   SCIPsetDebugMsg(set, "check constraint: fill-in %g (nnz=%d), threshold %g, fdpt %d, cdpt %d\n", fillin,
         nnonzeros, (1.0 + (100.0 - SCIPconflictstoreGetNDualrays(conflictstore))/100.0) * stat->avgnnz,
         SCIPtreeGetFocusDepth(tree), SCIPtreeGetCurrentDepth(tree));

   if( toolong )
      return SCIP_OKAY;

   if( proofset->conflicttype == SCIP_CONFTYPE_INFEASLP )
      (void)SCIPsnprintf(name, SCIP_MAXSTRLEN, "dualray_inf_%d", conflict->ndualrayinfsuccess);
   else
      return SCIP_INVALIDCALL;

   local = (!cover && SCIPtreeGetFocusDepth(tree) < SCIPtreeGetCurrentDepth(tree) && SCIPtreeGetFocusDepth(tree) > SCIPtreeGetEffectiveRootDepth(tree) );

   SCIP_CALL( SCIPcreateConsLinear(set->scip, &cons, name, proofset->nvars, proofset->vars, proofset->coefs,
         -SCIPsetInfinity(set), proofset->rhs, FALSE, FALSE, FALSE, FALSE, TRUE, local, FALSE, TRUE, TRUE, FALSE) );

   /* do not upgrade linear constraints of size 1 */
   if( proofset->nvars > 1 )
   {
      upgdcons = NULL;
      /* try to automatically convert a linear constraint into a more specific and more specialized constraint */
      SCIP_CALL( SCIPupgradeConsLinear(set->scip, cons, &upgdcons) );
      if( upgdcons != NULL )
      {
         SCIP_CALL( SCIPreleaseCons(set->scip, &cons) );
         cons = upgdcons;
      }
   }

   /* mark constraint to be a conflict */
   SCIPconsMarkConflict(cons);

   if( cover )
   {
      /* add constraint based on dual ray to storage */
      SCIP_CALL( SCIPconflictstoreAddConflict(conflictstore, blkmem, set, stat, tree, transprob, reopt, cons,
            SCIP_CONFTYPE_INFEASLP, FALSE, -SCIPsetInfinity(set)) );
   }
   else
   {
      /* add constraint based on dual ray to storage */
      SCIP_CALL( SCIPconflictstoreAddDualraycons(conflictstore, cons, blkmem, set, stat, transprob, reopt) );
   }

   /* add constraint to problem */
   if( local )
   {
      SCIP_CALL( SCIPnodeAddCons(tree->focusnode, blkmem, set, stat, tree, cons) );
      SCIPnodePropagateAgain(tree->focusnode, set, stat, tree);

      SCIPsetDebugMsg(set, "added proof-constraint to node %p in depth %d (nproofconss %d)\n", (void*)tree->focusnode,
         SCIPnodeGetDepth(tree->focusnode), SCIPconflictstoreGetNDualrays(conflictstore));
   }
   else
   {
      SCIP_CALL( SCIPnodeAddCons(tree->path[0], blkmem, set, stat, tree, cons) );
      ++conflict->ndualrayinfglobal;

      SCIPsetDebugMsg(set, "added proof-constraint to node %p in depth 0 (nproofconss %d)\n", (void*)tree->path[0],
            SCIPconflictstoreGetNDualrays(conflictstore));
   }

   /* release the constraint */
   SCIP_CALL( SCIPreleaseCons(set->scip, &cons) );

   /* check whether the constraint separates the root solution */
   if( isSeparatingRootLPSol(set, proofset->vars, proofset->coefs, proofset->rhs, proofset->nvars) )
      ++conflict->ndualrayinfseparoot;

  UPDATESTATISTICS:
   /* update statistics */
   conflict->dualrayinfnnonzeros += nnonzeros;
   ++conflict->ndualrayinfsuccess;

   return SCIP_OKAY;
}

/* create proof constraints out of proof sets */
static
SCIP_RETCODE conflictFlushProofset(
   SCIP_CONFLICT*        conflict,           /**< conflict analysis data */
   SCIP_CONFLICTSTORE*   conflictstore,      /**< conflict store */
   BMS_BLKMEM*           blkmem,             /**< block memory */
   SCIP_SET*             set,                /**< global SCIP settings */
   SCIP_STAT*            stat,               /**< dynamic problem statistics */
   SCIP_PROB*            transprob,          /**< transformed problem after presolve */
   SCIP_PROB*            origprob,           /**< original problem */
   SCIP_TREE*            tree,               /**< branch and bound tree */
   SCIP_REOPT*           reopt,              /**< reoptimization data structure */
   SCIP_LP*              lp,                 /**< current LP data */
   SCIP_BRANCHCAND*      branchcand,         /**< branching candidate storage */
   SCIP_EVENTQUEUE*      eventqueue,         /**< event queue */
   SCIP_CLIQUETABLE*     cliquetable,        /**< clique table data structure */
   SCIP_Bool             diving              /**< are we in strong branching or diving mode? */
   )
{
   assert(conflict != NULL);

   /* only one variable has a coefficient different to zero, we add this bound change instead of a constraint */
   if( proofsetGetNVars(conflict->proofset) == 1 && !diving )
   {
      SCIP_CALL( tightenSingleVar(conflict, set, stat, tree, blkmem, origprob, transprob, reopt, lp,
            branchcand, eventqueue, cliquetable, conflict->proofset->vars[0], conflict->proofset->coefs[0],
            conflict->proofset->rhs) );
   }
   else
   {
      /* create and add the original proof */
      SCIP_CALL( createAndAddProofcons(conflict, conflictstore, conflict->proofset, set, stat, origprob, transprob,
            tree, reopt, lp, blkmem, FALSE) );
   }

   /* clear the proof set anyway */
   proofsetClear(conflict->proofset);

   if( conflict->nproofsets > 0 )
   {
      int i;
      for( i = 0; i < conflict->nproofsets; i++ )
      {
         assert(conflict->proofsets[i] != NULL);
         assert(conflict->proofsets[i]->nvars > 0);

         /* only one variable has a coefficient different to zero, we add this bound change instead of a constraint */
         if( proofsetGetNVars(conflict->proofsets[i]) == 1 && !diving )
         {
            SCIP_CALL( tightenSingleVar(conflict, set, stat, tree, blkmem, origprob, transprob, reopt, lp,
                  branchcand, eventqueue, cliquetable, conflict->proofsets[i]->vars[0], conflict->proofsets[i]->coefs[0],
                  conflict->proofsets[i]->rhs) );
         }
         else
         {
            /* create and add proof constraint */
            SCIP_CALL( createAndAddProofcons(conflict, conflictstore, conflict->proofsets[i], set, stat, origprob,
                  transprob, tree, reopt, lp, blkmem, TRUE) );
         }
      }

      /* free all proofsets */
      for( i = 0; i < conflict->nproofsets; i++ )
         proofsetFree(&conflict->proofsets[i], blkmem);

      conflict->nproofsets = 0;
   }

   return SCIP_OKAY;
}

/** adds the given conflict set as conflict constraint to the problem */
static
SCIP_RETCODE conflictAddConflictCons(
   SCIP_CONFLICT*        conflict,           /**< conflict analysis data */
   BMS_BLKMEM*           blkmem,             /**< block memory */
   SCIP_SET*             set,                /**< global SCIP settings */
   SCIP_STAT*            stat,               /**< dynamic problem statistics */
   SCIP_PROB*            transprob,          /**< transformed problem after presolve */
   SCIP_PROB*            origprob,           /**< original problem */
   SCIP_TREE*            tree,               /**< branch and bound tree */
   SCIP_REOPT*           reopt,              /**< reoptimization data structure */
   SCIP_LP*              lp,                 /**< current LP data */
   SCIP_BRANCHCAND*      branchcand,         /**< branching candidate storage */
   SCIP_EVENTQUEUE*      eventqueue,         /**< event queue */
   SCIP_CLIQUETABLE*     cliquetable,        /**< clique table data structure */
   SCIP_CONFLICTSET*     conflictset,        /**< conflict set to add to the tree */
   int                   insertdepth,        /**< depth level at which the conflict set should be added */
   SCIP_Bool*            success             /**< pointer to store whether the addition was successful */
   )
{
   SCIP_Bool redundant;
   int h;

   assert(conflict != NULL);
   assert(tree != NULL);
   assert(tree->path != NULL);
   assert(conflictset != NULL);
   assert(conflictset->validdepth <= insertdepth);
   assert(success != NULL);

   *success = FALSE;
   redundant = FALSE;

   /* try to derive global bound changes and shorten the conflictset by using implication and clique and variable bound
    * information
    */
   if( conflictset->nbdchginfos > 1 && insertdepth == 0 )
   {
      int nbdchgs;
      int nredvars;
#ifdef SCIP_DEBUG
      int oldnbdchginfos = conflictset->nbdchginfos;
#endif
      assert(conflictset->validdepth == 0);

      SCIPclockStart(conflict->dIBclock, set);

      /* find global bound changes which can be derived from the new conflict set */
      SCIP_CALL( detectImpliedBounds(set, transprob, conflictset, &nbdchgs, &nredvars, &redundant) );

      /* all variables where removed, we have an infeasibility proof */
      if( conflictset->nbdchginfos == 0 )
         return SCIP_OKAY;

      /* debug check for reduced conflict set */
      if( nredvars > 0 )
      {
         /* check conflict set on debugging solution */
         SCIP_CALL( SCIPdebugCheckConflict(blkmem, set, tree->root, conflictset->bdchginfos, conflictset->relaxedbds, conflictset->nbdchginfos) ); /*lint !e506 !e774*/
      }

#ifdef SCIP_DEBUG
      SCIPsetDebugMsg(set, " -> conflict set removed %d redundant variables (old nvars %d, new nvars = %d)\n", nredvars, oldnbdchginfos, conflictset->nbdchginfos);
      SCIPsetDebugMsg(set, " -> conflict set led to %d global bound changes %s(cdpt:%d, fdpt:%d, confdpt:%d, len:%d):\n",
         nbdchgs, redundant ? "(conflict became redundant) " : "", SCIPtreeGetCurrentDepth(tree), SCIPtreeGetFocusDepth(tree),
         conflictset->conflictdepth, conflictset->nbdchginfos);
      conflictsetPrint(conflictset);
#endif

      SCIPclockStop(conflict->dIBclock, set);

      if( redundant )
      {
         if( nbdchgs > 0 )
            *success = TRUE;

         return SCIP_OKAY;
      }
   }

   /* in case the conflict set contains only one bound change which is globally valid we apply that bound change
    * directly (except if we are in strong branching or diving - in this case a bound change would yield an unflushed LP
    * and is not handled when restoring the information)
    *
    * @note A bound change can only be applied if it is are related to the active node or if is a global bound
    *       change. Bound changes which are related to any other node cannot be handled at point due to the internal
    *       data structure
    */
   if( conflictset->nbdchginfos == 1 && insertdepth == 0 && !lp->strongbranching && !lp->diving )
   {
      SCIP_VAR* var;
      SCIP_Real bound;
      SCIP_BOUNDTYPE boundtype;

      var = conflictset->bdchginfos[0]->var;
      assert(var != NULL);

      boundtype = SCIPboundtypeOpposite((SCIP_BOUNDTYPE) conflictset->bdchginfos[0]->boundtype);
      bound = conflictset->relaxedbds[0];

      /* for continuous variables, we can only use the relaxed version of the bounds negation: !(x <= u) -> x >= u */
      if( SCIPvarIsIntegral(var) )
      {
         assert(SCIPsetIsIntegral(set, bound));
         bound += (boundtype == SCIP_BOUNDTYPE_LOWER ? +1.0 : -1.0);
      }

      SCIPsetDebugMsg(set, " -> apply global bound change: <%s> %s %g\n",
         SCIPvarGetName(var), boundtype == SCIP_BOUNDTYPE_LOWER ? ">=" : "<=", bound);

      SCIP_CALL( SCIPnodeAddBoundchg(tree->path[conflictset->validdepth], blkmem, set, stat, transprob, origprob, tree,
            reopt, lp, branchcand, eventqueue, cliquetable, var, bound, boundtype, FALSE) );

      *success = TRUE;
      SCIP_CALL( updateStatistics(conflict, blkmem, set, stat, conflictset, insertdepth) );
   }
   else
   {
      /* sort conflict handlers by priority */
      SCIPsetSortConflicthdlrs(set);

      /* call conflict handlers to create a conflict constraint */
      for( h = 0; h < set->nconflicthdlrs; ++h )
      {
         SCIP_RESULT result;

         assert(conflictset->conflicttype != SCIP_CONFTYPE_UNKNOWN);

         SCIP_CALL( SCIPconflicthdlrExec(set->conflicthdlrs[h], set, tree->path[insertdepth],
               tree->path[conflictset->validdepth], conflictset->bdchginfos, conflictset->relaxedbds,
               conflictset->nbdchginfos, conflictset->conflicttype, conflictset->usescutoffbound, *success, &result) );
         if( result == SCIP_CONSADDED )
         {
            *success = TRUE;
            SCIP_CALL( updateStatistics(conflict, blkmem, set, stat, conflictset, insertdepth) );
         }

         SCIPsetDebugMsg(set, " -> call conflict handler <%s> (prio=%d) to create conflict set with %d bounds returned result %d\n",
            SCIPconflicthdlrGetName(set->conflicthdlrs[h]), SCIPconflicthdlrGetPriority(set->conflicthdlrs[h]),
            conflictset->nbdchginfos, result);
      }
   }

   return SCIP_OKAY;
}

/** adds the collected conflict constraints to the corresponding nodes; the best set->conf_maxconss conflict constraints
 *  are added to the node of their validdepth; additionally (if not yet added, and if repropagation is activated), the
 *  conflict constraint that triggers the earliest repropagation is added to the node of its validdepth
 */
SCIP_RETCODE SCIPconflictFlushConss(
   SCIP_CONFLICT*        conflict,           /**< conflict analysis data */
   BMS_BLKMEM*           blkmem,             /**< block memory of transformed problem */
   SCIP_SET*             set,                /**< global SCIP settings */
   SCIP_STAT*            stat,               /**< dynamic problem statistics */
   SCIP_PROB*            transprob,          /**< transformed problem */
   SCIP_PROB*            origprob,           /**< original problem */
   SCIP_TREE*            tree,               /**< branch and bound tree */
   SCIP_REOPT*           reopt,              /**< reoptimization data structure */
   SCIP_LP*              lp,                 /**< current LP data */
   SCIP_BRANCHCAND*      branchcand,         /**< branching candidate storage */
   SCIP_EVENTQUEUE*      eventqueue,         /**< event queue */
   SCIP_CLIQUETABLE*     cliquetable         /**< clique table data structure */
   )
{
   assert(conflict != NULL);
   assert(set != NULL);
   assert(stat != NULL);
   assert(transprob != NULL);
   assert(tree != NULL);

   /* is there anything to do? */
   if( conflict->nconflictsets > 0 )
   {
      SCIP_CONFLICTSET* repropconflictset;
      int nconflictsetsused;
      int focusdepth;
#ifndef NDEBUG
      int currentdepth;
#endif
      int cutoffdepth;
      int repropdepth;
      int maxconflictsets;
      int maxsize;
      int i;

      /* calculate the maximal number of conflict sets to accept, and the maximal size of each accepted conflict set */
      maxconflictsets = (set->conf_maxconss == -1 ? INT_MAX : set->conf_maxconss);
      maxsize = conflictCalcMaxsize(set, transprob);

      focusdepth = SCIPtreeGetFocusDepth(tree);
#ifndef NDEBUG
      currentdepth = SCIPtreeGetCurrentDepth(tree);
      assert(focusdepth <= currentdepth);
      assert(currentdepth == tree->pathlen-1);
#endif

      SCIPsetDebugMsg(set, "flushing %d conflict sets at focus depth %d (maxconflictsets: %d, maxsize: %d)\n",
         conflict->nconflictsets, focusdepth, maxconflictsets, maxsize);

      /* mark the focus node to have produced conflict sets in the visualization output */
      SCIPvisualFoundConflict(stat->visual, stat, tree->path[focusdepth]);

      /* insert the conflict sets at the corresponding nodes */
      nconflictsetsused = 0;
      cutoffdepth = INT_MAX;
      repropdepth = INT_MAX;
      repropconflictset = NULL;
      for( i = 0; i < conflict->nconflictsets && nconflictsetsused < maxconflictsets; ++i )
      {
         SCIP_CONFLICTSET* conflictset;

         conflictset = conflict->conflictsets[i];
         assert(conflictset != NULL);
         assert(0 <= conflictset->validdepth);
         assert(conflictset->validdepth <= conflictset->insertdepth);
         assert(conflictset->insertdepth <= focusdepth);
         assert(conflictset->insertdepth <= conflictset->repropdepth);
         assert(conflictset->repropdepth <= currentdepth || conflictset->repropdepth == INT_MAX); /* INT_MAX for dive/probing/strong */
         assert(conflictset->conflictdepth <= currentdepth || conflictset->conflictdepth == INT_MAX); /* INT_MAX for dive/probing/strong */

         /* ignore conflict sets that are only valid at a node that was already cut off */
         if( conflictset->insertdepth >= cutoffdepth )
         {
            SCIPsetDebugMsg(set, " -> ignoring conflict set with insertdepth %d >= cutoffdepth %d\n",
               conflictset->validdepth, cutoffdepth);
            continue;
         }

         /* if no conflict bounds exist, the node and its sub tree in the conflict set's valid depth can be
          * cut off completely
          */
         if( conflictset->nbdchginfos == 0 )
         {
            SCIPsetDebugMsg(set, " -> empty conflict set in depth %d cuts off sub tree at depth %d\n",
               focusdepth, conflictset->validdepth);

            SCIP_CALL( SCIPnodeCutoff(tree->path[conflictset->validdepth], set, stat, tree, transprob, origprob, reopt, lp, blkmem) );
            cutoffdepth = conflictset->validdepth;
            continue;
         }

         /* if the conflict set is too long, use the conflict set only if it decreases the repropagation depth */
         if( conflictset->nbdchginfos > maxsize )
         {
            SCIPsetDebugMsg(set, " -> conflict set is too long: %d > %d literals\n", conflictset->nbdchginfos, maxsize);
            if( set->conf_keepreprop && conflictset->repropagate && conflictset->repropdepth < repropdepth )
            {
               repropdepth = conflictset->repropdepth;
               repropconflictset = conflictset;
            }
         }
         else
         {
            SCIP_Bool success;

            /* call conflict handlers to create a conflict constraint */
            SCIP_CALL( conflictAddConflictCons(conflict, blkmem, set, stat, transprob, origprob, tree, reopt, lp,
                  branchcand, eventqueue, cliquetable, conflictset, conflictset->insertdepth, &success) );

            /* if no conflict bounds exist, the node and its sub tree in the conflict set's valid depth can be
             * cut off completely
             */
            if( conflictset->nbdchginfos == 0 )
            {
               assert(!success);

               SCIPsetDebugMsg(set, " -> empty conflict set in depth %d cuts off sub tree at depth %d\n",
                  focusdepth, conflictset->validdepth);

               SCIP_CALL( SCIPnodeCutoff(tree->path[conflictset->validdepth], set, stat, tree, transprob, origprob,
                     reopt, lp, blkmem) );
               cutoffdepth = conflictset->validdepth;
               continue;
            }

            if( success )
            {
               SCIPsetDebugMsg(set, " -> conflict set %d/%d added (cdpt:%d, fdpt:%d, insert:%d, valid:%d, conf:%d, reprop:%d, len:%d):\n",
                  nconflictsetsused+1, maxconflictsets, SCIPtreeGetCurrentDepth(tree), SCIPtreeGetFocusDepth(tree),
                  conflictset->insertdepth, conflictset->validdepth, conflictset->conflictdepth, conflictset->repropdepth,
                  conflictset->nbdchginfos);
               SCIPdebug(conflictsetPrint(conflictset));

               if( conflictset->repropagate && conflictset->repropdepth <= repropdepth )
               {
                  repropdepth = conflictset->repropdepth;
                  repropconflictset = NULL;
               }
               nconflictsetsused++;
            }
         }
      }

      /* reactivate propagation on the first node where one of the new conflict sets trigger a deduction */
      if( set->conf_repropagate && repropdepth < cutoffdepth && repropdepth < tree->pathlen )
      {
         assert(0 <= repropdepth && repropdepth < tree->pathlen);
         assert((int) tree->path[repropdepth]->depth == repropdepth);

         /* if the conflict constraint of smallest repropagation depth was not yet added, insert it now */
         if( repropconflictset != NULL )
         {
            SCIP_Bool success;

            assert(repropconflictset->repropagate);
            assert(repropconflictset->repropdepth == repropdepth);

            SCIP_CALL( conflictAddConflictCons(conflict, blkmem, set, stat, transprob, origprob, tree, reopt, lp,
                  branchcand, eventqueue, cliquetable, repropconflictset, repropdepth, &success) );

            /* if no conflict bounds exist, the node and its sub tree in the conflict set's valid depth can be
             * cut off completely
             */
            if( repropconflictset->nbdchginfos == 0 )
            {
               assert(!success);

               SCIPsetDebugMsg(set, " -> empty reprop conflict set in depth %d cuts off sub tree at depth %d\n",
                  focusdepth, repropconflictset->validdepth);

               SCIP_CALL( SCIPnodeCutoff(tree->path[repropconflictset->validdepth], set, stat, tree, transprob, origprob,
                     reopt, lp, blkmem) );
            }

#ifdef SCIP_DEBUG
            if( success )
            {
               SCIPsetDebugMsg(set, " -> additional reprop conflict set added (cdpt:%d, fdpt:%d, insert:%d, valid:%d, conf:%d, reprop:%d, len:%d):\n",
                  SCIPtreeGetCurrentDepth(tree), SCIPtreeGetFocusDepth(tree),
                  repropconflictset->insertdepth, repropconflictset->validdepth, repropconflictset->conflictdepth,
                  repropconflictset->repropdepth, repropconflictset->nbdchginfos);
               SCIPdebug(conflictsetPrint(repropconflictset));
            }
#endif
         }

         /* mark the node in the repropdepth to be propagated again */
         SCIPnodePropagateAgain(tree->path[repropdepth], set, stat, tree);

         SCIPsetDebugMsg(set, "marked node %p in depth %d to be repropagated due to conflicts found in depth %d\n",
            (void*)tree->path[repropdepth], repropdepth, focusdepth);
      }

      /* free the conflict store */
      for( i = 0; i < conflict->nconflictsets; ++i )
      {
         conflictsetFree(&conflict->conflictsets[i], blkmem);
      }
      conflict->nconflictsets = 0;
   }

   /* free all temporarily created bound change information data */
   conflictFreeTmpBdchginfos(conflict, blkmem);

   return SCIP_OKAY;
}

/** returns the current number of conflict sets in the conflict set storage */
int SCIPconflictGetNConflicts(
   SCIP_CONFLICT*        conflict            /**< conflict analysis data */
   )
{
   assert(conflict != NULL);

   return conflict->nconflictsets;
}

/** returns the total number of conflict constraints that were added to the problem */
SCIP_Longint SCIPconflictGetNAppliedConss(
   SCIP_CONFLICT*        conflict            /**< conflict analysis data */
   )
{
   assert(conflict != NULL);

   return conflict->nappliedglbconss + conflict->nappliedlocconss;
}

/** returns the total number of literals in conflict constraints that were added to the problem */
SCIP_Longint SCIPconflictGetNAppliedLiterals(
   SCIP_CONFLICT*        conflict            /**< conflict analysis data */
   )
{
   assert(conflict != NULL);

   return conflict->nappliedglbliterals + conflict->nappliedlocliterals;
}

/** returns the total number of global bound changes applied by the conflict analysis */
SCIP_Longint SCIPconflictGetNGlobalChgBds(
   SCIP_CONFLICT*        conflict            /**< conflict analysis data */
   )
{
   assert(conflict != NULL);

   return conflict->nglbchgbds;
}

/** returns the total number of conflict constraints that were added globally to the problem */
SCIP_Longint SCIPconflictGetNAppliedGlobalConss(
   SCIP_CONFLICT*        conflict            /**< conflict analysis data */
   )
{
   assert(conflict != NULL);

   return conflict->nappliedglbconss;
}

/** returns the total number of literals in conflict constraints that were added globally to the problem */
SCIP_Longint SCIPconflictGetNAppliedGlobalLiterals(
   SCIP_CONFLICT*        conflict            /**< conflict analysis data */
   )
{
   assert(conflict != NULL);

   return conflict->nappliedglbliterals;
}

/** returns the total number of local bound changes applied by the conflict analysis */
SCIP_Longint SCIPconflictGetNLocalChgBds(
   SCIP_CONFLICT*        conflict            /**< conflict analysis data */
   )
{
   assert(conflict != NULL);

   return conflict->nlocchgbds;
}

/** returns the total number of conflict constraints that were added locally to the problem */
SCIP_Longint SCIPconflictGetNAppliedLocalConss(
   SCIP_CONFLICT*        conflict            /**< conflict analysis data */
   )
{
   assert(conflict != NULL);

   return conflict->nappliedlocconss;
}

/** returns the total number of literals in conflict constraints that were added locally to the problem */
SCIP_Longint SCIPconflictGetNAppliedLocalLiterals(
   SCIP_CONFLICT*        conflict            /**< conflict analysis data */
   )
{
   assert(conflict != NULL);

   return conflict->nappliedlocliterals;
}




/*
 * Propagation Conflict Analysis
 */

/** returns whether bound change has a valid reason that can be resolved in conflict analysis */
static
SCIP_Bool bdchginfoIsResolvable(
   SCIP_BDCHGINFO*       bdchginfo           /**< bound change information */
   )
{
   assert(bdchginfo != NULL);
   assert(!SCIPbdchginfoIsRedundant(bdchginfo));

   return (SCIPbdchginfoGetChgtype(bdchginfo) == SCIP_BOUNDCHGTYPE_CONSINFER
      || (SCIPbdchginfoGetChgtype(bdchginfo) == SCIP_BOUNDCHGTYPE_PROPINFER
         && SCIPbdchginfoGetInferProp(bdchginfo) != NULL));
}

/** compares two conflict set entries, such that bound changes infered later are
 *  ordered prior to ones that were infered earlier
 */
static
SCIP_DECL_SORTPTRCOMP(conflictBdchginfoComp)
{  /*lint --e{715}*/
   SCIP_BDCHGINFO* bdchginfo1;
   SCIP_BDCHGINFO* bdchginfo2;

   bdchginfo1 = (SCIP_BDCHGINFO*)elem1;
   bdchginfo2 = (SCIP_BDCHGINFO*)elem2;
   assert(bdchginfo1 != NULL);
   assert(bdchginfo2 != NULL);
   assert(!SCIPbdchginfoIsRedundant(bdchginfo1));
   assert(!SCIPbdchginfoIsRedundant(bdchginfo2));

   if( !SCIPbdchgidxIsEarlierNonNull(SCIPbdchginfoGetIdx(bdchginfo1), SCIPbdchginfoGetIdx(bdchginfo2)) )
      return -1;
   else
      return +1;
}

/** return TRUE if conflict analysis is applicable; In case the function return FALSE there is no need to initialize the
 *  conflict analysis since it will not be applied
 */
SCIP_Bool SCIPconflictApplicable(
   SCIP_SET*             set                 /**< global SCIP settings */
   )
{
   /* check, if propagation conflict analysis is enabled */
   if( !set->conf_enable || !set->conf_useprop )
      return FALSE;

   /* check, if there are any conflict handlers to use a conflict set */
   if( set->nconflicthdlrs == 0 )
      return FALSE;

   return TRUE;
}

/** creates conflict analysis data for propagation conflicts */
SCIP_RETCODE SCIPconflictCreate(
   SCIP_CONFLICT**       conflict,           /**< pointer to conflict analysis data */
   BMS_BLKMEM*           blkmem,             /**< block memory of transformed problem */
   SCIP_SET*             set                 /**< global SCIP settings */
   )
{
   assert(conflict != NULL);

   SCIP_ALLOC( BMSallocMemory(conflict) );

   SCIP_CALL( SCIPclockCreate(&(*conflict)->dIBclock, SCIP_CLOCKTYPE_DEFAULT) );
   SCIP_CALL( SCIPclockCreate(&(*conflict)->propanalyzetime, SCIP_CLOCKTYPE_DEFAULT) );
   SCIP_CALL( SCIPclockCreate(&(*conflict)->inflpanalyzetime, SCIP_CLOCKTYPE_DEFAULT) );
   SCIP_CALL( SCIPclockCreate(&(*conflict)->boundlpanalyzetime, SCIP_CLOCKTYPE_DEFAULT) );
   SCIP_CALL( SCIPclockCreate(&(*conflict)->sbanalyzetime, SCIP_CLOCKTYPE_DEFAULT) );
   SCIP_CALL( SCIPclockCreate(&(*conflict)->pseudoanalyzetime, SCIP_CLOCKTYPE_DEFAULT) );

   /* enable or disable timing depending on the parameter statistic timing */
   SCIPconflictEnableOrDisableClocks((*conflict), set->time_statistictiming);

   SCIP_CALL( SCIPpqueueCreate(&(*conflict)->bdchgqueue, set->mem_arraygrowinit, set->mem_arraygrowfac,
         conflictBdchginfoComp) );
   SCIP_CALL( SCIPpqueueCreate(&(*conflict)->forcedbdchgqueue, set->mem_arraygrowinit, set->mem_arraygrowfac,
         conflictBdchginfoComp) );
   SCIP_CALL( conflictsetCreate(&(*conflict)->conflictset, blkmem) );
   (*conflict)->conflictsets = NULL;
   (*conflict)->conflictsetscores = NULL;
   (*conflict)->tmpbdchginfos = NULL;
   (*conflict)->conflictsetssize = 0;
   (*conflict)->nconflictsets = 0;
   (*conflict)->proofsets = NULL;
   (*conflict)->proofsetssize = 0;
   (*conflict)->nproofsets = 0;
   (*conflict)->tmpbdchginfossize = 0;
   (*conflict)->ntmpbdchginfos = 0;
   (*conflict)->count = 0;
   (*conflict)->nglbchgbds = 0;
   (*conflict)->nappliedglbconss = 0;
   (*conflict)->nappliedglbliterals = 0;
   (*conflict)->nlocchgbds = 0;
   (*conflict)->nappliedlocconss = 0;
   (*conflict)->nappliedlocliterals = 0;
   (*conflict)->npropcalls = 0;
   (*conflict)->npropsuccess = 0;
   (*conflict)->npropconfconss = 0;
   (*conflict)->npropconfliterals = 0;
   (*conflict)->npropreconvconss = 0;
   (*conflict)->npropreconvliterals = 0;
   (*conflict)->ninflpcalls = 0;
   (*conflict)->ninflpsuccess = 0;
   (*conflict)->ninflpconfconss = 0;
   (*conflict)->ninflpconfliterals = 0;
   (*conflict)->ninflpreconvconss = 0;
   (*conflict)->ninflpreconvliterals = 0;
   (*conflict)->ninflpiterations = 0;
   (*conflict)->nboundlpcalls = 0;
   (*conflict)->nboundlpsuccess = 0;
   (*conflict)->nboundlpconfconss = 0;
   (*conflict)->nboundlpconfliterals = 0;
   (*conflict)->nboundlpreconvconss = 0;
   (*conflict)->nboundlpreconvliterals = 0;
   (*conflict)->nboundlpiterations = 0;
   (*conflict)->nsbcalls = 0;
   (*conflict)->nsbsuccess = 0;
   (*conflict)->nsbconfconss = 0;
   (*conflict)->nsbconfliterals = 0;
   (*conflict)->nsbreconvconss = 0;
   (*conflict)->nsbreconvliterals = 0;
   (*conflict)->nsbiterations = 0;
   (*conflict)->npseudocalls = 0;
   (*conflict)->npseudosuccess = 0;
   (*conflict)->npseudoconfconss = 0;
   (*conflict)->npseudoconfliterals = 0;
   (*conflict)->npseudoreconvconss = 0;
   (*conflict)->npseudoreconvliterals = 0;
   (*conflict)->ndualrayinfglobal = 0;
   (*conflict)->ndualrayinfsuccess = 0;
   (*conflict)->ndualrayinfseparoot = 0;
   (*conflict)->dualrayinfnnonzeros = 0;

   SCIP_CALL( conflictInitProofset((*conflict), blkmem) );

   return SCIP_OKAY;
}

/** frees conflict analysis data for propagation conflicts */
SCIP_RETCODE SCIPconflictFree(
   SCIP_CONFLICT**       conflict,           /**< pointer to conflict analysis data */
   BMS_BLKMEM*           blkmem              /**< block memory of transformed problem */
   )
{
   assert(conflict != NULL);
   assert(*conflict != NULL);
   assert((*conflict)->nconflictsets == 0);
   assert((*conflict)->ntmpbdchginfos == 0);

#ifdef SCIP_CONFGRAPH
   confgraphFree();
#endif

   SCIPclockFree(&(*conflict)->dIBclock);
   SCIPclockFree(&(*conflict)->propanalyzetime);
   SCIPclockFree(&(*conflict)->inflpanalyzetime);
   SCIPclockFree(&(*conflict)->boundlpanalyzetime);
   SCIPclockFree(&(*conflict)->sbanalyzetime);
   SCIPclockFree(&(*conflict)->pseudoanalyzetime);
   SCIPpqueueFree(&(*conflict)->bdchgqueue);
   SCIPpqueueFree(&(*conflict)->forcedbdchgqueue);
   conflictsetFree(&(*conflict)->conflictset, blkmem);
   proofsetFree(&(*conflict)->proofset, blkmem);

   BMSfreeMemoryArrayNull(&(*conflict)->conflictsets);
   BMSfreeMemoryArrayNull(&(*conflict)->conflictsetscores);
   BMSfreeMemoryArrayNull(&(*conflict)->proofsets);
   BMSfreeMemoryArrayNull(&(*conflict)->tmpbdchginfos);
   BMSfreeMemory(conflict);

   return SCIP_OKAY;
}

/** clears the conflict queue and the current conflict set */
static
void conflictClear(
   SCIP_CONFLICT*        conflict            /**< conflict analysis data */
   )
{
   assert(conflict != NULL);

   SCIPpqueueClear(conflict->bdchgqueue);
   SCIPpqueueClear(conflict->forcedbdchgqueue);
   conflictsetClear(conflict->conflictset);
}

/** initializes the propagation conflict analysis by clearing the conflict candidate queue */
SCIP_RETCODE SCIPconflictInit(
   SCIP_CONFLICT*        conflict,           /**< conflict analysis data */
   SCIP_SET*             set,                /**< global SCIP settings */
   SCIP_STAT*            stat,               /**< problem statistics */
   SCIP_PROB*            prob,               /**< problem data */
   SCIP_CONFTYPE         conftype,           /**< type of the conflict */
   SCIP_Bool             usescutoffbound     /**< depends the conflict on a cutoff bound? */
   )
{
   assert(conflict != NULL);
   assert(set != NULL);
   assert(stat != NULL);
   assert(prob != NULL);

   SCIPsetDebugMsg(set, "initializing conflict analysis\n");

   /* clear the conflict candidate queue and the conflict set */
   conflictClear(conflict);

   /* set conflict type */
   assert(conftype == SCIP_CONFTYPE_BNDEXCEEDING || conftype == SCIP_CONFTYPE_INFEASLP
       || conftype == SCIP_CONFTYPE_PROPAGATION);
   conflict->conflictset->conflicttype = conftype;

   /* set whether a cutoff bound is involved */
   conflict->conflictset->usescutoffbound = usescutoffbound;

   /* increase the conflict counter, such that binary variables of new conflict set and new conflict queue are labeled
    * with this new counter
    */
   conflict->count++;
   if( conflict->count == 0 ) /* make sure, 0 is not a valid conflict counter (may happen due to integer overflow) */
      conflict->count = 1;

   /* increase the conflict score weight for history updates of future conflict reasons */
   if( stat->nnodes > stat->lastconflictnode )
   {
      assert(0.0 < set->conf_scorefac && set->conf_scorefac <= 1.0);
      stat->vsidsweight /= set->conf_scorefac;
      assert(stat->vsidsweight > 0.0);

      /* if the conflict score for the next conflict exceeds 1000.0, rescale all history conflict scores */
      if( stat->vsidsweight >= 1000.0 )
      {
         int v;

         for( v = 0; v < prob->nvars; ++v )
         {
            SCIP_CALL( SCIPvarScaleVSIDS(prob->vars[v], 1.0/stat->vsidsweight) );
         }
         SCIPhistoryScaleVSIDS(stat->glbhistory, 1.0/stat->vsidsweight);
         SCIPhistoryScaleVSIDS(stat->glbhistorycrun, 1.0/stat->vsidsweight);
         stat->vsidsweight = 1.0;
      }
      stat->lastconflictnode = stat->nnodes;
   }

#ifdef SCIP_CONFGRAPH
   confgraphFree();
   SCIP_CALL( confgraphCreate(set, conflict) );
#endif

   return SCIP_OKAY;
}

/** marks bound to be present in the current conflict and returns whether a bound which is at least as tight was already
 *  member of the current conflict (i.e., the given bound change does not need to be added)
 */
static
SCIP_Bool conflictMarkBoundCheckPresence(
   SCIP_CONFLICT*        conflict,           /**< conflict analysis data */
   SCIP_BDCHGINFO*       bdchginfo,          /**< bound change to add to the conflict set */
   SCIP_Real             relaxedbd           /**< relaxed bound */
   )
{
   SCIP_VAR* var;
   SCIP_Real newbound;

   assert(conflict != NULL);

   var = SCIPbdchginfoGetVar(bdchginfo);
   newbound = SCIPbdchginfoGetNewbound(bdchginfo);
   assert(var != NULL);

   switch( SCIPbdchginfoGetBoundtype(bdchginfo) )
   {
   case SCIP_BOUNDTYPE_LOWER:
      /* check if the variables lower bound is already member of the conflict */
      if( var->conflictlbcount == conflict->count )
      {
         /* the variable is already member of the conflict; hence check if the new bound is redundant */
         if( var->conflictlb > newbound )
         {
            SCIPdebugMessage("ignoring redundant bound change <%s> >= %g since a stronger lower bound exist <%s> >= %g\n",
               SCIPvarGetName(var), newbound, SCIPvarGetName(var), var->conflictlb);
            return TRUE;
         }
         else if( var->conflictlb == newbound ) /*lint !e777*/
         {
            SCIPdebugMessage("ignoring redundant bound change <%s> >= %g since this lower bound is already present\n", SCIPvarGetName(var), newbound);
            SCIPdebugMessage("adjust relaxed lower bound <%g> -> <%g>\n", var->conflictlb, relaxedbd);
            var->conflictrelaxedlb = MAX(var->conflictrelaxedlb, relaxedbd);
            return TRUE;
         }
      }

      /* add the variable lower bound to the current conflict */
      var->conflictlbcount = conflict->count;

      /* remember the lower bound and relaxed bound to allow only better/tighter lower bounds for that variables
       * w.r.t. this conflict
       */
      var->conflictlb = newbound;
      var->conflictrelaxedlb = relaxedbd;

      return FALSE;

   case SCIP_BOUNDTYPE_UPPER:
      /* check if the variables upper bound is already member of the conflict */
      if( var->conflictubcount == conflict->count )
      {
         /* the variable is already member of the conflict; hence check if the new bound is redundant */
         if( var->conflictub < newbound )
         {
            SCIPdebugMessage("ignoring redundant bound change <%s> <= %g since a stronger upper bound exist <%s> <= %g\n",
               SCIPvarGetName(var), newbound, SCIPvarGetName(var), var->conflictub);
            return TRUE;
         }
         else if( var->conflictub == newbound ) /*lint !e777*/
         {
            SCIPdebugMessage("ignoring redundant bound change <%s> <= %g since this upper bound is already present\n", SCIPvarGetName(var), newbound);
            SCIPdebugMessage("adjust relaxed upper bound <%g> -> <%g>\n", var->conflictub, relaxedbd);
            var->conflictrelaxedub = MIN(var->conflictrelaxedub, relaxedbd);
            return TRUE;
         }
      }

      /* add the variable upper bound to the current conflict */
      var->conflictubcount = conflict->count;

      /* remember the upper bound and relaxed bound to allow only better/tighter upper bounds for that variables
       * w.r.t. this conflict
       */
      var->conflictub = newbound;
      var->conflictrelaxedub = relaxedbd;

      return FALSE;

   default:
      SCIPerrorMessage("invalid bound type %d\n", SCIPbdchginfoGetBoundtype(bdchginfo));
      SCIPABORT();
      return FALSE; /*lint !e527*/
   }
}

/** puts bound change into the current conflict set */
static
SCIP_RETCODE conflictAddConflictBound(
   SCIP_CONFLICT*        conflict,           /**< conflict analysis data */
   BMS_BLKMEM*           blkmem,             /**< block memory of transformed problem */
   SCIP_SET*             set,                /**< global SCIP settings */
   SCIP_BDCHGINFO*       bdchginfo,          /**< bound change to add to the conflict set */
   SCIP_Real             relaxedbd           /**< relaxed bound */
   )
{
   assert(conflict != NULL);
   assert(!SCIPbdchginfoIsRedundant(bdchginfo));

   /* check if the relaxed bound is really a relaxed bound */
   assert(SCIPbdchginfoGetBoundtype(bdchginfo) == SCIP_BOUNDTYPE_LOWER || SCIPsetIsGE(set, relaxedbd, SCIPbdchginfoGetNewbound(bdchginfo)));
   assert(SCIPbdchginfoGetBoundtype(bdchginfo) == SCIP_BOUNDTYPE_UPPER || SCIPsetIsLE(set, relaxedbd, SCIPbdchginfoGetNewbound(bdchginfo)));

   SCIPsetDebugMsg(set, "putting bound change <%s> %s %g(%g) at depth %d to current conflict set\n",
      SCIPvarGetName(SCIPbdchginfoGetVar(bdchginfo)),
      SCIPbdchginfoGetBoundtype(bdchginfo) == SCIP_BOUNDTYPE_LOWER ? ">=" : "<=", SCIPbdchginfoGetNewbound(bdchginfo),
      relaxedbd, SCIPbdchginfoGetDepth(bdchginfo));

   /* mark the bound to be member of the conflict and check if a bound which is at least as tight is already member of
    * the conflict
    */
   if( !conflictMarkBoundCheckPresence(conflict, bdchginfo, relaxedbd) )
   {
      /* add the bound change to the current conflict set */
      SCIP_CALL( conflictsetAddBound(conflict->conflictset, blkmem, set, bdchginfo, relaxedbd) );

#ifdef SCIP_CONFGRAPH
      if( bdchginfo != confgraphcurrentbdchginfo )
         confgraphAddBdchg(bdchginfo);
#endif
   }
#ifdef SCIP_CONFGRAPH
   else
      confgraphLinkBdchg(bdchginfo);
#endif

   return SCIP_OKAY;
}

/** returns whether the negation of the given bound change would lead to a globally valid literal */
static
SCIP_Bool isBoundchgUseless(
   SCIP_SET*             set,                /**< global SCIP settings */
   SCIP_BDCHGINFO*       bdchginfo           /**< bound change information */
   )
{
   SCIP_VAR* var;
   SCIP_BOUNDTYPE boundtype;
   SCIP_Real bound;

   var = SCIPbdchginfoGetVar(bdchginfo);
   boundtype = SCIPbdchginfoGetBoundtype(bdchginfo);
   bound = SCIPbdchginfoGetNewbound(bdchginfo);

   return (SCIPvarGetType(var) == SCIP_VARTYPE_CONTINUOUS
      && ((boundtype == SCIP_BOUNDTYPE_LOWER && SCIPsetIsFeasGE(set, bound, SCIPvarGetUbGlobal(var)))
         || (boundtype == SCIP_BOUNDTYPE_UPPER && SCIPsetIsFeasLE(set, bound, SCIPvarGetLbGlobal(var)))));
}

/** adds given bound change information to the conflict candidate queue */
static
SCIP_RETCODE conflictQueueBound(
   SCIP_CONFLICT*        conflict,           /**< conflict analysis data */
   SCIP_SET*             set,                /**< global SCIP settings */
   SCIP_BDCHGINFO*       bdchginfo,          /**< bound change information */
   SCIP_Real             relaxedbd           /**< relaxed bound */
   )
{
   assert(conflict != NULL);
   assert(set != NULL);
   assert(bdchginfo != NULL);
   assert(!SCIPbdchginfoIsRedundant(bdchginfo));

   /* check if the relaxed bound is really a relaxed bound */
   assert(SCIPbdchginfoGetBoundtype(bdchginfo) == SCIP_BOUNDTYPE_LOWER || SCIPsetIsGE(set, relaxedbd, SCIPbdchginfoGetNewbound(bdchginfo)));
   assert(SCIPbdchginfoGetBoundtype(bdchginfo) == SCIP_BOUNDTYPE_UPPER || SCIPsetIsLE(set, relaxedbd, SCIPbdchginfoGetNewbound(bdchginfo)));

   /* mark the bound to be member of the conflict and check if a bound which is at least as tight is already member of
    * the conflict
    */
   if( !conflictMarkBoundCheckPresence(conflict, bdchginfo, relaxedbd) )
   {
      /* insert the bound change into the conflict queue */
      if( (!set->conf_preferbinary || SCIPvarIsBinary(SCIPbdchginfoGetVar(bdchginfo)))
         && !isBoundchgUseless(set, bdchginfo) )
      {
         SCIP_CALL( SCIPpqueueInsert(conflict->bdchgqueue, (void*)bdchginfo) );
      }
      else
      {
         SCIP_CALL( SCIPpqueueInsert(conflict->forcedbdchgqueue, (void*)bdchginfo) );
      }

#ifdef SCIP_CONFGRAPH
      confgraphAddBdchg(bdchginfo);
#endif
   }
#ifdef SCIP_CONFGRAPH
   else
      confgraphLinkBdchg(bdchginfo);
#endif

   return SCIP_OKAY;
}

/** convert variable and bound change to active variable */
static
SCIP_RETCODE convertToActiveVar(
   SCIP_VAR**            var,                /**< pointer to variable */
   SCIP_SET*             set,                /**< global SCIP settings */
   SCIP_BOUNDTYPE*       boundtype,          /**< pointer to type of bound that was changed: lower or upper bound */
   SCIP_Real*            bound               /**< pointer to bound to convert, or NULL */
   )
{
   SCIP_Real scalar;
   SCIP_Real constant;

   scalar = 1.0;
   constant = 0.0;

   /* transform given varibale to active varibale */
   SCIP_CALL( SCIPvarGetProbvarSum(var, set, &scalar, &constant) );
   assert(SCIPvarGetStatus(*var) == SCIP_VARSTATUS_FIXED || scalar != 0.0); /*lint !e777*/

   if( SCIPvarGetStatus(*var) == SCIP_VARSTATUS_FIXED )
      return SCIP_OKAY;

   /* if the scalar of the aggregation is negative, we have to switch the bound type */
   if( scalar < 0.0 )
      (*boundtype) = SCIPboundtypeOpposite(*boundtype);

   if( bound != NULL )
   {
      (*bound) -= constant;
      (*bound) /= scalar;
   }

   return SCIP_OKAY;
}

/** adds variable's bound to conflict candidate queue */
static
SCIP_RETCODE conflictAddBound(
   SCIP_CONFLICT*        conflict,           /**< conflict analysis data */
   BMS_BLKMEM*           blkmem,             /**< block memory */
   SCIP_SET*             set,                /**< global SCIP settings */
   SCIP_STAT*            stat,               /**< dynamic problem statistics */
   SCIP_VAR*             var,                /**< problem variable */
   SCIP_BOUNDTYPE        boundtype,          /**< type of bound that was changed: lower or upper bound */
   SCIP_BDCHGINFO*       bdchginfo,          /**< bound change info, or NULL */
   SCIP_Real             relaxedbd           /**< relaxed bound */
   )
{
   assert(SCIPvarIsActive(var));
   assert(bdchginfo != NULL);
   assert(!SCIPbdchginfoIsRedundant(bdchginfo));

   SCIPsetDebugMsg(set, " -> adding bound <%s> %s %.15g(%.15g) [status:%d, type:%d, depth:%d, pos:%d, reason:<%s>, info:%d] to candidates\n",
      SCIPvarGetName(var),
      boundtype == SCIP_BOUNDTYPE_LOWER ? ">=" : "<=",
      SCIPbdchginfoGetNewbound(bdchginfo), relaxedbd,
      SCIPvarGetStatus(var), SCIPvarGetType(var),
      SCIPbdchginfoGetDepth(bdchginfo), SCIPbdchginfoGetPos(bdchginfo),
      SCIPbdchginfoGetChgtype(bdchginfo) == SCIP_BOUNDCHGTYPE_BRANCHING ? "branch"
      : (SCIPbdchginfoGetChgtype(bdchginfo) == SCIP_BOUNDCHGTYPE_CONSINFER
         ? SCIPconsGetName(SCIPbdchginfoGetInferCons(bdchginfo))
         : (SCIPbdchginfoGetInferProp(bdchginfo) != NULL ? SCIPpropGetName(SCIPbdchginfoGetInferProp(bdchginfo))
            : "none")),
      SCIPbdchginfoGetChgtype(bdchginfo) != SCIP_BOUNDCHGTYPE_BRANCHING ? SCIPbdchginfoGetInferInfo(bdchginfo) : -1);

   /* the local bound change may be resolved and has to be put on the candidate queue;
    * we even put bound changes without inference information on the queue in order to automatically
    * eliminate multiple insertions of the same bound change
    */
   assert(SCIPbdchginfoGetVar(bdchginfo) == var);
   assert(SCIPbdchginfoGetBoundtype(bdchginfo) == boundtype);
   assert(SCIPbdchginfoGetDepth(bdchginfo) >= 0);
   assert(SCIPbdchginfoGetPos(bdchginfo) >= 0);

   /* the relaxed bound should be a relaxation */
   assert(boundtype == SCIP_BOUNDTYPE_LOWER ? SCIPsetIsLE(set, relaxedbd, SCIPbdchginfoGetNewbound(bdchginfo)) : SCIPsetIsGE(set, relaxedbd, SCIPbdchginfoGetNewbound(bdchginfo)));

   /* the relaxed bound should be worse then the old bound of the bound change info */
   assert(boundtype == SCIP_BOUNDTYPE_LOWER ? SCIPsetIsGT(set, relaxedbd, SCIPbdchginfoGetOldbound(bdchginfo)) : SCIPsetIsLT(set, relaxedbd, SCIPbdchginfoGetOldbound(bdchginfo)));

   /* put bound change information into priority queue */
   SCIP_CALL( conflictQueueBound(conflict, set, bdchginfo, relaxedbd) );

   /* each variable which is add to the conflict graph gets an increase in the VSIDS
    *
    * @note That is different to the VSIDS preseted in the literature
    */
   SCIP_CALL( incVSIDS(var, blkmem, set, stat, boundtype, relaxedbd, set->conf_conflictgraphweight) );

   return SCIP_OKAY;
}

/** adds variable's bound to conflict candidate queue */
SCIP_RETCODE SCIPconflictAddBound(
   SCIP_CONFLICT*        conflict,           /**< conflict analysis data */
   BMS_BLKMEM*           blkmem,             /**< block memory */
   SCIP_SET*             set,                /**< global SCIP settings */
   SCIP_STAT*            stat,               /**< dynamic problem statistics */
   SCIP_VAR*             var,                /**< problem variable */
   SCIP_BOUNDTYPE        boundtype,          /**< type of bound that was changed: lower or upper bound */
   SCIP_BDCHGIDX*        bdchgidx            /**< bound change index (time stamp of bound change), or NULL for current time */
   )
{
   SCIP_BDCHGINFO* bdchginfo;

   assert(conflict != NULL);
   assert(stat != NULL);
   assert(var != NULL);

   /* convert bound to active problem variable */
   SCIP_CALL( convertToActiveVar(&var, set, &boundtype, NULL) );

   /* we can ignore fixed variables */
   if( SCIPvarGetStatus(var) == SCIP_VARSTATUS_FIXED )
      return SCIP_OKAY;

   /* if the variable is multi-aggregated, add the bounds of all aggregation variables */
   if( SCIPvarGetStatus(var) == SCIP_VARSTATUS_MULTAGGR )
   {
      SCIP_VAR** vars;
      SCIP_Real* scalars;
      int nvars;
      int i;

      vars = SCIPvarGetMultaggrVars(var);
      scalars = SCIPvarGetMultaggrScalars(var);
      nvars = SCIPvarGetMultaggrNVars(var);
      for( i = 0; i < nvars; ++i )
      {
         SCIP_CALL( SCIPconflictAddBound(conflict, blkmem, set, stat, vars[i],
               (scalars[i] < 0.0 ? SCIPboundtypeOpposite(boundtype) : boundtype), bdchgidx) );
      }

      return SCIP_OKAY;
   }
   assert(SCIPvarIsActive(var));

   /* get bound change information */
   bdchginfo = SCIPvarGetBdchgInfo(var, boundtype, bdchgidx, FALSE);

   /* if bound of variable was not changed (this means it is still the global bound), we can ignore the conflicting
    * bound
    */
   if( bdchginfo == NULL )
      return SCIP_OKAY;

   assert(SCIPbdchgidxIsEarlier(SCIPbdchginfoGetIdx(bdchginfo), bdchgidx));

   SCIP_CALL( conflictAddBound(conflict, blkmem, set, stat, var, boundtype, bdchginfo, SCIPbdchginfoGetNewbound(bdchginfo)) );

   return SCIP_OKAY;
}

/** adds variable's bound to conflict candidate queue */
SCIP_RETCODE SCIPconflictAddRelaxedBound(
   SCIP_CONFLICT*        conflict,           /**< conflict analysis data */
   BMS_BLKMEM*           blkmem,             /**< block memory */
   SCIP_SET*             set,                /**< global SCIP settings */
   SCIP_STAT*            stat,               /**< dynamic problem statistics */
   SCIP_VAR*             var,                /**< problem variable */
   SCIP_BOUNDTYPE        boundtype,          /**< type of bound that was changed: lower or upper bound */
   SCIP_BDCHGIDX*        bdchgidx,           /**< bound change index (time stamp of bound change), or NULL for current time */
   SCIP_Real             relaxedbd           /**< the relaxed bound */
   )
{
   SCIP_BDCHGINFO* bdchginfo;
   int nbdchgs;

   assert(conflict != NULL);
   assert(stat != NULL);
   assert(var != NULL);

   if( !SCIPvarIsActive(var) )
   {
      /* convert bound to active problem variable */
      SCIP_CALL( convertToActiveVar(&var, set, &boundtype, &relaxedbd) );

      /* we can ignore fixed variables */
      if( SCIPvarGetStatus(var) == SCIP_VARSTATUS_FIXED )
         return SCIP_OKAY;

      /* if the variable is multi-aggregated, add the bounds of all aggregation variables */
      if(SCIPvarGetStatus(var) == SCIP_VARSTATUS_MULTAGGR )
      {
         SCIPsetDebugMsg(set, "ignoring relaxed bound information since variable <%s> is multi-aggregated active\n", SCIPvarGetName(var));

         SCIP_CALL( SCIPconflictAddBound(conflict, blkmem, set, stat, var, boundtype, bdchgidx) );

         return SCIP_OKAY;
      }
   }
   assert(SCIPvarIsActive(var));

   /* get bound change information */
   bdchginfo = SCIPvarGetBdchgInfo(var, boundtype, bdchgidx, FALSE);

   /* if bound of variable was not changed (this means it is still the global bound), we can ignore the conflicting
    * bound
    */
   if( bdchginfo == NULL )
      return SCIP_OKAY;

   /* check that the bound change info is not a temporary one */
   assert(SCIPbdchgidxGetPos(&bdchginfo->bdchgidx) >= 0);

   /* get the position of the bound change information within the bound change array of the variable */
   nbdchgs = (int) bdchginfo->pos;
   assert(nbdchgs >= 0);

   /* if the relaxed bound should be ignored, set the relaxed bound to the bound given by the bdchgidx; that ensures
    * that the loop(s) below will be skipped
    */
   if( set->conf_ignorerelaxedbd )
      relaxedbd = SCIPbdchginfoGetNewbound(bdchginfo);

   /* search for the bound change information which includes the relaxed bound */
   if( boundtype == SCIP_BOUNDTYPE_LOWER )
   {
      SCIP_Real newbound;

      /* adjust relaxed lower bound w.r.t. variable type */
      SCIPvarAdjustLb(var, set, &relaxedbd);

      /* due to numericis we compare the relaxed lower bound to the one present at the particular time point and take
       * the better one
       */
      newbound = SCIPbdchginfoGetNewbound(bdchginfo);
      relaxedbd = MIN(relaxedbd, newbound);

      /* check if relaxed lower bound is smaller or equal to global lower bound; if so we can ignore the conflicting
       * bound
       */
      if( SCIPsetIsLE(set, relaxedbd, SCIPvarGetLbGlobal(var)) )
         return SCIP_OKAY;

      while( nbdchgs > 0 )
      {
         assert(SCIPsetIsLE(set, relaxedbd, SCIPbdchginfoGetNewbound(bdchginfo)));

         /* check if the old lower bound is greater than or equal to relaxed lower bound; if not we found the bound
          * change info which we need to report
          */
         if( SCIPsetIsGT(set, relaxedbd, SCIPbdchginfoGetOldbound(bdchginfo)) )
            break;

         bdchginfo = SCIPvarGetBdchgInfoLb(var, nbdchgs-1);

         SCIPsetDebugMsg(set, "lower bound change %d oldbd=%.15g, newbd=%.15g, depth=%d, pos=%d, redundant=%u\n",
            nbdchgs, SCIPbdchginfoGetOldbound(bdchginfo), SCIPbdchginfoGetNewbound(bdchginfo),
            SCIPbdchginfoGetDepth(bdchginfo), SCIPbdchginfoGetPos(bdchginfo),
            SCIPbdchginfoIsRedundant(bdchginfo));

         /* if bound change is redundant (this means it now a global bound), we can ignore the conflicting bound */
         if( SCIPbdchginfoIsRedundant(bdchginfo) )
            return SCIP_OKAY;

         nbdchgs--;
      }
      assert(SCIPsetIsGT(set, relaxedbd, SCIPbdchginfoGetOldbound(bdchginfo)));
   }
   else
   {
      SCIP_Real newbound;

      assert(boundtype == SCIP_BOUNDTYPE_UPPER);

      /* adjust relaxed upper bound w.r.t. variable type */
      SCIPvarAdjustUb(var, set, &relaxedbd);

      /* due to numericis we compare the relaxed upper bound to the one present at the particular time point and take
       * the better one
       */
      newbound = SCIPbdchginfoGetNewbound(bdchginfo);
      relaxedbd = MAX(relaxedbd, newbound);

      /* check if relaxed upper bound is greater or equal to global upper bound; if so we can ignore the conflicting
       * bound
       */
      if( SCIPsetIsGE(set, relaxedbd, SCIPvarGetUbGlobal(var)) )
         return SCIP_OKAY;

      while( nbdchgs > 0 )
      {
         assert(SCIPsetIsGE(set, relaxedbd, SCIPbdchginfoGetNewbound(bdchginfo)));

         /* check if the old upper bound is smaller than or equal to the relaxed upper bound; if not we found the
          * bound change info which we need to report
          */
         if( SCIPsetIsLT(set, relaxedbd, SCIPbdchginfoGetOldbound(bdchginfo)) )
            break;

         bdchginfo = SCIPvarGetBdchgInfoUb(var, nbdchgs-1);

         SCIPsetDebugMsg(set, "upper bound change %d oldbd=%.15g, newbd=%.15g, depth=%d, pos=%d, redundant=%u\n",
            nbdchgs, SCIPbdchginfoGetOldbound(bdchginfo), SCIPbdchginfoGetNewbound(bdchginfo),
            SCIPbdchginfoGetDepth(bdchginfo), SCIPbdchginfoGetPos(bdchginfo),
            SCIPbdchginfoIsRedundant(bdchginfo));

         /* if bound change is redundant (this means it now a global bound), we can ignore the conflicting bound */
         if( SCIPbdchginfoIsRedundant(bdchginfo) )
            return SCIP_OKAY;

         nbdchgs--;
      }
      assert(SCIPsetIsLT(set, relaxedbd, SCIPbdchginfoGetOldbound(bdchginfo)));
   }

   assert(SCIPbdchgidxIsEarlier(SCIPbdchginfoGetIdx(bdchginfo), bdchgidx));

   /* put bound change information into priority queue */
   SCIP_CALL( conflictAddBound(conflict, blkmem, set, stat, var, boundtype, bdchginfo, relaxedbd) );

   return SCIP_OKAY;
}

/** checks if the given variable is already part of the current conflict set or queued for resolving with the same or
 *  even stronger bound
 */
SCIP_RETCODE SCIPconflictIsVarUsed(
   SCIP_CONFLICT*        conflict,           /**< conflict analysis data */
   SCIP_VAR*             var,                /**< problem variable */
   SCIP_SET*             set,                /**< global SCIP settings */
   SCIP_BOUNDTYPE        boundtype,          /**< type of bound for which the score should be increased */
   SCIP_BDCHGIDX*        bdchgidx,           /**< bound change index (time stamp of bound change), or NULL for current time */
   SCIP_Bool*            used                /**< pointer to store if the variable is already used */
   )
{
   SCIP_Real newbound;

   /* convert bound to active problem variable */
   SCIP_CALL( convertToActiveVar(&var, set, &boundtype, NULL) );

   if( SCIPvarGetStatus(var) == SCIP_VARSTATUS_FIXED || SCIPvarGetStatus(var) == SCIP_VARSTATUS_MULTAGGR )
      *used = FALSE;
   else
   {
      assert(SCIPvarIsActive(var));
      assert(var != NULL);

      switch( boundtype )
      {
      case SCIP_BOUNDTYPE_LOWER:

         newbound = SCIPgetVarLbAtIndex(set->scip, var, bdchgidx, FALSE);

         if( var->conflictlbcount == conflict->count && var->conflictlb >= newbound )
         {
            SCIPsetDebugMsg(set, "already queued bound change <%s> >= %g\n", SCIPvarGetName(var), newbound);
            *used = TRUE;
         }
         else
            *used = FALSE;
         break;
      case SCIP_BOUNDTYPE_UPPER:

         newbound = SCIPgetVarUbAtIndex(set->scip, var, bdchgidx, FALSE);

         if( var->conflictubcount == conflict->count && var->conflictub <= newbound )
         {
            SCIPsetDebugMsg(set, "already queued bound change <%s> <= %g\n", SCIPvarGetName(var), newbound);
            *used = TRUE;
         }
         else
            *used = FALSE;
         break;
      default:
         SCIPerrorMessage("invalid bound type %d\n", boundtype);
         SCIPABORT();
         *used = FALSE; /*lint !e527*/
      }
   }

   return SCIP_OKAY;
}

/** returns the conflict lower bound if the variable is present in the current conflict set; otherwise the global lower
 *  bound
 */
SCIP_Real SCIPconflictGetVarLb(
   SCIP_CONFLICT*        conflict,           /**< conflict analysis data */
   SCIP_VAR*             var                 /**< problem variable */
   )
{
   if( var->conflictlbcount == conflict->count )
   {
      assert(EPSGE(var->conflictlb, var->conflictrelaxedlb, 1e-09));
      return var->conflictrelaxedlb;
   }

   return SCIPvarGetLbGlobal(var);
}

/** returns the conflict upper bound if the variable is present in the current conflict set; otherwise the global upper
 *  bound
 */
SCIP_Real SCIPconflictGetVarUb(
   SCIP_CONFLICT*        conflict,           /**< conflict analysis data */
   SCIP_VAR*             var                 /**< problem variable */
   )
{
   if( var->conflictubcount == conflict->count )
   {
      assert(EPSLE(var->conflictub, var->conflictrelaxedub, 1e-09));
      return var->conflictrelaxedub;
   }

   return SCIPvarGetUbGlobal(var);
}

/** removes and returns next conflict analysis candidate from the candidate queue */
static
SCIP_BDCHGINFO* conflictRemoveCand(
   SCIP_CONFLICT*        conflict            /**< conflict analysis data */
   )
{
   SCIP_BDCHGINFO* bdchginfo;
   SCIP_VAR* var;

   assert(conflict != NULL);

   if( SCIPpqueueNElems(conflict->forcedbdchgqueue) > 0 )
      bdchginfo = (SCIP_BDCHGINFO*)(SCIPpqueueRemove(conflict->forcedbdchgqueue));
   else
      bdchginfo = (SCIP_BDCHGINFO*)(SCIPpqueueRemove(conflict->bdchgqueue));

   assert(!SCIPbdchginfoIsRedundant(bdchginfo));

   /* if we have a candidate this one should be valid for the current conflict analysis */
   assert(!bdchginfoIsInvalid(conflict, bdchginfo));

   /* mark the bound change to be no longer in the conflict (it will be either added again to the conflict set or
    * replaced by resolving, which might add a weaker change on the same bound to the queue)
    */
   var = SCIPbdchginfoGetVar(bdchginfo);
   if( SCIPbdchginfoGetBoundtype(bdchginfo) == SCIP_BOUNDTYPE_LOWER )
   {
      var->conflictlbcount = 0;
      var->conflictrelaxedlb = SCIP_REAL_MIN;
   }
   else
   {
      assert(SCIPbdchginfoGetBoundtype(bdchginfo) == SCIP_BOUNDTYPE_UPPER);
      var->conflictubcount = 0;
      var->conflictrelaxedub = SCIP_REAL_MAX;
   }

#ifdef SCIP_CONFGRAPH
   confgraphSetCurrentBdchg(bdchginfo);
#endif

   return bdchginfo;
}

/** returns next conflict analysis candidate from the candidate queue without removing it */
static
SCIP_BDCHGINFO* conflictFirstCand(
   SCIP_CONFLICT*        conflict            /**< conflict analysis data */
   )
{
   SCIP_BDCHGINFO* bdchginfo;

   assert(conflict != NULL);

   if( SCIPpqueueNElems(conflict->forcedbdchgqueue) > 0 )
   {
      /* get next potetioal candidate */
      bdchginfo = (SCIP_BDCHGINFO*)(SCIPpqueueFirst(conflict->forcedbdchgqueue));

      /* check if this candidate is valid */
      if( bdchginfoIsInvalid(conflict, bdchginfo) )
      {
         SCIPdebugMessage("bound change info [%d:<%s> %s %g] is invaild -> pop it from the force queue\n", SCIPbdchginfoGetDepth(bdchginfo),
            SCIPvarGetName(SCIPbdchginfoGetVar(bdchginfo)),
            SCIPbdchginfoGetBoundtype(bdchginfo) == SCIP_BOUNDTYPE_LOWER ? ">=" : "<=",
            SCIPbdchginfoGetNewbound(bdchginfo));

         /* pop the invalid bound change info from the queue */
         (void)(SCIPpqueueRemove(conflict->forcedbdchgqueue));

         /* call method recursively to get next conflict analysis candidate */
         bdchginfo = conflictFirstCand(conflict);
      }
   }
   else
   {
      bdchginfo = (SCIP_BDCHGINFO*)(SCIPpqueueFirst(conflict->bdchgqueue));

      /* check if this candidate is valid */
      if( bdchginfo != NULL && bdchginfoIsInvalid(conflict, bdchginfo) )
      {
         SCIPdebugMessage("bound change info [%d:<%s> %s %g] is invaild -> pop it from the queue\n", SCIPbdchginfoGetDepth(bdchginfo),
            SCIPvarGetName(SCIPbdchginfoGetVar(bdchginfo)),
            SCIPbdchginfoGetBoundtype(bdchginfo) == SCIP_BOUNDTYPE_LOWER ? ">=" : "<=",
            SCIPbdchginfoGetNewbound(bdchginfo));

         /* pop the invalid bound change info from the queue */
         (void)(SCIPpqueueRemove(conflict->bdchgqueue));

         /* call method recursively to get next conflict analysis candidate */
         bdchginfo = conflictFirstCand(conflict);
      }
   }
   assert(bdchginfo == NULL || !SCIPbdchginfoIsRedundant(bdchginfo));

   return bdchginfo;
}

/** adds the current conflict set (extended by all remaining bound changes in the queue) to the pool of conflict sets */
static
SCIP_RETCODE conflictAddConflictset(
   SCIP_CONFLICT*        conflict,           /**< conflict analysis data */
   BMS_BLKMEM*           blkmem,             /**< block memory of transformed problem */
   SCIP_SET*             set,                /**< global SCIP settings */
   SCIP_STAT*            stat,               /**< dynamic problem statistics */
   SCIP_TREE*            tree,               /**< branch and bound tree */
   int                   validdepth,         /**< minimal depth level at which the conflict set is valid */
   SCIP_Bool             diving,             /**< are we in strong branching or diving mode? */
   SCIP_Bool             repropagate,        /**< should the constraint trigger a repropagation? */
   SCIP_Bool*            success,            /**< pointer to store whether the conflict set is valid */
   int*                  nliterals           /**< pointer to store the number of literals in the generated conflictset */
   )
{
   SCIP_CONFLICTSET* conflictset;
   SCIP_BDCHGINFO** bdchginfos;
   int nbdchginfos;
   int currentdepth;
   int focusdepth;

   assert(conflict != NULL);
   assert(conflict->conflictset != NULL);
   assert(set != NULL);
   assert(stat != NULL);
   assert(tree != NULL);
   assert(success != NULL);
   assert(nliterals != NULL);
   assert(SCIPpqueueNElems(conflict->forcedbdchgqueue) == 0);

   *success = FALSE;
   *nliterals = 0;

   /* check, whether local conflicts are allowed */
   validdepth = MAX(validdepth, conflict->conflictset->validdepth);
   if( !set->conf_allowlocal && validdepth > 0 )
      return SCIP_OKAY;

   focusdepth = SCIPtreeGetFocusDepth(tree);
   currentdepth = SCIPtreeGetCurrentDepth(tree);
   assert(currentdepth == tree->pathlen-1);
   assert(focusdepth <= currentdepth);
   assert(0 <= conflict->conflictset->validdepth && conflict->conflictset->validdepth <= currentdepth);
   assert(0 <= validdepth && validdepth <= currentdepth);

   /* get the elements of the bound change queue */
   bdchginfos = (SCIP_BDCHGINFO**)SCIPpqueueElems(conflict->bdchgqueue);
   nbdchginfos = SCIPpqueueNElems(conflict->bdchgqueue);

   /* create a copy of the current conflict set, allocating memory for the additional elements of the queue */
   SCIP_CALL( conflictsetCopy(&conflictset, blkmem, conflict->conflictset, nbdchginfos) );
   conflictset->validdepth = validdepth;
   conflictset->repropagate = repropagate;

   /* add the valid queue elements to the conflict set  */
   SCIPsetDebugMsg(set, "adding %d variables from the queue as temporary conflict variables\n", nbdchginfos);
   SCIP_CALL( conflictsetAddBounds(conflict, conflictset, blkmem, set, bdchginfos, nbdchginfos) );

   /* calculate the depth, at which the conflictset should be inserted */
   SCIP_CALL( conflictsetCalcInsertDepth(conflictset, set, tree) );
   assert(conflictset->validdepth <= conflictset->insertdepth && conflictset->insertdepth <= currentdepth);
   SCIPsetDebugMsg(set, " -> conflict with %d literals found at depth %d is active in depth %d and valid in depth %d\n",
      conflictset->nbdchginfos, currentdepth, conflictset->insertdepth, conflictset->validdepth);

   /* if all branching variables are in the conflict set, the conflict set is of no use;
    * don't use conflict sets that are only valid in the probing path but not in the problem tree
    */
   if( (diving || conflictset->insertdepth < currentdepth) && conflictset->insertdepth <= focusdepth )
   {
      /* if the conflict should not be located only in the subtree where it is useful, put it to its valid depth level */
      if( !set->conf_settlelocal )
         conflictset->insertdepth = conflictset->validdepth;

      *nliterals = conflictset->nbdchginfos;
      SCIPsetDebugMsg(set, " -> final conflict set has %d literals\n", *nliterals);

      /* check conflict set on debugging solution */
      SCIP_CALL( SCIPdebugCheckConflict(blkmem, set, tree->path[validdepth],
            conflictset->bdchginfos, conflictset->relaxedbds, conflictset->nbdchginfos) ); /*lint !e506 !e774*/

      /* move conflictset to the conflictset storage */
      SCIP_CALL( conflictInsertConflictset(conflict, blkmem, set, &conflictset) );
      *success = TRUE;
   }
   else
   {
      /* free the temporary conflict set */
      conflictsetFree(&conflictset, blkmem);
   }

   return SCIP_OKAY;
}

/** tries to resolve given bound change
 *   - resolutions on local constraints are only applied, if the constraint is valid at the
 *     current minimal valid depth level, because this depth level is the topmost level to add the conflict
 *     constraint to anyways
 *
 *  @note it is sufficient to explain the relaxed bound change
 */
static
SCIP_RETCODE conflictResolveBound(
   SCIP_CONFLICT*        conflict,           /**< conflict analysis data */
   SCIP_SET*             set,                /**< global SCIP settings */
   SCIP_BDCHGINFO*       bdchginfo,          /**< bound change to resolve */
   SCIP_Real             relaxedbd,          /**< the relaxed bound */
   int                   validdepth,         /**< minimal depth level at which the conflict is valid */
   SCIP_Bool*            resolved            /**< pointer to store whether the bound change was resolved */
   )
{
   SCIP_VAR* actvar;
   SCIP_CONS* infercons;
   SCIP_PROP* inferprop;
   SCIP_RESULT result;

#ifndef NDEBUG
   int nforcedbdchgqueue;
   int nbdchgqueue;

   /* store the current size of the conflict queues */
   assert(conflict != NULL);
   nforcedbdchgqueue = SCIPpqueueNElems(conflict->forcedbdchgqueue);
   nbdchgqueue = SCIPpqueueNElems(conflict->bdchgqueue);
#else
   assert(conflict != NULL);
#endif

   assert(resolved != NULL);
   assert(!SCIPbdchginfoIsRedundant(bdchginfo));

   *resolved = FALSE;

   actvar = SCIPbdchginfoGetVar(bdchginfo);
   assert(actvar != NULL);
   assert(SCIPvarIsActive(actvar));

#ifdef SCIP_DEBUG
   {
      int i;
      SCIPsetDebugMsg(set, "processing next conflicting bound (depth: %d, valid depth: %d, bdchgtype: %s [%s], vartype: %d): [<%s> %s %g(%g)]\n",
         SCIPbdchginfoGetDepth(bdchginfo), validdepth,
         SCIPbdchginfoGetChgtype(bdchginfo) == SCIP_BOUNDCHGTYPE_BRANCHING ? "branch"
            : SCIPbdchginfoGetChgtype(bdchginfo) == SCIP_BOUNDCHGTYPE_CONSINFER ? "cons" : "prop",
               SCIPbdchginfoGetChgtype(bdchginfo) == SCIP_BOUNDCHGTYPE_BRANCHING ? "-"
                        : SCIPbdchginfoGetChgtype(bdchginfo) == SCIP_BOUNDCHGTYPE_CONSINFER
                          ? SCIPconsGetName(SCIPbdchginfoGetInferCons(bdchginfo))
                                : SCIPbdchginfoGetInferProp(bdchginfo) == NULL ? "-"
                                      : SCIPpropGetName(SCIPbdchginfoGetInferProp(bdchginfo)),
                                        SCIPvarGetType(actvar), SCIPvarGetName(actvar),
                                        SCIPbdchginfoGetBoundtype(bdchginfo) == SCIP_BOUNDTYPE_LOWER ? ">=" : "<=",
                                              SCIPbdchginfoGetNewbound(bdchginfo), relaxedbd);
      SCIPsetDebugMsg(set, " - conflict set       :");

      for( i = 0; i < conflict->conflictset->nbdchginfos; ++i )
      {
         SCIPsetDebugMsgPrint(set, " [%d:<%s> %s %g(%g)]", SCIPbdchginfoGetDepth(conflict->conflictset->bdchginfos[i]),
               SCIPvarGetName(SCIPbdchginfoGetVar(conflict->conflictset->bdchginfos[i])),
               SCIPbdchginfoGetBoundtype(conflict->conflictset->bdchginfos[i]) == SCIP_BOUNDTYPE_LOWER ? ">=" : "<=",
                     SCIPbdchginfoGetNewbound(conflict->conflictset->bdchginfos[i]), conflict->conflictset->relaxedbds[i]);
      }
      SCIPsetDebugMsgPrint(set, "\n");
      SCIPsetDebugMsg(set, " - forced candidates  :");

      for( i = 0; i < SCIPpqueueNElems(conflict->forcedbdchgqueue); ++i )
      {
         SCIP_BDCHGINFO* info = (SCIP_BDCHGINFO*)(SCIPpqueueElems(conflict->forcedbdchgqueue)[i]);
         SCIPsetDebugMsgPrint(set, " [%d:<%s> %s %g(%g)]", SCIPbdchginfoGetDepth(info), SCIPvarGetName(SCIPbdchginfoGetVar(info)),
               bdchginfoIsInvalid(conflict, info) ? "<!>" : SCIPbdchginfoGetBoundtype(info) == SCIP_BOUNDTYPE_LOWER ? ">=" : "<=",
                     SCIPbdchginfoGetNewbound(info), SCIPbdchginfoGetRelaxedBound(info));
      }
      SCIPsetDebugMsgPrint(set, "\n");
      SCIPsetDebugMsg(set, " - optional candidates:");

      for( i = 0; i < SCIPpqueueNElems(conflict->bdchgqueue); ++i )
      {
         SCIP_BDCHGINFO* info = (SCIP_BDCHGINFO*)(SCIPpqueueElems(conflict->bdchgqueue)[i]);
         SCIPsetDebugMsgPrint(set, " [%d:<%s> %s %g(%g)]", SCIPbdchginfoGetDepth(info), SCIPvarGetName(SCIPbdchginfoGetVar(info)),
               bdchginfoIsInvalid(conflict, info) ? "<!>" : SCIPbdchginfoGetBoundtype(info) == SCIP_BOUNDTYPE_LOWER ? ">=" : "<=",
                     SCIPbdchginfoGetNewbound(info), SCIPbdchginfoGetRelaxedBound(info));
      }
      SCIPsetDebugMsgPrint(set, "\n");
   }
#endif

   /* check, if the bound change can and should be resolved:
    *  - resolutions on local constraints should only be applied, if the constraint is valid at the
    *    current minimal valid depth level (which is initialized with the valid depth level of the initial
    *    conflict set), because this depth level is the topmost level to add the conflict constraint to anyways
    */
   switch( SCIPbdchginfoGetChgtype(bdchginfo) )
   {
   case SCIP_BOUNDCHGTYPE_CONSINFER:
      infercons = SCIPbdchginfoGetInferCons(bdchginfo);
      assert(infercons != NULL);

      if( SCIPconsIsGlobal(infercons) || SCIPconsGetValidDepth(infercons) <= validdepth )
      {
         SCIP_VAR* infervar;
         int inferinfo;
         SCIP_BOUNDTYPE inferboundtype;
         SCIP_BDCHGIDX* bdchgidx;

         /* resolve bound change by asking the constraint that infered the bound to put all bounds that were
          * the reasons for the conflicting bound change on the priority queue
          */
         infervar = SCIPbdchginfoGetInferVar(bdchginfo);
         inferinfo = SCIPbdchginfoGetInferInfo(bdchginfo);
         inferboundtype = SCIPbdchginfoGetInferBoundtype(bdchginfo);
         bdchgidx = SCIPbdchginfoGetIdx(bdchginfo);
         assert(infervar != NULL);

         SCIPsetDebugMsg(set, "resolving bound <%s> %s %g(%g) [status:%d, type:%d, depth:%d, pos:%d]: <%s> %s %g [cons:<%s>(%s), info:%d]\n",
            SCIPvarGetName(actvar),
            SCIPbdchginfoGetBoundtype(bdchginfo) == SCIP_BOUNDTYPE_LOWER ? ">=" : "<=",
            SCIPbdchginfoGetNewbound(bdchginfo), relaxedbd,
            SCIPvarGetStatus(actvar), SCIPvarGetType(actvar),
            SCIPbdchginfoGetDepth(bdchginfo), SCIPbdchginfoGetPos(bdchginfo),
            SCIPvarGetName(infervar),
            inferboundtype == SCIP_BOUNDTYPE_LOWER ? ">=" : "<=",
            SCIPgetVarBdAtIndex(set->scip, infervar, inferboundtype, bdchgidx, TRUE),
            SCIPconsGetName(infercons),
            SCIPconsIsGlobal(infercons) ? "global" : "local",
            inferinfo);

         /* in case the inference variables is not an active variables, we need to transform the relaxed bound */
         if( actvar != infervar )
         {
            SCIP_VAR* var;
            SCIP_Real scalar;
            SCIP_Real constant;

            assert(SCIPvarGetStatus(infervar) == SCIP_VARSTATUS_AGGREGATED
               || SCIPvarGetStatus(infervar) == SCIP_VARSTATUS_NEGATED
               || (SCIPvarGetStatus(infervar) == SCIP_VARSTATUS_MULTAGGR && SCIPvarGetMultaggrNVars(infervar) == 1));

            scalar = 1.0;
            constant = 0.0;

            var = infervar;

            /* transform given varibale to active varibale */
            SCIP_CALL( SCIPvarGetProbvarSum(&var, set, &scalar, &constant) );
            assert(var == actvar);

            relaxedbd *= scalar;
            relaxedbd += constant;
         }

         SCIP_CALL( SCIPconsResolvePropagation(infercons, set, infervar, inferinfo, inferboundtype, bdchgidx, relaxedbd, &result) );
         *resolved = (result == SCIP_SUCCESS);
      }
      break;

   case SCIP_BOUNDCHGTYPE_PROPINFER:
      inferprop = SCIPbdchginfoGetInferProp(bdchginfo);
      if( inferprop != NULL )
      {
         SCIP_VAR* infervar;
         int inferinfo;
         SCIP_BOUNDTYPE inferboundtype;
         SCIP_BDCHGIDX* bdchgidx;

         /* resolve bound change by asking the propagator that infered the bound to put all bounds that were
          * the reasons for the conflicting bound change on the priority queue
          */
         infervar = SCIPbdchginfoGetInferVar(bdchginfo);
         inferinfo = SCIPbdchginfoGetInferInfo(bdchginfo);
         inferboundtype = SCIPbdchginfoGetInferBoundtype(bdchginfo);
         bdchgidx = SCIPbdchginfoGetIdx(bdchginfo);
         assert(infervar != NULL);

         SCIPsetDebugMsg(set, "resolving bound <%s> %s %g(%g) [status:%d, depth:%d, pos:%d]: <%s> %s %g [prop:<%s>, info:%d]\n",
            SCIPvarGetName(actvar),
            SCIPbdchginfoGetBoundtype(bdchginfo) == SCIP_BOUNDTYPE_LOWER ? ">=" : "<=",
            SCIPbdchginfoGetNewbound(bdchginfo), relaxedbd,
            SCIPvarGetStatus(actvar), SCIPbdchginfoGetDepth(bdchginfo), SCIPbdchginfoGetPos(bdchginfo),
            SCIPvarGetName(infervar),
            inferboundtype == SCIP_BOUNDTYPE_LOWER ? ">=" : "<=",
            SCIPgetVarBdAtIndex(set->scip, infervar, inferboundtype, bdchgidx, TRUE),
            SCIPpropGetName(inferprop), inferinfo);

         SCIP_CALL( SCIPpropResolvePropagation(inferprop, set, infervar, inferinfo, inferboundtype, bdchgidx, relaxedbd, &result) );
         *resolved = (result == SCIP_SUCCESS);
      }
      break;

   case SCIP_BOUNDCHGTYPE_BRANCHING:
      assert(!(*resolved));
      break;

   default:
      SCIPerrorMessage("invalid bound change type <%d>\n", SCIPbdchginfoGetChgtype(bdchginfo));
      return SCIP_INVALIDDATA;
   }

   SCIPsetDebugMsg(set, "resolving status: %u\n", *resolved);

#ifndef NDEBUG
   /* subtract the size of the conflicq queues */
   nforcedbdchgqueue -= SCIPpqueueNElems(conflict->forcedbdchgqueue);
   nbdchgqueue -= SCIPpqueueNElems(conflict->bdchgqueue);

   /* in case the bound change was not resolved, the conflict queues should have the same size (contents) */
   assert((*resolved) || (nforcedbdchgqueue == 0 && nbdchgqueue == 0));
#endif

   return SCIP_OKAY;
}

/** if only one conflicting bound change of the last depth level was used, and if this can be resolved,
 *  creates GRASP-like reconvergence conflict constraints in the conflict graph up to the branching variable of this
 *  depth level
 */
static
SCIP_RETCODE conflictCreateReconvergenceConss(
   SCIP_CONFLICT*        conflict,           /**< conflict analysis data */
   BMS_BLKMEM*           blkmem,             /**< block memory of transformed problem */
   SCIP_SET*             set,                /**< global SCIP settings */
   SCIP_STAT*            stat,               /**< problem statistics */
   SCIP_PROB*            prob,               /**< problem data */
   SCIP_TREE*            tree,               /**< branch and bound tree */
   SCIP_Bool             diving,             /**< are we in strong branching or diving mode? */
   int                   validdepth,         /**< minimal depth level at which the initial conflict set is valid */
   SCIP_BDCHGINFO*       firstuip,           /**< first UIP of conflict graph */
   int*                  nreconvconss,       /**< pointer to store the number of generated reconvergence constraints */
   int*                  nreconvliterals     /**< pointer to store the number of literals generated reconvergence constraints */
   )
{
   SCIP_BDCHGINFO* uip;
   SCIP_CONFTYPE conftype;
   SCIP_Bool usescutoffbound;
   int firstuipdepth;
   int focusdepth;
   int currentdepth;
   int maxvaliddepth;

   assert(conflict != NULL);
   assert(firstuip != NULL);
   assert(nreconvconss != NULL);
   assert(nreconvliterals != NULL);
   assert(!SCIPbdchginfoIsRedundant(firstuip));

   focusdepth = SCIPtreeGetFocusDepth(tree);
   currentdepth = SCIPtreeGetCurrentDepth(tree);
   assert(currentdepth == tree->pathlen-1);
   assert(focusdepth <= currentdepth);

   /* check, whether local constraints are allowed; however, don't generate reconvergence constraints that are only valid
    * in the probing path and not in the problem tree (i.e. that exceed the focusdepth)
    */
   maxvaliddepth = (set->conf_allowlocal ? MIN(currentdepth-1, focusdepth) : 0);
   if( validdepth > maxvaliddepth )
      return SCIP_OKAY;

   firstuipdepth = SCIPbdchginfoGetDepth(firstuip);

   conftype = conflict->conflictset->conflicttype;
   usescutoffbound = conflict->conflictset->usescutoffbound;

   /* for each succeeding UIP pair of the last depth level, create one reconvergence constraint */
   uip = firstuip;
   while( uip != NULL && SCIPbdchginfoGetDepth(uip) == SCIPbdchginfoGetDepth(firstuip) && bdchginfoIsResolvable(uip) )
   {
      SCIP_BDCHGINFO* oppositeuip;
      SCIP_BDCHGINFO* bdchginfo;
      SCIP_BDCHGINFO* nextuip;
      SCIP_VAR* uipvar;
      SCIP_Real oppositeuipbound;
      SCIP_BOUNDTYPE oppositeuipboundtype;
      int nresolutions;

      assert(!SCIPbdchginfoIsRedundant(uip));

      SCIPsetDebugMsg(set, "creating reconvergence constraint for UIP <%s> %s %g in depth %d pos %d\n",
         SCIPvarGetName(SCIPbdchginfoGetVar(uip)), SCIPbdchginfoGetBoundtype(uip) == SCIP_BOUNDTYPE_LOWER ? ">=" : "<=",
         SCIPbdchginfoGetNewbound(uip), SCIPbdchginfoGetDepth(uip), SCIPbdchginfoGetPos(uip));

      /* initialize conflict data */
      SCIP_CALL( SCIPconflictInit(conflict, set, stat, prob, conftype, usescutoffbound) );

      conflict->conflictset->conflicttype = conftype;
      conflict->conflictset->usescutoffbound = usescutoffbound;

      /* create a temporary bound change information for the negation of the UIP's bound change;
       * this bound change information is freed in the SCIPconflictFlushConss() call;
       * for reconvergence constraints for continuous variables we can only use the "negation" !(x <= u) == (x >= u);
       * during conflict analysis, we treat a continuous bound "x >= u" in the conflict set as "x > u", and in the
       * generated constraint this is negated again to "x <= u" which is correct.
       */
      uipvar = SCIPbdchginfoGetVar(uip);
      oppositeuipboundtype = SCIPboundtypeOpposite(SCIPbdchginfoGetBoundtype(uip));
      oppositeuipbound = SCIPbdchginfoGetNewbound(uip);
      if( SCIPvarIsIntegral(uipvar) )
      {
         assert(SCIPsetIsIntegral(set, oppositeuipbound));
         oppositeuipbound += (oppositeuipboundtype == SCIP_BOUNDTYPE_LOWER ? +1.0 : -1.0);
      }
      SCIP_CALL( conflictCreateTmpBdchginfo(conflict, blkmem, set, uipvar,
            oppositeuipboundtype, oppositeuipboundtype == SCIP_BOUNDTYPE_LOWER ? SCIP_REAL_MIN : SCIP_REAL_MAX,
            oppositeuipbound, &oppositeuip) );

      /* put the negated UIP into the conflict set */
      SCIP_CALL( conflictAddConflictBound(conflict, blkmem, set, oppositeuip, oppositeuipbound) );

      /* put positive UIP into priority queue */
      SCIP_CALL( conflictQueueBound(conflict, set, uip, SCIPbdchginfoGetNewbound(uip) ) );

      /* resolve the queue until the next UIP is reached */
      bdchginfo = conflictFirstCand(conflict);
      nextuip = NULL;
      nresolutions = 0;
      while( bdchginfo != NULL && validdepth <= maxvaliddepth )
      {
         SCIP_BDCHGINFO* nextbdchginfo;
         SCIP_Real relaxedbd;
         SCIP_Bool forceresolve;
         int bdchgdepth;

         /* check if the next bound change must be resolved in every case */
         forceresolve = (SCIPpqueueNElems(conflict->forcedbdchgqueue) > 0);

         /* remove currently processed candidate and get next conflicting bound from the conflict candidate queue before
          * we remove the candidate we have to collect the relaxed bound since removing the candidate from the queue
          * invalidates the relaxed bound
          */
         assert(bdchginfo == conflictFirstCand(conflict));
         relaxedbd = SCIPbdchginfoGetRelaxedBound(bdchginfo);
         bdchginfo = conflictRemoveCand(conflict);
         nextbdchginfo = conflictFirstCand(conflict);
         bdchgdepth = SCIPbdchginfoGetDepth(bdchginfo);
         assert(bdchginfo != NULL);
         assert(!SCIPbdchginfoIsRedundant(bdchginfo));
         assert(nextbdchginfo == NULL || SCIPbdchginfoGetDepth(bdchginfo) >= SCIPbdchginfoGetDepth(nextbdchginfo)
            || forceresolve);
         assert(bdchgdepth <= firstuipdepth);

         /* bound changes that are higher in the tree than the valid depth of the conflict can be ignored;
          * multiple insertions of the same bound change can be ignored
          */
         if( bdchgdepth > validdepth && bdchginfo != nextbdchginfo )
         {
            SCIP_VAR* actvar;
            SCIP_Bool resolved;

            actvar = SCIPbdchginfoGetVar(bdchginfo);
            assert(actvar != NULL);
            assert(SCIPvarIsActive(actvar));

            /* check if we have to resolve the bound change in this depth level
             *  - the starting uip has to be resolved
             *  - a bound change should be resolved, if it is in the fuip's depth level and not the
             *    next uip (i.e., if it is not the last bound change in the fuip's depth level)
             *  - a forced bound change must be resolved in any case
             */
            resolved = FALSE;
            if( bdchginfo == uip
               || (bdchgdepth == firstuipdepth
                  && nextbdchginfo != NULL
                  && SCIPbdchginfoGetDepth(nextbdchginfo) == bdchgdepth)
               || forceresolve )
            {
               SCIP_CALL( conflictResolveBound(conflict, set, bdchginfo, relaxedbd, validdepth, &resolved) );
            }

            if( resolved )
               nresolutions++;
            else if( forceresolve )
            {
               /* variable cannot enter the conflict clause: we have to make the conflict clause local, s.t.
                * the unresolved bound change is active in the whole sub tree of the conflict clause
                */
               assert(bdchgdepth >= validdepth);
               validdepth = bdchgdepth;

               SCIPsetDebugMsg(set, "couldn't resolve forced bound change on <%s> -> new valid depth: %d\n",
                  SCIPvarGetName(actvar), validdepth);
            }
            else if( bdchginfo != uip )
            {
               assert(conflict->conflictset != NULL);
               assert(conflict->conflictset->nbdchginfos >= 1); /* starting UIP is already member of the conflict set */

               /* if this is the first variable of the conflict set besides the current starting UIP, it is the next
                * UIP (or the first unresolvable bound change)
                */
               if( bdchgdepth == firstuipdepth && conflict->conflictset->nbdchginfos == 1 )
               {
                  assert(nextuip == NULL);
                  nextuip = bdchginfo;
               }

               /* put bound change into the conflict set */
               SCIP_CALL( conflictAddConflictBound(conflict, blkmem, set, bdchginfo, relaxedbd) );
               assert(conflict->conflictset->nbdchginfos >= 2);
            }
            else
               assert(conflictFirstCand(conflict) == NULL); /* the starting UIP was not resolved */
         }

         /* get next conflicting bound from the conflict candidate queue (this does not need to be nextbdchginfo, because
          * due to resolving the bound changes, a variable could be added to the queue which must be
          * resolved before nextbdchginfo)
          */
         bdchginfo = conflictFirstCand(conflict);
      }
      assert(nextuip != uip);

      /* if only one propagation was resolved, the reconvergence constraint is already member of the constraint set
       * (it is exactly the constraint that produced the propagation)
       */
      if( nextuip != NULL && nresolutions >= 2 && bdchginfo == NULL && validdepth <= maxvaliddepth )
      {
         int nlits;
         SCIP_Bool success;

         assert(SCIPbdchginfoGetDepth(nextuip) == SCIPbdchginfoGetDepth(uip));

         /* check conflict graph frontier on debugging solution */
         SCIP_CALL( SCIPdebugCheckConflictFrontier(blkmem, set, tree->path[validdepth],
               bdchginfo, conflict->conflictset->bdchginfos, conflict->conflictset->relaxedbds,
               conflict->conflictset->nbdchginfos, conflict->bdchgqueue, conflict->forcedbdchgqueue) ); /*lint !e506 !e774*/

         SCIPsetDebugMsg(set, "creating reconvergence constraint from UIP <%s> to UIP <%s> in depth %d with %d literals after %d resolutions\n",
            SCIPvarGetName(SCIPbdchginfoGetVar(uip)), SCIPvarGetName(SCIPbdchginfoGetVar(nextuip)),
            SCIPbdchginfoGetDepth(uip), conflict->conflictset->nbdchginfos, nresolutions);

         /* call the conflict handlers to create a conflict set */
         SCIP_CALL( conflictAddConflictset(conflict, blkmem, set, stat, tree, validdepth, diving, FALSE,
               &success, &nlits) );
         if( success )
         {
            (*nreconvconss)++;
            (*nreconvliterals) += nlits;
         }
      }

      /* clear the conflict candidate queue and the conflict set (to make sure, oppositeuip is not referenced anymore) */
      conflictClear(conflict);

      uip = nextuip;
   }

   conflict->conflictset->conflicttype = conftype;
   conflict->conflictset->usescutoffbound = usescutoffbound;


   return SCIP_OKAY;
}

/** analyzes conflicting bound changes that were added with calls to SCIPconflictAddBound() and
 *  SCIPconflictAddRelaxedBound(), and on success, calls the conflict handlers to create a conflict constraint out of
 *  the resulting conflict set; afterwards the conflict queue and the conflict set is cleared
 */
static
SCIP_RETCODE conflictAnalyze(
   SCIP_CONFLICT*        conflict,           /**< conflict analysis data */
   BMS_BLKMEM*           blkmem,             /**< block memory of transformed problem */
   SCIP_SET*             set,                /**< global SCIP settings */
   SCIP_STAT*            stat,               /**< problem statistics */
   SCIP_PROB*            prob,               /**< problem data */
   SCIP_TREE*            tree,               /**< branch and bound tree */
   SCIP_Bool             diving,             /**< are we in strong branching or diving mode? */
   int                   validdepth,         /**< minimal depth level at which the initial conflict set is valid */
   SCIP_Bool             mustresolve,        /**< should the conflict set only be used, if a resolution was applied? */
   int*                  nconss,             /**< pointer to store the number of generated conflict constraints */
   int*                  nliterals,          /**< pointer to store the number of literals in generated conflict constraints */
   int*                  nreconvconss,       /**< pointer to store the number of generated reconvergence constraints */
   int*                  nreconvliterals     /**< pointer to store the number of literals generated reconvergence constraints */
   )
{
   SCIP_BDCHGINFO* bdchginfo;
   SCIP_BDCHGINFO** firstuips;
   int nfirstuips;
   int focusdepth;
   int currentdepth;
   int maxvaliddepth;
   int resolvedepth;
   int nresolutions;
   int lastconsnresolutions;
   int lastconsresoldepth;

   assert(conflict != NULL);
   assert(conflict->conflictset != NULL);
   assert(conflict->conflictset->nbdchginfos >= 0);
   assert(set != NULL);
   assert(stat != NULL);
   assert(0 <= validdepth && validdepth <= SCIPtreeGetCurrentDepth(tree));
   assert(nconss != NULL);
   assert(nliterals != NULL);
   assert(nreconvconss != NULL);
   assert(nreconvliterals != NULL);

   focusdepth = SCIPtreeGetFocusDepth(tree);
   currentdepth = SCIPtreeGetCurrentDepth(tree);
   assert(currentdepth == tree->pathlen-1);
   assert(focusdepth <= currentdepth);

   resolvedepth = ((set->conf_fuiplevels >= 0 && set->conf_fuiplevels <= currentdepth)
      ? currentdepth - set->conf_fuiplevels + 1 : 0);
   assert(0 <= resolvedepth && resolvedepth <= currentdepth + 1);

   /* if we must resolve at least one bound change, find the first UIP at least in the last depth level */
   if( mustresolve )
      resolvedepth = MIN(resolvedepth, currentdepth);

   SCIPsetDebugMsg(set, "analyzing conflict with %d+%d conflict candidates and starting conflict set of size %d in depth %d (resolvedepth=%d)\n",
      SCIPpqueueNElems(conflict->forcedbdchgqueue), SCIPpqueueNElems(conflict->bdchgqueue),
      conflict->conflictset->nbdchginfos, currentdepth, resolvedepth);

   *nconss = 0;
   *nliterals = 0;
   *nreconvconss = 0;
   *nreconvliterals = 0;

   /* check, whether local conflicts are allowed; however, don't generate conflict constraints that are only valid in the
    * probing path and not in the problem tree (i.e. that exceed the focusdepth)
    */
   maxvaliddepth = (set->conf_allowlocal ? MIN(currentdepth-1, focusdepth) : 0);
   if( validdepth > maxvaliddepth )
      return SCIP_OKAY;

   /* allocate temporary memory for storing first UIPs (in each depth level, at most two bound changes can be flagged
    * as UIP, namely a binary and a non-binary bound change)
    */
   SCIP_CALL( SCIPsetAllocBufferArray(set, &firstuips, 2*(currentdepth+1)) ); /*lint !e647*/

   /* process all bound changes in the conflict candidate queue */
   nresolutions = 0;
   lastconsnresolutions = (mustresolve ? 0 : -1);
   lastconsresoldepth = (mustresolve ? currentdepth : INT_MAX);
   bdchginfo = conflictFirstCand(conflict);
   nfirstuips = 0;

   /* check if the initial reason on debugging solution */
   SCIP_CALL( SCIPdebugCheckConflictFrontier(blkmem, set, tree->path[validdepth],
         NULL, conflict->conflictset->bdchginfos, conflict->conflictset->relaxedbds, conflict->conflictset->nbdchginfos,
         conflict->bdchgqueue, conflict->forcedbdchgqueue) ); /*lint !e506 !e774*/

   while( bdchginfo != NULL && validdepth <= maxvaliddepth )
   {
      SCIP_BDCHGINFO* nextbdchginfo;
      SCIP_Real relaxedbd;
      SCIP_Bool forceresolve;
      int bdchgdepth;

      assert(!SCIPbdchginfoIsRedundant(bdchginfo));

      /* check if the next bound change must be resolved in every case */
      forceresolve = (SCIPpqueueNElems(conflict->forcedbdchgqueue) > 0);

      /* resolve next bound change in queue */
      bdchgdepth = SCIPbdchginfoGetDepth(bdchginfo);
      assert(0 <= bdchgdepth && bdchgdepth <= currentdepth);
      assert(SCIPvarIsActive(SCIPbdchginfoGetVar(bdchginfo)));
      assert(bdchgdepth < tree->pathlen);
      assert(tree->path[bdchgdepth] != NULL);
      assert(tree->path[bdchgdepth]->domchg != NULL);
      assert(SCIPbdchginfoGetPos(bdchginfo) < (int)tree->path[bdchgdepth]->domchg->domchgbound.nboundchgs);
      assert(tree->path[bdchgdepth]->domchg->domchgbound.boundchgs[SCIPbdchginfoGetPos(bdchginfo)].var
         == SCIPbdchginfoGetVar(bdchginfo));
      assert(tree->path[bdchgdepth]->domchg->domchgbound.boundchgs[SCIPbdchginfoGetPos(bdchginfo)].newbound
         == SCIPbdchginfoGetNewbound(bdchginfo)
         || (SCIPbdchginfoGetBoundtype(bdchginfo) == SCIP_BOUNDTYPE_LOWER
            ? SCIPvarGetLbGlobal(SCIPbdchginfoGetVar(bdchginfo)) : SCIPvarGetUbGlobal(SCIPbdchginfoGetVar(bdchginfo)))
         == SCIPbdchginfoGetNewbound(bdchginfo)); /*lint !e777*/
      assert((SCIP_BOUNDTYPE)tree->path[bdchgdepth]->domchg->domchgbound.boundchgs[SCIPbdchginfoGetPos(bdchginfo)].boundtype
         == SCIPbdchginfoGetBoundtype(bdchginfo));

      /* create intermediate conflict constraint */
      assert(nresolutions >= lastconsnresolutions);
      if( !forceresolve )
      {
         if( nresolutions == lastconsnresolutions )
            lastconsresoldepth = bdchgdepth; /* all intermediate depth levels consisted of only unresolved bound changes */
         else if( bdchgdepth < lastconsresoldepth && (set->conf_interconss == -1 || *nconss < set->conf_interconss) )
         {
            int nlits;
            SCIP_Bool success;

            /* call the conflict handlers to create a conflict set */
            SCIPsetDebugMsg(set, "creating intermediate conflictset after %d resolutions up to depth %d (valid at depth %d): %d conflict bounds, %d bounds in queue\n",
               nresolutions, bdchgdepth, validdepth, conflict->conflictset->nbdchginfos,
               SCIPpqueueNElems(conflict->bdchgqueue));

            SCIP_CALL( conflictAddConflictset(conflict, blkmem, set, stat, tree, validdepth, diving, TRUE,
                  &success, &nlits) );
            lastconsnresolutions = nresolutions;
            lastconsresoldepth = bdchgdepth;
            if( success )
            {
               (*nconss)++;
               (*nliterals) += nlits;
            }
         }
      }

      /* remove currently processed candidate and get next conflicting bound from the conflict candidate queue before
       * we remove the candidate we have to collect the relaxed bound since removing the candidate from the queue
       * invalidates the relaxed bound
       */
      assert(bdchginfo == conflictFirstCand(conflict));
      relaxedbd = SCIPbdchginfoGetRelaxedBound(bdchginfo);
      bdchginfo = conflictRemoveCand(conflict);
      nextbdchginfo = conflictFirstCand(conflict);
      assert(bdchginfo != NULL);
      assert(!SCIPbdchginfoIsRedundant(bdchginfo));
      assert(nextbdchginfo == NULL || SCIPbdchginfoGetDepth(bdchginfo) >= SCIPbdchginfoGetDepth(nextbdchginfo)
         || forceresolve);

      /* we don't need to resolve bound changes that are already active in the valid depth of the current conflict set,
       * because the conflict set can only be added locally at the valid depth, and all bound changes applied in this
       * depth or earlier can be removed from the conflict constraint, since they are already applied in the constraint's
       * subtree;
       * if the next bound change on the remaining queue is equal to the current bound change,
       * this is a multiple insertion in the conflict candidate queue and we can ignore the current
       * bound change
       */
      if( bdchgdepth > validdepth && bdchginfo != nextbdchginfo )
      {
         SCIP_VAR* actvar;
         SCIP_Bool resolved;

         actvar = SCIPbdchginfoGetVar(bdchginfo);
         assert(actvar != NULL);
         assert(SCIPvarIsActive(actvar));

         /* check if we want to resolve the bound change in this depth level
          *  - bound changes should be resolved, if
          *     (i)   we must apply at least one resolution and didn't resolve a bound change yet, or
          *     (ii)  their depth level is at least equal to the minimal resolving depth, and
          *           they are not the last remaining conflicting bound change in their depth level
          *     (iii) the bound change resolving is forced (i.e., the forced queue was non-empty)
          */
         resolved = FALSE;
         if( (mustresolve && nresolutions == 0)
            || (bdchgdepth >= resolvedepth
               && nextbdchginfo != NULL
               && SCIPbdchginfoGetDepth(nextbdchginfo) == bdchgdepth)
            || forceresolve )
         {
            SCIP_CALL( conflictResolveBound(conflict, set, bdchginfo, relaxedbd, validdepth, &resolved) );
         }

         if( resolved )
            nresolutions++;
         else if( forceresolve )
         {
            /* variable cannot enter the conflict clause: we have to make the conflict clause local, s.t.
             * the unresolved bound change is active in the whole sub tree of the conflict clause
             */
            assert(bdchgdepth >= validdepth);
            validdepth = bdchgdepth;

            SCIPsetDebugMsg(set, "couldn't resolve forced bound change on <%s> -> new valid depth: %d\n",
               SCIPvarGetName(actvar), validdepth);
         }
         else
         {
            /* if this is a UIP (the last bound change in its depth level), it can be used to generate a
             * UIP reconvergence constraint
             */
            if( nextbdchginfo == NULL || SCIPbdchginfoGetDepth(nextbdchginfo) != bdchgdepth )
            {
               assert(nfirstuips < 2*(currentdepth+1));
               firstuips[nfirstuips] = bdchginfo;
               nfirstuips++;
            }

            /* put variable into the conflict set, using the literal that is currently fixed to FALSE */
            SCIP_CALL( conflictAddConflictBound(conflict, blkmem, set, bdchginfo, relaxedbd) );
         }
      }

      /* check conflict graph frontier on debugging solution */
      SCIP_CALL( SCIPdebugCheckConflictFrontier(blkmem, set, tree->path[validdepth],
            bdchginfo, conflict->conflictset->bdchginfos, conflict->conflictset->relaxedbds, conflict->conflictset->nbdchginfos,
            conflict->bdchgqueue, conflict->forcedbdchgqueue) ); /*lint !e506 !e774*/

      /* get next conflicting bound from the conflict candidate queue (this needs not to be nextbdchginfo, because
       * due to resolving the bound changes, a bound change could be added to the queue which must be
       * resolved before nextbdchginfo)
       */
      bdchginfo = conflictFirstCand(conflict);
   }

   /* check, if a valid conflict set was found */
   if( bdchginfo == NULL
      && nresolutions > lastconsnresolutions
      && validdepth <= maxvaliddepth
      && (!mustresolve || nresolutions > 0 || conflict->conflictset->nbdchginfos == 0)
      && SCIPpqueueNElems(conflict->forcedbdchgqueue) == 0 )
   {
      int nlits;
      SCIP_Bool success;

      /* call the conflict handlers to create a conflict set */
      SCIP_CALL( conflictAddConflictset(conflict, blkmem, set, stat, tree, validdepth, diving, TRUE, &success, &nlits) );
      if( success )
      {
         (*nconss)++;
         (*nliterals) += nlits;
      }
   }

   /* produce reconvergence constraints defined by succeeding UIP's of the last depth level */
   if( set->conf_reconvlevels != 0 && validdepth <= maxvaliddepth )
   {
      int reconvlevels;
      int i;

      reconvlevels = (set->conf_reconvlevels == -1 ? INT_MAX : set->conf_reconvlevels);
      for( i = 0; i < nfirstuips; ++i )
      {
         if( SCIPbdchginfoHasInferenceReason(firstuips[i])
            && currentdepth - SCIPbdchginfoGetDepth(firstuips[i]) < reconvlevels )
         {
            SCIP_CALL( conflictCreateReconvergenceConss(conflict, blkmem, set, stat, prob, tree, diving,
                  validdepth, firstuips[i], nreconvconss, nreconvliterals) );
         }
      }
   }

   /* free the temporary memory */
   SCIPsetFreeBufferArray(set, &firstuips);

   /* clear the conflict candidate queue and the conflict set */
   conflictClear(conflict);

   return SCIP_OKAY;
}

/** analyzes conflicting bound changes that were added with calls to SCIPconflictAddBound(), and on success, calls the
 *  conflict handlers to create a conflict constraint out of the resulting conflict set;
 *  updates statistics for propagation conflict analysis
 */
SCIP_RETCODE SCIPconflictAnalyze(
   SCIP_CONFLICT*        conflict,           /**< conflict analysis data */
   BMS_BLKMEM*           blkmem,             /**< block memory of transformed problem */
   SCIP_SET*             set,                /**< global SCIP settings */
   SCIP_STAT*            stat,               /**< problem statistics */
   SCIP_PROB*            prob,               /**< problem data */
   SCIP_TREE*            tree,               /**< branch and bound tree */
   int                   validdepth,         /**< minimal depth level at which the initial conflict set is valid */
   SCIP_Bool*            success             /**< pointer to store whether a conflict constraint was created, or NULL */
   )
{
   int nconss;
   int nliterals;
   int nreconvconss;
   int nreconvliterals;

   assert(conflict != NULL);
   assert(conflict->conflictset != NULL);
   assert(set != NULL);
   assert(prob != NULL);

   if( success != NULL )
      *success = FALSE;

   /* check if the conflict analysis is applicable */
   if( !SCIPconflictApplicable(set) )
      return SCIP_OKAY;

   /* check, if the conflict set will get too large with high probability */
   if( conflict->conflictset->nbdchginfos + SCIPpqueueNElems(conflict->bdchgqueue)
      + SCIPpqueueNElems(conflict->forcedbdchgqueue) >= 2*conflictCalcMaxsize(set, prob) )
      return SCIP_OKAY;

   SCIPsetDebugMsg(set, "analyzing conflict after infeasible propagation in depth %d\n", SCIPtreeGetCurrentDepth(tree));

   /* start timing */
   SCIPclockStart(conflict->propanalyzetime, set);

   conflict->npropcalls++;

   /* analyze the conflict set, and create a conflict constraint on success */
   SCIP_CALL( conflictAnalyze(conflict, blkmem, set, stat, prob, tree, FALSE, validdepth, TRUE,
         &nconss, &nliterals, &nreconvconss, &nreconvliterals) );
   conflict->npropsuccess += (nconss > 0 ? 1 : 0);
   conflict->npropconfconss += nconss;
   conflict->npropconfliterals += nliterals;
   conflict->npropreconvconss += nreconvconss;
   conflict->npropreconvliterals += nreconvliterals;
   if( success != NULL )
      *success = (nconss > 0);

   /* stop timing */
   SCIPclockStop(conflict->propanalyzetime, set);

   return SCIP_OKAY;
}

/** gets time in seconds used for preprocessing global conflict constraint before appliance */
SCIP_Real SCIPconflictGetGlobalApplTime(
   SCIP_CONFLICT*        conflict            /**< conflict analysis data */
   )
{
   assert(conflict != NULL);

   return SCIPclockGetTime(conflict->dIBclock);
}

/** gets time in seconds used for analyzing propagation conflicts */
SCIP_Real SCIPconflictGetPropTime(
   SCIP_CONFLICT*        conflict            /**< conflict analysis data */
   )
{
   assert(conflict != NULL);

   return SCIPclockGetTime(conflict->propanalyzetime);
}

/** gets number of calls to propagation conflict analysis */
SCIP_Longint SCIPconflictGetNPropCalls(
   SCIP_CONFLICT*        conflict            /**< conflict analysis data */
   )
{
   assert(conflict != NULL);

   return conflict->npropcalls;
}

/** gets number of calls to propagation conflict analysis that yield at least one conflict constraint */
SCIP_Longint SCIPconflictGetNPropSuccess(
   SCIP_CONFLICT*        conflict            /**< conflict analysis data */
   )
{
   assert(conflict != NULL);

   return conflict->npropsuccess;
}

/** gets number of conflict constraints detected in propagation conflict analysis */
SCIP_Longint SCIPconflictGetNPropConflictConss(
   SCIP_CONFLICT*        conflict            /**< conflict analysis data */
   )
{
   assert(conflict != NULL);

   return conflict->npropconfconss;
}

/** gets total number of literals in conflict constraints created in propagation conflict analysis */
SCIP_Longint SCIPconflictGetNPropConflictLiterals(
   SCIP_CONFLICT*        conflict            /**< conflict analysis data */
   )
{
   assert(conflict != NULL);

   return conflict->npropconfliterals;
}

/** gets number of reconvergence constraints detected in propagation conflict analysis */
SCIP_Longint SCIPconflictGetNPropReconvergenceConss(
   SCIP_CONFLICT*        conflict            /**< conflict analysis data */
   )
{
   assert(conflict != NULL);

   return conflict->npropreconvconss;
}

/** gets total number of literals in reconvergence constraints created in propagation conflict analysis */
SCIP_Longint SCIPconflictGetNPropReconvergenceLiterals(
   SCIP_CONFLICT*        conflict            /**< conflict analysis data */
   )
{
   assert(conflict != NULL);

   return conflict->npropreconvliterals;
}




/*
 * Infeasible LP Conflict Analysis
 */

/** ensures, that side change arrays can store at least num entries */
static
SCIP_RETCODE ensureSidechgsSize(
   SCIP_SET*             set,                /**< global SCIP settings */
   int**                 sidechginds,        /**< pointer to side change index array */
   SCIP_Real**           sidechgoldlhss,     /**< pointer to side change old left hand sides array */
   SCIP_Real**           sidechgoldrhss,     /**< pointer to side change old right hand sides array */
   SCIP_Real**           sidechgnewlhss,     /**< pointer to side change new left hand sides array */
   SCIP_Real**           sidechgnewrhss,     /**< pointer to side change new right hand sides array */
   int*                  sidechgssize,       /**< pointer to size of side change arrays */
   int                   num                 /**< minimal number of entries to be able to store in side change arrays */
   )
{
   assert(sidechginds != NULL);
   assert(sidechgoldlhss != NULL);
   assert(sidechgoldrhss != NULL);
   assert(sidechgnewlhss != NULL);
   assert(sidechgnewrhss != NULL);
   assert(sidechgssize != NULL);

   if( num > *sidechgssize )
   {
      int newsize;

      newsize = SCIPsetCalcMemGrowSize(set, num);
      SCIP_CALL( SCIPsetReallocBufferArray(set, sidechginds, newsize) );
      SCIP_CALL( SCIPsetReallocBufferArray(set, sidechgoldlhss, newsize) );
      SCIP_CALL( SCIPsetReallocBufferArray(set, sidechgoldrhss, newsize) );
      SCIP_CALL( SCIPsetReallocBufferArray(set, sidechgnewlhss, newsize) );
      SCIP_CALL( SCIPsetReallocBufferArray(set, sidechgnewrhss, newsize) );
      *sidechgssize = newsize;
   }
   assert(num <= *sidechgssize);

   return SCIP_OKAY;
}

/** adds removal of row's side to side change arrays; finite sides are only replaced by near infinite sides, such
 *  that the row's sense in the LP solver is not changed
 */
static
SCIP_RETCODE addSideRemoval(
   SCIP_SET*             set,                /**< global SCIP settings */
   SCIP_ROW*             row,                /**< LP row to change the sides for */
   SCIP_Real             lpiinfinity,        /**< value treated as infinity in LP solver */
   int**                 sidechginds,        /**< pointer to side change index array */
   SCIP_Real**           sidechgoldlhss,     /**< pointer to side change old left hand sides array */
   SCIP_Real**           sidechgoldrhss,     /**< pointer to side change old right hand sides array */
   SCIP_Real**           sidechgnewlhss,     /**< pointer to side change new left hand sides array */
   SCIP_Real**           sidechgnewrhss,     /**< pointer to side change new right hand sides array */
   int*                  sidechgssize,       /**< pointer to size of side change arrays */
   int*                  nsidechgs           /**< pointer to number of used slots in side change arrays */
   )
{
   SCIP_Real lhs;
   SCIP_Real rhs;
   SCIP_Real constant;

   assert(sidechginds != NULL);
   assert(sidechgoldlhss != NULL);
   assert(sidechgoldrhss != NULL);
   assert(sidechgnewlhss != NULL);
   assert(sidechgnewrhss != NULL);
   assert(sidechgssize != NULL);
   assert(nsidechgs != NULL);

   lhs = SCIProwGetLhs(row);
   rhs = SCIProwGetRhs(row);
   constant = SCIProwGetConstant(row);
   assert(!SCIPsetIsInfinity(set, -lhs) || !SCIPsetIsInfinity(set, rhs));

   /* get memory to store additional side change */
   SCIP_CALL( ensureSidechgsSize(set, sidechginds, sidechgoldlhss, sidechgoldrhss, sidechgnewlhss, sidechgnewrhss,
         sidechgssize, (*nsidechgs)+1) );
   assert(*nsidechgs < *sidechgssize);
   assert(*sidechginds != NULL);
   assert(*sidechgoldlhss != NULL);
   assert(*sidechgoldrhss != NULL);
   assert(*sidechgnewlhss != NULL);
   assert(*sidechgnewrhss != NULL);

   /* store side change */
   (*sidechginds)[*nsidechgs] = SCIProwGetLPPos(row);
   if( SCIPsetIsInfinity(set, -lhs) )
   {
      (*sidechgoldlhss)[*nsidechgs] = -lpiinfinity;
      (*sidechgnewlhss)[*nsidechgs] = -lpiinfinity;
   }
   else
   {
      (*sidechgoldlhss)[*nsidechgs] = lhs - constant;
      (*sidechgnewlhss)[*nsidechgs] = -lpiinfinity;
   }
   if( SCIPsetIsInfinity(set, rhs) )
   {
      (*sidechgoldrhss)[*nsidechgs] = lpiinfinity;
      (*sidechgnewrhss)[*nsidechgs] = lpiinfinity;
   }
   else
   {
      (*sidechgoldrhss)[*nsidechgs] = rhs - constant;
      (*sidechgnewrhss)[*nsidechgs] = lpiinfinity;
   }
   (*nsidechgs)++;

   return SCIP_OKAY;
}

/** inserts variable's new bounds into bound change arrays */
static
SCIP_RETCODE addBdchg(
   SCIP_SET*             set,                /**< global SCIP settings */
   SCIP_VAR*             var,                /**< variable to change the LP bounds for */
   SCIP_Real             newlb,              /**< new lower bound */
   SCIP_Real             newub,              /**< new upper bound */
   SCIP_LPBDCHGS*        oldlpbdchgs,        /**< old LP bound changes used for reset the LP bound change */
   SCIP_LPBDCHGS*        relaxedlpbdchgs,    /**< relaxed LP bound changes used for reset the LP bound change */
   SCIP_LPI*             lpi                 /**< pointer to LPi to access infinity of LP solver; necessary to set correct value */
   )
{
   assert(newlb <= newub);
   assert(oldlpbdchgs != NULL);
   assert(relaxedlpbdchgs != NULL);

   if( SCIPvarGetStatus(var) == SCIP_VARSTATUS_COLUMN )
   {
      SCIP_COL* col;
      int idx;
      int c;

      col = SCIPvarGetCol(var);
      c = SCIPcolGetLPPos(col);

      if( c >= 0 )
      {
         /* store old bound change for resetting the LP later */
         if( !oldlpbdchgs->usedcols[c] )
         {
            idx = oldlpbdchgs->nbdchgs;
            oldlpbdchgs->usedcols[c] = TRUE;
            oldlpbdchgs->bdchgcolinds[c] = idx;
            oldlpbdchgs->nbdchgs++;

            oldlpbdchgs->bdchginds[idx] = c;
            oldlpbdchgs->bdchglbs[idx] = SCIPvarGetLbLP(var, set);
            oldlpbdchgs->bdchgubs[idx] = SCIPvarGetUbLP(var, set);
         }
         assert(oldlpbdchgs->bdchginds[oldlpbdchgs->bdchgcolinds[c]] == c);
         assert((SCIPlpiIsInfinity(lpi, -oldlpbdchgs->bdchglbs[oldlpbdchgs->bdchgcolinds[c]]) && SCIPsetIsInfinity(set, -SCIPvarGetLbLP(var, set))) ||
            SCIPsetIsEQ(set, oldlpbdchgs->bdchglbs[oldlpbdchgs->bdchgcolinds[c]], SCIPvarGetLbLP(var, set)));
         assert((SCIPlpiIsInfinity(lpi, oldlpbdchgs->bdchgubs[oldlpbdchgs->bdchgcolinds[c]]) && SCIPsetIsInfinity(set, SCIPvarGetUbLP(var, set))) ||
            SCIPsetIsEQ(set, oldlpbdchgs->bdchgubs[oldlpbdchgs->bdchgcolinds[c]], SCIPvarGetUbLP(var, set)));

         /* store bound change for conflict analysis */
         if( !relaxedlpbdchgs->usedcols[c] )
         {
            idx = relaxedlpbdchgs->nbdchgs;
            relaxedlpbdchgs->usedcols[c] = TRUE;
            relaxedlpbdchgs->bdchgcolinds[c] = idx;
            relaxedlpbdchgs->nbdchgs++;

            /* remember the positive for later further bound widenings */
            relaxedlpbdchgs->bdchginds[idx] = c;
         }
         else
         {
            idx = relaxedlpbdchgs->bdchgcolinds[c];
            assert(relaxedlpbdchgs->bdchginds[idx] == c);

            /* the new bound should be the same or more relaxed */
            assert(relaxedlpbdchgs->bdchglbs[idx] >= newlb ||
               (SCIPlpiIsInfinity(lpi, -relaxedlpbdchgs->bdchglbs[idx]) && SCIPsetIsInfinity(set, -newlb)));
            assert(relaxedlpbdchgs->bdchgubs[idx] <= newub ||
               (SCIPlpiIsInfinity(lpi, relaxedlpbdchgs->bdchgubs[idx]) && SCIPsetIsInfinity(set, newub)));
         }

         /* set the new bounds for the LP with the correct infinity value */
         relaxedlpbdchgs->bdchglbs[idx] = SCIPsetIsInfinity(set, -newlb) ? -SCIPlpiInfinity(lpi) : newlb;
         relaxedlpbdchgs->bdchgubs[idx] = SCIPsetIsInfinity(set, newub) ? SCIPlpiInfinity(lpi) : newub;
         if( SCIPsetIsInfinity(set, -oldlpbdchgs->bdchglbs[idx]) )
            oldlpbdchgs->bdchglbs[idx] = -SCIPlpiInfinity(lpi);
         if( SCIPsetIsInfinity(set, oldlpbdchgs->bdchgubs[idx]) )
            oldlpbdchgs->bdchgubs[idx] = SCIPlpiInfinity(lpi);
      }
   }

   return SCIP_OKAY;
}

/** ensures, that candidate array can store at least num entries */
static
SCIP_RETCODE ensureCandsSize(
   SCIP_SET*             set,                /**< global SCIP settings */
   SCIP_VAR***           cands,              /**< pointer to candidate array */
   SCIP_Real**           candscores,         /**< pointer to candidate score array */
   SCIP_Real**           newbounds,          /**< pointer to candidate new bounds array */
   SCIP_Real**           proofactdeltas,     /**< pointer to candidate proof delta array */
   int*                  candssize,          /**< pointer to size of array */
   int                   num                 /**< minimal number of candidates to store in array */
   )
{
   assert(cands != NULL);
   assert(candssize != NULL);

   if( num > *candssize )
   {
      int newsize;

      newsize = SCIPsetCalcMemGrowSize(set, num);
      SCIP_CALL( SCIPsetReallocBufferArray(set, cands, newsize) );
      SCIP_CALL( SCIPsetReallocBufferArray(set, candscores, newsize) );
      SCIP_CALL( SCIPsetReallocBufferArray(set, newbounds, newsize) );
      SCIP_CALL( SCIPsetReallocBufferArray(set, proofactdeltas, newsize) );
      *candssize = newsize;
   }
   assert(num <= *candssize);

   return SCIP_OKAY;
}

/** adds variable to candidate list, if the current best bound corresponding to the proof coefficient is local;
 *  returns the array position in the candidate list, where the new candidate was inserted, or -1 if the
 *  variable can relaxed to global bounds immediately without increasing the proof's activity;
 *  the candidates are sorted with respect to the following two criteria:
 *  - prefer bound changes that have been applied deeper in the tree, to get a more global conflict
 *  - prefer variables with small Farkas coefficient to get rid of as many bound changes as possible
 */
static
SCIP_RETCODE addCand(
   SCIP_SET*             set,                /**< global SCIP settings */
   int                   currentdepth,       /**< current depth in the tree */
   SCIP_VAR*             var,                /**< variable to add to candidate array */
   int                   lbchginfopos,       /**< positions of currently active lower bound change information in variable's array */
   int                   ubchginfopos,       /**< positions of currently active upper bound change information in variable's array */
   SCIP_Real             proofcoef,          /**< coefficient of variable in infeasibility/bound proof */
   SCIP_Real             prooflhs,           /**< left hand side of infeasibility/bound proof */
   SCIP_Real             proofact,           /**< activity of infeasibility/bound proof row */
   SCIP_VAR***           cands,              /**< pointer to candidate array for undoing bound changes */
   SCIP_Real**           candscores,         /**< pointer to candidate score array for undoing bound changes */
   SCIP_Real**           newbounds,          /**< pointer to candidate new bounds array for undoing bound changes */
   SCIP_Real**           proofactdeltas,     /**< pointer to proof activity increase array for undoing bound changes */
   int*                  candssize,          /**< pointer to size of cands arrays */
   int*                  ncands,             /**< pointer to count number of candidates in bound change list */
   int                   firstcand           /**< position of first unprocessed bound change candidate */
   )
{
   SCIP_Real oldbound;
   SCIP_Real newbound;
   SCIP_Real proofactdelta;
   SCIP_Real score;
   int depth;
   int i;
   SCIP_Bool resolvable;

   assert(set != NULL);
   assert(var != NULL);
   assert(-1 <= lbchginfopos && lbchginfopos <= var->nlbchginfos);
   assert(-1 <= ubchginfopos && ubchginfopos <= var->nubchginfos);
   assert(!SCIPsetIsZero(set, proofcoef));
   assert(SCIPsetIsGT(set, prooflhs, proofact));
   assert(cands != NULL);
   assert(candscores != NULL);
   assert(newbounds != NULL);
   assert(proofactdeltas != NULL);
   assert(candssize != NULL);
   assert(ncands != NULL);
   assert(*ncands <= *candssize);
   assert(0 <= firstcand && firstcand <= *ncands);

   /* in the infeasibility or dual bound proof, the variable's bound is chosen to maximize the proof's activity */
   if( proofcoef > 0.0 )
   {
      assert(ubchginfopos >= 0); /* otherwise, undoBdchgsProof() should already have relaxed the local bound */

      /* calculate the difference of current bound to the previous bound the variable was set to */
      if( ubchginfopos == var->nubchginfos )
      {
         /* current bound is the strong branching or diving bound */
         oldbound = SCIPvarGetUbLP(var, set);
         newbound = SCIPvarGetUbLocal(var);
         depth = currentdepth+1;
         resolvable = FALSE;
      }
      else
      {
         /* current bound is the result of a local bound change */
         resolvable = bdchginfoIsResolvable(&var->ubchginfos[ubchginfopos]);
         depth = var->ubchginfos[ubchginfopos].bdchgidx.depth;
         oldbound = var->ubchginfos[ubchginfopos].newbound;
         newbound = var->ubchginfos[ubchginfopos].oldbound;
      }
   }
   else
   {
      assert(lbchginfopos >= 0); /* otherwise, undoBdchgsProof() should already have relaxed the local bound */

      /* calculate the difference of current bound to the previous bound the variable was set to */
      if( lbchginfopos == var->nlbchginfos )
      {
         /* current bound is the strong branching or diving bound */
         oldbound = SCIPvarGetLbLP(var, set);
         newbound = SCIPvarGetLbLocal(var);
         depth = currentdepth+1;
         resolvable = FALSE;
      }
      else
      {
         /* current bound is the result of a local bound change */
         resolvable = bdchginfoIsResolvable(&var->lbchginfos[lbchginfopos]);
         depth = var->lbchginfos[lbchginfopos].bdchgidx.depth;
         oldbound = var->lbchginfos[lbchginfopos].newbound;
         newbound = var->lbchginfos[lbchginfopos].oldbound;
      }
   }

   /* calculate the increase in the proof's activity */
   proofactdelta = (newbound - oldbound)*proofcoef;
   assert(proofactdelta > 0.0);


   /* calculate score for undoing the bound change */
   score = calcBdchgScore(prooflhs, proofact, proofactdelta, proofcoef, depth, currentdepth, var, set);

   if( !resolvable )
   {
      score += 10.0;
      if( !SCIPvarIsBinary(var) )
         score += 10.0;
   }

   /* get enough memory to store new candidate */
   SCIP_CALL( ensureCandsSize(set, cands, candscores, newbounds, proofactdeltas, candssize, (*ncands)+1) );
   assert(*cands != NULL);
   assert(*candscores != NULL);
   assert(*newbounds != NULL);
   assert(*proofactdeltas != NULL);

   SCIPsetDebugMsg(set, " -> local <%s> %s %g, relax <%s> %s %g, proofcoef=%g, dpt=%d, resolve=%u, delta=%g, score=%g\n",
      SCIPvarGetName(var), proofcoef > 0.0 ? "<=" : ">=", oldbound,
      SCIPvarGetName(var), proofcoef > 0.0 ? "<=" : ">=", newbound,
      proofcoef, depth, resolvable, proofactdelta, score);

   /* insert variable in candidate list without touching the already processed candidates */
   for( i = *ncands; i > firstcand && score > (*candscores)[i-1]; --i )
   {
      (*cands)[i] = (*cands)[i-1];
      (*candscores)[i] = (*candscores)[i-1];
      (*newbounds)[i] = (*newbounds)[i-1];
      (*proofactdeltas)[i] = (*proofactdeltas)[i-1];
   }
   (*cands)[i] = var;
   (*candscores)[i] = score;
   (*newbounds)[i] = newbound;
   (*proofactdeltas)[i] = proofactdelta;
   (*ncands)++;

   return SCIP_OKAY;
}

/** after changing the global bound of a variable, the bdchginfos that are now redundant are replaced with
 *  oldbound = newbound = global bound; if the current bdchginfo is of such kind, the bound is equal to the
 *  global bound and we can ignore it by installing a -1 as the corresponding bound change info position
 */
static
void skipRedundantBdchginfos(
   SCIP_VAR*             var,                /**< problem variable */
   int*                  lbchginfopos,       /**< pointer to lower bound change information position */
   int*                  ubchginfopos        /**< pointer to upper bound change information position */
   )
{
   assert(var != NULL);
   assert(lbchginfopos != NULL);
   assert(ubchginfopos != NULL);
   assert(-1 <= *lbchginfopos && *lbchginfopos <= var->nlbchginfos);
   assert(-1 <= *ubchginfopos && *ubchginfopos <= var->nubchginfos);
   assert(*lbchginfopos == -1 || *lbchginfopos == var->nlbchginfos
      || var->lbchginfos[*lbchginfopos].redundant
      == (var->lbchginfos[*lbchginfopos].oldbound == var->lbchginfos[*lbchginfopos].newbound)); /*lint !e777*/
   assert(*ubchginfopos == -1 || *ubchginfopos == var->nubchginfos
      || var->ubchginfos[*ubchginfopos].redundant
      == (var->ubchginfos[*ubchginfopos].oldbound == var->ubchginfos[*ubchginfopos].newbound)); /*lint !e777*/

   if( *lbchginfopos >= 0 && *lbchginfopos < var->nlbchginfos && var->lbchginfos[*lbchginfopos].redundant )
   {
      assert(SCIPvarGetLbGlobal(var) == var->lbchginfos[*lbchginfopos].oldbound); /*lint !e777*/
      *lbchginfopos = -1;
   }
   if( *ubchginfopos >= 0 && *ubchginfopos < var->nubchginfos && var->ubchginfos[*ubchginfopos].redundant )
   {
      assert(SCIPvarGetUbGlobal(var) == var->ubchginfos[*ubchginfopos].oldbound); /*lint !e777*/
      *ubchginfopos = -1;
   }
}

/** undoes bound changes on variables, still leaving the given infeasibility proof valid */
static
SCIP_RETCODE undoBdchgsProof(
   SCIP_SET*             set,                /**< global SCIP settings */
   SCIP_PROB*            prob,               /**< problem data */
   int                   currentdepth,       /**< current depth in the tree */
   SCIP_Real*            proofcoefs,         /**< coefficients in infeasibility proof */
   SCIP_Real             prooflhs,           /**< left hand side of proof */
   SCIP_Real*            proofact,           /**< current activity of proof */
   SCIP_Real*            curvarlbs,          /**< current lower bounds of active problem variables */
   SCIP_Real*            curvarubs,          /**< current upper bounds of active problem variables */
   int*                  lbchginfoposs,      /**< positions of currently active lower bound change information in variables' arrays */
   int*                  ubchginfoposs,      /**< positions of currently active upper bound change information in variables' arrays */
   SCIP_LPBDCHGS*        oldlpbdchgs,        /**< old LP bound changes used for reset the LP bound change, or NULL */
   SCIP_LPBDCHGS*        relaxedlpbdchgs,    /**< relaxed LP bound changes used for reset the LP bound change, or NULL */
   SCIP_Bool*            resolve,            /**< pointer to store whether the changed LP should be resolved again, or NULL */
   SCIP_LPI*             lpi                 /**< pointer to LPi to access infinity of LP solver; necessary to set correct values */
   )
{
   SCIP_VAR** vars;
   SCIP_VAR** cands;
   SCIP_Real* candscores;
   SCIP_Real* newbounds;
   SCIP_Real* proofactdeltas;
   int nvars;
   int ncands;
   int candssize;
   int v;
   int i;

   assert(prob != NULL);
   assert(proofcoefs != NULL);
   assert(SCIPsetIsFeasGT(set, prooflhs, (*proofact)));
   assert(curvarlbs != NULL);
   assert(curvarubs != NULL);
   assert(lbchginfoposs != NULL);
   assert(ubchginfoposs != NULL);

   if( resolve != NULL )
      *resolve = FALSE;

   vars = prob->vars;
   nvars = prob->nvars;
   assert(nvars == 0 || vars != NULL);

   /* calculate the order in which the bound changes are tried to be undone, and relax all bounds if this doesn't
    * increase the proof's activity
    */
   SCIP_CALL( SCIPsetAllocBufferArray(set, &cands, nvars) );
   SCIP_CALL( SCIPsetAllocBufferArray(set, &candscores, nvars) );
   SCIP_CALL( SCIPsetAllocBufferArray(set, &newbounds, nvars) );
   SCIP_CALL( SCIPsetAllocBufferArray(set, &proofactdeltas, nvars) );
   ncands = 0;
   candssize = nvars;
   for( v = 0; v < nvars; ++v )
   {
      SCIP_VAR* var;
      SCIP_Bool relaxed;

      var = vars[v];

      /* after changing the global bound of a variable, the bdchginfos that are now redundant are replaced with
       * oldbound = newbound = global bound; if the current bdchginfo is of such kind, the bound is equal to the
       * global bound and we can ignore it
       */
      skipRedundantBdchginfos(var, &lbchginfoposs[v], &ubchginfoposs[v]);

      /* ignore variables already relaxed to global bounds */
      if( (lbchginfoposs[v] == -1 && ubchginfoposs[v] == -1) )
      {
         proofcoefs[v] = 0.0;
         continue;
      }

      /* relax bounds that are not used in the proof to the global bounds */
      relaxed = FALSE;
      if( !SCIPsetIsNegative(set, proofcoefs[v]) )
      {
         /* the lower bound is not used */
         if( lbchginfoposs[v] >= 0 )
         {
            SCIPsetDebugMsg(set, " -> relaxing variable <%s>[%g,%g] to [%g,%g]: proofcoef=%g, %g <= %g\n",
               SCIPvarGetName(var), curvarlbs[v], curvarubs[v], SCIPvarGetLbGlobal(var), curvarubs[v],
               proofcoefs[v], prooflhs, (*proofact));
            curvarlbs[v] = SCIPvarGetLbGlobal(var);
            lbchginfoposs[v] = -1;
            relaxed = TRUE;
         }
      }
      if( !SCIPsetIsPositive(set, proofcoefs[v]) )
      {
         /* the upper bound is not used */
         if( ubchginfoposs[v] >= 0 )
         {
            SCIPsetDebugMsg(set, " -> relaxing variable <%s>[%g,%g] to [%g,%g]: proofcoef=%g, %g <= %g\n",
               SCIPvarGetName(var), curvarlbs[v], curvarubs[v], curvarlbs[v], SCIPvarGetUbGlobal(var),
               proofcoefs[v], prooflhs, (*proofact));
            curvarubs[v] = SCIPvarGetUbGlobal(var);
            ubchginfoposs[v] = -1;
            relaxed = TRUE;
         }
      }
      if( relaxed && oldlpbdchgs != NULL )
      {
         SCIP_CALL( addBdchg(set, var, curvarlbs[v], curvarubs[v], oldlpbdchgs, relaxedlpbdchgs, lpi) );
      }

      /* add bound to candidate list */
      if( lbchginfoposs[v] >= 0 || ubchginfoposs[v] >= 0 )
      {
         SCIP_CALL( addCand(set, currentdepth, var, lbchginfoposs[v], ubchginfoposs[v], proofcoefs[v],
               prooflhs, (*proofact), &cands, &candscores, &newbounds, &proofactdeltas, &candssize, &ncands, 0) );
      }
      /* we can set the proof coefficient to zero, because the variable is not needed */
      else
         proofcoefs[v] = 0.0;
   }

   /* try to undo remaining local bound changes while still keeping the proof row violated:
    * bound changes can be undone, if prooflhs > proofact + proofactdelta;
    * afterwards, the current proof activity has to be updated
    */
   for( i = 0; i < ncands; ++i )
   {
      assert(proofactdeltas[i] > 0.0);
      assert((lbchginfoposs[SCIPvarGetProbindex(cands[i])] >= 0) != (ubchginfoposs[SCIPvarGetProbindex(cands[i])] >= 0));

      /* when relaxing a constraint we still need to stay infeasible; therefore we need to do the comparison in
       * feasibility tolerance because if 'prooflhs' is (feas-))equal to 'proofact + proofactdeltas[i]' it would mean
       * that there is no violation
       */
      if( SCIPsetIsFeasGT(set, prooflhs, (*proofact) + proofactdeltas[i]) )
      {
         v = SCIPvarGetProbindex(cands[i]);
         assert(0 <= v && v < nvars);
         assert((lbchginfoposs[v] >= 0) != (ubchginfoposs[v] >= 0));

         SCIPsetDebugMsg(set, " -> relaxing variable <%s>[%g,%g] to [%g,%g]: proofcoef=%g, %g <= %g + %g\n",
            SCIPvarGetName(cands[i]), curvarlbs[v], curvarubs[v],
            proofcoefs[v] > 0.0 ? curvarlbs[v] : newbounds[i],
            proofcoefs[v] > 0.0 ? newbounds[i] : curvarubs[v],
            proofcoefs[v], prooflhs, (*proofact), proofactdeltas[i]);

         assert((SCIPsetIsPositive(set, proofcoefs[v]) && SCIPsetIsGT(set, newbounds[i], curvarubs[v]))
            || (SCIPsetIsNegative(set, proofcoefs[v]) && SCIPsetIsLT(set, newbounds[i], curvarlbs[v])));
         assert((SCIPsetIsPositive(set, proofcoefs[v])
               && SCIPsetIsEQ(set, proofactdeltas[i], (newbounds[i] - curvarubs[v])*proofcoefs[v]))
            || (SCIPsetIsNegative(set, proofcoefs[v])
               && SCIPsetIsEQ(set, proofactdeltas[i], (newbounds[i] - curvarlbs[v])*proofcoefs[v])));
         assert(!SCIPsetIsZero(set, proofcoefs[v]));

         if( proofcoefs[v] > 0.0 )
         {
            assert(ubchginfoposs[v] >= 0);
            assert(lbchginfoposs[v] == -1);
            curvarubs[v] = newbounds[i];
            ubchginfoposs[v]--;
         }
         else
         {
            assert(lbchginfoposs[v] >= 0);
            assert(ubchginfoposs[v] == -1);
            curvarlbs[v] = newbounds[i];
            lbchginfoposs[v]--;
         }
         if( oldlpbdchgs != NULL )
         {
            SCIP_CALL( addBdchg(set, cands[i], curvarlbs[v], curvarubs[v], oldlpbdchgs, relaxedlpbdchgs, lpi) );
         }
         (*proofact) += proofactdeltas[i];
         if( resolve != NULL && SCIPvarIsInLP(cands[i]) )
            *resolve = TRUE;

         /* after changing the global bound of a variable, the bdchginfos that are now redundant are replaced with
          * oldbound = newbound = global bound; if the current bdchginfo is of such kind, the bound is equal to the
          * global bound and we can ignore it
          */
         skipRedundantBdchginfos(cands[i], &lbchginfoposs[v], &ubchginfoposs[v]);

         /* insert the new local bound of the variable into the candidate list */
         if( lbchginfoposs[v] >= 0 || ubchginfoposs[v] >= 0 )
         {
            SCIP_CALL( addCand(set, currentdepth, cands[i], lbchginfoposs[v], ubchginfoposs[v], proofcoefs[v],
                  prooflhs, (*proofact), &cands, &candscores, &newbounds, &proofactdeltas, &candssize, &ncands, i+1) );
         }
         else
            proofcoefs[v] = 0.0;
      }
   }

   /* free the buffer for the sorted bound change candidates */
   SCIPsetFreeBufferArray(set, &proofactdeltas);
   SCIPsetFreeBufferArray(set, &newbounds);
   SCIPsetFreeBufferArray(set, &candscores);
   SCIPsetFreeBufferArray(set, &cands);

   return SCIP_OKAY;
}

/* because calculations might cancel out some values, we stop the infeasibility analysis if a value is bigger than
 * 2^53 = 9007199254740992
 */
#define NUMSTOP 9007199254740992.0

/** analyzes an infeasible LP and undoes additional bound changes while staying infeasible */
static
SCIP_RETCODE undoBdchgsDualfarkas(
   SCIP_SET*             set,                /**< global SCIP settings */
   SCIP_PROB*            prob,               /**< problem data */
   SCIP_LP*              lp,                 /**< LP data */
   int                   currentdepth,       /**< current depth in the tree */
   SCIP_Real*            curvarlbs,          /**< current lower bounds of active problem variables */
   SCIP_Real*            curvarubs,          /**< current upper bounds of active problem variables */
   int*                  lbchginfoposs,      /**< positions of currently active lower bound change information in variables' arrays */
   int*                  ubchginfoposs,      /**< positions of currently active upper bound change information in variables' arrays */
   SCIP_LPBDCHGS*        oldlpbdchgs,        /**< old LP bound changes used for reset the LP bound change, or NULL */
   SCIP_LPBDCHGS*        relaxedlpbdchgs,    /**< relaxed LP bound changes used for reset the LP bound change, or NULL */
   SCIP_Bool*            valid,              /**< pointer to store whether the unfixings are valid */
   SCIP_Bool*            resolve,            /**< pointer to store whether the changed LP should be resolved again */
   SCIP_Real*            farkascoefs,        /**< coefficients in the proof constraint */
   SCIP_Real             farkaslhs,          /**< lhs of the proof constraint */
   SCIP_Real*            farkasactivity      /**< maximal activity of the proof constraint */
   )
{
   SCIP_LPI* lpi;

   assert(prob != NULL);
   assert(lp != NULL);
   assert(lp->flushed);
   assert(lp->solved);
   assert(curvarlbs != NULL);
   assert(curvarubs != NULL);
   assert(lbchginfoposs != NULL);
   assert(ubchginfoposs != NULL);
   assert(valid != NULL);
   assert(resolve != NULL);

   SCIPsetDebugMsg(set, "undoing bound changes in infeasible LP: cutoff=%g\n", lp->cutoffbound);

   *valid = FALSE;
   *resolve = FALSE;

   lpi = SCIPlpGetLPI(lp);

   /* check, if the Farkas row is still violated (using current bounds and ignoring local rows) */
   if( SCIPsetIsFeasGT(set, farkaslhs, *farkasactivity) )
   {
      /* undo bound changes while keeping the infeasibility proof valid */
      SCIP_CALL( undoBdchgsProof(set, prob, currentdepth, farkascoefs, farkaslhs, farkasactivity,
            curvarlbs, curvarubs, lbchginfoposs, ubchginfoposs, oldlpbdchgs, relaxedlpbdchgs, resolve, lpi) );

      *valid = TRUE;

      /* resolving does not make sense: the old dual ray is still valid -> resolving will not change the solution */
      *resolve = FALSE;
   }

   return SCIP_OKAY;
}

/** analyzes an LP exceeding the objective limit and undoes additional bound changes while staying beyond the
 *  objective limit
 */
static
SCIP_RETCODE undoBdchgsDualsol(
   SCIP_SET*             set,                /**< global SCIP settings */
   SCIP_PROB*            prob,               /**< problem data */
   SCIP_LP*              lp,                 /**< LP data */
   int                   currentdepth,       /**< current depth in the tree */
   SCIP_Real*            curvarlbs,          /**< current lower bounds of active problem variables */
   SCIP_Real*            curvarubs,          /**< current upper bounds of active problem variables */
   int*                  lbchginfoposs,      /**< positions of currently active lower bound change information in variables' arrays */
   int*                  ubchginfoposs,      /**< positions of currently active upper bound change information in variables' arrays */
   SCIP_LPBDCHGS*        oldlpbdchgs,        /**< old LP bound changes used for reset the LP bound change, or NULL */
   SCIP_LPBDCHGS*        relaxedlpbdchgs,    /**< relaxed LP bound changes used for reset the LP bound change, or NULL */
   SCIP_Bool*            valid,              /**< pointer to store whether the unfixings are valid */
   SCIP_Bool*            resolve             /**< pointer to store whether the changed LP should be resolved again */
   )
{
   SCIP_RETCODE retcode;
   SCIP_LPI* lpi;
   SCIP_ROW** rows;
   SCIP_VAR** vars;
   SCIP_ROW* row;
   SCIP_VAR* var;
   SCIP_Real* primsols;
   SCIP_Real* dualsols;
   SCIP_Real* redcosts;
   SCIP_Real* dualcoefs;
   SCIP_Real* varredcosts;
   SCIP_Real duallhs;
   SCIP_Real dualact;
   int nrows;
   int ncols;
   int nvars;
   int r;
   int v;
   int i;

   assert(set != NULL);
   assert(prob != NULL);
   assert(lp != NULL);
   assert(lp->flushed);
   assert(lp->solved);
   assert(curvarlbs != NULL);
   assert(curvarubs != NULL);
   assert(lbchginfoposs != NULL);
   assert(ubchginfoposs != NULL);
   assert(valid != NULL);
   assert(resolve != NULL);

   *valid = FALSE;
   *resolve = FALSE;

   SCIPsetDebugMsg(set, "undoing bound changes in LP exceeding cutoff: cutoff=%g\n", lp->cutoffbound);

   /* get LP solver interface */
   lpi = SCIPlpGetLPI(lp);

   /* get LP rows and problem variables */
   rows = SCIPlpGetRows(lp);
   nrows = SCIPlpGetNRows(lp);
   ncols = SCIPlpGetNCols(lp);
   vars = prob->vars;
   nvars = prob->nvars;
   assert(nrows == 0 || rows != NULL);
   assert(nrows == lp->nlpirows);

   /* get temporary memory */
   SCIP_CALL( SCIPsetAllocBufferArray(set, &primsols, ncols) );
   SCIP_CALL( SCIPsetAllocBufferArray(set, &dualsols, nrows) );
   SCIP_CALL( SCIPsetAllocBufferArray(set, &redcosts, ncols) );
   SCIP_CALL( SCIPsetAllocBufferArray(set, &dualcoefs, nvars) );
   SCIP_CALL( SCIPsetAllocBufferArray(set, &varredcosts, nvars) );

   /* get solution from LPI */
   retcode = SCIPlpiGetSol(lpi, NULL, primsols, dualsols, NULL, redcosts);
   if( retcode == SCIP_LPERROR ) /* on an error in the LP solver, just abort the conflict analysis */
      goto TERMINATE;
   SCIP_CALL( retcode );
#ifdef SCIP_DEBUG
   {
      SCIP_Real objval;
      SCIP_CALL( SCIPlpiGetObjval(lpi, &objval) );
      SCIPsetDebugMsg(set, " -> LP objval: %g\n", objval);
   }
#endif

   /* Let y be the dual solution and r be the reduced cost vector. Let z be defined as
    *    z_i := y_i if i is a global row,
    *    z_i := 0   if i is a local row.
    * Define the set X := {x | lhs <= Ax <= rhs, lb <= x <= ub, c^Tx <= c*}, with c* being the current primal bound.
    * Then the following inequalities are valid for all x \in X:
    *                                 - c* <= -c^Tx
    *   <=>                     z^TAx - c* <= (z^TA - c^T) x
    *   <=>                     z^TAx - c* <= (y^TA - c^T - (y-z)^TA) x
    *   <=>                     z^TAx - c* <= (-r^T - (y-z)^TA) x         (dual feasibility of (y,r): y^TA + r^T == c^T)
    * Because lhs <= Ax <= rhs and lb <= x <= ub, the inequality can be relaxed to give
    *     min{z^Tq | lhs <= q <= rhs} - c* <= max{(-r^T - (y-z)^TA) x | lb <= x <= ub}, or X = {}.
    *
    * The resulting dual row is:  z^T{lhs,rhs} - c* <= (-r^T - (y-z)^TA){lb,ub},
    * where lhs, rhs, lb, and ub are selected in order to maximize the feasibility of the row.
    */

   BMSclearMemoryArray(dualcoefs, nvars);

   /* use a slightly tighter cutoff bound, because solutions with equal objective value should also be declared
    * infeasible
    */
   duallhs = -(lp->cutoffbound - SCIPsetSumepsilon(set));
   dualact = 0.0;

   /* dual row: z^T{lhs,rhs} - c* <= (-r^T - (y-z)^TA){lb,ub}
    * process rows: add z^T{lhs,rhs} to the dual row's left hand side, and -(y-z)^TA to the dual row's coefficients
    */
   for( r = 0; r < nrows; ++r )
   {
      row = rows[r];
      assert(row != NULL);
      assert(row->len == 0 || row->cols != NULL);
      assert(row->len == 0 || row->vals != NULL);
      assert(row == lp->lpirows[r]);

      /* ignore dual solution values of 0.0 (in this case: y_i == z_i == 0) */
      if( SCIPsetIsZero(set, dualsols[r]) )
         continue;

      /* check dual feasibility */
      if( (SCIPsetIsInfinity(set, -row->lhs) && dualsols[r] > 0.0) || (SCIPsetIsInfinity(set, row->rhs) && dualsols[r] < 0.0) )
      {
         SCIPsetDebugMsg(set, " -> infeasible dual solution %g in row <%s>: lhs=%g, rhs=%g\n",
            dualsols[r], SCIProwGetName(row), row->lhs, row->rhs);
         goto TERMINATE;
      }

      /* local rows add up to the dual row's coefficients (because z_i == 0 => -(y_i - z_i) == -y_i),
       * global rows add up to the dual row's left hand side (because z_i == y_i != 0)
       */
      if( row->local )
      {
         /* add -y_i A_i to coefficients of dual row */
         for( i = 0; i < row->len; ++i )
         {
            v = SCIPvarGetProbindex(SCIPcolGetVar(row->cols[i]));
            assert(0 <= v && v < nvars);
            dualcoefs[v] -= dualsols[r] * row->vals[i];
         }
         SCIPsetDebugMsg(set, " -> local row <%s>: dual=%g\n", SCIProwGetName(row), dualsols[r]);
      }
      else
      {
         /* add minimal value to dual row's left hand side: z_i == y_i > 0 -> lhs, z_i == y_i < 0 -> rhs */
         if( dualsols[r] > 0.0 )
         {
            assert(!SCIPsetIsInfinity(set, -row->lhs));
            duallhs += dualsols[r] * (row->lhs - row->constant);
         }
         else
         {
            assert(!SCIPsetIsInfinity(set, row->rhs));
            duallhs += dualsols[r] * (row->rhs - row->constant);
         }
         SCIPsetDebugMsg(set, " -> global row <%s>[%g,%g]: dual=%g -> duallhs=%g\n",
            SCIProwGetName(row), row->lhs - row->constant, row->rhs - row->constant, dualsols[r], duallhs);
      }
   }

   /* dual row: z^T{lhs,rhs} - c* <= (-r^T - (y-z)^TA){lb,ub}
    * process variables: subtract reduced costs from dual row's coefficients, and calculate current maximal dual
    *                    activity by multiplying the resultant coefficient with lb or ub
    */
   for( v = 0; v < nvars; ++v )
   {
      var = vars[v];
      assert(SCIPvarGetProbindex(var) == v);

      if( SCIPvarGetStatus(var) == SCIP_VARSTATUS_LOOSE )
      {
         /* reduced costs for loose variables are equal to the objective value */
         varredcosts[v] = SCIPvarGetObj(var);
      }
      else
      {
         SCIP_Real capped_primsol;          /* we're not primal feasible, primsol may exceed SCIP_INFINITY */
         SCIP_COL* col;
         int c;

         assert(SCIPvarGetStatus(var) == SCIP_VARSTATUS_COLUMN);
         col = SCIPvarGetCol(var);
         c = SCIPcolGetLPPos(col);
         assert(c == -1 || col == lp->cols[c]);
         assert(c == -1 || col == lp->lpicols[c]);

         /* get reduced costs from LPI, or calculate it manually if the column is not in current LP */
         varredcosts[v] = (c >= 0 ? redcosts[c] : SCIPcolCalcRedcost(col, dualsols));

         /* cap primal solution */
         capped_primsol = primsols[c];
         if( SCIPsetIsInfinity(set, primsols[c]) )
            capped_primsol = SCIPsetInfinity(set);
         else if( SCIPsetIsInfinity(set, -primsols[c]) )
            capped_primsol = -SCIPsetInfinity(set);

         /* check dual feasibility */
         if( (SCIPsetIsGT(set, capped_primsol, curvarlbs[v]) && SCIPsetIsDualfeasPositive(set, varredcosts[v]))
            || (SCIPsetIsLT(set, capped_primsol, curvarubs[v]) && SCIPsetIsDualfeasNegative(set, varredcosts[v])) )
         {
            SCIPsetDebugMsg(set, " -> infeasible reduced costs %g in var <%s>: lb=%g, ub=%g\n",
               varredcosts[v], SCIPvarGetName(var), curvarlbs[v], curvarubs[v]);
            goto TERMINATE;
         }
      }

      /* subtract reduced costs from dual row's coefficients */
      dualcoefs[v] -= varredcosts[v];

      /* add maximal value to dual row's activity: dualcoef > 0 -> ub, dualcoef < 0 -> lb */
      if( dualcoefs[v] > 0.0 )
      {
         if( SCIPsetIsInfinity(set, curvarubs[v]) )
            goto TERMINATE;
         dualact += dualcoefs[v] * curvarubs[v];
      }
      else
      {
         if( SCIPsetIsInfinity(set, -curvarlbs[v]) )
            goto TERMINATE;
         dualact += dualcoefs[v] * curvarlbs[v];
      }
   }
   SCIPsetDebugMsg(set, " -> final dual values: lhs=%g, act=%g\n", duallhs, dualact);

   /* check, if the dual row is still violated (using current bounds and ignoring local rows) */
   if( SCIPsetIsFeasGT(set, duallhs, dualact) )
   {
      /* undo bound changes while keeping the infeasibility proof valid */
      SCIP_CALL( undoBdchgsProof(set, prob, currentdepth, dualcoefs, duallhs, &dualact,
            curvarlbs, curvarubs, lbchginfoposs, ubchginfoposs, oldlpbdchgs, relaxedlpbdchgs, resolve, lpi) );

      *valid = TRUE;
   }

 TERMINATE:

   /* free temporary memory */
   SCIPsetFreeBufferArray(set, &varredcosts);
   SCIPsetFreeBufferArray(set, &dualcoefs);
   SCIPsetFreeBufferArray(set, &redcosts);
   SCIPsetFreeBufferArray(set, &dualsols);
   SCIPsetFreeBufferArray(set, &primsols);

   return SCIP_OKAY;
}

/** applies conflict analysis starting with given bound changes, that could not be undone during previous
 *  infeasibility analysis
 */
static
SCIP_RETCODE conflictAnalyzeRemainingBdchgs(
   SCIP_CONFLICT*        conflict,           /**< conflict analysis data */
   BMS_BLKMEM*           blkmem,             /**< block memory of transformed problem */
   SCIP_SET*             set,                /**< global SCIP settings */
   SCIP_STAT*            stat,               /**< problem statistics */
   SCIP_PROB*            prob,               /**< problem data */
   SCIP_TREE*            tree,               /**< branch and bound tree */
   SCIP_Bool             diving,             /**< are we in strong branching or diving mode? */
   int*                  lbchginfoposs,      /**< positions of currently active lower bound change information in variables' arrays */
   int*                  ubchginfoposs,      /**< positions of currently active upper bound change information in variables' arrays */
   int*                  nconss,             /**< pointer to store the number of generated conflict constraints */
   int*                  nliterals,          /**< pointer to store the number of literals in generated conflict constraints */
   int*                  nreconvconss,       /**< pointer to store the number of generated reconvergence constraints */
   int*                  nreconvliterals     /**< pointer to store the number of literals generated reconvergence constraints */
   )
{
   SCIP_VAR** vars;
   SCIP_VAR* var;
   SCIP_CONFTYPE conftype;
   SCIP_Bool usescutoffbound;
   int nvars;
   int v;
   int nbdchgs;
   int maxsize;

   assert(prob != NULL);
   assert(lbchginfoposs != NULL);
   assert(ubchginfoposs != NULL);
   assert(nconss != NULL);
   assert(nliterals != NULL);
   assert(nreconvconss != NULL);
   assert(nreconvliterals != NULL);

   *nconss = 0;
   *nliterals = 0;
   *nreconvconss = 0;
   *nreconvliterals = 0;

   vars = prob->vars;
   nvars = prob->nvars;
   assert(nvars == 0 || vars != NULL);

   maxsize = 2*conflictCalcMaxsize(set, prob);

   /* initialize conflict data */
   conftype = conflict->conflictset->conflicttype;
   usescutoffbound = conflict->conflictset->usescutoffbound;

   SCIP_CALL( SCIPconflictInit(conflict, set, stat, prob, conftype, usescutoffbound) );

   conflict->conflictset->conflicttype = conftype;
   conflict->conflictset->usescutoffbound = usescutoffbound;

   /* add remaining bound changes to conflict queue */
   SCIPsetDebugMsg(set, "initial conflict set after undoing bound changes:\n");

   nbdchgs = 0;
   for( v = 0; v < nvars && nbdchgs < maxsize; ++v )
   {
      var = vars[v];
      assert(var != NULL);
      assert(var->nlbchginfos >= 0);
      assert(var->nubchginfos >= 0);
      assert(-1 <= lbchginfoposs[v] && lbchginfoposs[v] <= var->nlbchginfos);
      assert(-1 <= ubchginfoposs[v] && ubchginfoposs[v] <= var->nubchginfos);

      if( lbchginfoposs[v] == var->nlbchginfos || ubchginfoposs[v] == var->nubchginfos )
      {
         SCIP_BDCHGINFO* bdchginfo;
         SCIP_Real relaxedbd;

         /* the strong branching or diving bound stored in the column is responsible for the conflict:
          * it cannot be resolved and therefore has to be directly put into the conflict set
          */
         assert((lbchginfoposs[v] == var->nlbchginfos) != (ubchginfoposs[v] == var->nubchginfos)); /* only one can be tight in the dual! */
         assert(lbchginfoposs[v] < var->nlbchginfos || SCIPvarGetLbLP(var, set) > SCIPvarGetLbLocal(var));
         assert(ubchginfoposs[v] < var->nubchginfos || SCIPvarGetUbLP(var, set) < SCIPvarGetUbLocal(var));

         /* create an artificial bound change information for the diving/strong branching bound change;
          * they are freed in the SCIPconflictFlushConss() call
          */
         if( lbchginfoposs[v] == var->nlbchginfos )
         {
            SCIP_CALL( conflictCreateTmpBdchginfo(conflict, blkmem, set, var, SCIP_BOUNDTYPE_LOWER,
                  SCIPvarGetLbLocal(var), SCIPvarGetLbLP(var, set), &bdchginfo) );
            relaxedbd = SCIPvarGetLbLP(var, set);
         }
         else
         {
            SCIP_CALL( conflictCreateTmpBdchginfo(conflict, blkmem, set, var, SCIP_BOUNDTYPE_UPPER,
                  SCIPvarGetUbLocal(var), SCIPvarGetUbLP(var, set), &bdchginfo) );
            relaxedbd = SCIPvarGetUbLP(var, set);
         }

         /* put variable into the conflict set */
         SCIPsetDebugMsg(set, "   force: <%s> %s %g [status: %d, type: %d, dive/strong]\n",
            SCIPvarGetName(var), lbchginfoposs[v] == var->nlbchginfos ? ">=" : "<=",
            lbchginfoposs[v] == var->nlbchginfos ? SCIPvarGetLbLP(var, set) : SCIPvarGetUbLP(var, set),
            SCIPvarGetStatus(var), SCIPvarGetType(var));
         SCIP_CALL( conflictAddConflictBound(conflict, blkmem, set, bdchginfo, relaxedbd) );

         /* each variable which is add to the conflict graph gets an increase in the VSIDS
          *
          * @note That is different to the VSIDS preseted in the literature
          */
         SCIP_CALL( incVSIDS(var, blkmem, set, stat, SCIPbdchginfoGetBoundtype(bdchginfo), relaxedbd, set->conf_conflictgraphweight) );
         nbdchgs++;
      }
      else
      {
         /* put remaining bound changes into conflict candidate queue */
         if( lbchginfoposs[v] >= 0 )
         {
            SCIP_CALL( conflictAddBound(conflict, blkmem, set, stat, var, SCIP_BOUNDTYPE_LOWER, &var->lbchginfos[lbchginfoposs[v]], SCIPbdchginfoGetNewbound(&var->lbchginfos[lbchginfoposs[v]])) );
            nbdchgs++;
         }
         if( ubchginfoposs[v] >= 0 )
         {
            assert(!SCIPbdchginfoIsRedundant(&var->ubchginfos[ubchginfoposs[v]]));
            SCIP_CALL( conflictAddBound(conflict, blkmem, set, stat, var, SCIP_BOUNDTYPE_UPPER, &var->ubchginfos[ubchginfoposs[v]], SCIPbdchginfoGetNewbound(&var->ubchginfos[ubchginfoposs[v]])) );
            nbdchgs++;
         }
      }
   }

   if( v == nvars )
   {
      /* analyze the conflict set, and create conflict constraints on success */
      SCIP_CALL( conflictAnalyze(conflict, blkmem, set, stat, prob, tree, diving, 0, FALSE,
            nconss, nliterals, nreconvconss, nreconvliterals) );
   }

   return SCIP_OKAY;
}

/** calculates a Farkas proof from the current dual LP solution */
static
SCIP_RETCODE getFarkasProof(
   SCIP_SET*             set,                /**< global SCIP settings */
   SCIP_PROB*            prob,               /**< transformed problem */
   SCIP_LP*              lp,                 /**< LP data */
   SCIP_LPI*             lpi,                /**< LPI data */
   SCIP_Real*            farkascoefs,        /**< coefficients in the proof constraint */
   SCIP_Real*            farkaslhs,          /**< lhs of the proof constraint */
   SCIP_Real*            farkasact,          /**< maximal activity of the proof constraint */
   SCIP_Real*            curvarlbs,          /**< current lower bounds of active problem variables */
   SCIP_Real*            curvarubs,          /**< current upper bounds of active problem variables */
   SCIP_Bool*            valid               /**< pointer store whether the proof constraint is valid */
   )
{
   SCIP_ROW** rows;
   SCIP_VAR** vars;
   SCIP_VAR* var;
   SCIP_Real* dualfarkas;
   SCIP_ROW* row;
   int nrows;
   int nvars;
   int i;
   int r;
   int v;

   assert(SCIPlpiIsPrimalInfeasible(lpi) || SCIPlpiIsObjlimExc(lpi) || SCIPlpiIsDualFeasible(lpi));
   assert(SCIPlpiIsPrimalInfeasible(lpi) || !SCIPlpDivingObjChanged(lp));

   /* get LP rows and problem variables */
   rows = SCIPlpGetRows(lp);
   nrows = SCIPlpGetNRows(lp);
   vars = prob->vars;
   nvars = prob->nvars;
   assert(nrows == 0 || rows != NULL);
   assert(nrows == lp->nlpirows);

   /* it can happen that infeasibility is detetected within LP presolve. in that case, the LP solver may not be able to
    * to return the dual ray.
    */
   if( !SCIPlpiHasDualRay(lpi) )
   {
      *valid = FALSE;
      return SCIP_OKAY;
   }

   /* allocate temporary memory */
   SCIP_CALL( SCIPsetAllocBufferArray(set, &dualfarkas, nrows) );
   BMSclearMemoryArray(dualfarkas, nrows);

   /* get dual Farkas values of rows */
   SCIP_CALL( SCIPlpiGetDualfarkas(lpi, dualfarkas) );

   /* calculate the Farkas row */
   (*farkaslhs) = 0.0;
   (*valid) = TRUE;
   for( r = 0; r < nrows; ++r )
   {
      row = rows[r];
      assert(row != NULL);
      assert(row->len == 0 || row->cols != NULL);
      assert(row->len == 0 || row->vals != NULL);
      assert(row == lp->lpirows[r]);

      /* ignore local rows and rows with Farkas value 0.0 */
      if( !row->local && !SCIPsetIsZero(set, dualfarkas[r]) )
      {
#ifndef NDEBUG
         {
            SCIP_Real lpilhs;
            SCIP_Real lpirhs;

            SCIP_CALL( SCIPlpiGetSides(lpi, r, r, &lpilhs, &lpirhs) );
            assert((SCIPsetIsInfinity(set, -lpilhs) && SCIPsetIsInfinity(set, -row->lhs))
               || SCIPsetIsRelEQ(set, lpilhs, row->lhs - row->constant));
            assert((SCIPsetIsInfinity(set, lpirhs) && SCIPsetIsInfinity(set, row->rhs))
               || SCIPsetIsRelEQ(set, lpirhs, row->rhs - row->constant));
         }
#endif

         /* add row side to Farkas row lhs: dualfarkas > 0 -> lhs, dualfarkas < 0 -> rhs */
         if( dualfarkas[r] > 0.0 )
         {
            /* check if sign of dual Farkas value is valid */
            if( SCIPsetIsInfinity(set, -row->lhs) )
               continue;

            /* due to numerical reasons we want to stop */
            if( REALABS(dualfarkas[r] * (row->lhs - row->constant)) > NUMSTOP )
            {
               (*valid) = FALSE;
               goto TERMINATE;
            }
            (*farkaslhs) += dualfarkas[r] * (row->lhs - row->constant);
         }
         else
         {
            /* check if sign of dual Farkas value is valid */
            if( SCIPsetIsInfinity(set, row->rhs) )
               continue;

            /* due to numerical reasons we want to stop */
            if( REALABS(dualfarkas[r] * (row->rhs - row->constant)) > NUMSTOP )
            {
               (*valid) = FALSE;
               goto TERMINATE;
            }

            (*farkaslhs) += dualfarkas[r] * (row->rhs - row->constant);
         }
         SCIPdebugMessage(" -> farkaslhs: %g<%s>[%g,%g] -> %g\n", dualfarkas[r], SCIProwGetName(row),
            row->lhs - row->constant, row->rhs - row->constant, *farkaslhs);

         /* due to numerical reasons we want to stop */
         if( REALABS(*farkaslhs) > NUMSTOP )
         {
            (*valid) = FALSE;
            goto TERMINATE;
         }

         /* add row coefficients to Farkas row */
         for( i = 0; i < row->len; ++i )
         {
            v = SCIPvarGetProbindex(SCIPcolGetVar(row->cols[i]));
            assert(0 <= v && v < nvars);
            farkascoefs[v] += dualfarkas[r] * row->vals[i];
         }
      }
#ifdef SCIP_DEBUG
      else if( !SCIPsetIsZero(set, dualfarkas[r]) )
      {
         SCIPsetDebugMsg(set, " -> ignoring %s row <%s> with dual Farkas value %.10f (lhs=%g, rhs=%g)\n",
            row->local ? "local" : "global", SCIProwGetName(row), dualfarkas[r],
            row->lhs - row->constant, row->rhs - row->constant);
      }
#endif
   }

   /* calculate the current Farkas activity, always using the best bound w.r.t. the Farkas coefficient */
   (*farkasact) = 0.0;
   for( v = 0; v < nvars; ++v )
   {
      var = vars[v];
      assert(SCIPvarGetProbindex(var) == v);

      if( farkascoefs[v] > 0.0 )
      {
         assert((SCIPvarGetStatus(var) == SCIP_VARSTATUS_COLUMN && SCIPcolGetLPPos(SCIPvarGetCol(var)) >= 0)
            || !SCIPsetIsPositive(set, SCIPvarGetUbLP(var, set)));
         if( SCIPsetIsInfinity(set, curvarubs[v]) )
         {
            (*valid) = FALSE;
            goto TERMINATE;
         }

         /* ignore coefficients close to 0.0 */
         if( SCIPsetIsZero(set, farkascoefs[v]) )
         {
            (*farkaslhs) -= farkascoefs[v] * SCIPvarGetUbGlobal(var);
            farkascoefs[v] = 0.0;
         }
         else
            (*farkasact) += farkascoefs[v] * curvarubs[v];

         SCIPdebugMessage(" -> farkasact: %g<%s>[%g,%g] -> %g\n", farkascoefs[v], SCIPvarGetName(var),
            curvarlbs[v], curvarubs[v], (*farkasact));
      }
      else if( farkascoefs[v] < 0.0 )
      {
         assert((SCIPvarGetStatus(var) == SCIP_VARSTATUS_COLUMN && SCIPcolGetLPPos(SCIPvarGetCol(var)) >= 0)
            || !SCIPsetIsNegative(set, SCIPvarGetLbLP(var, set)));
         if( SCIPsetIsInfinity(set, -curvarlbs[v]) )
         {
            (*valid) = FALSE;
            goto TERMINATE;
         }

         /* ignore coefficients close to 0.0 */
         if( SCIPsetIsZero(set, farkascoefs[v]) )
         {
            (*farkaslhs) -= farkascoefs[v] * SCIPvarGetLbGlobal(var);
            farkascoefs[v] = 0.0;
         }
         else
            (*farkasact) += farkascoefs[v] * curvarlbs[v];

         SCIPdebugMessage(" -> farkasact: %g<%s>[%g,%g] -> %g\n", farkascoefs[v], SCIPvarGetName(var),
            curvarlbs[v], curvarubs[v], (*farkasact));
      }
   }
   SCIPdebugMessage(" -> farkaslhs=%g, farkasact=%g\n", *farkaslhs, (*farkasact));

   /* the constructed proof is not valid, this can happen due to numerical reasons,
    * e.g., we only consider rows r with !SCIPsetIsZero(set, dualfarkas[r])
    */
   if( SCIPsetIsFeasLE(set, *farkaslhs, *farkasact) )
   {
      (*valid) = FALSE;
      SCIPsetDebugMsg(set, " -> proof is not valid: %g <= %g\n", *farkaslhs, *farkasact);
   }

TERMINATE:
   SCIPsetFreeBufferArray(set, &dualfarkas);

   return SCIP_OKAY;
}

/** calculates the minimal activity of a given set of bounds and coefficients */
static
SCIP_Real getMinActivity(
   SCIP_PROB*            transprob,          /** transformed problem data */
   SCIP_Real*            vals,               /**< array of values */
   int*                  varinds,            /**< sparse data of variable indices */
   int                   nvarinds,           /**< number of variable indices*/
   SCIP_Real*            curvarlbs,          /**< current lower bounds of active problem variables (or NULL for global bounds) */
   SCIP_Real*            curvarubs           /**< current upper bounds of active problem variables (or NULL for global bounds) */
   )
{
   SCIP_VAR** vars;
   SCIP_Real minact = 0.0;
   int i;

   vars = SCIPprobGetVars(transprob);
   assert(vars != NULL);

   for( i = 0; i < nvarinds; i++ )
   {
      int v = varinds[i];
      assert(SCIPvarGetProbindex(vars[v]) == v);

      /* calculate the minimal activity */
      if( vals[i] > 0.0 )
         minact += vals[i] * (curvarlbs == NULL ? SCIPvarGetLbGlobal(vars[v]) : curvarlbs[v]);
      else
         minact += vals[i] * (curvarubs == NULL ? SCIPvarGetUbGlobal(vars[v]) : curvarubs[v]);
   }

   return minact;
}

<<<<<<< HEAD
/** apply the MIR function to a given constraint */
static
SCIP_RETCODE applyMIR(
   SCIP_SET*             set,                /**< global SCIP settings */
   SCIP_PROB*            transprob,          /**< transformed problem */
   SCIP_Real*            vals,               /**< values of variables */
   SCIP_Bool*            varused,            /**< used array */
   int*                  varinds,            /**< array of indices with non-zero value */
   int*                  nvarinds,           /**< number of indices with non-zero value */
   SCIP_Real*            rhs,                /**< right-hand side of constraint */
   SCIP_Bool*            success             /**< pointer to store whether apply MIR was successful */
   )
{
   SCIP_Real* copy_vals;
   SCIP_Bool* copy_varused;
   int* copy_varinds;
   int copy_nvarinds;
   SCIP_Real copy_rhs;

   SCIP_Real minact;
   SCIP_Bool islocal;
   SCIP_Bool separoot;

   assert(transprob != NULL);
   assert(vals != NULL);
   assert(varused != NULL);
   assert(nvarinds != NULL);
   assert(varinds != NULL && *nvarinds >= 0);
   assert(rhs != NULL);
   assert(success != NULL);

   islocal = FALSE;

   /* create local copies */
   SCIP_CALL( SCIPsetDuplicateBufferArray(set, &copy_vals, vals, transprob->nvars) );
   SCIP_CALL( SCIPsetDuplicateBufferArray(set, &copy_varused, varused, transprob->nvars) );
   SCIP_CALL( SCIPsetDuplicateBufferArray(set, &copy_varinds, varinds, transprob->nvars) );

   copy_rhs = (*rhs);
   copy_nvarinds = (*nvarinds);

   SCIP_CALL( SCIPcutsApplyMIR(set->scip, BOUNDSWITCH, USEVBDS, ALLOWLOCAL, FIXINTEGRALRHS, NULL, NULL, MINFRAC, 1.0,
         SCALE, NULL, NULL, copy_vals, &copy_rhs, copy_varinds, &copy_nvarinds, &minact, copy_varused, success, &islocal) );
   assert(!islocal);

   if( *success )
   {
      /* check whether the constraint is still globally valid */
      if( SCIPsetIsFeasGE(set, minact, copy_rhs) )
      {
         separoot = FALSE;
         *success = FALSE;
      }
      else
      {
         /* check whether the new constraint cuts off the root LP solution
          *
          * todo: do we really want this?
          */
         if( isSeparatingRootLPSol(set, transprob->vars, copy_vals, copy_rhs, transprob->nvars) )
            separoot = TRUE;
         else
            separoot = FALSE;
      }

#ifdef SCIP_DEBUG
      {
         /* calculate the violation */
         SCIP_Real violation = minact-copy_rhs;
         SCIPsetDebugMsg(set, "->        after MIR: nvars=%d minact=%g rhs=%g violation=%g separoot=%u\n",
               copy_nvarinds, minact, copy_rhs, violation, separoot);
      }
#endif

      /* the new constraint is tighter and we keep it */
      if( *success )
      {
         BMScopyMemoryArray(vals, copy_vals, transprob->nvars);
         BMScopyMemoryArray(varused, copy_varused, transprob->nvars);
         BMScopyMemoryArray(varinds, copy_varinds, transprob->nvars);
         (*rhs) = copy_rhs;
         (*nvarinds) = copy_nvarinds;
      }
   }

   /* free local copies */
   SCIPsetFreeBufferArray(set, &copy_varinds);
   SCIPsetFreeBufferArray(set, &copy_varused);
   SCIPsetFreeBufferArray(set, &copy_vals);

   return SCIP_OKAY;
}

/** apply the MIR function to a given constraint */
=======
/** returns true if the given constraint (represented by variables, coefficients, and side) separates the root LP solution */
static
SCIP_Bool isSeparatingRootLPSol(
   SCIP_SET*             set,                /**< global SCIP settings */
   SCIP_VAR**            vars,               /**< array of problem variables */
   SCIP_Real*            vals,               /**< array of variable coefficients */
   SCIP_Real             side,               /**< side (lhs/rhs) of the constraint */
   int                   nvars,              /**< number of variables */
   SCIP_Bool             islhs               /**< true iff the side is a lhs */
   )
{
   SCIP_Real activity;
   SCIP_Bool cutoff;
   int i;

   activity = 0.0;
   for( i = 0; i < nvars; i++ )
   {
      assert(vars[i] != NULL);
      activity += (vals[i] * SCIPvarGetRootSol(vars[i]));
   }

   if( islhs )
      cutoff = SCIPsetIsFeasLT(set, activity, side);
   else
      cutoff = SCIPsetIsFeasGT(set, activity, side);

   return cutoff;
}

#ifdef SCIP_DEBUG
>>>>>>> c683cdb2
static
SCIP_RETCODE proofsetApplyMIR(
   SCIP_PROOFSET*        proofset,           /**< proof set */
   SCIP_SET*             set,                /**< global SCIP settings */
   SCIP_PROB*            transprob,          /**< transformed problem */
   SCIP_Bool*            success             /**< pointer to store whether apply MIR was successful */
   )
{
   SCIP_Real* vals;
   SCIP_Bool* varused;
   int* varinds;
   SCIP_Real rhs;
   SCIP_Real minact;
   SCIP_Bool islocal;
   int nvarinds;
   int i;

   assert(proofset != NULL);
   assert(transprob != NULL);
   assert(success != NULL);

   /* return if the proof set is empty */
   if( proofset->nvars == 0 )
      return SCIP_OKAY;

   *success = FALSE;
   islocal = FALSE;

   /* create local copies */
   SCIP_CALL( SCIPsetDuplicateBufferArray(set, &vals, proofset->coefs, proofset->nvars) );
   SCIP_CALL( SCIPsetAllocBufferArray(set, &varinds, proofset->nvars) );
   SCIP_CALL( SCIPsetAllocBufferArray(set, &varused, proofset->nvars) );
   rhs = proofset->rhs;
   nvarinds = 0;

   /* fill varinds and varused arrays */
   for( i = 0; i < proofset->nvars; i++ )
   {
      /* all coefficients with a coefficient close to zero should have been set to "0.0" */
      assert(proofset->coefs[i] == 0.0 || !SCIPsetIsZero(set, proofset->coefs[i]));

      if( proofset->coefs[i] != 0.0 )
      {
         varinds[nvarinds] = i;
         nvarinds++;

         varused[i] = TRUE;
      }
      else
         varused[i] = FALSE;
   }

   SCIP_CALL( SCIPcutsApplyMIR(set->scip, BOUNDSWITCH, USEVBDS, ALLOWLOCAL, FIXINTEGRALRHS, NULL, NULL, MINFRAC, 1.0,
         SCALE, NULL, NULL, vals, &rhs, varinds, &nvarinds, &minact, varused, success, &islocal) );
   assert(!islocal);

   /* check whether the constraint is still globally valid */
   if( *success && SCIPsetIsFeasLE(set, minact, rhs) )
   {
      *success = TRUE;

      /* the new constraint is tighter and we keep it */
      BMScopyMemoryArray(proofset->coefs, vals, proofset->nvars);
      proofset->rhs = rhs;
   }

   /* free local copies */
   SCIPsetFreeBufferArray(set, &varused);
   SCIPsetFreeBufferArray(set, &varinds);
   SCIPsetFreeBufferArray(set, &vals);

   return SCIP_OKAY;
}

#ifdef SCIP_DEBUG
static
void debugPrintViolationInfo(
   SCIP_SET*             set,                /**< global SCIP settings */
   SCIP_Real             minact,             /**< min activity */
   SCIP_Real             rhs,                /**< right hand side */
   const char*           infostr             /**< additional info for this debug message, or NULL */
   )
{
   SCIPsetDebugMsg(set, "-> %sminact=%g rhs=%g violation=%g\n",infostr != NULL ? infostr : "" , minact, rhs, minact - rhs);
}
#else
#define debugPrintViolationInfo(...) /**/
#endif

/** tighten a given infeasibility proof a^Tx <= b with minact > b w.r.t. local bounds
 *
 *  1) Check whether we want to separate knapsack cover cuts from the proof constraint (only for pure binary problems)
 *  2) Remove continuous variables
 *  3) Try to sparsify the proof
 *
 *  @todo implement applying MIR function to the proof constraint(s).
 */
static
SCIP_RETCODE tightenDualray(
   SCIP_CONFLICT*        conflict,           /**< conflict analysis data */
   SCIP_SET*             set,                /**< global SCIP settings */
   SCIP_STAT*            stat,               /**< dynamic SCIP statistics */
   BMS_BLKMEM*           blkmem,             /**< block memory */
   SCIP_PROB*            transprob,          /**< transformed problem */
   SCIP_AGGRROW*         farkasrow,          /**< aggregated row representing the proof */
   SCIP_Real*            curvarlbs,          /**< current lower bounds of active problem variables */
   SCIP_Real*            curvarubs,          /**< current upper bounds of active problem variables */
<<<<<<< HEAD
   SCIP_Bool             diving,             /**< are we in strong branching or diving mode? */
   SCIP_Bool*            globalcutoff,       /**< pointer to store whether a global cutoff was detected */
   SCIP_Bool*            success             /**< success pointer */
   )
{/*lint --e{715}*/
   SCIP_VAR** vars;
   SCIP_Real tmprhs;
   SCIP_Real minactivity;
=======
   SCIP_Bool             diving              /**< are we in strong branching or diving mode? */
   )
{/*lint --e{715}*/
   SCIP_VAR** vars;
   SCIP_Real* vals;
   int* inds;
   SCIP_Real rhs;
   int nnz;
>>>>>>> c683cdb2
   int nbinvars;
   int ncontvars;
   int nintvars;
   int i;

   assert(conflict->proofset != NULL);
   assert(proofsetGetNVars(conflict->proofset) == 0);

   vars = SCIPprobGetVars(transprob);
   nbinvars = 0;
   nintvars = 0;
   ncontvars = 0;
   minactivity = 0.0;
   tmprhs = *rhs;

<<<<<<< HEAD
   /* initialize proof set */
   proofsetAddRhs(conflict->proofset, *rhs);
   conflict->proofset->conflicttype = SCIP_CONFTYPE_INFEASLP;
   for( i = 0; i < *nvarinds; i++ )
   {
      int idx = varinds[i];
      SCIP_CALL( proofsetAddVar(conflict->proofset, set, blkmem, vars[idx], vals[idx], curvarlbs[idx], curvarubs[idx]) );

      /* calculate minimal activity */
      if( vals[idx] < 0.0 )
         minactivity += vals[idx] * curvarubs[idx];
      else
         minactivity += vals[idx] * curvarlbs[idx];

      /* count number of binary, (implicit) integer, and continuous variables */
      if( SCIPvarIsBinary(vars[idx]) )
=======
   vals = SCIPaggrRowGetVals(farkasrow);
   inds = SCIPaggrRowGetInds(farkasrow);
   rhs = SCIPaggrRowGetRhs(farkasrow);
   nnz = SCIPaggrRowGetNNz(farkasrow);

   /* count number of binary, integer, and continuous variables */
   for( i = 0; i < nnz; i++ )
   {
      assert(SCIPvarGetProbindex(vars[inds[i]]) == inds[i]);

      switch( SCIPvarGetType(vars[inds[i]]) ) {
      case SCIP_VARTYPE_BINARY:
>>>>>>> c683cdb2
         ++nbinvars;
      else if( SCIPvarGetType(vars[idx]) )
         ++ncontvars;
<<<<<<< HEAD
      else
      {
         assert(SCIPvarGetType(vars[idx]) == SCIP_VARTYPE_INTEGER || SCIPvarGetType(vars[idx]) == SCIP_VARTYPE_IMPLINT);
         ++nintvars;
      }
   }

   SCIPsetDebugMsg(set, "start dualray tightening (strategy: %d, separate: %d):\n", set->conf_dualraypresolstrat, set->conf_sepaknapsack);
   SCIPsetDebugMsg(set, "-> tighten dual ray: nvars=%d (bin=%d, int=%d, cont=%d), minact=%.12f rhs=%.12f\n",
         (*nvarinds), nbinvars, nintvars, ncontvars, *rhs);
   debugPrintViolationInfo(set, getMinActivity(vals, varinds, (*nvarinds), curvarlbs, curvarubs), *rhs, NULL);

   if( conflict->proofset->nvars == 1 || conflict->proofset->nvars == ncontvars )
   {
      *success = TRUE;
      return SCIP_OKAY;
   }

   /* separate knapsack cover cuts from the proofset */
   if( set->conf_sepaknapsack && conflict->proofset->nvars == nbinvars )
   {
      SCIP_Real* abscoefs;
      SCIP_Real abscoefsum;
      SCIP_Real adjustedrhs;

      SCIP_CALL( SCIPsetAllocBufferArray(set, &abscoefs, conflict->proofset->nvars) );
      abscoefsum = 0.0;
      adjustedrhs = conflict->proofset->rhs;
=======
         break;
      default:
         SCIPsetDebugMsg(set, "unexpected type %u for variable <%s>.\n", SCIPvarGetType(vars[inds[i]]),
            SCIPvarGetName(vars[inds[i]]));
         return SCIP_INVALIDDATA;
      }
   }

   SCIPsetDebugMsg(set, "start dualray tightening:\n");
   SCIPsetDebugMsg(set, "-> tighten dual ray: nvars=%d (bin=%d, int=%d, cont=%d)",
         nnz, nbinvars, nintvars, ncontvars);
   debugPrintViolationInfo(set, getMinActivity(transprob, vals, inds, nnz, curvarlbs, curvarubs), rhs, NULL);

   /* return if all variables are continuous */
   if( ncontvars == nnz )
      return SCIP_OKAY;

   /* remove all continuous variables that have equal global and local bounds (ub or lb depend on the sign of val )
    * from the proof
    */
   for( i = 0; i < nnz; )
   {
#ifndef NDEBUG
      int oldind;
#endif
      int idx = inds[i];

      assert(SCIPvarGetProbindex(vars[idx]) == idx);
      assert(SCIPvarIsActive(vars[idx]));
      assert(!SCIPsetIsDualfeasZero(set, vals[i]));
>>>>>>> c683cdb2

      for( i = 0; i < conflict->proofset->nvars; i++ )
      {
         SCIP_Real abscoef;

<<<<<<< HEAD
         /* ignore all continuous and general integer variables */
         if( !SCIPvarIsBinary(conflict->proofset->vars[i]) )
            abscoef = 0.0;
         else
=======
         /* get appropriate global and local bounds */
         glbbd = (vals[i] < 0.0 ? SCIPvarGetUbGlobal(vars[idx]) : SCIPvarGetLbGlobal(vars[idx]));
         locbd = (vals[i] < 0.0 ? curvarubs[idx] : curvarlbs[idx]);

         if( !SCIPsetIsEQ(set, glbbd, locbd) )
>>>>>>> c683cdb2
         {
            abscoef = REALABS(conflict->proofset->coefs[i]);

<<<<<<< HEAD
            if( conflict->proofset->coefs[i] < 0.0 )
               adjustedrhs -= conflict->proofset->coefs[i];
         }

         abscoefs[i] = abscoef;
         abscoefsum += abscoef;
      }

      /* there is a change to find a knapsack cover */
      if( SCIPsetIsGE(set, abscoefsum, conflict->proofset->rhs)  )
      {
         int* coverinds;
         int startpos;
         SCIP_Bool stop;

         SCIP_CALL( SCIPsetAllocBufferArray(set, &coverinds, nbinvars) );

         SCIPsortDownRealRealPtr(abscoefs, conflict->proofset->coefs, (void**)conflict->proofset->vars, conflict->proofset->nvars);

         startpos = 0;
         stop = FALSE;

         SCIPsetDebugMsg(set, "start separating knapsack cover cuts from proofset:\n");
         SCIPdebug(proofsetPrint(conflict->proofset, set));

         while( !stop )
         {
            SCIP_Real coverweight;
            int coversize;
            int firstused;
=======
         SCIPsetDebugMsg(set, "-> remove continuous variable <%s>: glb=[%g,%g], loc=[%g,%g], val=%g\n", SCIPvarGetName(vars[idx]),
               SCIPvarGetLbGlobal(vars[idx]), SCIPvarGetUbGlobal(vars[idx]), SCIPvarGetLbLocal(vars[idx]),
               SCIPvarGetUbLocal(vars[idx]), vals[i]);

         /* update rhs */
         SCIPaggrRowAddRhs(farkasrow, -(glbbd * vals[i]));

#ifndef NDEBUG
         oldind = inds[nnz - 1];
#endif
         SCIPaggrRowDelCoef(farkasrow, i, NULL);

         /* get updated data */
         vals = SCIPaggrRowGetVals(farkasrow);
         inds = SCIPaggrRowGetInds(farkasrow);
         rhs = SCIPaggrRowGetRhs(farkasrow);
         nnz = SCIPaggrRowGetNNz(farkasrow);
         assert(inds[i] == oldind);

         debugPrintViolationInfo(set, getMinActivity(transprob, vals, inds, nnz, curvarlbs, curvarubs), rhs, " update: ");

         vals[i] = 0.0;
      }
   }

   /* remove all variables that were explicitly set to zero */
   SCIPaggrRowRemoveZeros(farkasrow, 0.0);

#ifdef SCIP_DEBUG
   /* get updated data */
   vals = SCIPaggrRowGetVals(farkasrow);
   inds = SCIPaggrRowGetInds(farkasrow);
   rhs = SCIPaggrRowGetRhs(farkasrow);
   nnz = SCIPaggrRowGetNNz(farkasrow);

   SCIPsetDebugMsg(set, "-> final constraint after tightenDualray():\n");
   for( i = 0; i < nnz; i++ )
   {
      SCIPsetDebugMsg(set, "   %g<%s> glb=[%g,%g] loc=[%g,%g] type=%d\n", vals[i], SCIPvarGetName(vars[inds[i]]),
            SCIPvarGetLbGlobal(vars[inds[i]]), SCIPvarGetUbGlobal(vars[inds[i]]),
            SCIPvarGetLbLocal(vars[inds[i]]), SCIPvarGetUbLocal(vars[inds[i]]),
            SCIPvarGetType(vars[inds[i]]));
   }
   debugPrintViolationInfo(set, getMinActivity(transprob, vals, inds, nnz, curvarlbs, curvarubs), rhs, NULL);
#endif
>>>>>>> c683cdb2

            coverweight = 0.0;
            coversize = 0;
            firstused = -1;

<<<<<<< HEAD
            for( i = startpos; i < nbinvars; i++ )
            {
               assert(SCIPvarIsBinary(conflict->proofset->vars[i]));

               coverweight += abscoefs[i];
               coverinds[coversize] = i;
               ++coversize;
=======
/** creates a constraint and tries to add it to the storage */
static
SCIP_RETCODE createAndAddDualray(
   SCIP_CONFLICT*        conflict,           /**< conflict analysis data */
   SCIP_CONFLICTSTORE*   conflictstore,      /**< conflict pool data */
   SCIP_SET*             set,                /**< global SCIP settings */
   SCIP_STAT*            stat,               /**< dynamic SCIP statistics */
   SCIP_PROB*            origprob,           /**< original problem */
   SCIP_PROB*            transprob,          /**< transformed problem */
   SCIP_TREE*            tree,               /**< tree data */
   SCIP_REOPT*           reopt,              /**< reoptimization data */
   SCIP_LP*              lp,                 /**< LP data */
   BMS_BLKMEM*           blkmem,             /**< block memory */
   SCIP_AGGRROW*         farkasrow,          /**< aggregated row representing the proof */
   SCIP_Bool*            success             /**< pointer to store whether the constraint was accepted */
   )
{
   SCIP_VAR** vars;
   SCIP_CONS* cons;
   SCIP_CONS* upgdcons;
   SCIP_Real* vals;
   int* inds;
   SCIP_Real fillin;
   SCIP_Real minact;
   SCIP_Real rhs;
   SCIP_Bool toolong;
   char name[SCIP_MAXSTRLEN];
   int nnz;
   int i;

   assert(conflict != NULL);
   assert(conflictstore != NULL);
   assert(farkasrow != NULL);
   assert(!SCIPsetIsInfinity(set, SCIPaggrRowGetRhs(farkasrow)));
>>>>>>> c683cdb2

               if( firstused < 0 )
                  firstused = i;

<<<<<<< HEAD
               if( SCIPsetIsGT(set, coverweight, adjustedrhs) )
                  break;
            }
            assert(firstused >= startpos);

            /* we have seen all variables, we will stop of creating the current proofset */
            if( i == nbinvars )
               stop = TRUE;

            if( coversize < nbinvars && SCIPsetIsGT(set, coverweight, adjustedrhs) )
            {
               SCIP_PROOFSET* proofset;

               SCIP_CALL( proofsetCreate(&proofset, blkmem) );
               proofsetClear(proofset);

               SCIPsetDebugMsg(set, "found cover of size %d (nvars=%d, startpos=%d):\n", coversize,
                     conflict->proofset->nvars, startpos);

               for( i = 0; i < coversize; i++ )
               {
                  SCIP_VAR* negvar;
                  int idx;

                  idx = coverinds[i];
                  if( conflict->proofset->coefs[idx] < 0.0 )
                  {
                     SCIP_CALL( SCIPvarNegate(conflict->proofset->vars[idx], blkmem, set, stat, &negvar) );
                     assert(negvar != NULL);
                  }
                  else
                     negvar = conflict->proofset->vars[idx];

                  SCIP_CALL( proofsetAddVar(proofset, set, blkmem, negvar, 1.0, 0.0, 1.0) );
               }

               proofsetAddRhs(proofset, coversize-1.0);
               proofset->conflicttype = SCIP_CONFTYPE_INFEASLP;

               SCIPdebug(proofsetPrint(proofset, set));

               /* insert proofset to proofsets array */
               SCIP_CALL( conflictInsertProofset(conflict, set, blkmem, proofset) );
=======
   rhs = SCIPaggrRowGetRhs(farkasrow);
   nnz = SCIPaggrRowGetNNz(farkasrow);
   vals = SCIPaggrRowGetVals(farkasrow);
   inds = SCIPaggrRowGetInds(farkasrow);
   assert(vals != NULL);
   assert(inds != NULL);

   vars = transprob->vars;
   minact = 0.0;

   /* get minimal activity w.r.t. global bounds */
   minact = getMinActivity(transprob, vals, inds, nnz, NULL, NULL);

   /* check whether the constraint proves global infeasibility */
   if( SCIPsetIsGT(set, minact, rhs) )
   {
      SCIPsetDebugMsg(set, "detect global infeasibility: activity=%g, rhs=%g\n", minact, rhs);
>>>>>>> c683cdb2

               startpos = firstused + 1;
            }
            else
               break;
         }

         SCIPsetFreeBufferArray(set, &coverinds);
      }
      SCIPsetFreeBufferArray(set, &abscoefs);
   }

<<<<<<< HEAD
   /* remove continuous variables from the proof */
   if( set->conf_removecont != 'd' && ncontvars > 0 )
   {
      /* sort variable indices in increasing order of scores, i.e., start with variables having the smallest weighted
       * difference between active global and local bound.
       */
      SCIPsortRealRealPtr(conflict->proofset->scores, conflict->proofset->coefs, (void**)conflict->proofset->vars, conflict->proofset->nvars);
      assert(SCIPsetIsLE(set, conflict->proofset->scores[0], conflict->proofset->scores[conflict->proofset->nvars-1]));

      for( i = 0; i < conflict->proofset->nvars; i++ )
      {
         SCIP_VAR* var;
         SCIP_Real coef;
         SCIP_Real glbbd;
         SCIP_Real locbd;
         int idx;
=======
   /* don't store global dualrays that are to long / have to much non-zeros */
   if( set->conf_minmaxvars < nnz && nnz > set->conf_maxvarsfac * transprob->nvars )
      return SCIP_OKAY;

   fillin = SCIPconflictstoreGetNDualrays(conflictstore) * SCIPconflictstoreGetAvgNnzDualray(conflictstore);
   fillin += nnz;
   fillin /= 100;
>>>>>>> c683cdb2

         coef = conflict->proofset->coefs[i];
         var = conflict->proofset->vars[i];
         assert(var != NULL);
         assert(SCIPvarIsActive(var));
         assert(!SCIPsetIsZero(set, coef));

<<<<<<< HEAD
         if( SCIPvarGetType(var) == SCIP_VARTYPE_BINARY || SCIPvarGetType(var) == SCIP_VARTYPE_INTEGER )
            continue;
=======
   SCIPsetDebugMsg(set, "check constraint: fill-in %g (nnz=%d), threshold %g, fdpt %d, cdpt %d\n", fillin,
         nnz, (1.0 + (100.0 - SCIPconflictstoreGetNDualrays(conflictstore))/100.0) * stat->avgnnz,
         SCIPtreeGetFocusDepth(tree), SCIPtreeGetCurrentDepth(tree));
>>>>>>> c683cdb2

         idx = SCIPvarGetProbindex(var);
         assert(idx >= 0);

<<<<<<< HEAD
         /* get appropriate global and local bounds */
         glbbd = (coef < 0.0 ? SCIPvarGetUbGlobal(var) : SCIPvarGetLbGlobal(var));
         locbd = (coef < 0.0 ? curvarubs[idx] : curvarlbs[idx]);

         /* cannot remove variables which infinite global bound */
         if( SCIPsetIsInfinity(set, REALABS(glbbd)) )
            continue;

         /* skip continuous variables contributing with its local bound */
         if( set->conf_removecont == 'g' && !SCIPsetIsEQ(set, locbd, glbbd) )
            continue;

         /* skip continuous variables contributing with its global bound */
         if( set->conf_removecont == 'l' && SCIPsetIsEQ(set, locbd, glbbd) )
            continue;

         /* remove continuous variables if the resulting proof is still valid */
         if( minactivity - tmprhs > conflict->proofset->coefs[i] * (locbd - glbbd) )
         {
            proofsetRemoveVar(conflict->proofset, set, i);
            minactivity -= (conflict->proofset->coefs[i] * locbd);
            tmprhs -= (conflict->proofset->coefs[i] * glbbd);
         }
=======
   if( conflict->conflictset->conflicttype == SCIP_CONFTYPE_INFEASLP )
      (void)SCIPsnprintf(name, SCIP_MAXSTRLEN, "dualray_inf_%d", conflict->ndualrayinfsuccess);
   else
      return SCIP_INVALIDCALL;

   SCIP_CALL( SCIPcreateConsLinear(set->scip, &cons, name, 0, NULL, NULL, -SCIPsetInfinity(set), rhs,
         FALSE, FALSE, FALSE, FALSE, TRUE, FALSE, FALSE, TRUE, TRUE, FALSE) );

   for( i = 0; i < nnz; i++ )
   {
      assert(SCIPvarGetProbindex(vars[inds[i]]) == inds[i]);
      SCIP_CALL( SCIPaddCoefLinear(set->scip, cons, vars[inds[i]], vals[i]) );
   }

   /* do not upgrade linear constraints of size 1 */
   if( nnz > 1 )
   {
      upgdcons = NULL;
      /* try to automatically convert a linear constraint into a more specific and more specialized constraint */
      SCIP_CALL( SCIPupgradeConsLinear(set->scip, cons, &upgdcons) );
      if( upgdcons != NULL )
      {
         SCIP_CALL( SCIPreleaseCons(set->scip, &cons) );
         cons = upgdcons;
>>>>>>> c683cdb2
      }

      proofsetCleanUp(conflict->proofset);
   }

<<<<<<< HEAD
   /* we can go directly to applying the MIR function */
   if( set->conf_dualraypresolstrat == SCIP_CONFPRES_DISABLED )
      goto TERMINATE;

=======
   /* check whether the constraint separates the root solution */
//   if( isSeparatingRootLPSol(set, vars, vals, rhs, nvars, FALSE) )
//      ++conflict->ndualrayinfseparoot;

  UPDATESTATISTICS:
   /* update statistics */
   conflict->dualrayinfnnonzeros += nnz;
   ++conflict->ndualrayinfglobal;
   ++conflict->ndualrayinfsuccess;
>>>>>>> c683cdb2
   *success = TRUE;

   /* sort variable indices in increasing order of scores, i.e., start with variables having the smallest weighted
    * difference between active global and local bound.
    */
   SCIPsortDownRealRealPtr(conflict->proofset->scores, conflict->proofset->coefs, (void**)conflict->proofset->vars, conflict->proofset->nvars);
   assert(SCIPsetIsGE(set, conflict->proofset->scores[0], conflict->proofset->scores[conflict->proofset->nvars-1]));

   /* presolve proof set */
   for( i = 0; i < conflict->proofset->nvars; i++ )
   {
      SCIP_VAR* var;
      SCIP_Real coef;
      SCIP_Real glbbd;
      SCIP_Real locbd;
      int idx;

      coef = conflict->proofset->coefs[i];
      var = conflict->proofset->vars[i];
      assert(var != NULL);
      assert(SCIPvarIsActive(var));
      assert(!SCIPsetIsZero(set, coef));

      idx = SCIPvarGetProbindex(var);
      assert(idx >= 0);

      /* get appropriate global and local bounds */
      glbbd = (coef < 0.0 ? SCIPvarGetUbGlobal(var) : SCIPvarGetLbGlobal(var));
      locbd = (coef < 0.0 ? curvarubs[idx] : curvarlbs[idx]);

      /* cannot remove variables which infinite global bound */
      if( SCIPsetIsInfinity(set, REALABS(glbbd)) )
         continue;

      /* remove all variables contributing with its global bound */
      if( set->conf_dualraypresolstrat == SCIP_CONFPRES_ONLYLOCAL && SCIPsetIsEQ(set, glbbd, locbd) )
      {
         proofsetRemoveVar(conflict->proofset, set, i);
      }
      /* A) SCIP_CONFPRES_ONLYGLOBAL: remove all variables contributing with its local bound
       * B) SCIP_CONFPRES_BOTH      : remove as many variables contributing with its local bound such that the local
       *                              infeasibility proof is preserved.
       */
      else if( !SCIPsetIsEQ(set, glbbd, locbd) )
      {
         if( set->conf_dualraypresolstrat == SCIP_CONFPRES_ONLYGLOBAL )
         {
            proofsetRemoveVar(conflict->proofset, set, i);
         }
         else if( set->conf_dualraypresolstrat == SCIP_CONFPRES_BOTH
               && minactivity - tmprhs > conflict->proofset->coefs[i] * (locbd - glbbd) )
         {
            proofsetRemoveVar(conflict->proofset, set, i);
            minactivity -= (conflict->proofset->coefs[i] * locbd);
            tmprhs -= (conflict->proofset->coefs[i] * glbbd);
         }
      }
   }

  TERMINATE:
   /* remove all coefficients set to zero */
   if( set->conf_dualraypresolstrat != SCIP_CONFPRES_DISABLED )
      proofsetCleanUp(conflict->proofset);

   SCIPsetDebugMsg(set, "finish tightenDualray:\n");
   SCIPdebug(proofsetPrint(conflict->proofset, set));

   return SCIP_OKAY;
}

/** perform conflict analysis based on a dual unbounded ray
 *
 *  given an aggregation of rows lhs <= a^Tx such that lhs > maxactivity. if the constraint has size one we add a
 *  bound change instead of the constraint.
 *
 *  we call tightenDualray() to strengthen the constraint:
 *    - apply MIR function
 *    - remove some continuous variables
 */
static
SCIP_RETCODE conflictAnalysisDualray(
   SCIP_CONFLICT*        conflict,           /**< conflict analysis data */
   SCIP_SET*             set,                /**< global SCIP settings */
   SCIP_STAT*            stat,               /**< dynamic SCIP statistics */
   BMS_BLKMEM*           blkmem,             /**< block memory */
   SCIP_PROB*            origprob,           /**< original problem */
   SCIP_PROB*            transprob,          /**< transformed problem */
   SCIP_TREE*            tree,               /**< tree data */
   SCIP_REOPT*           reopt,              /**< reoptimization data */
   SCIP_LP*              lp,                 /**< LP data */
   SCIP_BRANCHCAND*      branchcand,         /**< branching candidates */
   SCIP_EVENTQUEUE*      eventqueue,         /**< event queue */
   SCIP_CLIQUETABLE*     cliquetable,        /**< clique table */
   SCIP_CONFLICTSTORE*   conflictstore,      /**< conflict store */
   SCIP_Real*            farkascoefs,        /**< coefficients in the proof constraint */
   SCIP_Real             farkaslhs,          /**< lhs of the proof constraint */
   SCIP_Real*            curvarlbs,          /**< current lower bounds of active problem variables */
   SCIP_Real*            curvarubs,          /**< current upper bounds of active problem variables */
   int*                  lbchginfoposs,      /**< positions of currently active lower bound change information in variables' arrays */
   int*                  ubchginfoposs,      /**< positions of currently active upper bound change information in variables' arrays */
   SCIP_Bool             diving,             /**< are we in strong branching or diving mode? */
   SCIP_Bool*            globalinfeasible,   /**< pointer to store whether global infeasibility could be proven */
   SCIP_Bool*            success             /**< pointer to store success result */
   )
{
   SCIP_AGGRROW* farkasrow;
   SCIP_Real* vals;
   int* inds;
   SCIP_Real rhs;
   SCIP_Real minact;
   int nnz;

   assert(set != NULL);
   assert(transprob != NULL);
   assert(farkascoefs != NULL);
   assert(!SCIPsetIsInfinity(set, -farkaslhs));

<<<<<<< HEAD
   /* we need to create copies because the given data is also used for conflict analysis */
   ndualrayvars = transprob->nvars;
   SCIP_CALL( SCIPsetDuplicateBufferArray(set, &mirvars, transprob->vars, ndualrayvars) );
   SCIP_CALL( SCIPsetDuplicateBufferArray(set, &mirvals, farkascoefs, ndualrayvars) );
   SCIP_CALL( SCIPsetAllocBufferArray(set, &varinds, ndualrayvars) );
   SCIP_CALL( SCIPsetAllocBufferArray(set, &varused, ndualrayvars) );
=======
   /* within the dual ray analysis we will use aggregation rows */
   SCIP_CALL( SCIPaggrRowCreate(set->scip, &farkasrow) );
   SCIP_CALL( SCIPaggrRowAddData(set->scip, farkasrow, SCIPprobGetVars(transprob), farkascoefs, SCIPprobGetNVars(transprob), farkaslhs, -1.0) );

   /* get sparse data */
   nnz = SCIPaggrRowGetNNz(farkasrow);
   rhs = SCIPaggrRowGetRhs(farkasrow);
   vals = SCIPaggrRowGetVals(farkasrow);
   inds = SCIPaggrRowGetInds(farkasrow);
   assert(vals != NULL);
   assert(inds != NULL);
>>>>>>> c683cdb2

   *globalinfeasible = FALSE;
   *success = FALSE;

   /* get minimal activity w.r.t. local bounds */
   minact = getMinActivity(transprob, vals, inds, nnz, curvarlbs, curvarubs);

   /* only run is the proof proves local infeasibility */
   if( SCIPsetIsFeasLE(set, minact, rhs) )
      return SCIP_OKAY;

   /* if the farkas-proof is empty, the node and its sub tree can be cut off completely */
   if( nnz == 0 )
   {
      SCIPsetDebugMsg(set, " -> empty farkas-proof in depth %d cuts off sub tree at depth 0\n", SCIPtreeGetFocusDepth(tree));

      SCIP_CALL( SCIPnodeCutoff(tree->path[0], set, stat, tree, transprob, origprob, reopt, lp, blkmem) );

      *globalinfeasible = TRUE;
      *success = TRUE;

      ++conflict->ndualrayinfsuccess;

      return SCIP_OKAY;
   }
   assert(nnz >= 1);

<<<<<<< HEAD
   /* try to enforce the constraint based on a dual ray */
   SCIP_CALL( tightenDualray(conflict, set, stat, blkmem, transprob, mirvals, &mirrhs, varinds, &nmirvars, varused,
         curvarlbs, curvarubs, diving, globalinfeasible, &mirsuccess) );

   if( *globalinfeasible )
   {
      SCIPdebugMessage("detect global: cutoff root node\n");
      SCIP_CALL( SCIPnodeCutoff(tree->path[0], set, stat, tree, transprob, origprob, reopt, lp, blkmem) );
      *success = TRUE;

      ++conflict->ndualrayinfsuccess;
=======
   /* only one variable has a coefficient different to zero, we add this as a bound change instead of a constraint of
    * size one
    */
   if( nnz == 1 && !diving )
   {
      assert(SCIPvarGetProbindex(transprob->vars[inds[0]]) == inds[0]);

      SCIP_CALL( tightenSingleVar(conflict, set, stat, tree, blkmem, origprob, transprob, reopt, lp,
            branchcand, eventqueue, cliquetable, transprob->vars[inds[0]], vals[0], rhs, success) );
   }
   else
   {
      /* try to enforce the constraint based on a dual ray */
      SCIP_CALL( tightenDualray(set, transprob, farkasrow, curvarlbs, curvarubs, diving) );

      /* only one variable has a coefficient different to zero, we add this bound change instead of a constraint */
      if( nnz == 1 && !diving )
      {
         assert(SCIPvarGetProbindex(transprob->vars[inds[0]]) == inds[0]);

         SCIP_CALL( tightenSingleVar(conflict, set, stat, tree, blkmem, origprob, transprob, reopt, lp,
               branchcand, eventqueue, cliquetable, transprob->vars[inds[0]], vals[0], rhs, success) );
      }
      else
      {
         /* create and add the alternative proof */
         SCIP_CALL( createAndAddDualray(conflict, conflictstore, set, stat, origprob, transprob, tree, reopt, lp,
               blkmem, farkasrow, success) );
      }
>>>>>>> c683cdb2
   }

   SCIPaggrRowFree(set->scip, &farkasrow);

   return SCIP_OKAY;
}

/** try to find a subset of changed bounds leading to an infeasible LP
 *
 *  1. call undoBdchgsDualfarkas() or undoBdchgsDualsol()
 *     -> update lb/ubchginfoposs arrays
 *     -> store additional changes in bdchg and curvarlbs/ubs arrays
 *     -> apply additional changes to the LPI
 *  2. (optional) if additional bound changes were undone:
 *     -> resolve LP
 *     -> goto 1.
 *  3. redo all bound changes in the LPI to restore the LPI to its original state
 *  4. analyze conflict
 *     -> put remaining changed bounds (see lb/ubchginfoposs arrays) into starting conflict set
 */
static
SCIP_RETCODE runBoundHeuristic(
   SCIP_CONFLICT*        conflict,           /**< conflict data */
   SCIP_SET*             set,                /**< global SCIP settings */
   SCIP_STAT*            stat,               /**< problem statistics */
   SCIP_PROB*            origprob,           /**< original problem */
   SCIP_PROB*            transprob,          /**< transformed problem */
   SCIP_TREE*            tree,               /**< branch and bound tree */
   SCIP_REOPT*           reopt,              /**< reoptimization data */
   SCIP_LP*              lp,                 /**< LP data */
   SCIP_LPI*             lpi,                /**< LPI data */
   SCIP_BRANCHCAND*      branchcand,         /**< branching candidate storage */
   SCIP_EVENTQUEUE*      eventqueue,         /**< event queue */
   SCIP_CLIQUETABLE*     cliquetable,        /**< clique table */
   SCIP_CONFLICTSTORE*   conflictstore,      /**< conflict store */
   BMS_BLKMEM*           blkmem,             /**< block memory */
   SCIP_Real*            farkascoefs,        /**< coefficients in the proof constraint */
   SCIP_Real*            farkaslhs,          /**< lhs of the proof constraint */
   SCIP_Real*            farkasactivity      /**< maximal activity of the proof constraint */,
   SCIP_Real*            curvarlbs,          /**< current lower bounds of active problem variables */
   SCIP_Real*            curvarubs,          /**< current upper bounds of active problem variables */
   int*                  lbchginfoposs,      /**< positions of currently active lower bound change information in variables' arrays */
   int*                  ubchginfoposs,      /**< positions of currently active upper bound change information in variables' arrays */
   int*                  iterations,         /**< pointer to store the total number of LP iterations used */
   SCIP_Bool             diving,             /**< are we in strong branching or diving mode? */
   SCIP_Bool             marklpunsolved,     /**< whether LP should be marked unsolved after analysis (needed for strong branching) */
   SCIP_Bool*            dualraysuccess,     /**< pointer to store success result of dualray analysis */
   SCIP_Bool*            valid               /**< pointer to store whether the result is still a valid proof */
   )
{
   SCIP_LPBDCHGS* oldlpbdchgs;
   SCIP_LPBDCHGS* relaxedlpbdchgs;
   SCIP_Bool solvelp;
   SCIP_Bool resolve;
   int ncols;

   assert(set != NULL);

   /* get number of columns in the LP */
   ncols = SCIPlpGetNCols(lp);

   /* get temporary memory for remembering bound changes on LPI columns */
   SCIP_CALL( lpbdchgsCreate(&oldlpbdchgs, set, ncols) );
   SCIP_CALL( lpbdchgsCreate(&relaxedlpbdchgs, set, ncols) );

   /* undo as many bound changes as possible with the current LP solution */
   resolve = FALSE;
   if( (*valid) )
   {
      int currentdepth;
      currentdepth = SCIPtreeGetCurrentDepth(tree);

      if( SCIPlpiIsPrimalInfeasible(lpi) )
      {
         SCIP_CALL( undoBdchgsDualfarkas(set, transprob, lp, currentdepth, curvarlbs, curvarubs, lbchginfoposs,
               ubchginfoposs, oldlpbdchgs, relaxedlpbdchgs, valid, &resolve, farkascoefs, (*farkaslhs), farkasactivity) );
      }
      else
      {
         assert(SCIPlpiIsDualFeasible(lpi) || SCIPlpiIsObjlimExc(lpi));
         SCIP_CALL( undoBdchgsDualsol(set, transprob, lp, currentdepth, curvarlbs, curvarubs, lbchginfoposs, ubchginfoposs,
               oldlpbdchgs, relaxedlpbdchgs, valid, &resolve) );
      }
   }

   /* check if we want to solve the LP */
   assert(SCIPprobAllColsInLP(transprob, set, lp));
   solvelp = (set->conf_maxlploops != 0 && set->conf_lpiterations != 0);

   if( (*valid) && resolve && solvelp )
   {
      SCIP_RETCODE retcode;
      SCIP_ROW** rows;
      int* sidechginds;
      SCIP_Real* sidechgoldlhss;
      SCIP_Real* sidechgoldrhss;
      SCIP_Real* sidechgnewlhss;
      SCIP_Real* sidechgnewrhss;
      SCIP_Real lpiinfinity;
      SCIP_Bool globalinfeasible;
      int maxlploops;
      int lpiterations;
      int sidechgssize;
      int nsidechgs;
      int nrows;
      int nloops;
      int r;

      /* get infinity value of LP solver */
      lpiinfinity = SCIPlpiInfinity(lpi);

      /* temporarily disable objective limit and install an iteration limit */
      maxlploops = (set->conf_maxlploops >= 0 ? set->conf_maxlploops : INT_MAX);
      lpiterations = (set->conf_lpiterations >= 0 ? set->conf_lpiterations : INT_MAX);
      SCIP_CALL( SCIPlpiSetRealpar(lpi, SCIP_LPPAR_UOBJLIM, lpiinfinity) );
      SCIP_CALL( SCIPlpiSetIntpar(lpi, SCIP_LPPAR_LPITLIM, lpiterations) );

      /* get LP rows */
      rows = SCIPlpGetRows(lp);
      nrows = SCIPlpGetNRows(lp);
      assert(nrows == 0 || rows != NULL);

      /* get temporary memory for remembering side changes on LPI rows */
      SCIP_CALL( SCIPsetAllocBufferArray(set, &sidechginds, nrows) );
      SCIP_CALL( SCIPsetAllocBufferArray(set, &sidechgoldlhss, nrows) );
      SCIP_CALL( SCIPsetAllocBufferArray(set, &sidechgoldrhss, nrows) );
      SCIP_CALL( SCIPsetAllocBufferArray(set, &sidechgnewlhss, nrows) );
      SCIP_CALL( SCIPsetAllocBufferArray(set, &sidechgnewrhss, nrows) );
      sidechgssize = nrows;
      nsidechgs = 0;

      /* remove all local rows by setting their sides to infinity;
       * finite sides are only changed to near infinity, such that the row's sense in the LP solver
       * is not affected (e.g. CPLEX cannot handle free rows)
       */
      for( r = 0 ; r < nrows; ++r )
      {
         assert(SCIProwGetLPPos(rows[r]) == r);

         if( SCIProwIsLocal(rows[r]) )
         {
            SCIPsetDebugMsg(set, " -> removing local row <%s> [%g,%g]\n",
               SCIProwGetName(rows[r]), SCIProwGetLhs(rows[r]), SCIProwGetRhs(rows[r]));
            SCIP_CALL( addSideRemoval(set, rows[r], lpiinfinity, &sidechginds, &sidechgoldlhss, &sidechgoldrhss,
                  &sidechgnewlhss, &sidechgnewrhss, &sidechgssize, &nsidechgs) );
         }
      }

      /* apply changes of local rows to the LP solver */
      if( nsidechgs > 0 )
      {
         SCIP_CALL( SCIPlpiChgSides(lpi, nsidechgs, sidechginds, sidechgnewlhss, sidechgnewrhss) );
      }

      /* undo as many additional bound changes as possible by resolving the LP */
      assert((*valid));
      assert(resolve);
      nloops = 0;
      globalinfeasible = FALSE;
      while( (*valid) && resolve && nloops < maxlploops )
      {
         int iter;

         assert(!globalinfeasible);

         nloops++;
         resolve = FALSE;

         SCIPdebugMessage("infeasible LP conflict analysis loop %d (changed col bounds: %d)\n", nloops, relaxedlpbdchgs->nbdchgs);

         /* apply bound changes to the LP solver */
         assert(relaxedlpbdchgs->nbdchgs >= 0);
         if( relaxedlpbdchgs->nbdchgs > 0 )
         {
            SCIPdebugMessage(" -> applying %d bound changes to the LP solver\n", relaxedlpbdchgs->nbdchgs);
            SCIP_CALL( SCIPlpiChgBounds(lpi, relaxedlpbdchgs->nbdchgs,
                  relaxedlpbdchgs->bdchginds, relaxedlpbdchgs->bdchglbs, relaxedlpbdchgs->bdchgubs) );

            /* reset conflict LP bound change data structure */
            lpbdchgsReset(relaxedlpbdchgs, ncols);
         }

         /* start LP timer */
         SCIPclockStart(stat->conflictlptime, set);

         /* resolve LP */
         retcode = SCIPlpiSolveDual(lpi);

         /* stop LP timer */
         SCIPclockStop(stat->conflictlptime, set);

         /* check return code of LP solving call */
         if( retcode == SCIP_LPERROR )
         {
            (*valid) = FALSE;
            break;
         }
         SCIP_CALL( retcode );

         /* count number of LP iterations */
         SCIP_CALL( SCIPlpiGetIterations(lpi, &iter) );
         (*iterations) += iter;
         stat->nconflictlps++;
         stat->nconflictlpiterations += iter;
         SCIPdebugMessage(" -> resolved LP in %d iterations (total: %" SCIP_LONGINT_FORMAT ") (infeasible:%u)\n",
            iter, stat->nconflictlpiterations, SCIPlpiIsPrimalInfeasible(lpi));

         /* evaluate result */
         if( SCIPlpiIsDualFeasible(lpi) || SCIPlpiIsObjlimExc(lpi) )
         {
            SCIP_Real objval;

            SCIP_CALL( SCIPlpiGetObjval(lpi, &objval) );
            (*valid) = (objval >= lp->lpiuobjlim && !SCIPlpDivingObjChanged(lp));
         }
         else
            (*valid) = SCIPlpiIsPrimalInfeasible(lpi);

         if( (*valid) )
         {
            int currentdepth;
            currentdepth = SCIPtreeGetCurrentDepth(tree);

            /* undo additional bound changes */
            if( SCIPlpiIsPrimalInfeasible(lpi) )
            {

               /* the original LP exceeds the current cutoff bound, thus, we have not constructed the farkas proof */
               SCIP_CALL( getFarkasProof(set, transprob, lp, lpi, farkascoefs, farkaslhs, farkasactivity,
                     curvarlbs, curvarubs, valid) );

               /* the constructed Farkas proof is not valid, we need to break here */
               if( !(*valid) )
                  break;

               /* start dual ray analysis */
               if( set->conf_useinflp == 'd' || set->conf_useinflp == 'b' )
               {
                  /* change the conflict type */
                  SCIP_CONFTYPE oldconftype = conflict->conflictset->conflicttype;
                  conflict->conflictset->conflicttype = SCIP_CONFTYPE_INFEASLP;

                  /* start dual ray analysis */
                  SCIP_CALL( conflictAnalysisDualray(conflict, set, stat, blkmem, origprob, transprob, tree, reopt, lp, branchcand,
                        eventqueue, cliquetable, conflictstore, farkascoefs, (*farkaslhs), curvarlbs, curvarubs,
                        lbchginfoposs, ubchginfoposs, diving, &globalinfeasible, dualraysuccess) );

                  conflict->conflictset->conflicttype = oldconftype;
               }

               if( globalinfeasible )
                  goto FREEBUFFER;

               SCIP_CALL( undoBdchgsDualfarkas(set, transprob, lp, currentdepth, curvarlbs, curvarubs,
                     lbchginfoposs, ubchginfoposs,  oldlpbdchgs, relaxedlpbdchgs, valid, &resolve,
                     farkascoefs, (*farkaslhs), farkasactivity) );
            }
            else
            {
               assert(SCIPlpiIsDualFeasible(lpi) || SCIPlpiIsObjlimExc(lpi));
               SCIP_CALL( undoBdchgsDualsol(set, transprob, lp, currentdepth, curvarlbs, curvarubs,
                     lbchginfoposs, ubchginfoposs, oldlpbdchgs, relaxedlpbdchgs, valid, &resolve) );
            }
         }
         assert(!resolve || (*valid));
         assert(!resolve || relaxedlpbdchgs->nbdchgs > 0);
         SCIPdebugMessage(" -> finished infeasible LP conflict analysis loop %d (iter: %d, nbdchgs: %d)\n",
            nloops, iter, relaxedlpbdchgs->nbdchgs);
      }

      SCIPdebugMessage("finished undoing bound changes after %d loops (valid=%u, nbdchgs: %d)\n",
         nloops, (*valid), oldlpbdchgs->nbdchgs);

      /* reset variables to local bounds */
      if( oldlpbdchgs->nbdchgs > 0 )
      {
         SCIP_CALL( SCIPlpiChgBounds(lpi, oldlpbdchgs->nbdchgs,
               oldlpbdchgs->bdchginds, oldlpbdchgs->bdchglbs, oldlpbdchgs->bdchgubs) );
      }

      /* reset changes of local rows */
      if( nsidechgs > 0 )
      {
         SCIP_CALL( SCIPlpiChgSides(lpi, nsidechgs, sidechginds, sidechgoldlhss, sidechgoldrhss) );
      }

      /* mark the LP unsolved */
      if( oldlpbdchgs->nbdchgs > 0 || nsidechgs > 0 )
      {
         /* The LPI data are out of sync with LP data. Thus, the LP should be marked
          * unsolved. However, for strong branching calls, the LP has to have status 'solved'; in
          * this case, marklpunsolved is FALSE and synchronization is performed later. */
         if ( marklpunsolved )
         {
            lp->solved = FALSE;
            lp->primalfeasible = FALSE;
            lp->dualfeasible = FALSE;
            lp->lpobjval = SCIP_INVALID;
            lp->lpsolstat = SCIP_LPSOLSTAT_NOTSOLVED;
         }
      }

      /* reinstall old objective and iteration limits in LP solver */
      SCIP_CALL( SCIPlpiSetRealpar(lpi, SCIP_LPPAR_UOBJLIM, lp->lpiuobjlim) );
      SCIP_CALL( SCIPlpiSetIntpar(lpi, SCIP_LPPAR_LPITLIM, lp->lpiitlim) );

     FREEBUFFER:
      /* free temporary memory */
      SCIPsetFreeBufferArray(set, &sidechgnewrhss);
      SCIPsetFreeBufferArray(set, &sidechgnewlhss);
      SCIPsetFreeBufferArray(set, &sidechgoldrhss);
      SCIPsetFreeBufferArray(set, &sidechgoldlhss);
      SCIPsetFreeBufferArray(set, &sidechginds);
   }

   /* free temporary memory */
   lpbdchgsFree(&relaxedlpbdchgs, set);
   lpbdchgsFree(&oldlpbdchgs, set);

   return SCIP_OKAY;
}

/** actually performs analysis of infeasible LP */
static
SCIP_RETCODE conflictAnalyzeLP(
   SCIP_CONFLICT*        conflict,           /**< conflict analysis data */
   SCIP_CONFLICTSTORE*   conflictstore,      /**< conflict store */
   BMS_BLKMEM*           blkmem,             /**< block memory of transformed problem */
   SCIP_SET*             set,                /**< global SCIP settings */
   SCIP_STAT*            stat,               /**< problem statistics */
   SCIP_PROB*            transprob,          /**< transformed problem */
   SCIP_PROB*            origprob,           /**< original problem */
   SCIP_TREE*            tree,               /**< branch and bound tree */
   SCIP_REOPT*           reopt,              /**< reoptimization data structure */
   SCIP_LP*              lp,                 /**< LP data */
   SCIP_BRANCHCAND*      branchcand,         /**< branching candidate storage */
   SCIP_EVENTQUEUE*      eventqueue,         /**< event queue */
   SCIP_CLIQUETABLE*     cliquetable,        /**< clique table data structure */
   SCIP_Bool             diving,             /**< are we in strong branching or diving mode? */
   SCIP_Bool*            dualraysuccess,     /**< pointer to store success result of dualray analysis */
   int*                  iterations,         /**< pointer to store the total number of LP iterations used */
   int*                  nconss,             /**< pointer to store the number of generated conflict constraints */
   int*                  nliterals,          /**< pointer to store the number of literals in generated conflict constraints */
   int*                  nreconvconss,       /**< pointer to store the number of generated reconvergence constraints */
   int*                  nreconvliterals,    /**< pointer to store the number of literals generated reconvergence constraints */
   SCIP_Bool             marklpunsolved      /**< whether LP should be marked unsolved after analysis (needed for strong branching) */
   )
{
   SCIP_VAR** vars;
   SCIP_LPI* lpi;
   SCIP_Bool valid;
   SCIP_Bool globalinfeasible;
   int* lbchginfoposs;
   int* ubchginfoposs;
   int nvars;
   int v;
   SCIP_Real* curvarlbs;
   SCIP_Real* curvarubs;
   SCIP_Real* farkascoefs;
   SCIP_Real farkaslhs;
   SCIP_Real farkasactivity;

   assert(conflict != NULL);
   assert(conflict->nconflictsets == 0);
   assert(set != NULL);
   assert(SCIPprobAllColsInLP(transprob, set, lp)); /* LP conflict analysis is only valid, if all variables are known */
   assert(stat != NULL);
   assert(transprob != NULL);
   assert(lp != NULL);
   assert(lp->flushed);
   assert(lp->solved);
   assert(iterations != NULL);
   assert(nconss != NULL);
   assert(nliterals != NULL);
   assert(nreconvconss != NULL);
   assert(nreconvliterals != NULL);

   *iterations = 0;
   *nconss = 0;
   *nliterals = 0;
   *nreconvconss = 0;
   *nreconvliterals = 0;

   vars = transprob->vars;
   nvars = transprob->nvars;

   valid = TRUE;

   /* get LP solver interface */
   lpi = SCIPlpGetLPI(lp);
   assert(SCIPlpiIsPrimalInfeasible(lpi) || SCIPlpiIsObjlimExc(lpi) || SCIPlpiIsDualFeasible(lpi));
   assert(SCIPlpiIsPrimalInfeasible(lpi) || !SCIPlpDivingObjChanged(lp));

   if( !SCIPlpiIsPrimalInfeasible(lpi) )
   {
      SCIP_Real objval;

      assert(!SCIPlpDivingObjChanged(lp));

      /* make sure, a dual feasible solution exists, that exceeds the objective limit;
       * With FASTMIP setting, CPLEX does not apply the final pivot to reach the dual solution exceeding the objective
       * limit. Therefore, we have to either turn off FASTMIP and resolve the problem or continue solving it without
       * objective limit for at least one iteration. It seems that the strategy to continue with FASTMIP for one
       * additional simplex iteration yields better results.
       */
      SCIP_CALL( SCIPlpiGetObjval(lpi, &objval) );
      if( objval < lp->lpiuobjlim )
      {
         SCIP_RETCODE retcode;

         /* temporarily disable objective limit and install an iteration limit */
         SCIP_CALL( SCIPlpiSetRealpar(lpi, SCIP_LPPAR_UOBJLIM, SCIPlpiInfinity(lpi)) );
         SCIP_CALL( SCIPlpiSetIntpar(lpi, SCIP_LPPAR_LPITLIM, 1) );

         /* start LP timer */
         SCIPclockStart(stat->conflictlptime, set);

         /* resolve LP */
         retcode = SCIPlpiSolveDual(lpi);

         /* stop LP timer */
         SCIPclockStop(stat->conflictlptime, set);

         /* check return code of LP solving call */
         valid = (retcode != SCIP_LPERROR);
         if( valid )
         {
            int iter;

            SCIP_CALL( retcode );

            /* count number of LP iterations */
            SCIP_CALL( SCIPlpiGetIterations(lpi, &iter) );
            (*iterations) += iter;
            stat->nconflictlps++;
            stat->nconflictlpiterations += iter;
            SCIPdebugMessage(" -> resolved objlim exceeding LP in %d iterations (total: %" SCIP_LONGINT_FORMAT ") (infeasible:%u, objlim: %u, optimal:%u)\n",
               iter, stat->nconflictlpiterations, SCIPlpiIsPrimalInfeasible(lpi), SCIPlpiIsObjlimExc(lpi), SCIPlpiIsOptimal(lpi));
            valid = (SCIPlpiIsObjlimExc(lpi) || SCIPlpiIsPrimalInfeasible(lpi) || SCIPlpiIsDualFeasible(lpi));
         }

         /* reinstall old objective and iteration limits in LP solver */
         SCIP_CALL( SCIPlpiSetRealpar(lpi, SCIP_LPPAR_UOBJLIM, lp->lpiuobjlim) );
         SCIP_CALL( SCIPlpiSetIntpar(lpi, SCIP_LPPAR_LPITLIM, lp->lpiitlim) );

         /* abort, if the LP produced an error */
         if( !valid )
            return SCIP_OKAY;
      }
   }
   assert(SCIPlpiIsPrimalInfeasible(lpi) || SCIPlpiIsObjlimExc(lpi) || SCIPlpiIsDualFeasible(lpi));

   if( !SCIPlpiIsPrimalInfeasible(lpi) )
   {
      SCIP_Real objval;

      assert(!SCIPlpDivingObjChanged(lp));

      SCIP_CALL( SCIPlpiGetObjval(lpi, &objval) );
      if( objval < lp->lpiuobjlim )
      {
         SCIPdebugMessage(" -> LP does not exceed the cutoff bound: obj=%g, cutoff=%g\n", objval, lp->lpiuobjlim);
         return SCIP_OKAY;
      }
      else
      {
         SCIPdebugMessage(" -> LP exceeds the cutoff bound: obj=%g, cutoff=%g\n", objval, lp->lpiuobjlim);
      }
   }


   assert(valid);

   SCIP_CALL( SCIPsetAllocBufferArray(set, &lbchginfoposs, transprob->nvars) );
   SCIP_CALL( SCIPsetAllocBufferArray(set, &ubchginfoposs, transprob->nvars) );
   SCIP_CALL( SCIPsetAllocBufferArray(set, &farkascoefs, SCIPprobGetNVars(transprob)) );
   BMSclearMemoryArray(farkascoefs, SCIPprobGetNVars(transprob));

   farkasactivity = 0.0;
   farkaslhs = 0.0;

   /* get temporary memory for remembering variables' current bounds and corresponding bound change information
    * positions in variable's bound change information arrays
    */
   SCIP_CALL( SCIPsetAllocBufferArray(set, &curvarlbs, nvars) );
   SCIP_CALL( SCIPsetAllocBufferArray(set, &curvarubs, nvars) );


   /* get current bounds and current positions in lb/ubchginfos arrays of variables */
   valid = TRUE;
   for( v = 0; v < nvars && valid; ++v )
   {
      SCIP_VAR* var;

      var = vars[v];

      curvarlbs[v] = SCIPvarGetLbLP(var, set);
      curvarubs[v] = SCIPvarGetUbLP(var, set);
      lbchginfoposs[v] = var->nlbchginfos-1;
      ubchginfoposs[v] = var->nubchginfos-1;
      assert(diving || SCIPsetIsEQ(set, curvarlbs[v], SCIPvarGetLbLocal(var)));
      assert(diving || SCIPsetIsEQ(set, curvarubs[v], SCIPvarGetUbLocal(var)));

      /* check, if last bound changes were due to strong branching or diving */
      if( diving )
      {
         SCIP_Real lb;
         SCIP_Real ub;

         lb = SCIPvarGetLbLocal(var);
         ub = SCIPvarGetUbLocal(var);
         if( SCIPsetIsGT(set, curvarlbs[v], lb) )
            lbchginfoposs[v] = var->nlbchginfos;
         else if( SCIPsetIsLT(set, curvarlbs[v], lb) )
         {
            /* the bound in the diving LP was relaxed -> the LP is not a subproblem of the current node -> abort! */
            /**@todo we could still analyze such a conflict, but we would have to take care with our data structures */
            valid = FALSE;
         }
         if( SCIPsetIsLT(set, curvarubs[v], ub) )
            ubchginfoposs[v] = var->nubchginfos;
         else if( SCIPsetIsGT(set, curvarubs[v], ub) )
         {
            /* the bound in the diving LP was relaxed -> the LP is not a subproblem of the current node -> abort! */
            /**@todo we could still analyze such a conflict, but we would have to take care with our data structures */
            valid = FALSE;
         }
      }
   }

   if( !valid )
      goto TERMINATE;

   if( SCIPlpiIsPrimalInfeasible(lpi) )
   {
      SCIP_CALL( getFarkasProof(set, transprob, lp, lpi, farkascoefs, &farkaslhs, &farkasactivity, curvarlbs,
            curvarubs, &valid) );
   }

   if( !valid )
      goto TERMINATE;

   globalinfeasible = FALSE;

   /* start dual ray analysis */
   if( SCIPlpiIsPrimalInfeasible(lpi) && (set->conf_useinflp == 'd' || set->conf_useinflp == 'b')
         && conflict->conflictset->conflicttype == SCIP_CONFTYPE_INFEASLP )
   {
      /* start dual ray analysis */
      SCIP_CALL( conflictAnalysisDualray(conflict, set, stat, blkmem, origprob, transprob, tree, reopt, lp, branchcand,
            eventqueue, cliquetable, conflictstore, farkascoefs, farkaslhs, curvarlbs, curvarubs, lbchginfoposs,
            ubchginfoposs, diving, &globalinfeasible, dualraysuccess) );
   }

   assert(valid);

   if( set->conf_useinflp == 'c' || set->conf_useinflp == 'b' )
   {
#ifdef SCIP_DEBUG
      {
         SCIP_Real uobjlim;
         SCIPdebugMessage("analyzing conflict on infeasible LP (infeasible: %u, objlimexc: %u, optimal:%u) in depth %d (diving: %u)\n",
               SCIPlpiIsPrimalInfeasible(lpi), SCIPlpiIsObjlimExc(lpi), SCIPlpiIsOptimal(lpi), SCIPtreeGetCurrentDepth(tree), diving);

         SCIP_CALL( SCIPlpiGetRealpar(lpi, SCIP_LPPAR_UOBJLIM, &uobjlim) );
         SCIPdebugMessage(" -> objective limit in LP solver: %g (in LP: %g)\n", uobjlim, lp->lpiuobjlim);
      }
#endif

      SCIP_CALL( runBoundHeuristic(conflict, set, stat, origprob, transprob, tree, reopt, lp, lpi, branchcand,
            eventqueue, cliquetable, conflictstore, blkmem, farkascoefs, &farkaslhs, &farkasactivity, curvarlbs,
            curvarubs, lbchginfoposs, ubchginfoposs, iterations, diving, marklpunsolved, dualraysuccess, &valid) );

      if( !valid )
         goto TERMINATE;

      /* analyze the conflict starting with remaining bound changes */
      SCIP_CALL( conflictAnalyzeRemainingBdchgs(conflict, blkmem, set, stat, transprob, tree, diving,
            lbchginfoposs, ubchginfoposs, nconss, nliterals, nreconvconss, nreconvliterals) );

      /* flush conflict set storage */
      SCIP_CALL( SCIPconflictFlushConss(conflict, blkmem, set, stat, transprob, origprob, tree, reopt, lp, branchcand,
            eventqueue, cliquetable) );
   }

   /* flush proof set */
   if( conflict->proofset->nvars > 0 || conflict->nproofsets > 0 )
   {
      assert(set->conf_useinflp == 'd' || set->conf_useinflp == 'b');
      SCIP_CALL( conflictFlushProofset(conflict, conflictstore, blkmem, set, stat, transprob, origprob, tree, reopt, lp,
            branchcand, eventqueue, cliquetable, diving) );
   }

  TERMINATE:
   SCIPsetFreeBufferArray(set, &curvarubs);
   SCIPsetFreeBufferArray(set, &curvarlbs);
   SCIPsetFreeBufferArray(set, &farkascoefs);
   SCIPsetFreeBufferArray(set, &ubchginfoposs);
   SCIPsetFreeBufferArray(set, &lbchginfoposs);

   return SCIP_OKAY;
}

/** analyzes an infeasible LP to find out the bound changes on variables that were responsible for the infeasibility;
 *  on success, calls standard conflict analysis with the responsible variables as starting conflict set, thus creating
 *  a conflict constraint out of the resulting conflict set;
 *  updates statistics for infeasible LP conflict analysis
 */
static
SCIP_RETCODE conflictAnalyzeInfeasibleLP(
   SCIP_CONFLICT*        conflict,           /**< conflict analysis data */
   SCIP_CONFLICTSTORE*   conflictstore,      /**< conflict store */
   BMS_BLKMEM*           blkmem,             /**< block memory of transformed problem */
   SCIP_SET*             set,                /**< global SCIP settings */
   SCIP_STAT*            stat,               /**< problem statistics */
   SCIP_PROB*            transprob,          /**< transformed problem */
   SCIP_PROB*            origprob,           /**< original problem */
   SCIP_TREE*            tree,               /**< branch and bound tree */
   SCIP_REOPT*           reopt,              /**< reoptimization data structure */
   SCIP_LP*              lp,                 /**< LP data */
   SCIP_BRANCHCAND*      branchcand,         /**< branching candidate storage */
   SCIP_EVENTQUEUE*      eventqueue,         /**< event queue */
   SCIP_CLIQUETABLE*     cliquetable,        /**< clique table data structure */
   SCIP_Bool*            success             /**< pointer to store whether a conflict constraint was created, or NULL */
   )
{
   SCIP_Bool dualraysuccess = FALSE;
   int iterations;
   int nconss;
   int nliterals;
   int nreconvconss;
   int nreconvliterals;

   assert(conflict != NULL);
   assert(set != NULL);
   assert(lp != NULL);
   assert(SCIPprobAllColsInLP(transprob, set, lp)); /* LP conflict analysis is only valid, if all variables are known */

   assert(success == NULL || *success == FALSE);

   /* check, if infeasible LP conflict analysis is enabled */
   if( !set->conf_enable || set->conf_useinflp == 'o' )
      return SCIP_OKAY;

   /* check, if there are any conflict handlers to use a conflict set */
   if( set->nconflicthdlrs == 0 )
      return SCIP_OKAY;

   SCIPsetDebugMsg(set, "analyzing conflict on infeasible LP in depth %d (solstat: %d, objchanged: %u)\n",
      SCIPtreeGetCurrentDepth(tree), SCIPlpGetSolstat(lp), SCIPlpDivingObjChanged(lp));

   /* start timing */
   SCIPclockStart(conflict->inflpanalyzetime, set);
   conflict->ninflpcalls++;

   conflict->conflictset->conflicttype = SCIP_CONFTYPE_INFEASLP;

   /* perform conflict analysis */
   SCIP_CALL( conflictAnalyzeLP(conflict, conflictstore, blkmem, set, stat, transprob, origprob, tree, reopt, lp, branchcand, eventqueue,
         cliquetable, SCIPlpDiving(lp), &dualraysuccess, &iterations, &nconss, &nliterals, &nreconvconss, &nreconvliterals, TRUE) );
   conflict->ninflpsuccess += ((nconss > 0 || dualraysuccess) ? 1 : 0);
   conflict->ninflpiterations += iterations;
   conflict->ninflpconfconss += nconss;
   conflict->ninflpconfliterals += nliterals;
   conflict->ninflpreconvconss += nreconvconss;
   conflict->ninflpreconvliterals += nreconvliterals;
   if( success != NULL )
      *success = (nconss > 0);

   /* stop timing */
   SCIPclockStop(conflict->inflpanalyzetime, set);

   return SCIP_OKAY;
}

/** analyzes a bound exceeding LP to find out the bound changes on variables that were responsible for exceeding the
 *  primal bound;
 *  on success, calls standard conflict analysis with the responsible variables as starting conflict set, thus creating
 *  a conflict constraint out of the resulting conflict set;
 *  updates statistics for bound exceeding LP conflict analysis
 */
static
SCIP_RETCODE conflictAnalyzeBoundexceedingLP(
   SCIP_CONFLICT*        conflict,           /**< conflict analysis data */
   SCIP_CONFLICTSTORE*   conflictstore,      /**< conflict store */
   BMS_BLKMEM*           blkmem,             /**< block memory of transformed problem */
   SCIP_SET*             set,                /**< global SCIP settings */
   SCIP_STAT*            stat,               /**< problem statistics */
   SCIP_PROB*            transprob,          /**< transformed problem */
   SCIP_PROB*            origprob,           /**< original problem */
   SCIP_TREE*            tree,               /**< branch and bound tree */
   SCIP_REOPT*           reopt,              /**< reoptimization data structure */
   SCIP_LP*              lp,                 /**< LP data */
   SCIP_BRANCHCAND*      branchcand,         /**< branching candidate storage */
   SCIP_EVENTQUEUE*      eventqueue,         /**< event queue */
   SCIP_CLIQUETABLE*     cliquetable,        /**< clique table data structure */
   SCIP_Bool*            success             /**< pointer to store whether a conflict constraint was created, or NULL */
   )
{
   SCIP_Bool dualraysuccess;
   int iterations;
   int nconss;
   int nliterals;
   int nreconvconss;
   int nreconvliterals;

   assert(conflict != NULL);
   assert(set != NULL);
   assert(lp != NULL);
   assert(!SCIPlpDivingObjChanged(lp));
   assert(SCIPprobAllColsInLP(transprob, set, lp)); /* LP conflict analysis is only valid, if all variables are known */

   assert(success == NULL || *success == FALSE);

   /* check, if bound exceeding LP conflict analysis is enabled */
   if( !set->conf_enable || set->conf_useboundlp == 'o')
      return SCIP_OKAY;

   /* check, if there are any conflict handlers to use a conflict set */
   if( set->nconflicthdlrs == 0 )
      return SCIP_OKAY;

   SCIPsetDebugMsg(set, "analyzing conflict on bound exceeding LP in depth %d (solstat: %d)\n",
      SCIPtreeGetCurrentDepth(tree), SCIPlpGetSolstat(lp));

   /* start timing */
   SCIPclockStart(conflict->boundlpanalyzetime, set);
   conflict->nboundlpcalls++;

   /* mark the conflict to depend on the cutoff bound */
   conflict->conflictset->conflicttype = SCIP_CONFTYPE_BNDEXCEEDING;
   conflict->conflictset->usescutoffbound = TRUE;

   /* perform conflict analysis */
   SCIP_CALL( conflictAnalyzeLP(conflict, conflictstore, blkmem, set, stat, transprob, origprob, tree, reopt, lp, branchcand, eventqueue,
         cliquetable, SCIPlpDiving(lp), &dualraysuccess, &iterations, &nconss, &nliterals, &nreconvconss, &nreconvliterals, TRUE) );
   conflict->nboundlpsuccess += ((nconss > 0 || dualraysuccess) ? 1 : 0);
   conflict->nboundlpiterations += iterations;
   conflict->nboundlpconfconss += nconss;
   conflict->nboundlpconfliterals += nliterals;
   conflict->nboundlpreconvconss += nreconvconss;
   conflict->nboundlpreconvliterals += nreconvliterals;
   if( success != NULL )
      *success = (nconss > 0);

   /* stop timing */
   SCIPclockStop(conflict->boundlpanalyzetime, set);

   return SCIP_OKAY;
}

/** analyzes an infeasible or bound exceeding LP to find out the bound changes on variables that were responsible for the
 *  infeasibility or for exceeding the primal bound;
 *  on success, calls standard conflict analysis with the responsible variables as starting conflict set, thus creating
 *  a conflict constraint out of the resulting conflict set;
 *  updates statistics for infeasible or bound exceeding LP conflict analysis;
 *  may only be called if SCIPprobAllColsInLP()
 */
SCIP_RETCODE SCIPconflictAnalyzeLP(
   SCIP_CONFLICT*        conflict,           /**< conflict analysis data */
   SCIP_CONFLICTSTORE*   conflictstore,      /**< conflict store */
   BMS_BLKMEM*           blkmem,             /**< block memory of transformed problem */
   SCIP_SET*             set,                /**< global SCIP settings */
   SCIP_STAT*            stat,               /**< problem statistics */
   SCIP_PROB*            transprob,          /**< transformed problem */
   SCIP_PROB*            origprob,           /**< original problem */
   SCIP_TREE*            tree,               /**< branch and bound tree */
   SCIP_REOPT*           reopt,              /**< reoptimization data structure */
   SCIP_LP*              lp,                 /**< LP data */
   SCIP_BRANCHCAND*      branchcand,         /**< branching candidate storage */
   SCIP_EVENTQUEUE*      eventqueue,         /**< event queue */
   SCIP_CLIQUETABLE*     cliquetable,        /**< clique table data structure */
   SCIP_Bool*            success             /**< pointer to store whether a conflict constraint was created, or NULL */
   )
{
   SCIP_LPSOLVALS storedsolvals;
   SCIP_COLSOLVALS* storedcolsolvals;
   SCIP_ROWSOLVALS* storedrowsolvals;
   int c;
   int r;

   if( success != NULL )
      *success = FALSE;

   /* check if the conflict analysis is applicable */
   if( !set->conf_enable || (set->conf_useinflp == 'o' && set->conf_useboundlp == 'o') )
      return SCIP_OKAY;

   /* in rare cases, it might happen that the solution stati of the LP and the LPI are out of sync; in particular this
    * happens when a new incumbent which cuts off the current node is found during the LP solving loop; in this case the
    * LP has status objlimit, but if diving has been used, the LPI only has the basis information, but is not solved
    *
    * @todo: alternatively, solve the LPI
    */
   if( !SCIPlpiWasSolved(SCIPlpGetLPI(lp)) )
      return SCIP_OKAY;

   /* LP conflict analysis is only valid, if all variables are known */
   assert( SCIPprobAllColsInLP(transprob, set, lp) );
   assert( SCIPlpGetSolstat(lp) == SCIP_LPSOLSTAT_INFEASIBLE || SCIPlpGetSolstat(lp) == SCIP_LPSOLSTAT_OBJLIMIT
      || (SCIPlpGetSolstat(lp) == SCIP_LPSOLSTAT_OPTIMAL && set->lp_disablecutoff == 1) );

   /* save status */
   storedsolvals.lpsolstat = lp->lpsolstat;
   storedsolvals.lpobjval = lp->lpobjval;
   storedsolvals.primalfeasible = lp->primalfeasible;
   storedsolvals.dualfeasible = lp->dualfeasible;
   storedsolvals.solisbasic = lp->solisbasic;
   storedsolvals.lpissolved = lp->solved;

   /* store solution values */
   SCIP_CALL( SCIPsetAllocBufferArray(set, &storedcolsolvals, lp->ncols) );
   SCIP_CALL( SCIPsetAllocBufferArray(set, &storedrowsolvals, lp->nrows) );
   for (c = 0; c < lp->ncols; ++c)
   {
      SCIP_COL* col;

      col = lp->cols[c];
      assert( col != NULL );

      storedcolsolvals[c].primsol = col->primsol;
      storedcolsolvals[c].redcost = col->redcost;
      storedcolsolvals[c].basisstatus = col->basisstatus; /*lint !e641 !e732*/
   }
   for (r = 0; r < lp->nrows; ++r)
   {
      SCIP_ROW* row;

      row = lp->rows[r];
      assert( row != NULL );

      if ( lp->lpsolstat == SCIP_LPSOLSTAT_INFEASIBLE )
         storedrowsolvals[r].dualsol = row->dualfarkas;
      else
      {
         assert( lp->lpsolstat == SCIP_LPSOLSTAT_OBJLIMIT ||
            (SCIPlpGetSolstat(lp) == SCIP_LPSOLSTAT_OPTIMAL && set->lp_disablecutoff == 1) );
         storedrowsolvals[r].dualsol = row->dualsol;
      }
      storedrowsolvals[r].activity = row->activity;
      storedrowsolvals[r].basisstatus = row->basisstatus; /*lint !e641 !e732*/
   }

   /* check, if the LP was infeasible or bound exceeding */
   if( SCIPlpiIsPrimalInfeasible(SCIPlpGetLPI(lp)) )
   {
      SCIP_CALL( conflictAnalyzeInfeasibleLP(conflict, conflictstore, blkmem, set, stat, transprob, origprob, tree, reopt, lp,
            branchcand, eventqueue, cliquetable, success) );
   }
   else
   {
      SCIP_CALL( conflictAnalyzeBoundexceedingLP(conflict, conflictstore, blkmem, set, stat, transprob, origprob, tree, reopt, lp,
            branchcand, eventqueue, cliquetable, success) );
   }

   /* possibly restore solution values */
   if( lp->flushed && SCIPlpGetSolstat(lp) == SCIP_LPSOLSTAT_NOTSOLVED )
   {
      /* restore status */
      lp->lpsolstat = storedsolvals.lpsolstat;
      lp->lpobjval = storedsolvals.lpobjval;
      lp->primalfeasible = storedsolvals.primalfeasible;
      lp->dualfeasible = storedsolvals.dualfeasible;
      lp->solisbasic = storedsolvals.solisbasic;
      lp->solved = storedsolvals.lpissolved;

      for (c = 0; c < lp->ncols; ++c)
      {
         SCIP_COL* col;

         col = lp->cols[c];
         assert( col != NULL );
         col->primsol = storedcolsolvals[c].primsol;
         col->redcost = storedcolsolvals[c].redcost;
         col->basisstatus = storedcolsolvals[c].basisstatus; /*lint !e641 !e732*/
      }
      for (r = 0; r < lp->nrows; ++r)
      {
         SCIP_ROW* row;

         row = lp->rows[r];
         assert( row != NULL );

         if ( lp->lpsolstat == SCIP_LPSOLSTAT_INFEASIBLE )
            row->dualfarkas = storedrowsolvals[r].dualsol;
         else
         {
            assert( lp->lpsolstat == SCIP_LPSOLSTAT_OBJLIMIT );
            row->dualsol = storedrowsolvals[r].dualsol;
         }
         row->activity = storedrowsolvals[r].activity;
         row->basisstatus = storedrowsolvals[r].basisstatus; /*lint !e641 !e732*/
      }
   }
   SCIPsetFreeBufferArray(set, &storedrowsolvals);
   SCIPsetFreeBufferArray(set, &storedcolsolvals);

   return SCIP_OKAY;
}

/** gets time in seconds used for analyzing infeasible LP conflicts */
SCIP_Real SCIPconflictGetInfeasibleLPTime(
   SCIP_CONFLICT*        conflict            /**< conflict analysis data */
   )
{
   assert(conflict != NULL);

   return SCIPclockGetTime(conflict->inflpanalyzetime);
}

/** gets number of calls to infeasible LP conflict analysis */
SCIP_Longint SCIPconflictGetNInfeasibleLPCalls(
   SCIP_CONFLICT*        conflict            /**< conflict analysis data */
   )
{
   assert(conflict != NULL);

   return conflict->ninflpcalls;
}

/** gets number of calls to infeasible LP conflict analysis that yield at least one conflict constraint */
SCIP_Longint SCIPconflictGetNInfeasibleLPSuccess(
   SCIP_CONFLICT*        conflict            /**< conflict analysis data */
   )
{
   assert(conflict != NULL);

   return conflict->ninflpsuccess;
}

/** gets number of conflict constraints detected in infeasible LP conflict analysis */
SCIP_Longint SCIPconflictGetNInfeasibleLPConflictConss(
   SCIP_CONFLICT*        conflict            /**< conflict analysis data */
   )
{
   assert(conflict != NULL);

   return conflict->ninflpconfconss;
}

/** gets total number of literals in conflict constraints created in infeasible LP conflict analysis */
SCIP_Longint SCIPconflictGetNInfeasibleLPConflictLiterals(
   SCIP_CONFLICT*        conflict            /**< conflict analysis data */
   )
{
   assert(conflict != NULL);

   return conflict->ninflpconfliterals;
}

/** gets number of reconvergence constraints detected in infeasible LP conflict analysis */
SCIP_Longint SCIPconflictGetNInfeasibleLPReconvergenceConss(
   SCIP_CONFLICT*        conflict            /**< conflict analysis data */
   )
{
   assert(conflict != NULL);

   return conflict->ninflpreconvconss;
}

/** gets total number of literals in reconvergence constraints created in infeasible LP conflict analysis */
SCIP_Longint SCIPconflictGetNInfeasibleLPReconvergenceLiterals(
   SCIP_CONFLICT*        conflict            /**< conflict analysis data */
   )
{
   assert(conflict != NULL);

   return conflict->ninflpreconvliterals;
}

/** gets number of LP iterations in infeasible LP conflict analysis */
SCIP_Longint SCIPconflictGetNInfeasibleLPIterations(
   SCIP_CONFLICT*        conflict            /**< conflict analysis data */
   )
{
   assert(conflict != NULL);

   return conflict->ninflpiterations;
}

/** gets time in seconds used for analyzing bound exceeding LP conflicts */
SCIP_Real SCIPconflictGetBoundexceedingLPTime(
   SCIP_CONFLICT*        conflict            /**< conflict analysis data */
   )
{
   assert(conflict != NULL);

   return SCIPclockGetTime(conflict->boundlpanalyzetime);
}

/** gets number of calls to bound exceeding LP conflict analysis */
SCIP_Longint SCIPconflictGetNBoundexceedingLPCalls(
   SCIP_CONFLICT*        conflict            /**< conflict analysis data */
   )
{
   assert(conflict != NULL);

   return conflict->nboundlpcalls;
}

/** gets number of calls to bound exceeding LP conflict analysis that yield at least one conflict constraint */
SCIP_Longint SCIPconflictGetNBoundexceedingLPSuccess(
   SCIP_CONFLICT*        conflict            /**< conflict analysis data */
   )
{
   assert(conflict != NULL);

   return conflict->nboundlpsuccess;
}

/** gets number of conflict constraints detected in bound exceeding LP conflict analysis */
SCIP_Longint SCIPconflictGetNBoundexceedingLPConflictConss(
   SCIP_CONFLICT*        conflict            /**< conflict analysis data */
   )
{
   assert(conflict != NULL);

   return conflict->nboundlpconfconss;
}

/** gets total number of literals in conflict constraints created in bound exceeding LP conflict analysis */
SCIP_Longint SCIPconflictGetNBoundexceedingLPConflictLiterals(
   SCIP_CONFLICT*        conflict            /**< conflict analysis data */
   )
{
   assert(conflict != NULL);

   return conflict->nboundlpconfliterals;
}

/** gets number of reconvergence constraints detected in bound exceeding LP conflict analysis */
SCIP_Longint SCIPconflictGetNBoundexceedingLPReconvergenceConss(
   SCIP_CONFLICT*        conflict            /**< conflict analysis data */
   )
{
   assert(conflict != NULL);

   return conflict->nboundlpreconvconss;
}

/** gets total number of literals in reconvergence constraints created in bound exceeding LP conflict analysis */
SCIP_Longint SCIPconflictGetNBoundexceedingLPReconvergenceLiterals(
   SCIP_CONFLICT*        conflict            /**< conflict analysis data */
   )
{
   assert(conflict != NULL);

   return conflict->nboundlpreconvliterals;
}

/** gets number of LP iterations in bound exceeding LP conflict analysis */
SCIP_Longint SCIPconflictGetNBoundexceedingLPIterations(
   SCIP_CONFLICT*        conflict            /**< conflict analysis data */
   )
{
   assert(conflict != NULL);

   return conflict->nboundlpiterations;
}




/*
 * infeasible strong branching conflict analysis
 */

/** analyses infeasible strong branching sub problems for conflicts */
SCIP_RETCODE SCIPconflictAnalyzeStrongbranch(
   SCIP_CONFLICT*        conflict,           /**< conflict analysis data */
   SCIP_CONFLICTSTORE*   conflictstore,      /**< conflict store */
   BMS_BLKMEM*           blkmem,             /**< block memory buffers */
   SCIP_SET*             set,                /**< global SCIP settings */
   SCIP_STAT*            stat,               /**< dynamic problem statistics */
   SCIP_PROB*            transprob,          /**< transformed problem */
   SCIP_PROB*            origprob,           /**< original problem */
   SCIP_TREE*            tree,               /**< branch and bound tree */
   SCIP_REOPT*           reopt,              /**< reoptimization data structure */
   SCIP_LP*              lp,                 /**< LP data */
   SCIP_BRANCHCAND*      branchcand,         /**< branching candidate storage */
   SCIP_EVENTQUEUE*      eventqueue,         /**< event queue */
   SCIP_CLIQUETABLE*     cliquetable,        /**< clique table data structure */
   SCIP_COL*             col,                /**< LP column with at least one infeasible strong branching subproblem */
   SCIP_Bool*            downconflict,       /**< pointer to store whether a conflict constraint was created for an
                                              *   infeasible downwards branch, or NULL */
   SCIP_Bool*            upconflict          /**< pointer to store whether a conflict constraint was created for an
                                              *   infeasible upwards branch, or NULL */
   )
{
   int* cstat;
   int* rstat;
   SCIP_RETCODE retcode;
   SCIP_Bool resolve;
   SCIP_Real oldlb;
   SCIP_Real oldub;
   SCIP_Real newlb;
   SCIP_Real newub;
   SCIP_Bool dualraysuccess;
   int iter;
   int nconss;
   int nliterals;
   int nreconvconss;
   int nreconvliterals;

   assert(stat != NULL);
   assert(lp != NULL);
   assert(lp->flushed);
   assert(lp->solved);
   assert(SCIPprobAllColsInLP(transprob, set, lp)); /* LP conflict analysis is only valid, if all variables are known */
   assert(col != NULL);
   assert((col->sbdownvalid && SCIPsetIsGE(set, col->sbdown, lp->cutoffbound)
         && SCIPsetFeasCeil(set, col->primsol-1.0) >= col->lb - 0.5)
      || (col->sbupvalid && SCIPsetIsGE(set, col->sbup, lp->cutoffbound)
         && SCIPsetFeasFloor(set, col->primsol+1.0) <= col->ub + 0.5));
   assert(SCIPtreeGetCurrentDepth(tree) > 0);

   if( downconflict != NULL )
      *downconflict = FALSE;
   if( upconflict != NULL )
      *upconflict = FALSE;

   /* check, if infeasible LP conflict analysis is enabled */
   if( !set->conf_enable || !set->conf_usesb )
      return SCIP_OKAY;

   /* check, if there are any conflict handlers to use a conflict set */
   if( set->nconflicthdlrs == 0 )
      return SCIP_OKAY;

   /* inform the LPI that strong branch is (temporarily) finished */
   SCIP_CALL( SCIPlpiEndStrongbranch(lp->lpi) );

   /* start timing */
   SCIPclockStart(conflict->sbanalyzetime, set);

   /* get temporary memory for storing current LP basis */
   SCIP_CALL( SCIPsetAllocBufferArray(set, &cstat, lp->nlpicols) );
   SCIP_CALL( SCIPsetAllocBufferArray(set, &rstat, lp->nlpirows) );

   /* get current LP basis */
   SCIP_CALL( SCIPlpiGetBase(lp->lpi, cstat, rstat) );

   /* remember old bounds */
   oldlb = col->lb;
   oldub = col->ub;

   resolve = FALSE;

   /* is down branch infeasible? */
   if( col->sbdownvalid && SCIPsetIsGE(set, col->sbdown, lp->cutoffbound) )
   {
      newub = SCIPsetFeasCeil(set, col->primsol-1.0);
      if( newub >= col->lb - 0.5 )
      {
         SCIPsetDebugMsg(set, "analyzing conflict on infeasible downwards strongbranch for variable <%s>[%g,%g] in depth %d\n",
            SCIPvarGetName(SCIPcolGetVar(col)), SCIPvarGetLbLocal(SCIPcolGetVar(col)), SCIPvarGetUbLocal(SCIPcolGetVar(col)),
            SCIPtreeGetCurrentDepth(tree));

         conflict->conflictset->conflicttype = SCIP_CONFTYPE_INFEASLP;
         conflict->nsbcalls++;

         /* change the upper bound */
         col->ub = newub;
         SCIP_CALL( SCIPlpiChgBounds(lp->lpi, 1, &col->lpipos, &col->lb, &col->ub) );

         /* start LP timer */
         SCIPclockStart(stat->conflictlptime, set);

         /* resolve the LP */
         retcode = SCIPlpiSolveDual(lp->lpi);

         /* stop LP timer */
         SCIPclockStop(stat->conflictlptime, set);

         /* check return code of LP solving call */
         if( retcode != SCIP_LPERROR )
         {
            SCIP_CALL( retcode );

            /* count number of LP iterations */
            SCIP_CALL( SCIPlpiGetIterations(lp->lpi, &iter) );
            stat->nconflictlps++;
            stat->nconflictlpiterations += iter;
            conflict->nsbiterations += iter;
            SCIPsetDebugMsg(set, " -> resolved downwards strong branching LP in %d iterations\n", iter);

            /* perform conflict analysis on infeasible LP; last parameter guarantees status 'solved' on return */
            SCIP_CALL( conflictAnalyzeLP(conflict, conflictstore, blkmem, set, stat, transprob, origprob, tree, reopt, lp, branchcand,
                  eventqueue, cliquetable, TRUE, &dualraysuccess, &iter, &nconss, &nliterals, &nreconvconss, &nreconvliterals, FALSE) );
            conflict->nsbsuccess += ((nconss > 0 || dualraysuccess) ? 1 : 0);
            conflict->nsbiterations += iter;
            conflict->nsbconfconss += nconss;
            conflict->nsbconfliterals += nliterals;
            conflict->nsbreconvconss += nreconvconss;
            conflict->nsbreconvliterals += nreconvliterals;
            if( downconflict != NULL )
               *downconflict = (nconss > 0);
         }

         /* reset the upper bound */
         col->ub = oldub;
         SCIP_CALL( SCIPlpiChgBounds(lp->lpi, 1, &col->lpipos, &col->lb, &col->ub) );

         /* reset LP basis */
         SCIP_CALL( SCIPlpiSetBase(lp->lpi, cstat, rstat) );

         /* mark the LP to be resolved at the end */
         resolve = TRUE;
      }
   }

   /* is up branch infeasible? */
   if( col->sbupvalid && SCIPsetIsGE(set, col->sbup, lp->cutoffbound) )
   {
      newlb = SCIPsetFeasFloor(set, col->primsol+1.0);
      if( newlb <= col->ub + 0.5 )
      {
         SCIPsetDebugMsg(set, "analyzing conflict on infeasible upwards strongbranch for variable <%s>[%g,%g] in depth %d\n",
            SCIPvarGetName(SCIPcolGetVar(col)), SCIPvarGetLbLocal(SCIPcolGetVar(col)), SCIPvarGetUbLocal(SCIPcolGetVar(col)),
            SCIPtreeGetCurrentDepth(tree));

         conflict->conflictset->conflicttype = SCIP_CONFTYPE_INFEASLP;
         conflict->nsbcalls++;

         /* change the lower bound */
         col->lb = newlb;
         SCIP_CALL( SCIPlpiChgBounds(lp->lpi, 1, &col->lpipos, &col->lb, &col->ub) );

         /* start LP timer */
         SCIPclockStart(stat->conflictlptime, set);

         /* resolve the LP */
         retcode = SCIPlpiSolveDual(lp->lpi);

         /* stop LP timer */
         SCIPclockStop(stat->conflictlptime, set);

         /* check return code of LP solving call */
         if( retcode != SCIP_LPERROR )
         {
            SCIP_CALL( retcode );

            /* count number of LP iterations */
            SCIP_CALL( SCIPlpiGetIterations(lp->lpi, &iter) );
            stat->nconflictlps++;
            stat->nconflictlpiterations += iter;
            conflict->nsbiterations += iter;
            SCIPsetDebugMsg(set, " -> resolved upwards strong branching LP in %d iterations\n", iter);

            /* perform conflict analysis on infeasible LP; last parameter guarantees status 'solved' on return */
            SCIP_CALL( conflictAnalyzeLP(conflict, conflictstore, blkmem, set, stat, transprob, origprob, tree, reopt, lp, branchcand,
                  eventqueue, cliquetable, TRUE, &dualraysuccess, &iter, &nconss, &nliterals, &nreconvconss, &nreconvliterals, FALSE) );
            conflict->nsbsuccess += ((nconss > 0 || dualraysuccess) ? 1 : 0);
            conflict->nsbiterations += iter;
            conflict->nsbconfconss += nconss;
            conflict->nsbconfliterals += nliterals;
            conflict->nsbreconvconss += nreconvconss;
            conflict->nsbreconvliterals += nreconvliterals;
            if( upconflict != NULL )
               *upconflict = (nconss > 0);
         }

         /* reset the lower bound */
         col->lb = oldlb;
         SCIP_CALL( SCIPlpiChgBounds(lp->lpi, 1, &col->lpipos, &col->lb, &col->ub) );

         /* reset LP basis */
         SCIP_CALL( SCIPlpiSetBase(lp->lpi, cstat, rstat) );

         /* mark the LP to be resolved at the end */
         resolve = TRUE;
      }
   }

   /* free temporary memory for storing current LP basis */
   SCIPsetFreeBufferArray(set, &rstat);
   SCIPsetFreeBufferArray(set, &cstat);

   assert(lp->flushed);

   /* resolve LP if something has changed in order to synchronize LPI and LP */
   if ( resolve )
   {
      /* start LP timer */
      SCIPclockStart(stat->conflictlptime, set);

      /* resolve the LP */
      SCIP_CALL( SCIPlpiSolveDual(lp->lpi) );

      /* stop LP timer */
      SCIPclockStop(stat->conflictlptime, set);
   }

   /* stop timing */
   SCIPclockStop(conflict->sbanalyzetime, set);

   /* inform the LPI that strong branch starts (again) */
   SCIP_CALL( SCIPlpiStartStrongbranch(lp->lpi) );

   return SCIP_OKAY;
}

/** gets time in seconds used for analyzing infeasible strong branching conflicts */
SCIP_Real SCIPconflictGetStrongbranchTime(
   SCIP_CONFLICT*        conflict            /**< conflict analysis data */
   )
{
   assert(conflict != NULL);

   return SCIPclockGetTime(conflict->sbanalyzetime);
}

/** gets number of successful calls to infeasible dualray analysis */
SCIP_Longint SCIPconflictGetNDualrayInfSuccess(
   SCIP_CONFLICT*        conflict            /**< conflict analysis data */
   )
{
   assert(conflict != NULL);

   return conflict->ndualrayinfsuccess;
}

/** gets number of globally valid dualray constraints */
SCIP_Longint SCIPconflictGetNDualrayInfGlobal(
   SCIP_CONFLICT*        conflict            /**< conflict analysis data */
   )
{
   assert(conflict != NULL);

   return conflict->ndualrayinfglobal;
}

/** gets average length of infeasible dualrays */
SCIP_Longint SCIPconflictGetNDualrayInfeasibleNonzeros(
   SCIP_CONFLICT*        conflict            /**< conflict analysis data */
   )
{
   assert(conflict != NULL);

   return conflict->dualrayinfnnonzeros;
}

/** gets number of calls to infeasible strong branching conflict analysis */
SCIP_Longint SCIPconflictGetNStrongbranchCalls(
   SCIP_CONFLICT*        conflict            /**< conflict analysis data */
   )
{
   assert(conflict != NULL);

   return conflict->nsbcalls;
}

/** gets number of calls to infeasible strong branching conflict analysis that yield at least one conflict constraint */
SCIP_Longint SCIPconflictGetNStrongbranchSuccess(
   SCIP_CONFLICT*        conflict            /**< conflict analysis data */
   )
{
   assert(conflict != NULL);

   return conflict->nsbsuccess;
}

/** gets number of conflict constraints detected in infeasible strong branching conflict analysis */
SCIP_Longint SCIPconflictGetNStrongbranchConflictConss(
   SCIP_CONFLICT*        conflict            /**< conflict analysis data */
   )
{
   assert(conflict != NULL);

   return conflict->nsbconfconss;
}

/** gets total number of literals in conflict constraints created in infeasible strong branching conflict analysis */
SCIP_Longint SCIPconflictGetNStrongbranchConflictLiterals(
   SCIP_CONFLICT*        conflict            /**< conflict analysis data */
   )
{
   assert(conflict != NULL);

   return conflict->nsbconfliterals;
}

/** gets number of reconvergence constraints detected in infeasible strong branching conflict analysis */
SCIP_Longint SCIPconflictGetNStrongbranchReconvergenceConss(
   SCIP_CONFLICT*        conflict            /**< conflict analysis data */
   )
{
   assert(conflict != NULL);

   return conflict->nsbreconvconss;
}

/** gets total number of literals in reconvergence constraints created in infeasible strong branching conflict analysis */
SCIP_Longint SCIPconflictGetNStrongbranchReconvergenceLiterals(
   SCIP_CONFLICT*        conflict            /**< conflict analysis data */
   )
{
   assert(conflict != NULL);

   return conflict->nsbreconvliterals;
}

/** gets number of LP iterations in infeasible strong branching conflict analysis */
SCIP_Longint SCIPconflictGetNStrongbranchIterations(
   SCIP_CONFLICT*        conflict            /**< conflict analysis data */
   )
{
   assert(conflict != NULL);

   return conflict->nsbiterations;
}




/*
 * pseudo solution conflict analysis
 */

/** analyzes a pseudo solution with objective value exceeding the current cutoff to find out the bound changes on
 *  variables that were responsible for the objective value degradation;
 *  on success, calls standard conflict analysis with the responsible variables as starting conflict set, thus creating
 *  a conflict constraint out of the resulting conflict set;
 *  updates statistics for pseudo solution conflict analysis
 */
SCIP_RETCODE SCIPconflictAnalyzePseudo(
   SCIP_CONFLICT*        conflict,           /**< conflict analysis data */
   BMS_BLKMEM*           blkmem,             /**< block memory of transformed problem */
   SCIP_SET*             set,                /**< global SCIP settings */
   SCIP_STAT*            stat,               /**< problem statistics */
   SCIP_PROB*            transprob,          /**< transformed problem */
   SCIP_PROB*            origprob,           /**< original problem */
   SCIP_TREE*            tree,               /**< branch and bound tree */
   SCIP_REOPT*           reopt,              /**< reoptimization data structure */
   SCIP_LP*              lp,                 /**< LP data */
   SCIP_BRANCHCAND*      branchcand,         /**< branching candidate storage */
   SCIP_EVENTQUEUE*      eventqueue,         /**< event queue */
   SCIP_CLIQUETABLE*     cliquetable,        /**< clique table data structure */
   SCIP_Bool*            success             /**< pointer to store whether a conflict constraint was created, or NULL */
   )
{
   SCIP_VAR** vars;
   SCIP_VAR* var;
   SCIP_Real* curvarlbs;
   SCIP_Real* curvarubs;
   int* lbchginfoposs;
   int* ubchginfoposs;
   SCIP_Real* pseudocoefs;
   SCIP_Real pseudolhs;
   SCIP_Real pseudoact;
   int nvars;
   int v;

   assert(conflict != NULL);
   assert(conflict->nconflictsets == 0);
   assert(set != NULL);
   assert(stat != NULL);
   assert(transprob != NULL);
   assert(lp != NULL);
   assert(!SCIPsetIsInfinity(set, -SCIPlpGetPseudoObjval(lp, set, transprob)));
   assert(!SCIPsetIsInfinity(set, lp->cutoffbound));

   if( success != NULL )
      *success = FALSE;

   /* check, if pseudo solution conflict analysis is enabled */
   if( !set->conf_enable || !set->conf_usepseudo )
      return SCIP_OKAY;

   /* check, if there are any conflict handlers to use a conflict set */
   if( set->nconflicthdlrs == 0 )
      return SCIP_OKAY;

   SCIPsetDebugMsg(set, "analyzing pseudo solution (obj: %g) that exceeds objective limit (%g)\n",
      SCIPlpGetPseudoObjval(lp, set, transprob), lp->cutoffbound);

   conflict->conflictset->conflicttype = SCIP_CONFTYPE_BNDEXCEEDING;
   conflict->conflictset->usescutoffbound = TRUE;

   /* start timing */
   SCIPclockStart(conflict->pseudoanalyzetime, set);
   conflict->npseudocalls++;

   vars = transprob->vars;
   nvars = transprob->nvars;
   assert(nvars == 0 || vars != NULL);

   /* The current primal bound c* gives an upper bound for the current pseudo objective value:
    *   min{c^T x | lb <= x <= ub} <= c*.
    * We have to transform this row into a >= inequality in order to use methods above:
    *                          -c* <= max{-c^T x | lb <= x <= ub}.
    * In the local subproblem, this row is violated. We want to undo bound changes while still keeping the
    * row violated.
    */

   /* get temporary memory for remembering variables' current bounds and corresponding bound change information
    * positions in variable's bound change information arrays
    */
   SCIP_CALL( SCIPsetAllocBufferArray(set, &curvarlbs, nvars) );
   SCIP_CALL( SCIPsetAllocBufferArray(set, &curvarubs, nvars) );
   SCIP_CALL( SCIPsetAllocBufferArray(set, &lbchginfoposs, nvars) );
   SCIP_CALL( SCIPsetAllocBufferArray(set, &ubchginfoposs, nvars) );

   /* get temporary memory for infeasibility proof coefficients */
   SCIP_CALL( SCIPsetAllocBufferArray(set, &pseudocoefs, nvars) );

   /* use a slightly tighter cutoff bound, because solutions with equal objective value should also be declared
    * infeasible
    */
   pseudolhs = -(lp->cutoffbound - SCIPsetSumepsilon(set));

   /* store the objective values as infeasibility proof coefficients, and recalculate the pseudo activity */
   pseudoact = 0.0;
   for( v = 0; v < nvars; ++v )
   {
      var = vars[v];
      pseudocoefs[v] = -SCIPvarGetObj(var);
      curvarlbs[v] = SCIPvarGetLbLocal(var);
      curvarubs[v] = SCIPvarGetUbLocal(var);
      if( pseudocoefs[v] > 0.0 )
         pseudoact += pseudocoefs[v] * curvarubs[v];
      else
         pseudoact += pseudocoefs[v] * curvarlbs[v];
      lbchginfoposs[v] = var->nlbchginfos-1;
      ubchginfoposs[v] = var->nubchginfos-1;
   }
   assert(SCIPsetIsFeasEQ(set, pseudoact, -SCIPlpGetPseudoObjval(lp, set, transprob)));
   SCIPsetDebugMsg(set, "  -> recalculated pseudo infeasibility proof:  %g <= %g\n", pseudolhs, pseudoact);

   /* check, if the pseudo row is still violated (after recalculation of pseudo activity) */
   if( SCIPsetIsFeasGT(set, pseudolhs, pseudoact) )
   {
      int nconss;
      int nliterals;
      int nreconvconss;
      int nreconvliterals;

      /* undo bound changes without destroying the infeasibility proof */
      SCIP_CALL( undoBdchgsProof(set, transprob, SCIPtreeGetCurrentDepth(tree), pseudocoefs, pseudolhs, &pseudoact,
            curvarlbs, curvarubs, lbchginfoposs, ubchginfoposs, NULL, NULL, NULL, lp->lpi) );

      /* analyze conflict on remaining bound changes */
      SCIP_CALL( conflictAnalyzeRemainingBdchgs(conflict, blkmem, set, stat, transprob, tree, FALSE,
            lbchginfoposs, ubchginfoposs, &nconss, &nliterals, &nreconvconss, &nreconvliterals) );
      conflict->npseudosuccess += (nconss > 0 ? 1 : 0);
      conflict->npseudoconfconss += nconss;
      conflict->npseudoconfliterals += nliterals;
      conflict->npseudoreconvconss += nreconvconss;
      conflict->npseudoreconvliterals += nreconvliterals;
      if( success != NULL )
         *success = (nconss > 0);
   }

   /* free temporary memory */
   SCIPsetFreeBufferArray(set, &pseudocoefs);
   SCIPsetFreeBufferArray(set, &ubchginfoposs);
   SCIPsetFreeBufferArray(set, &lbchginfoposs);
   SCIPsetFreeBufferArray(set, &curvarubs);
   SCIPsetFreeBufferArray(set, &curvarlbs);

   /* flush conflict set storage */
   SCIP_CALL( SCIPconflictFlushConss(conflict, blkmem, set, stat, transprob, origprob, tree, reopt, lp, branchcand, eventqueue, cliquetable) );

   /* stop timing */
   SCIPclockStop(conflict->pseudoanalyzetime, set);

   return SCIP_OKAY;
}

/** gets time in seconds used for analyzing pseudo solution conflicts */
SCIP_Real SCIPconflictGetPseudoTime(
   SCIP_CONFLICT*        conflict            /**< conflict analysis data */
   )
{
   assert(conflict != NULL);

   return SCIPclockGetTime(conflict->pseudoanalyzetime);
}

/** gets number of calls to pseudo solution conflict analysis */
SCIP_Longint SCIPconflictGetNPseudoCalls(
   SCIP_CONFLICT*        conflict            /**< conflict analysis data */
   )
{
   assert(conflict != NULL);

   return conflict->npseudocalls;
}

/** gets number of calls to pseudo solution conflict analysis that yield at least one conflict constraint */
SCIP_Longint SCIPconflictGetNPseudoSuccess(
   SCIP_CONFLICT*        conflict            /**< conflict analysis data */
   )
{
   assert(conflict != NULL);

   return conflict->npseudosuccess;
}

/** gets number of conflict constraints detected in pseudo solution conflict analysis */
SCIP_Longint SCIPconflictGetNPseudoConflictConss(
   SCIP_CONFLICT*        conflict            /**< conflict analysis data */
   )
{
   assert(conflict != NULL);

   return conflict->npseudoconfconss;
}

/** gets total number of literals in conflict constraints created in pseudo solution conflict analysis */
SCIP_Longint SCIPconflictGetNPseudoConflictLiterals(
   SCIP_CONFLICT*        conflict            /**< conflict analysis data */
   )
{
   assert(conflict != NULL);

   return conflict->npseudoconfliterals;
}

/** gets number of reconvergence constraints detected in pseudo solution conflict analysis */
SCIP_Longint SCIPconflictGetNPseudoReconvergenceConss(
   SCIP_CONFLICT*        conflict            /**< conflict analysis data */
   )
{
   assert(conflict != NULL);

   return conflict->npseudoreconvconss;
}

/** gets total number of literals in reconvergence constraints created in pseudo solution conflict analysis */
SCIP_Longint SCIPconflictGetNPseudoReconvergenceLiterals(
   SCIP_CONFLICT*        conflict            /**< conflict analysis data */
   )
{
   assert(conflict != NULL);

   return conflict->npseudoreconvliterals;
}


/** enables or disables all clocks of \p conflict, depending on the value of the flag */
void SCIPconflictEnableOrDisableClocks(
   SCIP_CONFLICT*        conflict,           /**< the conflict analysis data for which all clocks should be enabled or disabled */
   SCIP_Bool             enable              /**< should the clocks of the conflict analysis data be enabled? */
   )
{
   assert(conflict != NULL);

   SCIPclockEnableOrDisable(conflict->boundlpanalyzetime, enable);
   SCIPclockEnableOrDisable(conflict->dIBclock, enable);
   SCIPclockEnableOrDisable(conflict->inflpanalyzetime, enable);
   SCIPclockEnableOrDisable(conflict->propanalyzetime, enable);
   SCIPclockEnableOrDisable(conflict->pseudoanalyzetime, enable);
   SCIPclockEnableOrDisable(conflict->sbanalyzetime, enable);
}
<|MERGE_RESOLUTION|>--- conflicted
+++ resolved
@@ -127,6 +127,7 @@
 #include "scip/var.h"
 #include "scip/prob.h"
 #include "scip/tree.h"
+#include "scip/sol.h"
 #include "scip/scip.h"
 #include "scip/conflict.h"
 #include "scip/cons.h"
@@ -141,12 +142,13 @@
 #include "scip/struct_conflict.h"
 #include "scip/cons_linear.h"
 
-#define BOUNDSWITCH                0.51 /**< threshold for bound switching - see SCIPcutsAppyMIR() */
-#define USEVBDS                   FALSE /**< use variable bounds - see SCIPcutsAppyMIR() */
-#define ALLOWLOCAL                FALSE /**< allow to generate local cuts - see SCIPcutsAppyMIR() */
-#define FIXINTEGRALRHS            FALSE /**< try to generate an integral rhs - see SCIPcutsAppyMIR() */
-#define MINFRAC                   0.05  /**< minimal fractionality of floor(rhs) - see SCIPcutsApplyMIR() */
-#define SCALE                     1.0   /**< additional scaling factor - see SCIPcutsApplyMIR() */
+#define BOUNDSWITCH                0.51 /**< threshold for bound switching - see cuts.c */
+#define USEVBDS                   FALSE /**< use variable bounds - see cuts.c */
+#define ALLOWLOCAL                FALSE /**< allow to generate local cuts - see cuts. */
+#define FIXINTEGRALRHS            FALSE /**< try to generate an integral rhs - see cuts.c */
+#define MINFRAC                   0.05  /**< minimal fractionality of floor(rhs) - see cuts.c */
+#define MAXFRAC                   0.999 /**< maximal fractionality of floor(rhs) - see cuts.c */
+#define SCALE                     1.0   /**< additional scaling factor - see cuts.c */
 
 /*#define SCIP_CONFGRAPH*/
 
@@ -859,13 +861,14 @@
 /** resets the data structure of a proofset */
 static
 void proofsetClear(
-   SCIP_PROOFSET*        proofset            /**< proof set */
+   SCIP_PROOFSET*        proofset,           /**< proof set */
+   SCIP_SET*             set                 /**< global SCIP settings */
    )
 {
    assert(proofset != NULL);
 
-   proofset->nvars = 0;
-   proofset->rhs = 0.0;
+   SCIPaggrRowFree(set->scip, &proofset->aggrrow);
+   proofset->aggrrow = NULL;
    proofset->conflicttype = SCIP_CONFTYPE_UNKNOWN;
 }
 
@@ -879,10 +882,8 @@
    assert(proofset != NULL);
 
    SCIP_ALLOC( BMSallocBlockMemory(blkmem, proofset) );
-   (*proofset)->vars = NULL;
-   (*proofset)->coefs = NULL;
-   (*proofset)->scores = NULL;
-   (*proofset)->varssize = 0;
+   (*proofset)->aggrrow = NULL;
+   (*proofset)->conflicttype = SCIP_CONFTYPE_UNKNOWN;
 
    return SCIP_OKAY;
 }
@@ -898,7 +899,7 @@
    assert(blkmem != NULL);
 
    SCIP_CALL( proofsetCreate(&conflict->proofset, blkmem) );
-   proofsetClear(conflict->proofset);
+   conflict->proofset->aggrrow = NULL;
 
    return SCIP_OKAY;
 }
@@ -907,6 +908,7 @@
 static
 void proofsetFree(
    SCIP_PROOFSET**       proofset,           /**< proof set */
+   SCIP_SET*             set,                /**< global SCIP settings */
    BMS_BLKMEM*           blkmem              /**< block memory */
    )
 {
@@ -914,77 +916,33 @@
    assert(*proofset != NULL);
    assert(blkmem != NULL);
 
-   BMSfreeBlockMemoryArray(blkmem, &((*proofset)->scores), (*proofset)->varssize);
-   BMSfreeBlockMemoryArray(blkmem, &((*proofset)->coefs), (*proofset)->varssize);
-   BMSfreeBlockMemoryArray(blkmem, &((*proofset)->vars), (*proofset)->varssize);
+   if( (*proofset)->aggrrow != NULL )
+      SCIPaggrRowFree(set->scip, &(*proofset)->aggrrow);
+
    BMSfreeBlockMemory(blkmem, proofset);
    (*proofset) = NULL;
 }
 
-#ifdef SCIP_DEBUG
-/** prints a proofset */
-static
-void proofsetPrint(
-   SCIP_PROOFSET*        proofset,           /**< proof set */
-   SCIP_SET*             set                 /**< global SCIP settings */
-   )
-{
-   int i;
-
+/** return the indices of variables in the a proofset */
+static
+int* proofsetGetInds(
+   SCIP_PROOFSET*        proofset            /**< proof set */
+   )
+{
    assert(proofset != NULL);
 
-   for( i = 0; i < proofset->nvars; i++ )
-   {
-      if( proofset->vars[i] == NULL )
-         continue;
-
-      SCIPsetDebugMsg(set, "  %s%g <%s>  (score=%g, vartype=%d, locdom=[%g,%g], glbdom=[%g,%g])\n",
-            proofset->coefs[i] > 0 ? "+" : "", proofset->coefs[i],
-            SCIPvarGetName(proofset->vars[i]), proofset->scores[i], SCIPvarGetType(proofset->vars[i]),
-            SCIPvarGetLbLocal(proofset->vars[i]), SCIPvarGetUbLocal(proofset->vars[i]),
-            SCIPvarGetLbGlobal(proofset->vars[i]), SCIPvarGetUbGlobal(proofset->vars[i]));
-   }
-   SCIPsetDebugMsg(set, " rhs=%g\n", proofset->rhs);
-}
-#endif
-
-/** removes variables from the proofset that are marked as deleted */
-static
-void proofsetCleanUp(
+   return SCIPaggrRowGetInds(proofset->aggrrow);
+}
+
+/** return the coefficients of a proofset */
+static
+SCIP_Real* proofsetGetCoefs(
    SCIP_PROOFSET*        proofset            /**< proof set */
    )
 {
-   int i = 0;
-
    assert(proofset != NULL);
 
-   while( i < proofset->nvars )
-   {
-      if( proofset->vars[i] == NULL )
-      {
-         int last = proofset->nvars-1;
-
-         proofset->vars[i] = proofset->vars[last];
-         proofset->coefs[i] = proofset->coefs[last];
-         proofset->scores[i] = proofset->scores[last];
-
-         --proofset->nvars;
-      }
-      else
-         ++i;
-   }
-}
-
-/** adds a given value to the right-hand side of the proofset */
-static
-void proofsetAddRhs(
-   SCIP_PROOFSET*        proofset,           /**< proof set */
-   SCIP_Real             rhs
-   )
-{
-   assert(proofset != NULL);
-
-   proofset->rhs += rhs;
+   return SCIPaggrRowGetVals(proofset->aggrrow);
 }
 
 /** return the right-hand side if a proofset */
@@ -995,7 +953,7 @@
 {
    assert(proofset != NULL);
 
-   return proofset->rhs;
+   return SCIPaggrRowGetRhs(proofset->aggrrow);
 }
 
 /** returns the number of variables in the proofset */
@@ -1006,84 +964,48 @@
 {
    assert(proofset != NULL);
 
-   return proofset->nvars;
-}
-
-/** adds given variable to the proofset */
-static
-SCIP_RETCODE proofsetAddVar(
+   if( proofset->aggrrow == NULL )
+      return 0;
+
+   return SCIPaggrRowGetNNz(proofset->aggrrow);
+}
+
+/** adds given aggregation row to the proofset */
+static
+SCIP_RETCODE proofsetAddAggrrow(
    SCIP_PROOFSET*        proofset,           /**< proof set */
    SCIP_SET*             set,                /**< global SCIP settings */
-   BMS_BLKMEM*           blkmem,             /**< block memory */
-   SCIP_VAR*             var,                /**< variable to add */
-   SCIP_Real             coef,               /**< coefficient of the variable in the proof */
-   SCIP_Real             loclb,              /**< local lower bound of the variable */
-   SCIP_Real             locub               /**< local upper bound of the variable */
+   SCIP_AGGRROW*         aggrrow             /**< aggregation row to add */
    )
 {
    assert(proofset != NULL);
    assert(set != NULL);
-   assert(blkmem != NULL);
-   assert(var != NULL);
-
-   if( proofset->varssize == 0 )
-   {
-      SCIP_ALLOC( BMSallocBlockMemoryArray(blkmem, &(proofset->vars), 10) );
-      SCIP_ALLOC( BMSallocBlockMemoryArray(blkmem, &(proofset->coefs), 10) );
-      SCIP_ALLOC( BMSallocBlockMemoryArray(blkmem, &(proofset->scores), 10) );
-      proofset->varssize = 10;
-   }
-   else if( proofset->nvars == proofset->varssize )
-   {
-      int newsize = SCIPsetCalcMemGrowSize(set, proofset->varssize + 1);
-
-      SCIP_ALLOC( BMSreallocBlockMemoryArray(blkmem, &(proofset->vars), proofset->varssize, newsize) );
-      SCIP_ALLOC( BMSreallocBlockMemoryArray(blkmem, &(proofset->coefs), proofset->varssize, newsize) );
-      SCIP_ALLOC( BMSreallocBlockMemoryArray(blkmem, &(proofset->scores), proofset->varssize, newsize) );
-      proofset->varssize = newsize;
-   }
-   /* add variable to proof set */
-   proofset->vars[proofset->nvars] = var;
-   proofset->coefs[proofset->nvars] = coef;
-
-   /* update minimal and maximal activities */
-   if( coef < 0.0 )
-      proofset->scores[proofset->nvars] = coef * (locub - SCIPvarGetUbGlobal(var));
-   else
-      proofset->scores[proofset->nvars] = coef * (loclb - SCIPvarGetLbGlobal(var));
-
-   ++proofset->nvars;
+   assert(proofset->aggrrow == NULL);
+
+   SCIP_CALL( SCIPaggrRowCopy(set->scip, &(proofset->aggrrow), aggrrow) );
 
    return SCIP_OKAY;
 }
 
-/** removes variable at position @p pos from the proofset */
-static
-void proofsetRemoveVar(
+/** adds given data as aggregation row to the proofset */
+static
+SCIP_RETCODE proofsetAddSparseData(
    SCIP_PROOFSET*        proofset,           /**< proof set */
    SCIP_SET*             set,                /**< global SCIP settings */
-   int                   pos                 /**< position of the variable that should be removed */
-   )
-{
-   SCIP_Real glbbnd;
-
+   SCIP_Real*            vals,               /**< variable coefficients */
+   int*                  inds,               /**< variable array */
+   int                   nnz,                /**< size of variable and coefficient array */
+   SCIP_Real             rhs                 /**< right-hand side of the aggregation row */
+   )
+{
    assert(proofset != NULL);
-   assert(pos < proofset->nvars);
-   assert(proofset->vars[pos] != NULL);
-
-   SCIPsetDebugMsg(set, "-> remove variable <%s> (coef=%g, score=%g, pos=%d) from proof set.\n",
-         SCIPvarGetName(proofset->vars[pos]), proofset->coefs[pos], proofset->scores[pos], pos);
-   printf("-> remove variable <%s> (coef=%g, score=%g, pos=%d) from proof set.\n",
-         SCIPvarGetName(proofset->vars[pos]), proofset->coefs[pos], proofset->scores[pos], pos);
-
-   /* subtract worst-case bound from rhs */
-   glbbnd = (proofset->coefs[pos] < 0.0 ? SCIPvarGetUbGlobal(proofset->vars[pos]) : SCIPvarGetLbGlobal(proofset->vars[pos]));
-   assert(!SCIPsetIsInfinity(set, glbbnd));
-   proofset->rhs -= (proofset->coefs[pos] * glbbnd);
-
-   proofset->vars[pos] = NULL;
-   proofset->coefs[pos] = 0.0;
-   proofset->scores[pos] = 0.0;
+   assert(set != NULL);
+   assert(proofset->aggrrow == NULL);
+
+   SCIP_CALL( SCIPaggrRowCreate(set->scip, &proofset->aggrrow) );
+   SCIP_CALL( SCIPaggrRowAddSparseData(set->scip, proofset->aggrrow, vals, inds, nnz, rhs) );
+
+   return SCIP_OKAY;
 }
 
 /*
@@ -2487,6 +2409,39 @@
    return SCIP_OKAY;
 }
 
+/** calculates the minimal activity of a given set of bounds and coefficients */
+static
+SCIP_Real getMinActivity(
+   SCIP_PROB*            transprob,          /** transformed problem data */
+   SCIP_Real*            vals,               /**< array of values */
+   int*                  varinds,            /**< sparse data of variable indices */
+   int                   nvarinds,           /**< number of variable indices*/
+   SCIP_Real*            curvarlbs,          /**< current lower bounds of active problem variables (or NULL for global bounds) */
+   SCIP_Real*            curvarubs           /**< current upper bounds of active problem variables (or NULL for global bounds) */
+   )
+{
+   SCIP_VAR** vars;
+   SCIP_Real minact = 0.0;
+   int i;
+
+   vars = SCIPprobGetVars(transprob);
+   assert(vars != NULL);
+
+   for( i = 0; i < nvarinds; i++ )
+   {
+      int v = varinds[i];
+      assert(SCIPvarGetProbindex(vars[v]) == v);
+
+      /* calculate the minimal activity */
+      if( vals[i] > 0.0 )
+         minact += vals[i] * (curvarlbs == NULL ? SCIPvarGetLbGlobal(vars[v]) : curvarlbs[v]);
+      else
+         minact += vals[i] * (curvarubs == NULL ? SCIPvarGetUbGlobal(vars[v]) : curvarubs[v]);
+   }
+
+   return minact;
+}
+
 /** creates a proof constraint and tries to add it to the storage */
 static
 SCIP_RETCODE createAndAddProofcons(
@@ -2506,44 +2461,43 @@
 {
    SCIP_CONS* cons;
    SCIP_CONS* upgdcons;
+   SCIP_VAR** vars;
+   SCIP_Real* coefs;
+   int* inds;
+   SCIP_Real rhs;
    SCIP_Real fillin;
    SCIP_Real globalminactivity;
    SCIP_Bool toolong;
    SCIP_Bool local;
    char name[SCIP_MAXSTRLEN];
-   int nnonzeros;
+   int nnz;
    int i;
 
    assert(conflict != NULL);
    assert(conflictstore != NULL);
    assert(proofset != NULL);
 
-   assert(!SCIPsetIsInfinity(set, proofset->rhs));
-   assert(proofset->nvars == 0 || proofset->vars != NULL);
-   assert(proofset->nvars == 0 || proofset->coefs != NULL);
-
-   if( proofset->nvars == 0 )
+   vars = SCIPprobGetVars(transprob);
+
+   nnz = SCIPaggrRowGetNNz(proofset->aggrrow);
+
+   if( nnz == 0 )
       return SCIP_OKAY;
 
-   globalminactivity = 0.0;
-   nnonzeros = 0;
-
-   for( i = 0; i < proofset->nvars; i++ )
-   {
-      if( !SCIPsetIsZero(set, proofset->coefs[i]) )
-         ++nnonzeros;
-
-      /* calculate global minimal activity */
-      if( proofset->coefs[i] < 0 )
-         globalminactivity += proofset->coefs[i] * SCIPvarGetUbGlobal(proofset->vars[i]);
-      else
-         globalminactivity += proofset->coefs[i] * SCIPvarGetLbGlobal(proofset->vars[i]);
-   }
+   rhs = SCIPaggrRowGetRhs(proofset->aggrrow);
+   assert(!SCIPsetIsInfinity(set, rhs));
+
+   coefs = SCIPaggrRowGetVals(proofset->aggrrow);
+   inds = SCIPaggrRowGetInds(proofset->aggrrow);
+   assert(coefs != NULL);
+   assert(inds != NULL);
+
+   globalminactivity = getMinActivity(transprob, coefs, inds, nnz, NULL, NULL);
 
    /* check whether the constraint proves global infeasibility */
-   if( SCIPsetIsGT(set, globalminactivity, proofset->rhs) )
-   {
-      SCIPsetDebugMsg(set, "detect global infeasibility: minactivity=%g, rhs=%g\n", globalminactivity, proofset->rhs);
+   if( SCIPsetIsGT(set, globalminactivity, rhs) )
+   {
+      SCIPsetDebugMsg(set, "detect global infeasibility: minactivity=%g, rhs=%g\n", globalminactivity, rhs);
 
       SCIP_CALL( SCIPnodeCutoff(tree->path[0], set, stat, tree, transprob, origprob, reopt, lp, blkmem) );
 
@@ -2551,17 +2505,17 @@
    }
 
    /* don't store global dualrays that are to long / have to much non-zeros */
-   if( set->conf_minmaxvars < nnonzeros && nnonzeros > set->conf_maxvarsfac * transprob->nvars )
+   if( set->conf_minmaxvars < nnz && nnz > set->conf_maxvarsfac * transprob->nvars )
       return SCIP_OKAY;
 
    fillin = SCIPconflictstoreGetNDualrays(conflictstore) * SCIPconflictstoreGetAvgNnzDualray(conflictstore);
-   fillin += nnonzeros;
+   fillin += nnz;
    fillin /= 100;
 
    toolong = (fillin > (1.0 + (100.0 - SCIPconflictstoreGetNDualrays(conflictstore))/100.0) * stat->avgnnz);
 
    SCIPsetDebugMsg(set, "check constraint: fill-in %g (nnz=%d), threshold %g, fdpt %d, cdpt %d\n", fillin,
-         nnonzeros, (1.0 + (100.0 - SCIPconflictstoreGetNDualrays(conflictstore))/100.0) * stat->avgnnz,
+         nnz, (1.0 + (100.0 - SCIPconflictstoreGetNDualrays(conflictstore))/100.0) * stat->avgnnz,
          SCIPtreeGetFocusDepth(tree), SCIPtreeGetCurrentDepth(tree));
 
    if( toolong )
@@ -2572,13 +2526,18 @@
    else
       return SCIP_INVALIDCALL;
 
-   local = (!cover && SCIPtreeGetFocusDepth(tree) < SCIPtreeGetCurrentDepth(tree) && SCIPtreeGetFocusDepth(tree) > SCIPtreeGetEffectiveRootDepth(tree) );
-
-   SCIP_CALL( SCIPcreateConsLinear(set->scip, &cons, name, proofset->nvars, proofset->vars, proofset->coefs,
-         -SCIPsetInfinity(set), proofset->rhs, FALSE, FALSE, FALSE, FALSE, TRUE, local, FALSE, TRUE, TRUE, FALSE) );
+   local = FALSE; //(!cover && SCIPtreeGetFocusDepth(tree) < SCIPtreeGetCurrentDepth(tree) && SCIPtreeGetFocusDepth(tree) > SCIPtreeGetEffectiveRootDepth(tree) );
+
+   SCIP_CALL( SCIPcreateConsLinear(set->scip, &cons, name, 0, NULL, NULL, -SCIPsetInfinity(set), rhs,
+         FALSE, FALSE, FALSE, FALSE, TRUE, local, FALSE, TRUE, TRUE, FALSE) );
+
+   for( i = 0; i < nnz; i++ )
+   {
+      SCIP_CALL( SCIPaddCoefLinear(set->scip, cons, vars[inds[i]], coefs[i]) );
+   }
 
    /* do not upgrade linear constraints of size 1 */
-   if( proofset->nvars > 1 )
+   if( nnz > 1 )
    {
       upgdcons = NULL;
       /* try to automatically convert a linear constraint into a more specific and more specialized constraint */
@@ -2597,7 +2556,7 @@
    {
       /* add constraint based on dual ray to storage */
       SCIP_CALL( SCIPconflictstoreAddConflict(conflictstore, blkmem, set, stat, tree, transprob, reopt, cons,
-            SCIP_CONFTYPE_INFEASLP, FALSE, -SCIPsetInfinity(set)) );
+            proofset->conflicttype, FALSE, -SCIPsetInfinity(set)) );
    }
    else
    {
@@ -2627,12 +2586,12 @@
    SCIP_CALL( SCIPreleaseCons(set->scip, &cons) );
 
    /* check whether the constraint separates the root solution */
-   if( isSeparatingRootLPSol(set, proofset->vars, proofset->coefs, proofset->rhs, proofset->nvars) )
-      ++conflict->ndualrayinfseparoot;
+//   if( isSeparatingRootLPSol(set, proofset->vars, proofset->coefs, proofset->rhs, proofset->nvars) )
+//      ++conflict->ndualrayinfseparoot;
 
   UPDATESTATISTICS:
    /* update statistics */
-   conflict->dualrayinfnnonzeros += nnonzeros;
+   conflict->dualrayinfnnonzeros += nnz;
    ++conflict->ndualrayinfsuccess;
 
    return SCIP_OKAY;
@@ -2662,9 +2621,18 @@
    /* only one variable has a coefficient different to zero, we add this bound change instead of a constraint */
    if( proofsetGetNVars(conflict->proofset) == 1 && !diving )
    {
+      SCIP_VAR** vars;
+      int* inds;
+      SCIP_Real* coefs;
+      SCIP_Real rhs;
+
+      vars = SCIPprobGetVars(transprob);
+      inds = proofsetGetInds(conflict->proofset);
+      coefs = proofsetGetCoefs(conflict->proofset);
+      rhs = proofsetGetRhs(conflict->proofset);
+
       SCIP_CALL( tightenSingleVar(conflict, set, stat, tree, blkmem, origprob, transprob, reopt, lp,
-            branchcand, eventqueue, cliquetable, conflict->proofset->vars[0], conflict->proofset->coefs[0],
-            conflict->proofset->rhs) );
+            branchcand, eventqueue, cliquetable, vars[inds[0]], coefs[0], rhs) );
    }
    else
    {
@@ -2674,22 +2642,31 @@
    }
 
    /* clear the proof set anyway */
-   proofsetClear(conflict->proofset);
+   proofsetClear(conflict->proofset, set);
 
    if( conflict->nproofsets > 0 )
    {
       int i;
+
       for( i = 0; i < conflict->nproofsets; i++ )
       {
          assert(conflict->proofsets[i] != NULL);
-         assert(conflict->proofsets[i]->nvars > 0);
 
          /* only one variable has a coefficient different to zero, we add this bound change instead of a constraint */
          if( proofsetGetNVars(conflict->proofsets[i]) == 1 && !diving )
          {
+            SCIP_VAR** vars;
+            int* inds;
+            SCIP_Real* coefs;
+            SCIP_Real rhs;
+
+            vars = SCIPprobGetVars(transprob);
+            inds = proofsetGetInds(conflict->proofset);
+            coefs = proofsetGetCoefs(conflict->proofset);
+            rhs = proofsetGetRhs(conflict->proofset);
+
             SCIP_CALL( tightenSingleVar(conflict, set, stat, tree, blkmem, origprob, transprob, reopt, lp,
-                  branchcand, eventqueue, cliquetable, conflict->proofsets[i]->vars[0], conflict->proofsets[i]->coefs[0],
-                  conflict->proofsets[i]->rhs) );
+                  branchcand, eventqueue, cliquetable, vars[inds[0]], coefs[0], rhs) );
          }
          else
          {
@@ -2701,7 +2678,7 @@
 
       /* free all proofsets */
       for( i = 0; i < conflict->nproofsets; i++ )
-         proofsetFree(&conflict->proofsets[i], blkmem);
+         proofsetFree(&conflict->proofsets[i], set, blkmem);
 
       conflict->nproofsets = 0;
    }
@@ -3307,6 +3284,7 @@
 /** frees conflict analysis data for propagation conflicts */
 SCIP_RETCODE SCIPconflictFree(
    SCIP_CONFLICT**       conflict,           /**< pointer to conflict analysis data */
+   SCIP_SET*             set,                /**< global SCIP settings */
    BMS_BLKMEM*           blkmem              /**< block memory of transformed problem */
    )
 {
@@ -3328,7 +3306,7 @@
    SCIPpqueueFree(&(*conflict)->bdchgqueue);
    SCIPpqueueFree(&(*conflict)->forcedbdchgqueue);
    conflictsetFree(&(*conflict)->conflictset, blkmem);
-   proofsetFree(&(*conflict)->proofset, blkmem);
+   proofsetFree(&(*conflict)->proofset, set, blkmem);
 
    BMSfreeMemoryArrayNull(&(*conflict)->conflictsets);
    BMSfreeMemoryArrayNull(&(*conflict)->conflictsetscores);
@@ -6157,6 +6135,7 @@
    SCIP_PROB*            prob,               /**< transformed problem */
    SCIP_LP*              lp,                 /**< LP data */
    SCIP_LPI*             lpi,                /**< LPI data */
+   SCIP_AGGRROW*         farkasrow,
    SCIP_Real*            farkascoefs,        /**< coefficients in the proof constraint */
    SCIP_Real*            farkaslhs,          /**< lhs of the proof constraint */
    SCIP_Real*            farkasact,          /**< maximal activity of the proof constraint */
@@ -6196,6 +6175,8 @@
       return SCIP_OKAY;
    }
 
+   assert(farkasrow != NULL);
+
    /* allocate temporary memory */
    SCIP_CALL( SCIPsetAllocBufferArray(set, &dualfarkas, nrows) );
    BMSclearMemoryArray(dualfarkas, nrows);
@@ -6243,7 +6224,10 @@
                (*valid) = FALSE;
                goto TERMINATE;
             }
-            (*farkaslhs) += dualfarkas[r] * (row->lhs - row->constant);
+
+            SCIP_CALL( SCIPaggrRowAddRow(set->scip, farkasrow, row, -dualfarkas[r], -1) );
+
+//            (*farkaslhs) += dualfarkas[r] * (row->lhs - row->constant);
          }
          else
          {
@@ -6258,25 +6242,27 @@
                goto TERMINATE;
             }
 
-            (*farkaslhs) += dualfarkas[r] * (row->rhs - row->constant);
+            SCIP_CALL( SCIPaggrRowAddRow(set->scip, farkasrow, row, -dualfarkas[r], +1) );
+
+//            (*farkaslhs) += dualfarkas[r] * (row->rhs - row->constant);
          }
-         SCIPdebugMessage(" -> farkaslhs: %g<%s>[%g,%g] -> %g\n", dualfarkas[r], SCIProwGetName(row),
-            row->lhs - row->constant, row->rhs - row->constant, *farkaslhs);
+         SCIPdebugMessage(" -> farkasrhs: %g<%s>[%g,%g] -> %g\n", dualfarkas[r], SCIProwGetName(row),
+            row->lhs - row->constant, row->rhs - row->constant, SCIPaggrRowGetRhs(farkasrow));
 
          /* due to numerical reasons we want to stop */
-         if( REALABS(*farkaslhs) > NUMSTOP )
+         if( REALABS(SCIPaggrRowGetRhs(farkasrow)) > NUMSTOP )
          {
             (*valid) = FALSE;
             goto TERMINATE;
          }
 
-         /* add row coefficients to Farkas row */
-         for( i = 0; i < row->len; ++i )
-         {
-            v = SCIPvarGetProbindex(SCIPcolGetVar(row->cols[i]));
-            assert(0 <= v && v < nvars);
-            farkascoefs[v] += dualfarkas[r] * row->vals[i];
-         }
+//         /* add row coefficients to Farkas row */
+//         for( i = 0; i < row->len; ++i )
+//         {
+//            v = SCIPvarGetProbindex(SCIPcolGetVar(row->cols[i]));
+//            assert(0 <= v && v < nvars);
+//            farkascoefs[v] += dualfarkas[r] * row->vals[i];
+//         }
       }
 #ifdef SCIP_DEBUG
       else if( !SCIPsetIsZero(set, dualfarkas[r]) )
@@ -6288,67 +6274,75 @@
 #endif
    }
 
+   /* remove all coefficients that are too close to zero */
+   SCIPaggrRowCleanup(set->scip, farkasrow);
+
    /* calculate the current Farkas activity, always using the best bound w.r.t. the Farkas coefficient */
-   (*farkasact) = 0.0;
-   for( v = 0; v < nvars; ++v )
-   {
-      var = vars[v];
-      assert(SCIPvarGetProbindex(var) == v);
-
-      if( farkascoefs[v] > 0.0 )
-      {
-         assert((SCIPvarGetStatus(var) == SCIP_VARSTATUS_COLUMN && SCIPcolGetLPPos(SCIPvarGetCol(var)) >= 0)
-            || !SCIPsetIsPositive(set, SCIPvarGetUbLP(var, set)));
-         if( SCIPsetIsInfinity(set, curvarubs[v]) )
-         {
-            (*valid) = FALSE;
-            goto TERMINATE;
-         }
-
-         /* ignore coefficients close to 0.0 */
-         if( SCIPsetIsZero(set, farkascoefs[v]) )
-         {
-            (*farkaslhs) -= farkascoefs[v] * SCIPvarGetUbGlobal(var);
-            farkascoefs[v] = 0.0;
-         }
-         else
-            (*farkasact) += farkascoefs[v] * curvarubs[v];
-
-         SCIPdebugMessage(" -> farkasact: %g<%s>[%g,%g] -> %g\n", farkascoefs[v], SCIPvarGetName(var),
-            curvarlbs[v], curvarubs[v], (*farkasact));
-      }
-      else if( farkascoefs[v] < 0.0 )
-      {
-         assert((SCIPvarGetStatus(var) == SCIP_VARSTATUS_COLUMN && SCIPcolGetLPPos(SCIPvarGetCol(var)) >= 0)
-            || !SCIPsetIsNegative(set, SCIPvarGetLbLP(var, set)));
-         if( SCIPsetIsInfinity(set, -curvarlbs[v]) )
-         {
-            (*valid) = FALSE;
-            goto TERMINATE;
-         }
-
-         /* ignore coefficients close to 0.0 */
-         if( SCIPsetIsZero(set, farkascoefs[v]) )
-         {
-            (*farkaslhs) -= farkascoefs[v] * SCIPvarGetLbGlobal(var);
-            farkascoefs[v] = 0.0;
-         }
-         else
-            (*farkasact) += farkascoefs[v] * curvarlbs[v];
-
-         SCIPdebugMessage(" -> farkasact: %g<%s>[%g,%g] -> %g\n", farkascoefs[v], SCIPvarGetName(var),
-            curvarlbs[v], curvarubs[v], (*farkasact));
-      }
-   }
-   SCIPdebugMessage(" -> farkaslhs=%g, farkasact=%g\n", *farkaslhs, (*farkasact));
+   *farkasact = getMinActivity(prob, SCIPaggrRowGetVals(farkasrow), SCIPaggrRowGetInds(farkasrow),
+         SCIPaggrRowGetNNz(farkasrow), curvarlbs, curvarubs);
+
+//   (*farkasact) = 0.0;
+//   for( v = 0; v < nvars; ++v )
+//   {
+//      var = vars[v];
+//      assert(SCIPvarGetProbindex(var) == v);
+//
+////      if( farkascoefs[v] > 0.0 )
+//      if( farkascoefs[v] < 0.0 )
+//      {
+//         assert((SCIPvarGetStatus(var) == SCIP_VARSTATUS_COLUMN && SCIPcolGetLPPos(SCIPvarGetCol(var)) >= 0)
+//            || !SCIPsetIsPositive(set, SCIPvarGetUbLP(var, set)));
+//         if( SCIPsetIsInfinity(set, curvarubs[v]) )
+//         {
+//            (*valid) = FALSE;
+//            goto TERMINATE;
+//         }
+//
+////         /* ignore coefficients close to 0.0 */
+////         if( SCIPsetIsZero(set, farkascoefs[v]) )
+////         {
+////            (*farkaslhs) -= farkascoefs[v] * SCIPvarGetUbGlobal(var);
+////            farkascoefs[v] = 0.0;
+////         }
+////         else
+//         (*farkasact) += farkascoefs[v] * curvarubs[v];
+//
+//         SCIPdebugMessage(" -> farkasact: %g<%s>[%g,%g] -> %g\n", farkascoefs[v], SCIPvarGetName(var),
+//            curvarlbs[v], curvarubs[v], (*farkasact));
+//      }
+////      else if( farkascoefs[v] < 0.0 )
+//      else if( farkascoefs[v] > 0.0 )
+//      {
+//         assert((SCIPvarGetStatus(var) == SCIP_VARSTATUS_COLUMN && SCIPcolGetLPPos(SCIPvarGetCol(var)) >= 0)
+//            || !SCIPsetIsNegative(set, SCIPvarGetLbLP(var, set)));
+//         if( SCIPsetIsInfinity(set, -curvarlbs[v]) )
+//         {
+//            (*valid) = FALSE;
+//            goto TERMINATE;
+//         }
+//
+//         /* ignore coefficients close to 0.0 */
+//         if( SCIPsetIsZero(set, farkascoefs[v]) )
+//         {
+//            (*farkaslhs) -= farkascoefs[v] * SCIPvarGetLbGlobal(var);
+//            farkascoefs[v] = 0.0;
+//         }
+//         else
+//            (*farkasact) += farkascoefs[v] * curvarlbs[v];
+//
+//         SCIPdebugMessage(" -> farkasact: %g<%s>[%g,%g] -> %g\n", farkascoefs[v], SCIPvarGetName(var),
+//            curvarlbs[v], curvarubs[v], (*farkasact));
+//      }
+//   }
+   SCIPdebugMessage(" -> farkasact=%g farkasrhs=%g, \n", (*farkasact), SCIPaggrRowGetRhs(farkasrow));
 
    /* the constructed proof is not valid, this can happen due to numerical reasons,
     * e.g., we only consider rows r with !SCIPsetIsZero(set, dualfarkas[r])
     */
-   if( SCIPsetIsFeasLE(set, *farkaslhs, *farkasact) )
+   if( SCIPsetIsFeasLE(set, *farkasact, SCIPaggrRowGetRhs(farkasrow)) )
    {
       (*valid) = FALSE;
-      SCIPsetDebugMsg(set, " -> proof is not valid: %g <= %g\n", *farkaslhs, *farkasact);
+      SCIPsetDebugMsg(set, " -> proof is not valid: %g <= %g\n", *farkasact, SCIPaggrRowGetRhs(farkasrow));
    }
 
 TERMINATE:
@@ -6357,167 +6351,7 @@
    return SCIP_OKAY;
 }
 
-/** calculates the minimal activity of a given set of bounds and coefficients */
-static
-SCIP_Real getMinActivity(
-   SCIP_PROB*            transprob,          /** transformed problem data */
-   SCIP_Real*            vals,               /**< array of values */
-   int*                  varinds,            /**< sparse data of variable indices */
-   int                   nvarinds,           /**< number of variable indices*/
-   SCIP_Real*            curvarlbs,          /**< current lower bounds of active problem variables (or NULL for global bounds) */
-   SCIP_Real*            curvarubs           /**< current upper bounds of active problem variables (or NULL for global bounds) */
-   )
-{
-   SCIP_VAR** vars;
-   SCIP_Real minact = 0.0;
-   int i;
-
-   vars = SCIPprobGetVars(transprob);
-   assert(vars != NULL);
-
-   for( i = 0; i < nvarinds; i++ )
-   {
-      int v = varinds[i];
-      assert(SCIPvarGetProbindex(vars[v]) == v);
-
-      /* calculate the minimal activity */
-      if( vals[i] > 0.0 )
-         minact += vals[i] * (curvarlbs == NULL ? SCIPvarGetLbGlobal(vars[v]) : curvarlbs[v]);
-      else
-         minact += vals[i] * (curvarubs == NULL ? SCIPvarGetUbGlobal(vars[v]) : curvarubs[v]);
-   }
-
-   return minact;
-}
-
-<<<<<<< HEAD
-/** apply the MIR function to a given constraint */
-static
-SCIP_RETCODE applyMIR(
-   SCIP_SET*             set,                /**< global SCIP settings */
-   SCIP_PROB*            transprob,          /**< transformed problem */
-   SCIP_Real*            vals,               /**< values of variables */
-   SCIP_Bool*            varused,            /**< used array */
-   int*                  varinds,            /**< array of indices with non-zero value */
-   int*                  nvarinds,           /**< number of indices with non-zero value */
-   SCIP_Real*            rhs,                /**< right-hand side of constraint */
-   SCIP_Bool*            success             /**< pointer to store whether apply MIR was successful */
-   )
-{
-   SCIP_Real* copy_vals;
-   SCIP_Bool* copy_varused;
-   int* copy_varinds;
-   int copy_nvarinds;
-   SCIP_Real copy_rhs;
-
-   SCIP_Real minact;
-   SCIP_Bool islocal;
-   SCIP_Bool separoot;
-
-   assert(transprob != NULL);
-   assert(vals != NULL);
-   assert(varused != NULL);
-   assert(nvarinds != NULL);
-   assert(varinds != NULL && *nvarinds >= 0);
-   assert(rhs != NULL);
-   assert(success != NULL);
-
-   islocal = FALSE;
-
-   /* create local copies */
-   SCIP_CALL( SCIPsetDuplicateBufferArray(set, &copy_vals, vals, transprob->nvars) );
-   SCIP_CALL( SCIPsetDuplicateBufferArray(set, &copy_varused, varused, transprob->nvars) );
-   SCIP_CALL( SCIPsetDuplicateBufferArray(set, &copy_varinds, varinds, transprob->nvars) );
-
-   copy_rhs = (*rhs);
-   copy_nvarinds = (*nvarinds);
-
-   SCIP_CALL( SCIPcutsApplyMIR(set->scip, BOUNDSWITCH, USEVBDS, ALLOWLOCAL, FIXINTEGRALRHS, NULL, NULL, MINFRAC, 1.0,
-         SCALE, NULL, NULL, copy_vals, &copy_rhs, copy_varinds, &copy_nvarinds, &minact, copy_varused, success, &islocal) );
-   assert(!islocal);
-
-   if( *success )
-   {
-      /* check whether the constraint is still globally valid */
-      if( SCIPsetIsFeasGE(set, minact, copy_rhs) )
-      {
-         separoot = FALSE;
-         *success = FALSE;
-      }
-      else
-      {
-         /* check whether the new constraint cuts off the root LP solution
-          *
-          * todo: do we really want this?
-          */
-         if( isSeparatingRootLPSol(set, transprob->vars, copy_vals, copy_rhs, transprob->nvars) )
-            separoot = TRUE;
-         else
-            separoot = FALSE;
-      }
-
-#ifdef SCIP_DEBUG
-      {
-         /* calculate the violation */
-         SCIP_Real violation = minact-copy_rhs;
-         SCIPsetDebugMsg(set, "->        after MIR: nvars=%d minact=%g rhs=%g violation=%g separoot=%u\n",
-               copy_nvarinds, minact, copy_rhs, violation, separoot);
-      }
-#endif
-
-      /* the new constraint is tighter and we keep it */
-      if( *success )
-      {
-         BMScopyMemoryArray(vals, copy_vals, transprob->nvars);
-         BMScopyMemoryArray(varused, copy_varused, transprob->nvars);
-         BMScopyMemoryArray(varinds, copy_varinds, transprob->nvars);
-         (*rhs) = copy_rhs;
-         (*nvarinds) = copy_nvarinds;
-      }
-   }
-
-   /* free local copies */
-   SCIPsetFreeBufferArray(set, &copy_varinds);
-   SCIPsetFreeBufferArray(set, &copy_varused);
-   SCIPsetFreeBufferArray(set, &copy_vals);
-
-   return SCIP_OKAY;
-}
-
-/** apply the MIR function to a given constraint */
-=======
-/** returns true if the given constraint (represented by variables, coefficients, and side) separates the root LP solution */
-static
-SCIP_Bool isSeparatingRootLPSol(
-   SCIP_SET*             set,                /**< global SCIP settings */
-   SCIP_VAR**            vars,               /**< array of problem variables */
-   SCIP_Real*            vals,               /**< array of variable coefficients */
-   SCIP_Real             side,               /**< side (lhs/rhs) of the constraint */
-   int                   nvars,              /**< number of variables */
-   SCIP_Bool             islhs               /**< true iff the side is a lhs */
-   )
-{
-   SCIP_Real activity;
-   SCIP_Bool cutoff;
-   int i;
-
-   activity = 0.0;
-   for( i = 0; i < nvars; i++ )
-   {
-      assert(vars[i] != NULL);
-      activity += (vals[i] * SCIPvarGetRootSol(vars[i]));
-   }
-
-   if( islhs )
-      cutoff = SCIPsetIsFeasLT(set, activity, side);
-   else
-      cutoff = SCIPsetIsFeasGT(set, activity, side);
-
-   return cutoff;
-}
-
-#ifdef SCIP_DEBUG
->>>>>>> c683cdb2
+#if 0
 static
 SCIP_RETCODE proofsetApplyMIR(
    SCIP_PROOFSET*        proofset,           /**< proof set */
@@ -6591,6 +6425,7 @@
 
    return SCIP_OKAY;
 }
+#endif
 
 #ifdef SCIP_DEBUG
 static
@@ -6609,11 +6444,13 @@
 
 /** tighten a given infeasibility proof a^Tx <= b with minact > b w.r.t. local bounds
  *
- *  1) Check whether we want to separate knapsack cover cuts from the proof constraint (only for pure binary problems)
- *  2) Remove continuous variables
- *  3) Try to sparsify the proof
- *
- *  @todo implement applying MIR function to the proof constraint(s).
+ *  1) Remove continuous variables
+ *    - variant A: greedy
+ *    - variant B: non-zero-cancellation
+ *  2) TODO: apply cut generating functions
+ *    - c-MIR
+ *    - Flow-cover
+ *    - ...
  */
 static
 SCIP_RETCODE tightenDualray(
@@ -6622,20 +6459,12 @@
    SCIP_STAT*            stat,               /**< dynamic SCIP statistics */
    BMS_BLKMEM*           blkmem,             /**< block memory */
    SCIP_PROB*            transprob,          /**< transformed problem */
+   SCIP_TREE*            tree,               /**< tree data */
    SCIP_AGGRROW*         farkasrow,          /**< aggregated row representing the proof */
    SCIP_Real*            curvarlbs,          /**< current lower bounds of active problem variables */
    SCIP_Real*            curvarubs,          /**< current upper bounds of active problem variables */
-<<<<<<< HEAD
    SCIP_Bool             diving,             /**< are we in strong branching or diving mode? */
-   SCIP_Bool*            globalcutoff,       /**< pointer to store whether a global cutoff was detected */
-   SCIP_Bool*            success             /**< success pointer */
-   )
-{/*lint --e{715}*/
-   SCIP_VAR** vars;
-   SCIP_Real tmprhs;
-   SCIP_Real minactivity;
-=======
-   SCIP_Bool             diving              /**< are we in strong branching or diving mode? */
+   SCIP_Bool*            globalcutoff        /**< pointer to store whether a global cutoff was detected */
    )
 {/*lint --e{715}*/
    SCIP_VAR** vars;
@@ -6643,40 +6472,18 @@
    int* inds;
    SCIP_Real rhs;
    int nnz;
->>>>>>> c683cdb2
    int nbinvars;
    int ncontvars;
    int nintvars;
    int i;
 
    assert(conflict->proofset != NULL);
-   assert(proofsetGetNVars(conflict->proofset) == 0);
 
    vars = SCIPprobGetVars(transprob);
    nbinvars = 0;
    nintvars = 0;
    ncontvars = 0;
-   minactivity = 0.0;
-   tmprhs = *rhs;
-
-<<<<<<< HEAD
-   /* initialize proof set */
-   proofsetAddRhs(conflict->proofset, *rhs);
-   conflict->proofset->conflicttype = SCIP_CONFTYPE_INFEASLP;
-   for( i = 0; i < *nvarinds; i++ )
-   {
-      int idx = varinds[i];
-      SCIP_CALL( proofsetAddVar(conflict->proofset, set, blkmem, vars[idx], vals[idx], curvarlbs[idx], curvarubs[idx]) );
-
-      /* calculate minimal activity */
-      if( vals[idx] < 0.0 )
-         minactivity += vals[idx] * curvarubs[idx];
-      else
-         minactivity += vals[idx] * curvarlbs[idx];
-
-      /* count number of binary, (implicit) integer, and continuous variables */
-      if( SCIPvarIsBinary(vars[idx]) )
-=======
+
    vals = SCIPaggrRowGetVals(farkasrow);
    inds = SCIPaggrRowGetInds(farkasrow);
    rhs = SCIPaggrRowGetRhs(farkasrow);
@@ -6687,48 +6494,12 @@
    {
       assert(SCIPvarGetProbindex(vars[inds[i]]) == inds[i]);
 
-      switch( SCIPvarGetType(vars[inds[i]]) ) {
-      case SCIP_VARTYPE_BINARY:
->>>>>>> c683cdb2
+      if( SCIPvarIsBinary(vars[inds[i]]) )
          ++nbinvars;
-      else if( SCIPvarGetType(vars[idx]) )
+      else if( SCIPvarIsIntegral(vars[inds[i]]) )
+         ++nintvars;
+      else
          ++ncontvars;
-<<<<<<< HEAD
-      else
-      {
-         assert(SCIPvarGetType(vars[idx]) == SCIP_VARTYPE_INTEGER || SCIPvarGetType(vars[idx]) == SCIP_VARTYPE_IMPLINT);
-         ++nintvars;
-      }
-   }
-
-   SCIPsetDebugMsg(set, "start dualray tightening (strategy: %d, separate: %d):\n", set->conf_dualraypresolstrat, set->conf_sepaknapsack);
-   SCIPsetDebugMsg(set, "-> tighten dual ray: nvars=%d (bin=%d, int=%d, cont=%d), minact=%.12f rhs=%.12f\n",
-         (*nvarinds), nbinvars, nintvars, ncontvars, *rhs);
-   debugPrintViolationInfo(set, getMinActivity(vals, varinds, (*nvarinds), curvarlbs, curvarubs), *rhs, NULL);
-
-   if( conflict->proofset->nvars == 1 || conflict->proofset->nvars == ncontvars )
-   {
-      *success = TRUE;
-      return SCIP_OKAY;
-   }
-
-   /* separate knapsack cover cuts from the proofset */
-   if( set->conf_sepaknapsack && conflict->proofset->nvars == nbinvars )
-   {
-      SCIP_Real* abscoefs;
-      SCIP_Real abscoefsum;
-      SCIP_Real adjustedrhs;
-
-      SCIP_CALL( SCIPsetAllocBufferArray(set, &abscoefs, conflict->proofset->nvars) );
-      abscoefsum = 0.0;
-      adjustedrhs = conflict->proofset->rhs;
-=======
-         break;
-      default:
-         SCIPsetDebugMsg(set, "unexpected type %u for variable <%s>.\n", SCIPvarGetType(vars[inds[i]]),
-            SCIPvarGetName(vars[inds[i]]));
-         return SCIP_INVALIDDATA;
-      }
    }
 
    SCIPsetDebugMsg(set, "start dualray tightening:\n");
@@ -6740,99 +6511,104 @@
    if( ncontvars == nnz )
       return SCIP_OKAY;
 
-   /* remove all continuous variables that have equal global and local bounds (ub or lb depend on the sign of val )
-    * from the proof
+   /* start with a proofset containing all variables with a non-zero coefficient in the Farkas proof */
+   SCIP_CALL( proofsetAddAggrrow(conflict->proofset, set, farkasrow) );
+   conflict->proofset->conflicttype = SCIP_CONFTYPE_INFEASLP;
+
+   /* don't remove continuous variable but separate valid inequalities */
+   if( set->conf_removecont == 'd' && set->conf_sepacuts )
+   {
+      SCIP_SOL* rootsol;
+      SCIP_Real* cutcoefs;
+      SCIP_Real cutefficacy;
+      SCIP_Real cutrhs;
+      int* cutinds;
+      int cutnnz;
+      SCIP_Bool islocal;
+      SCIP_Bool cutsuccess;
+      SCIP_Bool success;
+      int j;
+
+      for( j = 0; j < 3; j++ )
+      {
+         /* create reference solution */
+         SCIP_CALL( SCIPcreateSol(set->scip, &rootsol, NULL) );
+
+         if( j == 0 )
+         {
+            for( i = 0; i < nnz; i++ )
+            {
+               if( vals[i] > 0.0 )
+               {
+                  SCIP_CALL( SCIPsolSetVal(rootsol, set, stat, tree, vars[i], SCIPvarGetUbLocal(vars[inds[i]])) );
+               }
+               else
+               {
+                  SCIP_CALL( SCIPsolSetVal(rootsol, set, stat, tree, vars[i], SCIPvarGetLbLocal(vars[inds[i]])) );
+               }
+            }
+         }
+         else if( j == 1 )
+         {
+            for( i = 0; i < SCIPprobGetNVars(transprob); i++ )
+            {
+               SCIP_CALL( SCIPsolSetVal(rootsol, set, stat, tree, vars[i], SCIPvarGetRootSol(vars[i])) );
+            }
+         }
+         else
+         {
+            for( i = 0; i < SCIPprobGetNVars(transprob); i++ )
+            {
+               SCIP_CALL( SCIPsolSetVal(rootsol, set, stat, tree, vars[i], SCIPvarGetAvgSol(vars[i])) );
+            }
+         }
+
+         SCIP_CALL( SCIPsetAllocBufferArray(set, &cutcoefs, SCIPprobGetNVars(transprob)) );
+         SCIP_CALL( SCIPsetAllocBufferArray(set, &cutinds, SCIPprobGetNVars(transprob)) );
+
+         cutnnz = 0;
+         cutefficacy = -SCIPsetInfinity(set);
+
+         SCIP_CALL( SCIPcalcFlowCover(set->scip, rootsol, BOUNDSWITCH, ALLOWLOCAL, conflict->proofset->aggrrow,
+               cutcoefs, &cutrhs, cutinds, &cutnnz, &cutefficacy, NULL, &islocal, &cutsuccess) );
+
+         success = cutsuccess;
+
+         SCIP_CALL( SCIPcutGenerationHeuristicCMIR(set->scip, rootsol, BOUNDSWITCH, USEVBDS, ALLOWLOCAL, NULL, NULL,
+               MINFRAC, MAXFRAC, conflict->proofset->aggrrow, cutcoefs, &cutrhs, cutinds, &cutnnz, &cutefficacy, NULL,
+               &islocal, &cutsuccess) );
+
+         success |= cutsuccess;
+
+         if( success && !islocal && SCIPsetIsPositive(set, cutefficacy)
+            && (proofsetGetNVars(conflict->proofset) != cutnnz || !SCIPsetIsEQ(set, proofsetGetRhs(conflict->proofset), cutrhs)) )
+         {
+            SCIP_PROOFSET* proofset;
+
+            printf("efficacy: %g\n", cutefficacy);
+
+            SCIP_CALL( proofsetCreate(&proofset, blkmem) );
+            proofset->conflicttype = SCIP_CONFTYPE_INFEASLP;
+
+            SCIP_CALL( proofsetAddSparseData(proofset, set, cutcoefs, cutinds, cutnnz, cutrhs) );
+
+            SCIP_CALL( conflictInsertProofset(conflict, set, blkmem, proofset) );
+         }
+
+         SCIPsetFreeBufferArray(set, &cutinds);
+         SCIPsetFreeBufferArray(set, &cutcoefs);
+
+         SCIP_CALL( SCIPfreeSol(set->scip, &rootsol) );
+      }
+   }
+   else if( set->conf_removecont == 'g' || set->conf_removecont == 'n' )
+   {
+      // TODO: implement cancellation
+   }
+
+   /*
+    * TODO: implement removing cont. vars and separating valid inequalities
     */
-   for( i = 0; i < nnz; )
-   {
-#ifndef NDEBUG
-      int oldind;
-#endif
-      int idx = inds[i];
-
-      assert(SCIPvarGetProbindex(vars[idx]) == idx);
-      assert(SCIPvarIsActive(vars[idx]));
-      assert(!SCIPsetIsDualfeasZero(set, vals[i]));
->>>>>>> c683cdb2
-
-      for( i = 0; i < conflict->proofset->nvars; i++ )
-      {
-         SCIP_Real abscoef;
-
-<<<<<<< HEAD
-         /* ignore all continuous and general integer variables */
-         if( !SCIPvarIsBinary(conflict->proofset->vars[i]) )
-            abscoef = 0.0;
-         else
-=======
-         /* get appropriate global and local bounds */
-         glbbd = (vals[i] < 0.0 ? SCIPvarGetUbGlobal(vars[idx]) : SCIPvarGetLbGlobal(vars[idx]));
-         locbd = (vals[i] < 0.0 ? curvarubs[idx] : curvarlbs[idx]);
-
-         if( !SCIPsetIsEQ(set, glbbd, locbd) )
->>>>>>> c683cdb2
-         {
-            abscoef = REALABS(conflict->proofset->coefs[i]);
-
-<<<<<<< HEAD
-            if( conflict->proofset->coefs[i] < 0.0 )
-               adjustedrhs -= conflict->proofset->coefs[i];
-         }
-
-         abscoefs[i] = abscoef;
-         abscoefsum += abscoef;
-      }
-
-      /* there is a change to find a knapsack cover */
-      if( SCIPsetIsGE(set, abscoefsum, conflict->proofset->rhs)  )
-      {
-         int* coverinds;
-         int startpos;
-         SCIP_Bool stop;
-
-         SCIP_CALL( SCIPsetAllocBufferArray(set, &coverinds, nbinvars) );
-
-         SCIPsortDownRealRealPtr(abscoefs, conflict->proofset->coefs, (void**)conflict->proofset->vars, conflict->proofset->nvars);
-
-         startpos = 0;
-         stop = FALSE;
-
-         SCIPsetDebugMsg(set, "start separating knapsack cover cuts from proofset:\n");
-         SCIPdebug(proofsetPrint(conflict->proofset, set));
-
-         while( !stop )
-         {
-            SCIP_Real coverweight;
-            int coversize;
-            int firstused;
-=======
-         SCIPsetDebugMsg(set, "-> remove continuous variable <%s>: glb=[%g,%g], loc=[%g,%g], val=%g\n", SCIPvarGetName(vars[idx]),
-               SCIPvarGetLbGlobal(vars[idx]), SCIPvarGetUbGlobal(vars[idx]), SCIPvarGetLbLocal(vars[idx]),
-               SCIPvarGetUbLocal(vars[idx]), vals[i]);
-
-         /* update rhs */
-         SCIPaggrRowAddRhs(farkasrow, -(glbbd * vals[i]));
-
-#ifndef NDEBUG
-         oldind = inds[nnz - 1];
-#endif
-         SCIPaggrRowDelCoef(farkasrow, i, NULL);
-
-         /* get updated data */
-         vals = SCIPaggrRowGetVals(farkasrow);
-         inds = SCIPaggrRowGetInds(farkasrow);
-         rhs = SCIPaggrRowGetRhs(farkasrow);
-         nnz = SCIPaggrRowGetNNz(farkasrow);
-         assert(inds[i] == oldind);
-
-         debugPrintViolationInfo(set, getMinActivity(transprob, vals, inds, nnz, curvarlbs, curvarubs), rhs, " update: ");
-
-         vals[i] = 0.0;
-      }
-   }
-
-   /* remove all variables that were explicitly set to zero */
-   SCIPaggrRowRemoveZeros(farkasrow, 0.0);
 
 #ifdef SCIP_DEBUG
    /* get updated data */
@@ -6851,317 +6627,6 @@
    }
    debugPrintViolationInfo(set, getMinActivity(transprob, vals, inds, nnz, curvarlbs, curvarubs), rhs, NULL);
 #endif
->>>>>>> c683cdb2
-
-            coverweight = 0.0;
-            coversize = 0;
-            firstused = -1;
-
-<<<<<<< HEAD
-            for( i = startpos; i < nbinvars; i++ )
-            {
-               assert(SCIPvarIsBinary(conflict->proofset->vars[i]));
-
-               coverweight += abscoefs[i];
-               coverinds[coversize] = i;
-               ++coversize;
-=======
-/** creates a constraint and tries to add it to the storage */
-static
-SCIP_RETCODE createAndAddDualray(
-   SCIP_CONFLICT*        conflict,           /**< conflict analysis data */
-   SCIP_CONFLICTSTORE*   conflictstore,      /**< conflict pool data */
-   SCIP_SET*             set,                /**< global SCIP settings */
-   SCIP_STAT*            stat,               /**< dynamic SCIP statistics */
-   SCIP_PROB*            origprob,           /**< original problem */
-   SCIP_PROB*            transprob,          /**< transformed problem */
-   SCIP_TREE*            tree,               /**< tree data */
-   SCIP_REOPT*           reopt,              /**< reoptimization data */
-   SCIP_LP*              lp,                 /**< LP data */
-   BMS_BLKMEM*           blkmem,             /**< block memory */
-   SCIP_AGGRROW*         farkasrow,          /**< aggregated row representing the proof */
-   SCIP_Bool*            success             /**< pointer to store whether the constraint was accepted */
-   )
-{
-   SCIP_VAR** vars;
-   SCIP_CONS* cons;
-   SCIP_CONS* upgdcons;
-   SCIP_Real* vals;
-   int* inds;
-   SCIP_Real fillin;
-   SCIP_Real minact;
-   SCIP_Real rhs;
-   SCIP_Bool toolong;
-   char name[SCIP_MAXSTRLEN];
-   int nnz;
-   int i;
-
-   assert(conflict != NULL);
-   assert(conflictstore != NULL);
-   assert(farkasrow != NULL);
-   assert(!SCIPsetIsInfinity(set, SCIPaggrRowGetRhs(farkasrow)));
->>>>>>> c683cdb2
-
-               if( firstused < 0 )
-                  firstused = i;
-
-<<<<<<< HEAD
-               if( SCIPsetIsGT(set, coverweight, adjustedrhs) )
-                  break;
-            }
-            assert(firstused >= startpos);
-
-            /* we have seen all variables, we will stop of creating the current proofset */
-            if( i == nbinvars )
-               stop = TRUE;
-
-            if( coversize < nbinvars && SCIPsetIsGT(set, coverweight, adjustedrhs) )
-            {
-               SCIP_PROOFSET* proofset;
-
-               SCIP_CALL( proofsetCreate(&proofset, blkmem) );
-               proofsetClear(proofset);
-
-               SCIPsetDebugMsg(set, "found cover of size %d (nvars=%d, startpos=%d):\n", coversize,
-                     conflict->proofset->nvars, startpos);
-
-               for( i = 0; i < coversize; i++ )
-               {
-                  SCIP_VAR* negvar;
-                  int idx;
-
-                  idx = coverinds[i];
-                  if( conflict->proofset->coefs[idx] < 0.0 )
-                  {
-                     SCIP_CALL( SCIPvarNegate(conflict->proofset->vars[idx], blkmem, set, stat, &negvar) );
-                     assert(negvar != NULL);
-                  }
-                  else
-                     negvar = conflict->proofset->vars[idx];
-
-                  SCIP_CALL( proofsetAddVar(proofset, set, blkmem, negvar, 1.0, 0.0, 1.0) );
-               }
-
-               proofsetAddRhs(proofset, coversize-1.0);
-               proofset->conflicttype = SCIP_CONFTYPE_INFEASLP;
-
-               SCIPdebug(proofsetPrint(proofset, set));
-
-               /* insert proofset to proofsets array */
-               SCIP_CALL( conflictInsertProofset(conflict, set, blkmem, proofset) );
-=======
-   rhs = SCIPaggrRowGetRhs(farkasrow);
-   nnz = SCIPaggrRowGetNNz(farkasrow);
-   vals = SCIPaggrRowGetVals(farkasrow);
-   inds = SCIPaggrRowGetInds(farkasrow);
-   assert(vals != NULL);
-   assert(inds != NULL);
-
-   vars = transprob->vars;
-   minact = 0.0;
-
-   /* get minimal activity w.r.t. global bounds */
-   minact = getMinActivity(transprob, vals, inds, nnz, NULL, NULL);
-
-   /* check whether the constraint proves global infeasibility */
-   if( SCIPsetIsGT(set, minact, rhs) )
-   {
-      SCIPsetDebugMsg(set, "detect global infeasibility: activity=%g, rhs=%g\n", minact, rhs);
->>>>>>> c683cdb2
-
-               startpos = firstused + 1;
-            }
-            else
-               break;
-         }
-
-         SCIPsetFreeBufferArray(set, &coverinds);
-      }
-      SCIPsetFreeBufferArray(set, &abscoefs);
-   }
-
-<<<<<<< HEAD
-   /* remove continuous variables from the proof */
-   if( set->conf_removecont != 'd' && ncontvars > 0 )
-   {
-      /* sort variable indices in increasing order of scores, i.e., start with variables having the smallest weighted
-       * difference between active global and local bound.
-       */
-      SCIPsortRealRealPtr(conflict->proofset->scores, conflict->proofset->coefs, (void**)conflict->proofset->vars, conflict->proofset->nvars);
-      assert(SCIPsetIsLE(set, conflict->proofset->scores[0], conflict->proofset->scores[conflict->proofset->nvars-1]));
-
-      for( i = 0; i < conflict->proofset->nvars; i++ )
-      {
-         SCIP_VAR* var;
-         SCIP_Real coef;
-         SCIP_Real glbbd;
-         SCIP_Real locbd;
-         int idx;
-=======
-   /* don't store global dualrays that are to long / have to much non-zeros */
-   if( set->conf_minmaxvars < nnz && nnz > set->conf_maxvarsfac * transprob->nvars )
-      return SCIP_OKAY;
-
-   fillin = SCIPconflictstoreGetNDualrays(conflictstore) * SCIPconflictstoreGetAvgNnzDualray(conflictstore);
-   fillin += nnz;
-   fillin /= 100;
->>>>>>> c683cdb2
-
-         coef = conflict->proofset->coefs[i];
-         var = conflict->proofset->vars[i];
-         assert(var != NULL);
-         assert(SCIPvarIsActive(var));
-         assert(!SCIPsetIsZero(set, coef));
-
-<<<<<<< HEAD
-         if( SCIPvarGetType(var) == SCIP_VARTYPE_BINARY || SCIPvarGetType(var) == SCIP_VARTYPE_INTEGER )
-            continue;
-=======
-   SCIPsetDebugMsg(set, "check constraint: fill-in %g (nnz=%d), threshold %g, fdpt %d, cdpt %d\n", fillin,
-         nnz, (1.0 + (100.0 - SCIPconflictstoreGetNDualrays(conflictstore))/100.0) * stat->avgnnz,
-         SCIPtreeGetFocusDepth(tree), SCIPtreeGetCurrentDepth(tree));
->>>>>>> c683cdb2
-
-         idx = SCIPvarGetProbindex(var);
-         assert(idx >= 0);
-
-<<<<<<< HEAD
-         /* get appropriate global and local bounds */
-         glbbd = (coef < 0.0 ? SCIPvarGetUbGlobal(var) : SCIPvarGetLbGlobal(var));
-         locbd = (coef < 0.0 ? curvarubs[idx] : curvarlbs[idx]);
-
-         /* cannot remove variables which infinite global bound */
-         if( SCIPsetIsInfinity(set, REALABS(glbbd)) )
-            continue;
-
-         /* skip continuous variables contributing with its local bound */
-         if( set->conf_removecont == 'g' && !SCIPsetIsEQ(set, locbd, glbbd) )
-            continue;
-
-         /* skip continuous variables contributing with its global bound */
-         if( set->conf_removecont == 'l' && SCIPsetIsEQ(set, locbd, glbbd) )
-            continue;
-
-         /* remove continuous variables if the resulting proof is still valid */
-         if( minactivity - tmprhs > conflict->proofset->coefs[i] * (locbd - glbbd) )
-         {
-            proofsetRemoveVar(conflict->proofset, set, i);
-            minactivity -= (conflict->proofset->coefs[i] * locbd);
-            tmprhs -= (conflict->proofset->coefs[i] * glbbd);
-         }
-=======
-   if( conflict->conflictset->conflicttype == SCIP_CONFTYPE_INFEASLP )
-      (void)SCIPsnprintf(name, SCIP_MAXSTRLEN, "dualray_inf_%d", conflict->ndualrayinfsuccess);
-   else
-      return SCIP_INVALIDCALL;
-
-   SCIP_CALL( SCIPcreateConsLinear(set->scip, &cons, name, 0, NULL, NULL, -SCIPsetInfinity(set), rhs,
-         FALSE, FALSE, FALSE, FALSE, TRUE, FALSE, FALSE, TRUE, TRUE, FALSE) );
-
-   for( i = 0; i < nnz; i++ )
-   {
-      assert(SCIPvarGetProbindex(vars[inds[i]]) == inds[i]);
-      SCIP_CALL( SCIPaddCoefLinear(set->scip, cons, vars[inds[i]], vals[i]) );
-   }
-
-   /* do not upgrade linear constraints of size 1 */
-   if( nnz > 1 )
-   {
-      upgdcons = NULL;
-      /* try to automatically convert a linear constraint into a more specific and more specialized constraint */
-      SCIP_CALL( SCIPupgradeConsLinear(set->scip, cons, &upgdcons) );
-      if( upgdcons != NULL )
-      {
-         SCIP_CALL( SCIPreleaseCons(set->scip, &cons) );
-         cons = upgdcons;
->>>>>>> c683cdb2
-      }
-
-      proofsetCleanUp(conflict->proofset);
-   }
-
-<<<<<<< HEAD
-   /* we can go directly to applying the MIR function */
-   if( set->conf_dualraypresolstrat == SCIP_CONFPRES_DISABLED )
-      goto TERMINATE;
-
-=======
-   /* check whether the constraint separates the root solution */
-//   if( isSeparatingRootLPSol(set, vars, vals, rhs, nvars, FALSE) )
-//      ++conflict->ndualrayinfseparoot;
-
-  UPDATESTATISTICS:
-   /* update statistics */
-   conflict->dualrayinfnnonzeros += nnz;
-   ++conflict->ndualrayinfglobal;
-   ++conflict->ndualrayinfsuccess;
->>>>>>> c683cdb2
-   *success = TRUE;
-
-   /* sort variable indices in increasing order of scores, i.e., start with variables having the smallest weighted
-    * difference between active global and local bound.
-    */
-   SCIPsortDownRealRealPtr(conflict->proofset->scores, conflict->proofset->coefs, (void**)conflict->proofset->vars, conflict->proofset->nvars);
-   assert(SCIPsetIsGE(set, conflict->proofset->scores[0], conflict->proofset->scores[conflict->proofset->nvars-1]));
-
-   /* presolve proof set */
-   for( i = 0; i < conflict->proofset->nvars; i++ )
-   {
-      SCIP_VAR* var;
-      SCIP_Real coef;
-      SCIP_Real glbbd;
-      SCIP_Real locbd;
-      int idx;
-
-      coef = conflict->proofset->coefs[i];
-      var = conflict->proofset->vars[i];
-      assert(var != NULL);
-      assert(SCIPvarIsActive(var));
-      assert(!SCIPsetIsZero(set, coef));
-
-      idx = SCIPvarGetProbindex(var);
-      assert(idx >= 0);
-
-      /* get appropriate global and local bounds */
-      glbbd = (coef < 0.0 ? SCIPvarGetUbGlobal(var) : SCIPvarGetLbGlobal(var));
-      locbd = (coef < 0.0 ? curvarubs[idx] : curvarlbs[idx]);
-
-      /* cannot remove variables which infinite global bound */
-      if( SCIPsetIsInfinity(set, REALABS(glbbd)) )
-         continue;
-
-      /* remove all variables contributing with its global bound */
-      if( set->conf_dualraypresolstrat == SCIP_CONFPRES_ONLYLOCAL && SCIPsetIsEQ(set, glbbd, locbd) )
-      {
-         proofsetRemoveVar(conflict->proofset, set, i);
-      }
-      /* A) SCIP_CONFPRES_ONLYGLOBAL: remove all variables contributing with its local bound
-       * B) SCIP_CONFPRES_BOTH      : remove as many variables contributing with its local bound such that the local
-       *                              infeasibility proof is preserved.
-       */
-      else if( !SCIPsetIsEQ(set, glbbd, locbd) )
-      {
-         if( set->conf_dualraypresolstrat == SCIP_CONFPRES_ONLYGLOBAL )
-         {
-            proofsetRemoveVar(conflict->proofset, set, i);
-         }
-         else if( set->conf_dualraypresolstrat == SCIP_CONFPRES_BOTH
-               && minactivity - tmprhs > conflict->proofset->coefs[i] * (locbd - glbbd) )
-         {
-            proofsetRemoveVar(conflict->proofset, set, i);
-            minactivity -= (conflict->proofset->coefs[i] * locbd);
-            tmprhs -= (conflict->proofset->coefs[i] * glbbd);
-         }
-      }
-   }
-
-  TERMINATE:
-   /* remove all coefficients set to zero */
-   if( set->conf_dualraypresolstrat != SCIP_CONFPRES_DISABLED )
-      proofsetCleanUp(conflict->proofset);
-
-   SCIPsetDebugMsg(set, "finish tightenDualray:\n");
-   SCIPdebug(proofsetPrint(conflict->proofset, set));
 
    return SCIP_OKAY;
 }
@@ -7170,13 +6635,9 @@
  *
  *  given an aggregation of rows lhs <= a^Tx such that lhs > maxactivity. if the constraint has size one we add a
  *  bound change instead of the constraint.
- *
- *  we call tightenDualray() to strengthen the constraint:
- *    - apply MIR function
- *    - remove some continuous variables
  */
 static
-SCIP_RETCODE conflictAnalysisDualray(
+SCIP_RETCODE conflictAnalyzeDualray(
    SCIP_CONFLICT*        conflict,           /**< conflict analysis data */
    SCIP_SET*             set,                /**< global SCIP settings */
    SCIP_STAT*            stat,               /**< dynamic SCIP statistics */
@@ -7190,6 +6651,7 @@
    SCIP_EVENTQUEUE*      eventqueue,         /**< event queue */
    SCIP_CLIQUETABLE*     cliquetable,        /**< clique table */
    SCIP_CONFLICTSTORE*   conflictstore,      /**< conflict store */
+   SCIP_AGGRROW*         farkasrow,
    SCIP_Real*            farkascoefs,        /**< coefficients in the proof constraint */
    SCIP_Real             farkaslhs,          /**< lhs of the proof constraint */
    SCIP_Real*            curvarlbs,          /**< current lower bounds of active problem variables */
@@ -7201,7 +6663,7 @@
    SCIP_Bool*            success             /**< pointer to store success result */
    )
 {
-   SCIP_AGGRROW* farkasrow;
+//   SCIP_AGGRROW* farkasrow;
    SCIP_Real* vals;
    int* inds;
    SCIP_Real rhs;
@@ -7213,17 +6675,9 @@
    assert(farkascoefs != NULL);
    assert(!SCIPsetIsInfinity(set, -farkaslhs));
 
-<<<<<<< HEAD
-   /* we need to create copies because the given data is also used for conflict analysis */
-   ndualrayvars = transprob->nvars;
-   SCIP_CALL( SCIPsetDuplicateBufferArray(set, &mirvars, transprob->vars, ndualrayvars) );
-   SCIP_CALL( SCIPsetDuplicateBufferArray(set, &mirvals, farkascoefs, ndualrayvars) );
-   SCIP_CALL( SCIPsetAllocBufferArray(set, &varinds, ndualrayvars) );
-   SCIP_CALL( SCIPsetAllocBufferArray(set, &varused, ndualrayvars) );
-=======
    /* within the dual ray analysis we will use aggregation rows */
-   SCIP_CALL( SCIPaggrRowCreate(set->scip, &farkasrow) );
-   SCIP_CALL( SCIPaggrRowAddData(set->scip, farkasrow, SCIPprobGetVars(transprob), farkascoefs, SCIPprobGetNVars(transprob), farkaslhs, -1.0) );
+//   SCIP_CALL( SCIPaggrRowCreate(set->scip, &farkasrow) );
+//   SCIP_CALL( SCIPaggrRowAddData(set->scip, farkasrow, SCIPprobGetVars(transprob), farkascoefs, SCIPprobGetNVars(transprob), farkaslhs, -1.0) );
 
    /* get sparse data */
    nnz = SCIPaggrRowGetNNz(farkasrow);
@@ -7232,7 +6686,6 @@
    inds = SCIPaggrRowGetInds(farkasrow);
    assert(vals != NULL);
    assert(inds != NULL);
->>>>>>> c683cdb2
 
    *globalinfeasible = FALSE;
    *success = FALSE;
@@ -7260,10 +6713,9 @@
    }
    assert(nnz >= 1);
 
-<<<<<<< HEAD
    /* try to enforce the constraint based on a dual ray */
-   SCIP_CALL( tightenDualray(conflict, set, stat, blkmem, transprob, mirvals, &mirrhs, varinds, &nmirvars, varused,
-         curvarlbs, curvarubs, diving, globalinfeasible, &mirsuccess) );
+   SCIP_CALL( tightenDualray(conflict, set, stat, blkmem, transprob, tree, farkasrow, curvarlbs, curvarubs, diving,
+         globalinfeasible) );
 
    if( *globalinfeasible )
    {
@@ -7272,40 +6724,7 @@
       *success = TRUE;
 
       ++conflict->ndualrayinfsuccess;
-=======
-   /* only one variable has a coefficient different to zero, we add this as a bound change instead of a constraint of
-    * size one
-    */
-   if( nnz == 1 && !diving )
-   {
-      assert(SCIPvarGetProbindex(transprob->vars[inds[0]]) == inds[0]);
-
-      SCIP_CALL( tightenSingleVar(conflict, set, stat, tree, blkmem, origprob, transprob, reopt, lp,
-            branchcand, eventqueue, cliquetable, transprob->vars[inds[0]], vals[0], rhs, success) );
-   }
-   else
-   {
-      /* try to enforce the constraint based on a dual ray */
-      SCIP_CALL( tightenDualray(set, transprob, farkasrow, curvarlbs, curvarubs, diving) );
-
-      /* only one variable has a coefficient different to zero, we add this bound change instead of a constraint */
-      if( nnz == 1 && !diving )
-      {
-         assert(SCIPvarGetProbindex(transprob->vars[inds[0]]) == inds[0]);
-
-         SCIP_CALL( tightenSingleVar(conflict, set, stat, tree, blkmem, origprob, transprob, reopt, lp,
-               branchcand, eventqueue, cliquetable, transprob->vars[inds[0]], vals[0], rhs, success) );
-      }
-      else
-      {
-         /* create and add the alternative proof */
-         SCIP_CALL( createAndAddDualray(conflict, conflictstore, set, stat, origprob, transprob, tree, reopt, lp,
-               blkmem, farkasrow, success) );
-      }
->>>>>>> c683cdb2
-   }
-
-   SCIPaggrRowFree(set->scip, &farkasrow);
+   }
 
    return SCIP_OKAY;
 }
@@ -7529,9 +6948,16 @@
             /* undo additional bound changes */
             if( SCIPlpiIsPrimalInfeasible(lpi) )
             {
+               SCIP_AGGRROW* farkasrow;
+               SCIP_Real* vals;
+               int* inds;
+               int nnz;
+               int v;
+
+               SCIP_CALL( SCIPaggrRowCreate(set->scip, &farkasrow) );
 
                /* the original LP exceeds the current cutoff bound, thus, we have not constructed the farkas proof */
-               SCIP_CALL( getFarkasProof(set, transprob, lp, lpi, farkascoefs, farkaslhs, farkasactivity,
+               SCIP_CALL( getFarkasProof(set, transprob, lp, lpi, farkasrow, farkascoefs, farkaslhs, farkasactivity,
                      curvarlbs, curvarubs, valid) );
 
                /* the constructed Farkas proof is not valid, we need to break here */
@@ -7546,8 +6972,8 @@
                   conflict->conflictset->conflicttype = SCIP_CONFTYPE_INFEASLP;
 
                   /* start dual ray analysis */
-                  SCIP_CALL( conflictAnalysisDualray(conflict, set, stat, blkmem, origprob, transprob, tree, reopt, lp, branchcand,
-                        eventqueue, cliquetable, conflictstore, farkascoefs, (*farkaslhs), curvarlbs, curvarubs,
+                  SCIP_CALL( conflictAnalyzeDualray(conflict, set, stat, blkmem, origprob, transprob, tree, reopt, lp, branchcand,
+                        eventqueue, cliquetable, conflictstore, NULL, farkascoefs, (*farkaslhs), curvarlbs, curvarubs,
                         lbchginfoposs, ubchginfoposs, diving, &globalinfeasible, dualraysuccess) );
 
                   conflict->conflictset->conflicttype = oldconftype;
@@ -7555,10 +6981,32 @@
 
                if( globalinfeasible )
                   goto FREEBUFFER;
+
+               (*farkaslhs) = -SCIPaggrRowGetRhs(farkasrow);
+               vals = SCIPaggrRowGetVals(farkasrow);
+               inds = SCIPaggrRowGetInds(farkasrow);
+               nnz = SCIPaggrRowGetNNz(farkasrow);
+
+               for( v = 0; v < nnz; v++ )
+               {
+                  int i = inds[v];
+
+                  assert(SCIPvarGetProbindex(vars[i]) == inds[v]);
+
+                  farkascoefs[i] = vals[v];
+               }
 
                SCIP_CALL( undoBdchgsDualfarkas(set, transprob, lp, currentdepth, curvarlbs, curvarubs,
                      lbchginfoposs, ubchginfoposs,  oldlpbdchgs, relaxedlpbdchgs, valid, &resolve,
                      farkascoefs, (*farkaslhs), farkasactivity) );
+
+               /* flush proof set */
+               if( proofsetGetNVars(conflict->proofset) > 0 || conflict->nproofsets > 0 )
+               {
+                  assert(set->conf_useinflp == 'd' || set->conf_useinflp == 'b');
+                  SCIP_CALL( conflictFlushProofset(conflict, conflictstore, blkmem, set, stat, transprob, origprob,
+                        tree, reopt, lp, branchcand, eventqueue, cliquetable, diving) );
+               }
             }
             else
             {
@@ -7652,6 +7100,7 @@
    )
 {
    SCIP_VAR** vars;
+   SCIP_AGGRROW* farkasrow;
    SCIP_LPI* lpi;
    SCIP_Bool valid;
    SCIP_Bool globalinfeasible;
@@ -7776,6 +7225,7 @@
 
    assert(valid);
 
+   SCIP_CALL( SCIPaggrRowCreate(set->scip, &farkasrow) );
    SCIP_CALL( SCIPsetAllocBufferArray(set, &lbchginfoposs, transprob->nvars) );
    SCIP_CALL( SCIPsetAllocBufferArray(set, &ubchginfoposs, transprob->nvars) );
    SCIP_CALL( SCIPsetAllocBufferArray(set, &farkascoefs, SCIPprobGetNVars(transprob)) );
@@ -7836,9 +7286,10 @@
    if( !valid )
       goto TERMINATE;
 
+
    if( SCIPlpiIsPrimalInfeasible(lpi) )
    {
-      SCIP_CALL( getFarkasProof(set, transprob, lp, lpi, farkascoefs, &farkaslhs, &farkasactivity, curvarlbs,
+      SCIP_CALL( getFarkasProof(set, transprob, lp, lpi, farkasrow, farkascoefs, &farkaslhs, &farkasactivity, curvarlbs,
             curvarubs, &valid) );
    }
 
@@ -7852,15 +7303,19 @@
          && conflict->conflictset->conflicttype == SCIP_CONFTYPE_INFEASLP )
    {
       /* start dual ray analysis */
-      SCIP_CALL( conflictAnalysisDualray(conflict, set, stat, blkmem, origprob, transprob, tree, reopt, lp, branchcand,
-            eventqueue, cliquetable, conflictstore, farkascoefs, farkaslhs, curvarlbs, curvarubs, lbchginfoposs,
+      SCIP_CALL( conflictAnalyzeDualray(conflict, set, stat, blkmem, origprob, transprob, tree, reopt, lp, branchcand,
+            eventqueue, cliquetable, conflictstore, farkasrow, farkascoefs, farkaslhs, curvarlbs, curvarubs, lbchginfoposs,
             ubchginfoposs, diving, &globalinfeasible, dualraysuccess) );
    }
 
    assert(valid);
 
-   if( set->conf_useinflp == 'c' || set->conf_useinflp == 'b' )
-   {
+   if( !globalinfeasible && (set->conf_useinflp == 'c' || set->conf_useinflp == 'b') )
+   {
+      SCIP_Real* vals;
+      int* inds;
+      int nnz;
+
 #ifdef SCIP_DEBUG
       {
          SCIP_Real uobjlim;
@@ -7872,6 +7327,20 @@
       }
 #endif
 
+      farkaslhs = -SCIPaggrRowGetRhs(farkasrow);
+      vals = SCIPaggrRowGetVals(farkasrow);
+      inds = SCIPaggrRowGetInds(farkasrow);
+      nnz = SCIPaggrRowGetNNz(farkasrow);
+
+      for( v = 0; v < nnz; v++ )
+      {
+         int i = inds[v];
+
+         assert(SCIPvarGetProbindex(vars[i]) == inds[v]);
+
+         farkascoefs[i] = vals[v];
+      }
+
       SCIP_CALL( runBoundHeuristic(conflict, set, stat, origprob, transprob, tree, reopt, lp, lpi, branchcand,
             eventqueue, cliquetable, conflictstore, blkmem, farkascoefs, &farkaslhs, &farkasactivity, curvarlbs,
             curvarubs, lbchginfoposs, ubchginfoposs, iterations, diving, marklpunsolved, dualraysuccess, &valid) );
@@ -7889,7 +7358,7 @@
    }
 
    /* flush proof set */
-   if( conflict->proofset->nvars > 0 || conflict->nproofsets > 0 )
+   if( proofsetGetNVars(conflict->proofset) > 0 || conflict->nproofsets > 0 )
    {
       assert(set->conf_useinflp == 'd' || set->conf_useinflp == 'b');
       SCIP_CALL( conflictFlushProofset(conflict, conflictstore, blkmem, set, stat, transprob, origprob, tree, reopt, lp,
@@ -7902,6 +7371,7 @@
    SCIPsetFreeBufferArray(set, &farkascoefs);
    SCIPsetFreeBufferArray(set, &ubchginfoposs);
    SCIPsetFreeBufferArray(set, &lbchginfoposs);
+   SCIPaggrRowFree(set->scip, &farkasrow);
 
    return SCIP_OKAY;
 }
