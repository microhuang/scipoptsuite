--- conflicted
+++ resolved
@@ -151,11 +151,7 @@
  *  - sourcedata      : variable data of the source variable which should get copied
  *  - varmap,         : a hashmap which stores the mapping of source variables to corresponding target variables
  *  - consmap,        : a hashmap which stores the mapping of source constraints to corresponding target constraints
-<<<<<<< HEAD
- *  - targetvar       : variable of the (targert) SCIP (targetvar is the copy of sourcevar)
-=======
  *  - targetvar       : variable of the (target) SCIP (targetvar is the copy of sourcevar)
->>>>>>> fc959709
  *  - targetdata      : pointer to store created copy of the variable data for the (target) SCIP
  *
  *  output:
