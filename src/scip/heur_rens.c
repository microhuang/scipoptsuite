/* * * * * * * * * * * * * * * * * * * * * * * * * * * * * * * * * * * * * * */
/*                                                                           */
/*                  This file is part of the program and library             */
/*         SCIP --- Solving Constraint Integer Programs                      */
/*                                                                           */
/*    Copyright (C) 2002-2016 Konrad-Zuse-Zentrum                            */
/*                            fuer Informationstechnik Berlin                */
/*                                                                           */
/*  SCIP is distributed under the terms of the ZIB Academic License.         */
/*                                                                           */
/*  You should have received a copy of the ZIB Academic License              */
/*  along with SCIP; see the file COPYING. If not email to scip@zib.de.      */
/*                                                                           */
/* * * * * * * * * * * * * * * * * * * * * * * * * * * * * * * * * * * * * * */

/**@file   heur_rens.c
 * @brief  LNS heuristic that finds the optimal rounding to a given point
 * @author Timo Berthold
 */

/*---+----1----+----2----+----3----+----4----+----5----+----6----+----7----+----8----+----9----+----0----+----1----+----2*/

#include <assert.h>
#include <string.h>
#include <stdio.h>
#include "scip/scip.h"
#include "scip/heur_rens.h"
#include "scip/scipdefplugins.h"       /* needed for the secondary SCIP instance */
#include "scip/cons_linear.h"          /* needed if the LP relaxation gets copied into linear constraints */
#include "scip/pub_misc.h"

/* default values for standard parameters that every primal heuristic has in SCIP */
#define HEUR_NAME             "rens"
#define HEUR_DESC             "LNS exploring fractional neighborhood of relaxation's optimum"
#define HEUR_DISPCHAR         'E'
#define HEUR_PRIORITY         -1100000
#define HEUR_FREQ             0
#define HEUR_FREQOFS          0
#define HEUR_MAXDEPTH         -1
#define HEUR_TIMING           SCIP_HEURTIMING_AFTERLPNODE
#define HEUR_USESSUBSCIP      TRUE      /**< does the heuristic use a secondary SCIP instance? */

/* default values for RENS-specific plugins */
#define DEFAULT_BINARYBOUNDS  TRUE      /* should general integers get binary bounds [floor(.),ceil(.)] ?      */
#define DEFAULT_MAXNODES      5000LL    /* maximum number of nodes to regard in the subproblem                 */
#define DEFAULT_MINFIXINGRATE 0.5       /* minimum percentage of integer variables that have to be fixed       */
#define DEFAULT_MINIMPROVE    0.01      /* factor by which RENS should at least improve the incumbent          */
#define DEFAULT_MINNODES      50LL      /* minimum number of nodes to regard in the subproblem                 */
#define DEFAULT_NODESOFS      500LL     /* number of nodes added to the contingent of the total nodes          */
#define DEFAULT_NODESQUOT     0.1       /* subproblem nodes in relation to nodes of the original problem       */
#define DEFAULT_LPLIMFAC      2.0       /* factor by which the limit on the number of LP depends on the node limit  */
#define DEFAULT_STARTSOL      'l'       /* solution that is used for fixing values                             */
#define STARTSOL_CHOICES      "nl"      /* possible values for startsol ('l'p relaxation, 'n'lp relaxation)    */
#define DEFAULT_USELPROWS     FALSE     /* should subproblem be created out of the rows in the LP rows,
                                         * otherwise, the copy constructors of the constraints handlers are used */
#define DEFAULT_COPYCUTS      TRUE      /* if DEFAULT_USELPROWS is FALSE, then should all active cuts from the cutpool
                                         * of the original scip be copied to constraints of the subscip
                                         */
#define DEFAULT_EXTRATIME    FALSE      /* should the RENS sub-CIP get its own full time limit? This is only
                                         * implemented for testing and not recommended to be used!
                                         */
#define DEFAULT_ADDALLSOLS   FALSE      /* should all subproblem solutions be added to the original SCIP?       */

#define DEFAULT_FULLSCALE    FALSE      /* should the RENS sub-CIP be solved with full-scale SCIP settings, including
                                         * techniques that merely work on the dual bound, e.g., cuts?  This is only
                                         * implemented for testing and not recommended to be used!
                                         */
<<<<<<< HEAD
#define DEFAULT_COPYLPBASIS   TRUE      /**< should a LP starting basis copyied from the source SCIP? */
=======
>>>>>>> d64635d7
#define DEFAULT_BESTSOLLIMIT   -1       /* limit on number of improving incumbent solutions in sub-CIP            */
#define DEFAULT_USEUCT         FALSE     /* should uct node selection be used at the beginning of the search?     */

/* event handler properties */
#define EVENTHDLR_NAME         "Rens"
#define EVENTHDLR_DESC         "LP event handler for " HEUR_NAME " heuristic"

/*
 * Data structures
 */

/** primal heuristic data */
struct SCIP_HeurData
{
   SCIP_Longint          maxnodes;           /**< maximum number of nodes to regard in the subproblem                 */
   SCIP_Longint          minnodes;           /**< minimum number of nodes to regard in the subproblem                 */
   SCIP_Longint          nodesofs;           /**< number of nodes added to the contingent of the total nodes          */
   SCIP_Longint          usednodes;          /**< nodes already used by RENS in earlier calls                         */
   SCIP_Real             minfixingrate;      /**< minimum percentage of integer variables that have to be fixed       */
   SCIP_Real             minimprove;         /**< factor by which RENS should at least improve the incumbent          */
   SCIP_Real             nodesquot;          /**< subproblem nodes in relation to nodes of the original problem       */
   SCIP_Real             nodelimit;          /**< the nodelimit employed in the current sub-SCIP, for the event handler*/
   SCIP_Real             lplimfac;           /**< factor by which the limit on the number of LP depends on the node limit */
   char                  startsol;           /**< solution used for fixing values ('l'p relaxation, 'n'lp relaxation) */
   SCIP_Bool             binarybounds;       /**< should general integers get binary bounds [floor(.),ceil(.)] ?      */
   SCIP_Bool             uselprows;          /**< should subproblem be created out of the rows in the LP rows?        */
   SCIP_Bool             copycuts;           /**< if uselprows == FALSE, should all active cuts from cutpool be copied
                                              *   to constraints in subproblem? */
   SCIP_Bool             copylpbasis;        /**< should a starting basis should be copied into the subscip? */
   SCIP_Bool             extratime;          /**< should the RENS sub-CIP get its own full time limit? This is only
                                              *   implemented for testing and not recommended to be used! */
   SCIP_Bool             addallsols;         /**< should all subproblem solutions be added to the original SCIP? */
   SCIP_Bool             fullscale;          /**< should the RENS sub-CIP be solved with full-scale SCIP settings,
                                              * including techniques that merely work on the dual bound, e.g., cuts?
                                              * This is only implemented for testing and not recommended to be used! */
   int                   bestsollimit;       /**< limit on number of improving incumbent solutions in sub-CIP            */
   SCIP_Bool             useuct;             /**< should uct node selection be used at the beginning of the search?  */
};


/*
 * Local methods
 */

/** compute the number of initial fixings and check whether the fixing rate exceeds the minimum fixing rate */
static
SCIP_RETCODE computeFixingrate(
   SCIP*                 scip,               /**< SCIP data structure */
   SCIP_VAR**            fixedvars,          /**< array to store source SCIP variables whose copies should be fixed in the sub-SCIP */
   SCIP_Real*            fixedvals,          /**< array to store solution values for variable fixing */
   int*                  nfixedvars,         /**< pointer to store the number of fixed variables */
   int                   fixedvarssize,      /**< size of the arrays to store fixing variables */
   SCIP_Real             minfixingrate,      /**< percentage of integer variables that have to be fixed */
   char*                 startsol,           /**< pointer to solution used for fixing values ('l'p relaxation, 'n'lp relaxation) */
   SCIP_Real*            fixingrate,         /**< percentage of integers that get actually fixed */
   SCIP_Bool*            success             /**< pointer to store whether minimum fixingrate is exceeded */
   )
{
   SCIP_VAR** vars;
   int nintvars;
   int nbinvars;
   int i;

   assert(fixedvars != NULL);
   assert(fixedvals != NULL);
   assert(nfixedvars != NULL);

   *fixingrate = 1.0;
   *success = FALSE;

   /* if there is no NLP relaxation available (e.g., because the presolved problem is linear), use LP relaxation */
   if( !SCIPisNLPConstructed(scip) )
   {
      SCIPdebugMsg(scip, "no NLP present, use LP relaxation instead\n");
      (*startsol) = 'l';
   }

   /* get required variable data */
   SCIP_CALL( SCIPgetVarsData(scip, &vars, NULL, &nbinvars, &nintvars, NULL, NULL) );
   assert(fixedvarssize >= nbinvars + nintvars);
   (*nfixedvars) = 0;

   /* try to solve NLP relaxation */
   if( (*startsol) == 'n' )
   {
      SCIP_NLPSOLSTAT stat;
      SCIPdebug( int nlpverblevel; )

      /* only call this function if NLP relaxation is available */
      assert(SCIPisNLPConstructed(scip));

      /* activate NLP solver output if we are in SCIP's debug mode */
      SCIPdebug( SCIP_CALL( SCIPgetNLPIntPar(scip, SCIP_NLPPAR_VERBLEVEL, &nlpverblevel) ) );
      SCIPdebug( SCIP_CALL( SCIPsetNLPIntPar(scip, SCIP_NLPPAR_VERBLEVEL, MAX(1,nlpverblevel)) ) );

      SCIPdebugMsg(scip, "try to solve NLP relaxation to obtain fixing values\n");

      /* set starting point to LP solution */
      SCIP_CALL( SCIPsetNLPInitialGuessSol(scip, NULL) );

      /* solve NLP relaxation */
      SCIP_CALL( SCIPsolveNLP(scip) );

      /* get solution status of NLP solver */
      stat = SCIPgetNLPSolstat(scip);
      *success = (stat == SCIP_NLPSOLSTAT_GLOBOPT) || (stat == SCIP_NLPSOLSTAT_LOCOPT) || stat == (SCIP_NLPSOLSTAT_FEASIBLE);
      SCIPdebugMsg(scip, "solving NLP relaxation was %s successful (stat=%d)\n", *success ? "" : "not", stat);

      /* reset NLP verblevel to the value it had before */
      SCIPdebug( SCIP_CALL( SCIPsetNLPIntPar(scip, SCIP_NLPPAR_VERBLEVEL, nlpverblevel) ) );

      /* it the NLP was not successfully solved we stop the heuristic right away */
      if( !(*success) )
         return SCIP_OKAY;
   }
   else
   {
      assert(*startsol == 'l');
   }

   /* count the number of variables with integral solution values in the current NLP or LP solution */
   for( i = 0; i < nbinvars + nintvars; ++i )
   {
      SCIP_Real solval;

      /* get solution value in the relaxation in question */
      solval = (*startsol == 'l') ? SCIPvarGetLPSol(vars[i]) : SCIPvarGetNLPSol(vars[i]);

      /* append variable to the buffer storage for integer variables with integer solution values */
      if( SCIPisFeasIntegral(scip, solval) )
      {
         /* fix variables to current LP/NLP solution if it is integral,
          * use exact integral value, if the variable is only integral within numerical tolerances
          */
         solval = SCIPfloor(scip, solval+0.5);
         fixedvars[(*nfixedvars)] = vars[i];
         fixedvals[(*nfixedvars)] = solval;
         (*nfixedvars)++;
      }
   }

   /* abort, if all integer variables were fixed (which should not happen for MIP),
    * but frequently happens for MINLPs using an LP relaxation
    */
   if( (*nfixedvars) == nbinvars + nintvars )
      return SCIP_OKAY;

   *fixingrate = (*nfixedvars) / (SCIP_Real)(MAX(nbinvars + nintvars, 1));

   /* abort, if the amount of fixed variables is insufficient */
   if( *fixingrate < minfixingrate )
      return SCIP_OKAY;

   *success = TRUE;
   return SCIP_OKAY;
}

/** fixes bounds of unfixed integer variables to binary bounds */
static
SCIP_RETCODE restrictToBinaryBounds(
   SCIP*                 scip,               /**< original SCIP data structure                                        */
   SCIP*                 subscip,            /**< SCIP data structure for the subproblem                              */
   SCIP_VAR**            subvars,            /**< the variables of the subproblem                                     */
<<<<<<< HEAD
   SCIP_ROW**            sourcerows,         /**< rows of original SCIP                                               */
   SCIP_CONS**           targetconss,        /**< constraints of target SCIP                                          */
   int                   sourcerowssize,     /**< size of sourcerows and targetconss arrays                           */
   int*                  nsourcerows,        /**< number of rows / created constraints                                */
   char                  startsol,           /**< solution used for fixing values ('l'p relaxation, 'n'lp relaxation) */
   SCIP_Bool             binarybounds,       /**< should general integers get binary bounds [floor(.),ceil(.)] ?      */
   SCIP_Bool             uselprows,          /**< should subproblem be created out of the rows in the LP rows?        */
   SCIP_Bool             copylpbasis         /**< should a starting basis should be copied into the subscip? */
=======
   char                  startsol            /**< solution used for fixing values ('l'p relaxation, 'n'lp relaxation) */
>>>>>>> d64635d7
   )
{
   SCIP_VAR** vars;                          /* original SCIP variables */

   int nbinvars;
   int nintvars;
   int i;

   assert(scip != NULL);
   assert(subscip != NULL);
   assert(subvars != NULL);
   assert(startsol == 'l' || startsol == 'n');

   /* get required variable data */
   SCIP_CALL( SCIPgetVarsData(scip, &vars, NULL, &nbinvars, &nintvars, NULL, NULL) );

   /* change bounds of integer variables of the subproblem */
   for( i = nbinvars; i < nbinvars + nintvars; i++ )
   {
      SCIP_Real solval;
      SCIP_Real lb;
      SCIP_Real ub;

      /* get the current LP/NLP solution for each variable */
      if( startsol == 'l')
         solval = SCIPvarGetLPSol(vars[i]);
      else
         solval = SCIPvarGetNLPSol(vars[i]);

      /* restrict bounds to nearest integers if the solution value is not already integer */
      if( !SCIPisFeasIntegral(scip, solval) )
      {
         lb = SCIPfeasFloor(scip,solval);
         ub = SCIPfeasCeil(scip,solval);

         /* perform the bound change */
         SCIP_CALL( SCIPchgVarLbGlobal(subscip, subvars[i], lb) );
         SCIP_CALL( SCIPchgVarUbGlobal(subscip, subvars[i], ub) );
      }
      else
      {
<<<<<<< HEAD
         /* otherwise just copy bounds */
         lb =  SCIPvarGetLbGlobal(vars[i]);
         ub =  SCIPvarGetUbGlobal(vars[i]);
      }

      /* perform the bound change */
      SCIP_CALL( SCIPchgVarLbGlobal(subscip, subvars[i], lb) );
      SCIP_CALL( SCIPchgVarUbGlobal(subscip, subvars[i], ub) );
   }

   if( uselprows )
   {
      SCIP_ROW** rows; /* original scip rows */
      int nrows;

      assert(!copylpbasis || nsourcerows != NULL);
      assert(!copylpbasis || sourcerows != NULL);
      assert(!copylpbasis || targetconss != NULL);

      /* get the rows and their number */
      SCIP_CALL( SCIPgetLPRowsData(scip, &rows, &nrows) );
      assert(!copylpbasis|| nrows <= sourcerowssize);

      *nsourcerows = 0;

      /* copy all rows to linear constraints */
      for( i = 0; i < nrows; i++ )
      {
         SCIP_CONS* cons;
         SCIP_VAR** consvars;
         SCIP_COL** cols;
         SCIP_Real constant;
         SCIP_Real lhs;
         SCIP_Real rhs;
         SCIP_Real* vals;
         int nnonz;
         int j;

         /* ignore rows that are only locally valid */
         if( SCIProwIsLocal(rows[i]) )
            continue;

         /* get the row's data */
         constant = SCIProwGetConstant(rows[i]);
         lhs = SCIProwGetLhs(rows[i]) - constant;
         rhs = SCIProwGetRhs(rows[i]) - constant;
         vals = SCIProwGetVals(rows[i]);
         nnonz = SCIProwGetNNonz(rows[i]);
         cols = SCIProwGetCols(rows[i]);

         assert(lhs <= rhs);

         /* allocate memory array to be filled with the corresponding subproblem variables */
         SCIP_CALL( SCIPallocBufferArray(subscip, &consvars, nnonz) );
         for( j = 0; j < nnonz; j++ )
            consvars[j] = subvars[SCIPvarGetProbindex(SCIPcolGetVar(cols[j]))];

         /* create a new linear constraint and add it to the subproblem */
         SCIP_CALL( SCIPcreateConsLinear(subscip, &cons, SCIProwGetName(rows[i]), nnonz, consvars, vals, lhs, rhs,
               TRUE, TRUE, TRUE, TRUE, TRUE, FALSE, FALSE, TRUE, TRUE, FALSE) );
         SCIP_CALL( SCIPaddCons(subscip, cons) );

         /* free temporary memory */
         SCIPfreeBufferArray(subscip, &consvars);

         if( copylpbasis )
         {
            assert(targetconss != NULL);
            assert(*nsourcerows <= sourcerowssize);

            /* store the added cons and the corresponding row */
            sourcerows[(*nsourcerows)] = rows[i];
            targetconss[(*nsourcerows)] = cons;

            /* capture the row (the constraint was already captured twice: create, add)
             * both will be released at the end of copyBasis in scip.c
             */
            SCIP_CALL( SCIPcaptureRow(scip, sourcerows[(*nsourcerows)]) );

            ++(*nsourcerows);
         }
=======
         /* the variable bounds should be already fixed to this solution value */
         assert(SCIPisFeasEQ(scip, SCIPvarGetLbGlobal(subvars[i]), solval));
         assert(SCIPisFeasEQ(scip, SCIPvarGetUbGlobal(subvars[i]), solval));
>>>>>>> d64635d7
      }
   }

   return SCIP_OKAY;
}


/** creates a new solution for the original problem by copying the solution of the subproblem */
static
SCIP_RETCODE createNewSol(
   SCIP*                 scip,               /**< original SCIP data structure                        */
   SCIP*                 subscip,            /**< SCIP structure of the subproblem                    */
   SCIP_VAR**            subvars,            /**< the variables of the subproblem                     */
   SCIP_HEUR*            heur,               /**< RENS heuristic structure                            */
   SCIP_SOL*             subsol,             /**< solution of the subproblem                          */
   SCIP_Bool*            success             /**< used to store whether new solution was found or not */
   )
{
   SCIP_VAR** vars;                          /* the original problem's variables                */
   int        nvars;                         /* the original problem's number of variables      */
   SCIP_Real* subsolvals;                    /* solution values of the subproblem               */
   SCIP_SOL*  newsol;                        /* solution to be created for the original problem */

   assert(scip != NULL);
   assert(subscip != NULL);
   assert(subvars != NULL);
   assert(subsol != NULL);

   /* get variables' data */
   SCIP_CALL( SCIPgetVarsData(scip, &vars, &nvars, NULL, NULL, NULL, NULL) );

   /* sub-SCIP may have more variables than the number of active (transformed) variables in the main SCIP
    * since constraint copying may have required the copy of variables that are fixed in the main SCIP
    */
   assert(nvars <= SCIPgetNOrigVars(subscip));

   SCIP_CALL( SCIPallocBufferArray(scip, &subsolvals, nvars) );

   /* copy the solution */
   SCIP_CALL( SCIPgetSolVals(subscip, subsol, nvars, subvars, subsolvals) );

   /* create new solution for the original problem */
   SCIP_CALL( SCIPcreateSol(scip, &newsol, heur) );
   SCIP_CALL( SCIPsetSolVals(scip, newsol, nvars, vars, subsolvals) );

   /* try to add new solution to scip and free it immediately */
   SCIP_CALL( SCIPtrySolFree(scip, &newsol, FALSE, FALSE, TRUE, TRUE, TRUE, success) );

   SCIPfreeBufferArray(scip, &subsolvals);

   return SCIP_OKAY;
}

/* ---------------- Callback methods of event handler ---------------- */

/* exec the event handler
 *
 * we interrupt the solution process
 */
static
SCIP_DECL_EVENTEXEC(eventExecRens)
{
   SCIP_HEURDATA* heurdata;

   assert(eventhdlr != NULL);
   assert(eventdata != NULL);
   assert(strcmp(SCIPeventhdlrGetName(eventhdlr), EVENTHDLR_NAME) == 0);
   assert(event != NULL);
   assert(SCIPeventGetType(event) & SCIP_EVENTTYPE_LPSOLVED);

   heurdata = (SCIP_HEURDATA*)eventdata;
   assert(heurdata != NULL);

   /* interrupt solution process of sub-SCIP */
   if( SCIPgetNLPs(scip) > heurdata->lplimfac * heurdata->nodelimit )
   {
      SCIPdebugMsg(scip, "interrupt after %" SCIP_LONGINT_FORMAT " LPs\n",SCIPgetNLPs(scip));
      SCIP_CALL( SCIPinterruptSolve(scip) );
   }

   return SCIP_OKAY;
}

/* ---------------- external methods of RENS heuristic ---------------- */

/** main procedure of the RENS heuristic, creates and solves a sub-SCIP */
SCIP_RETCODE SCIPapplyRens(
   SCIP*                 scip,               /**< original SCIP data structure                                        */
   SCIP_HEUR*            heur,               /**< heuristic data structure                                            */
   SCIP_RESULT*          result,             /**< result data structure                                               */
   SCIP_Real             minfixingrate,      /**< minimum percentage of integer variables that have to be fixed       */
   SCIP_Real             minimprove,         /**< factor by which RENS should at least improve the incumbent          */
   SCIP_Longint          maxnodes,           /**< maximum number of  nodes for the subproblem                         */
   SCIP_Longint          nstallnodes,        /**< number of stalling nodes for the subproblem                         */
   char                  startsol,           /**< solution used for fixing values ('l'p relaxation, 'n'lp relaxation) */
   SCIP_Bool             binarybounds,       /**< should general integers get binary bounds [floor(.),ceil(.)]?       */
   SCIP_Bool             uselprows           /**< should subproblem be created out of the rows in the LP rows?        */
   )
{
   SCIP* subscip;                            /* the subproblem created by RENS                      */
   SCIP_HASHMAP* consmapfw;                  /* mapping of SCIP constraints to sub-SCIP constraints */
   SCIP_HASHMAP* varmapfw;                   /* mapping of SCIP variables to sub-SCIP variables     */
   SCIP_VAR** vars;                          /* original problem's variables                        */
   SCIP_VAR** subvars;                       /* subproblem's variables                              */
   SCIP_HEURDATA* heurdata;                  /* heuristic's private data structure                  */
   SCIP_EVENTHDLR*       eventhdlr;          /* event handler for LP events                         */
   SCIP_ROW** sourcerows = NULL;
   SCIP_CONS** targetconss = NULL;

   SCIP_Real cutoff;                         /* objective cutoff for the subproblem                 */
   SCIP_Real timelimit;                      /* time limit for RENS subproblem                      */
   SCIP_Real memorylimit;                    /* memory limit for RENS subproblem                    */
   SCIP_Real allfixingrate;                  /* percentage of all variables fixed                   */
   SCIP_Real intfixingrate;                  /* percentage of integer variables fixed               */

   int nsourcerows = 0;
   int sourcerowssize = 0;
   int nvars;                                /* number of original problem's variables              */
   int i;
   SCIP_VAR** fixedvars;
   SCIP_Real* fixedvals;
   int nfixedvars;
   int fixedvarssize;
   int nbinvars;
   int nintvars;

   SCIP_Bool success;
   SCIP_RETCODE retcode;

   assert(scip != NULL);
   assert(heur != NULL);
   assert(result != NULL);

   assert(maxnodes >= 0);
   assert(nstallnodes >= 0);

   assert(0.0 <= minfixingrate && minfixingrate <= 1.0);
   assert(0.0 <= minimprove && minimprove <= 1.0);
   assert(startsol == 'l' || startsol == 'n');

   *result = SCIP_DIDNOTRUN;

   nbinvars = SCIPgetNBinVars(scip);
   nintvars = SCIPgetNIntVars(scip);

   /* allocate buffer storage to keep fixings for the variables in the sub SCIP */
   fixedvarssize = nbinvars + nintvars;
   SCIP_CALL( SCIPallocBufferArray(scip, &fixedvars, nbinvars + nintvars) );
   SCIP_CALL( SCIPallocBufferArray(scip, &fixedvals, nbinvars + nintvars) );
   nfixedvars = 0;

   /* compute the number of initial fixings and check if the fixing rate exceeds the minimum fixing rate */
   SCIP_CALL( computeFixingrate(scip, fixedvars, fixedvals, &nfixedvars, fixedvarssize, minfixingrate, &startsol, &intfixingrate, &success) );

   if( !success )
   {
      SCIPstatisticPrintf("RENS statistic: fixed only %5.2f integer variables --> abort \n", intfixingrate);
      goto TERMINATE;
   }

   /* get heuristic data */
   heurdata = SCIPheurGetData(heur);
   assert(heurdata != NULL);

   /* check whether there is enough time and memory left */
   timelimit = 0.0;
   memorylimit = 0.0;
   SCIP_CALL( SCIPgetRealParam(scip, "limits/time", &timelimit) );
   if( !SCIPisInfinity(scip, timelimit) && !heurdata->extratime )
      timelimit -= SCIPgetSolvingTime(scip);
   SCIP_CALL( SCIPgetRealParam(scip, "limits/memory", &memorylimit) );

   /* substract the memory already used by the main SCIP and the estimated memory usage of external software */
   if( !SCIPisInfinity(scip, memorylimit) )
   {
      memorylimit -= SCIPgetMemUsed(scip)/1048576.0;
      memorylimit -= SCIPgetMemExternEstim(scip)/1048576.0;
   }

   /* abort if no time is left or not enough memory to create a copy of SCIP, including external memory usage */
   if( timelimit <= 0.0 || memorylimit <= 2.0*SCIPgetMemExternEstim(scip)/1048576.0 )
      goto TERMINATE;

   *result = SCIP_DIDNOTFIND;

   /* get variable data */
   SCIP_CALL( SCIPgetVarsData(scip, &vars, &nvars, NULL, NULL, NULL, NULL) );

   /* initialize the subproblem */
   SCIP_CALL( SCIPcreate(&subscip) );

   /* create the variable mapping hash map */
   SCIP_CALL( SCIPhashmapCreate(&varmapfw, SCIPblkmem(subscip), SCIPcalcHashtableSize(5 * nvars)) );
<<<<<<< HEAD
   SCIP_CALL( SCIPallocBufferArray(scip, &subvars, nvars) );

   if( heurdata->copylpbasis )
   {
      sourcerowssize = SCIPgetNLPRows(scip);

      SCIP_CALL( SCIPallocClearBufferArray(scip, &sourcerows, sourcerowssize) );
      SCIP_CALL( SCIPallocClearBufferArray(scip, &targetconss, sourcerowssize) );

      /* create the constraint mapping hash map */
      SCIP_CALL( SCIPhashmapCreate(&consmapfw, SCIPblkmem(subscip), SCIPcalcHashtableSize(5 * SCIPgetNConss(scip))) );
   }
   else
   {
      consmapfw = NULL;
      sourcerows = NULL;
      targetconss = NULL;
   }

   eventhdlr = NULL;

   /* different methods to create sub-problem: either copy LP relaxation or the CIP with all constraints */
   if( uselprows )
   {
      char probname[SCIP_MAXSTRLEN];

      /* copy all plugins */
      SCIP_CALL( SCIPincludeDefaultPlugins(subscip) );

      /* get name of the original problem and add the string "_renssub" */
      (void) SCIPsnprintf(probname, SCIP_MAXSTRLEN, "%s_renssub", SCIPgetProbName(scip));
=======
>>>>>>> d64635d7

   /* create a problem copy as sub SCIP */
   SCIP_CALL( SCIPcopyLargeNeighborhoodSearch(scip, subscip, varmapfw, "rens", fixedvars, fixedvals, nfixedvars, uselprows, heurdata->copycuts, &success) );

   eventhdlr = NULL;
   /* create event handler for LP events */
   SCIP_CALL( SCIPincludeEventhdlrBasic(subscip, &eventhdlr, EVENTHDLR_NAME, EVENTHDLR_DESC, eventExecRens, NULL) );
   if( eventhdlr == NULL )
   {
<<<<<<< HEAD
      SCIP_Bool valid;

      valid = FALSE;

      /* copy complete SCIP instance */
      SCIP_CALL( SCIPcopy(scip, subscip, varmapfw, consmapfw, "rens", TRUE, FALSE, TRUE, &valid) );

      if( heurdata->copycuts )
      {
         if( heurdata->copylpbasis )
         {
            /* copies all active cuts from cutpool of sourcescip to linear constraints in targetscip */
            SCIP_CALL( SCIPcopyCuts(scip, subscip, varmapfw, consmapfw, sourcerows, targetconss, sourcerowssize, TRUE, &nsourcerows) );
            assert(nsourcerows <= sourcerowssize);
         }
         else
         {
            /* copies all active cuts from cutpool of sourcescip to linear constraints in targetscip */
            SCIP_CALL( SCIPcopyCuts(scip, subscip, varmapfw, NULL, NULL, NULL, 0, TRUE, NULL) );
         }
      }

      SCIPdebugMessage("Copying the SCIP instance was %s complete.\n", valid ? "" : "not ");

      /* create event handler for LP events */
      SCIP_CALL( SCIPincludeEventhdlrBasic(subscip, &eventhdlr, EVENTHDLR_NAME, EVENTHDLR_DESC, eventExecRens, NULL) );
      if( eventhdlr == NULL )
      {
         SCIPerrorMessage("event handler for " HEUR_NAME " heuristic not found.\n");
         return SCIP_PLUGINNOTFOUND;
      }
=======
      SCIPerrorMessage("event handler for " HEUR_NAME " heuristic not found.\n");
      return SCIP_PLUGINNOTFOUND;
>>>>>>> d64635d7
   }

   /* copy subproblem variables into the same order as the source SCIP variables */
   SCIP_CALL( SCIPallocBufferArray(scip, &subvars, nvars) );
   for( i = 0; i < nvars; i++ )
     subvars[i] = (SCIP_VAR*) SCIPhashmapGetImage(varmapfw, vars[i]);

<<<<<<< HEAD
   /* create a new problem, which fixes variables with same value in bestsol and LP relaxation */
   SCIP_CALL( createSubproblem(scip, subscip, subvars, sourcerows, targetconss, sourcerowssize, &nsourcerows, startsol,
         binarybounds, uselprows, heurdata->copylpbasis) );
   SCIPdebugMessage("RENS subproblem: %d vars, %d cons\n", SCIPgetNVars(subscip), SCIPgetNConss(subscip));
=======
   /* free hash map */
   SCIPhashmapFree(&varmapfw);

   /* restrict the integer variables to binary bounds  */
   if( binarybounds )
   {
      SCIP_CALL( restrictToBinaryBounds(scip, subscip, subvars, startsol) );
   }

   SCIPdebugMsg(scip, "RENS subproblem: %d vars, %d cons\n", SCIPgetNVars(subscip), SCIPgetNConss(subscip));
>>>>>>> d64635d7

   if( heurdata->copylpbasis )
   {
      /* use the last LP basis as starting basis */
      SCIP_CALL( SCIPcopyBasis(scip, subscip, varmapfw, consmapfw, sourcerows, targetconss, nsourcerows, uselprows) );
   }

   if( sourcerows != NULL )
   {
      assert(targetconss != NULL);
      SCIPfreeBufferArray(scip, &targetconss);
      SCIPfreeBufferArray(scip, &sourcerows);
   }
   else
      assert(targetconss == NULL);

   /* free hash map */
   SCIPhashmapFree(&varmapfw);
   if( heurdata->copylpbasis )
   {
      assert(consmapfw != NULL);
      SCIPhashmapFree(&consmapfw);
   }

   /* do not abort subproblem on CTRL-C */
   SCIP_CALL( SCIPsetBoolParam(subscip, "misc/catchctrlc", FALSE) );

   /* disable output to console */
   SCIP_CALL( SCIPsetIntParam(subscip, "display/verblevel", 0) );

   /* disable statistic timing inside sub SCIP */
   SCIP_CALL( SCIPsetBoolParam(subscip, "timing/statistictiming", FALSE) );

   /* set limits for the subproblem */
   heurdata->nodelimit = maxnodes;
   SCIP_CALL( SCIPsetLongintParam(subscip, "limits/stallnodes", nstallnodes) );
   SCIP_CALL( SCIPsetLongintParam(subscip, "limits/nodes", maxnodes) );
   SCIP_CALL( SCIPsetIntParam(subscip, "limits/bestsol", heurdata->bestsollimit) );
   SCIP_CALL( SCIPsetRealParam(subscip, "limits/time", timelimit) );
   SCIP_CALL( SCIPsetRealParam(subscip, "limits/memory", memorylimit) );

   /* forbid recursive call of heuristics and separators solving sub-SCIPs */
   SCIP_CALL( SCIPsetSubscipsOff(subscip, TRUE) );

   /* disable expensive techniques that merely work on the dual bound */
   if( !heurdata->fullscale )
   {
      /* disable cutting plane separation */
      SCIP_CALL( SCIPsetSeparating(subscip, SCIP_PARAMSETTING_OFF, TRUE) );

      /* disable expensive presolving */
      SCIP_CALL( SCIPsetPresolving(subscip, SCIP_PARAMSETTING_FAST, TRUE) );

      SCIP_CALL( SCIPsetIntParam(subscip, "propagating/maxroundsroot", 0) );

      /* use best estimate node selection */
      if( SCIPfindNodesel(subscip, "estimate") != NULL && !SCIPisParamFixed(subscip, "nodeselection/estimate/stdpriority") )
      {
         SCIP_CALL( SCIPsetIntParam(subscip, "nodeselection/estimate/stdpriority", INT_MAX/4) );
      }

      /* activate uct node selection at the top of the tree */
      if( heurdata->useuct && SCIPfindNodesel(subscip, "uct") != NULL && !SCIPisParamFixed(subscip, "nodeselection/uct/stdpriority") )
      {
         SCIP_CALL( SCIPsetIntParam(subscip, "nodeselection/uct/stdpriority", INT_MAX/2) );
      }

      /* use inference branching */
      if( SCIPfindBranchrule(subscip, "inference") != NULL && !SCIPisParamFixed(subscip, "branching/inference/priority") )
      {
         SCIP_CALL( SCIPsetIntParam(subscip, "branching/inference/priority", INT_MAX/4) );
      }

      /* disable conflict analysis */
      if( !SCIPisParamFixed(subscip, "conflict/enable") )
      {
         SCIP_CALL( SCIPsetBoolParam(subscip, "conflict/enable", FALSE) );
      }

      /* employ a limit on the number of enforcement rounds in the quadratic constraint handler; this fixes the issue that
       * sometimes the quadratic constraint handler needs hundreds or thousands of enforcement rounds to determine the
       * feasibility status of a single node without fractional branching candidates by separation (namely for uflquad
       * instances); however, the solution status of the sub-SCIP might get corrupted by this; hence no deductions shall be
       * made for the original SCIP
       */
      if( SCIPfindConshdlr(subscip, "quadratic") != NULL && !SCIPisParamFixed(subscip, "constraints/quadratic/enfolplimit") )
      {
         SCIP_CALL( SCIPsetIntParam(subscip, "constraints/quadratic/enfolplimit", 500) );
      }
   }

#ifdef SCIP_DEBUG
   /* for debugging RENS, enable MIP output */
   SCIP_CALL( SCIPsetIntParam(subscip, "display/verblevel", 5) );
   SCIP_CALL( SCIPsetIntParam(subscip, "display/freq", 100000000) );
#endif

   /* if there is already a solution, add an objective cutoff */
   if( SCIPgetNSols(scip) > 0 )
   {
      SCIP_Real upperbound;
      cutoff = SCIPinfinity(scip);
      assert( !SCIPisInfinity(scip,SCIPgetUpperbound(scip)) );

      upperbound = SCIPgetUpperbound(scip) - SCIPsumepsilon(scip);

      if( !SCIPisInfinity(scip, -1.0 * SCIPgetLowerbound(scip)) )
      {
         cutoff = (1 - minimprove) * SCIPgetUpperbound(scip)
               + minimprove * SCIPgetLowerbound(scip);
      }
      else
      {
         if( SCIPgetUpperbound(scip) >= 0 )
            cutoff = (1 - minimprove) * SCIPgetUpperbound(scip);
         else
            cutoff = (1 + minimprove) * SCIPgetUpperbound(scip);
      }
      cutoff = MIN(upperbound, cutoff);
      SCIP_CALL(SCIPsetObjlimit(subscip, cutoff));
   }

   /* presolve the subproblem */
   retcode = SCIPpresolve(subscip);

   /* errors in solving the subproblem should not kill the overall solving process;
    * hence, the return code is caught and a warning is printed, only in debug mode, SCIP will stop.
    */
   if( retcode != SCIP_OKAY )
   {
#ifndef NDEBUG
      SCIP_CALL( retcode );
#endif
      SCIPwarningMessage(scip, "Error while presolving subproblem in RENS heuristic; sub-SCIP terminated with code <%d>\n", retcode);

      /* free sub problem data */
      SCIPfreeBufferArray(scip, &subvars);
      SCIP_CALL( SCIPfree(&subscip) );

      goto TERMINATE;
   }

   SCIPdebugMsg(scip, "RENS presolved subproblem: %d vars, %d cons, success=%u\n", SCIPgetNVars(subscip), SCIPgetNConss(subscip), success);

   allfixingrate = (SCIPgetNOrigVars(subscip) - SCIPgetNVars(subscip)) / (SCIP_Real)SCIPgetNOrigVars(subscip);

   /* additional variables added in presolving may lead to the subSCIP having more variables than the original */
   allfixingrate = MAX(allfixingrate, 0.0);

   /* after presolving, we should have at least reached a certain fixing rate over ALL variables (including continuous)
    * to ensure that not only the MIP but also the LP relaxation is easy enough
    */
   if( allfixingrate >= minfixingrate / 2.0 )
   {
      SCIP_SOL** subsols;
      int nsubsols;

      /* catch LP events of sub-SCIP */
      assert(eventhdlr != NULL);
      SCIP_CALL( SCIPtransformProb(subscip) );
      SCIP_CALL( SCIPcatchEvent(subscip, SCIP_EVENTTYPE_LPSOLVED, eventhdlr, (SCIP_EVENTDATA*) heurdata, NULL) );

      /* solve the subproblem */
      SCIPdebugMsg(scip, "solving subproblem: nstallnodes=%" SCIP_LONGINT_FORMAT ", maxnodes=%" SCIP_LONGINT_FORMAT "\n", nstallnodes, maxnodes);
      retcode = SCIPsolve(subscip);

      /* drop LP events of sub-SCIP */
      SCIP_CALL( SCIPdropEvent(subscip, SCIP_EVENTTYPE_LPSOLVED, eventhdlr, (SCIP_EVENTDATA*) heurdata, -1) );

      /* errors in solving the subproblem should not kill the overall solving process;
       * hence, the return code is caught and a warning is printed, only in debug mode, SCIP will stop.
       */
      if( retcode != SCIP_OKAY )
      {
#ifndef NDEBUG
         SCIP_CALL( retcode );
#endif
         SCIPwarningMessage(scip, "Error while solving subproblem in RENS heuristic; sub-SCIP terminated with code <%d>\n", retcode);
      }
      else
      {
         /* transfer variable statistics from sub-SCIP */
         SCIP_CALL( SCIPmergeVariableStatistics(subscip, scip, subvars, vars, nvars) );
      }

      /* print solving statistics of subproblem if we are in SCIP's debug mode */
      SCIPdebug( SCIP_CALL( SCIPprintStatistics(subscip, NULL) ) );

      /* check, whether a solution was found;
       * due to numerics, it might happen that not all solutions are feasible -> try all solutions until one was accepted
       */
      nsubsols = SCIPgetNSols(subscip);
      subsols = SCIPgetSols(subscip);
      success = FALSE;
      for( i = 0; i < nsubsols && (!success || heurdata->addallsols); ++i )
      {
         SCIP_CALL( createNewSol(scip, subscip, subvars, heur, subsols[i], &success) );
         if( success )
            *result = SCIP_FOUNDSOL;
      }

      SCIPstatisticPrintf("RENS statistic: fixed %6.3f integer variables, %6.3f all variables, needed %6.1f seconds, %" SCIP_LONGINT_FORMAT " nodes, solution %10.4f found at node %" SCIP_LONGINT_FORMAT "\n",
         intfixingrate, allfixingrate, SCIPgetSolvingTime(subscip), SCIPgetNNodes(subscip), success ? SCIPgetPrimalbound(scip) : SCIPinfinity(scip),
         nsubsols > 0 ? SCIPsolGetNodenum(SCIPgetBestSol(subscip)) : -1 );
   }
   else
   {
      SCIPstatisticPrintf("RENS statistic: fixed only %6.3f integer variables, %6.3f all variables --> abort \n", intfixingrate, allfixingrate);
   }

   /* free subproblem */
   SCIPfreeBufferArray(scip, &subvars);
   SCIP_CALL( SCIPfree(&subscip) );

TERMINATE:
   /* free buffer storage for variable fixings */
   SCIPfreeBufferArray(scip, &fixedvals);
   SCIPfreeBufferArray(scip, &fixedvars);

   return SCIP_OKAY;
}


/*
 * Callback methods of primal heuristic
 */

/** copy method for primal heuristic plugins (called when SCIP copies plugins) */
static
SCIP_DECL_HEURCOPY(heurCopyRens)
{  /*lint --e{715}*/
   assert(scip != NULL);
   assert(heur != NULL);
   assert(strcmp(SCIPheurGetName(heur), HEUR_NAME) == 0);

   /* call inclusion method of primal heuristic */
   SCIP_CALL( SCIPincludeHeurRens(scip) );

   return SCIP_OKAY;
}

/** destructor of primal heuristic to free user data (called when SCIP is exiting) */
static
SCIP_DECL_HEURFREE(heurFreeRens)
{  /*lint --e{715}*/
   SCIP_HEURDATA* heurdata;

   assert( heur != NULL );
   assert( scip != NULL );

   /* get heuristic data */
   heurdata = SCIPheurGetData(heur);
   assert( heurdata != NULL );

   /* free heuristic data */
   SCIPfreeMemory(scip, &heurdata);
   SCIPheurSetData(heur, NULL);

   return SCIP_OKAY;
}

/** initialization method of primal heuristic (called after problem was transformed) */
static
SCIP_DECL_HEURINIT(heurInitRens)
{  /*lint --e{715}*/
   SCIP_HEURDATA* heurdata;

   assert( heur != NULL );
   assert( scip != NULL );

   /* get heuristic data */
   heurdata = SCIPheurGetData(heur);
   assert( heurdata != NULL );

   /* initialize data */
   heurdata->usednodes = 0;

   return SCIP_OKAY;
}


/** execution method of primal heuristic */
static
SCIP_DECL_HEUREXEC(heurExecRens)
{  /*lint --e{715}*/

   SCIP_HEURDATA* heurdata;                  /* heuristic's data                    */
   SCIP_Longint nstallnodes;                 /* number of stalling nodes for the subproblem */

   assert( heur != NULL );
   assert( scip != NULL );
   assert( result != NULL );
   assert( SCIPhasCurrentNodeLP(scip) );

   *result = SCIP_DELAYED;

   /* do not call heuristic of node was already detected to be infeasible */
   if( nodeinfeasible )
      return SCIP_OKAY;

   /* get heuristic data */
   heurdata = SCIPheurGetData(heur);
   assert( heurdata != NULL );

   /* only call heuristic, if an optimal LP solution is at hand */
   if( heurdata->startsol == 'l' && SCIPgetLPSolstat(scip) != SCIP_LPSOLSTAT_OPTIMAL )
      return SCIP_OKAY;

   /* only call heuristic, if the LP objective value is smaller than the cutoff bound */
   if( heurdata->startsol == 'l' && SCIPisGE(scip, SCIPgetLPObjval(scip), SCIPgetCutoffbound(scip)) )
      return SCIP_OKAY;

   /* only continue with some fractional variables */
   if( heurdata->startsol == 'l' && SCIPgetNLPBranchCands(scip) == 0 )
      return SCIP_OKAY;

   /* do not proceed, when we should use the NLP relaxation, but there is no NLP solver included in SCIP */
   if( heurdata->startsol == 'n' && SCIPgetNNlpis(scip) == 0 )
      return SCIP_OKAY;

   *result = SCIP_DIDNOTRUN;

   /* calculate the maximal number of branching nodes until heuristic is aborted */
   nstallnodes = (SCIP_Longint)(heurdata->nodesquot * SCIPgetNNodes(scip));

   /* reward RENS if it succeeded often */
   nstallnodes = (SCIP_Longint)(nstallnodes * 3.0 * (SCIPheurGetNBestSolsFound(heur)+1.0)/(SCIPheurGetNCalls(heur) + 1.0));
   nstallnodes -= 100 * SCIPheurGetNCalls(heur);  /* count the setup costs for the sub-SCIP as 100 nodes */
   nstallnodes += heurdata->nodesofs;

   /* determine the node limit for the current process */
   nstallnodes -= heurdata->usednodes;
   nstallnodes = MIN(nstallnodes, heurdata->maxnodes);

   /* check whether we have enough nodes left to call subproblem solving */
   if( nstallnodes < heurdata->minnodes )
   {
      SCIPdebugMsg(scip, "skipping RENS: nstallnodes=%" SCIP_LONGINT_FORMAT ", minnodes=%" SCIP_LONGINT_FORMAT "\n", nstallnodes, heurdata->minnodes);
      return SCIP_OKAY;
   }

   if( SCIPisStopped(scip) && !heurdata->extratime )
      return SCIP_OKAY;

   SCIP_CALL( SCIPapplyRens(scip, heur, result, heurdata->minfixingrate, heurdata->minimprove,
         heurdata->maxnodes, nstallnodes, heurdata->startsol, heurdata->binarybounds, heurdata->uselprows) );

   return SCIP_OKAY;
}


/*
 * primal heuristic specific interface methods
 */

/** creates the rens primal heuristic and includes it in SCIP */
SCIP_RETCODE SCIPincludeHeurRens(
   SCIP*                 scip                /**< SCIP data structure */
   )
{
   SCIP_HEURDATA* heurdata;
   SCIP_HEUR* heur;

   /* create Rens primal heuristic data */
   SCIP_CALL( SCIPallocMemory(scip, &heurdata) );

   /* include primal heuristic */
   SCIP_CALL( SCIPincludeHeurBasic(scip, &heur,
         HEUR_NAME, HEUR_DESC, HEUR_DISPCHAR, HEUR_PRIORITY, HEUR_FREQ, HEUR_FREQOFS,
         HEUR_MAXDEPTH, HEUR_TIMING, HEUR_USESSUBSCIP, heurExecRens, heurdata) );

   assert(heur != NULL);

   /* set non-NULL pointers to callback methods */
   SCIP_CALL( SCIPsetHeurCopy(scip, heur, heurCopyRens) );
   SCIP_CALL( SCIPsetHeurFree(scip, heur, heurFreeRens) );
   SCIP_CALL( SCIPsetHeurInit(scip, heur, heurInitRens) );

   /* add rens primal heuristic parameters */

   SCIP_CALL( SCIPaddRealParam(scip, "heuristics/" HEUR_NAME "/minfixingrate",
         "minimum percentage of integer variables that have to be fixable",
         &heurdata->minfixingrate, FALSE, DEFAULT_MINFIXINGRATE, 0.0, 1.0, NULL, NULL) );

   SCIP_CALL( SCIPaddLongintParam(scip, "heuristics/" HEUR_NAME "/maxnodes",
         "maximum number of nodes to regard in the subproblem",
         &heurdata->maxnodes,  TRUE,DEFAULT_MAXNODES, 0LL, SCIP_LONGINT_MAX, NULL, NULL) );

   SCIP_CALL( SCIPaddLongintParam(scip, "heuristics/" HEUR_NAME "/nodesofs",
         "number of nodes added to the contingent of the total nodes",
         &heurdata->nodesofs, FALSE, DEFAULT_NODESOFS, 0LL, SCIP_LONGINT_MAX, NULL, NULL) );

   SCIP_CALL( SCIPaddLongintParam(scip, "heuristics/" HEUR_NAME "/minnodes",
         "minimum number of nodes required to start the subproblem",
         &heurdata->minnodes, TRUE, DEFAULT_MINNODES, 0LL, SCIP_LONGINT_MAX, NULL, NULL) );

   SCIP_CALL( SCIPaddRealParam(scip, "heuristics/" HEUR_NAME "/nodesquot",
         "contingent of sub problem nodes in relation to the number of nodes of the original problem",
         &heurdata->nodesquot, FALSE, DEFAULT_NODESQUOT, 0.0, 1.0, NULL, NULL) );

   SCIP_CALL( SCIPaddRealParam(scip, "heuristics/" HEUR_NAME "/minimprove",
         "factor by which RENS should at least improve the incumbent",
         &heurdata->minimprove, TRUE, DEFAULT_MINIMPROVE, 0.0, 1.0, NULL, NULL) );

   SCIP_CALL( SCIPaddRealParam(scip, "heuristics/" HEUR_NAME "/lplimfac",
         "factor by which the limit on the number of LP depends on the node limit",
         &heurdata->lplimfac, TRUE, DEFAULT_LPLIMFAC, 1.0, SCIP_REAL_MAX, NULL, NULL) );

   SCIP_CALL( SCIPaddCharParam(scip, "heuristics/" HEUR_NAME "/startsol",
         "solution that is used for fixing values ('l'p relaxation, 'n'lp relaxation)",
         &heurdata->startsol, FALSE, DEFAULT_STARTSOL, STARTSOL_CHOICES, NULL, NULL) );

   SCIP_CALL( SCIPaddBoolParam(scip, "heuristics/" HEUR_NAME "/binarybounds",
         "should general integers get binary bounds [floor(.),ceil(.)] ?",
         &heurdata->binarybounds, TRUE, DEFAULT_BINARYBOUNDS, NULL, NULL) );

   SCIP_CALL( SCIPaddBoolParam(scip, "heuristics/" HEUR_NAME "/uselprows",
         "should subproblem be created out of the rows in the LP rows?",
         &heurdata->uselprows, TRUE, DEFAULT_USELPROWS, NULL, NULL) );

   SCIP_CALL( SCIPaddBoolParam(scip, "heuristics/" HEUR_NAME "/copycuts",
         "if uselprows == FALSE, should all active cuts from cutpool be copied to constraints in subproblem?",
         &heurdata->copycuts, TRUE, DEFAULT_COPYCUTS, NULL, NULL) );

   SCIP_CALL( SCIPaddBoolParam(scip, "heuristics/" HEUR_NAME "/copylpbasis",
         "should a LP starting basis copyied from the source SCIP?",
         &heurdata->copylpbasis, TRUE, DEFAULT_COPYLPBASIS, NULL, NULL) );

   SCIP_CALL( SCIPaddBoolParam(scip, "heuristics/" HEUR_NAME "/extratime",
         "should the RENS sub-CIP get its own full time limit? This is only for tesing and not recommended!",
         &heurdata->extratime, TRUE, DEFAULT_EXTRATIME, NULL, NULL) );

   SCIP_CALL( SCIPaddBoolParam(scip, "heuristics/" HEUR_NAME "/addallsols",
         "should all subproblem solutions be added to the original SCIP?",
         &heurdata->addallsols, TRUE, DEFAULT_ADDALLSOLS, NULL, NULL) );

   SCIP_CALL( SCIPaddBoolParam(scip, "heuristics/" HEUR_NAME "/fullscale",
         "should the RENS sub-CIP be solved with cuts, conflicts, strong branching,... This is only for tesing and not recommended!",
         &heurdata->fullscale, TRUE, DEFAULT_FULLSCALE, NULL, NULL) );

   SCIP_CALL( SCIPaddIntParam(scip, "heuristics/" HEUR_NAME "/bestsollimit",
         "limit on number of improving incumbent solutions in sub-CIP",
         &heurdata->bestsollimit, FALSE, DEFAULT_BESTSOLLIMIT, -1, INT_MAX, NULL, NULL) );

   SCIP_CALL( SCIPaddBoolParam(scip, "heuristics/" HEUR_NAME "/useuct",
         "should uct node selection be used at the beginning of the search?",
         &heurdata->useuct, TRUE, DEFAULT_USEUCT, NULL, NULL) );

   return SCIP_OKAY;
}<|MERGE_RESOLUTION|>--- conflicted
+++ resolved
@@ -65,10 +65,7 @@
                                          * techniques that merely work on the dual bound, e.g., cuts?  This is only
                                          * implemented for testing and not recommended to be used!
                                          */
-<<<<<<< HEAD
 #define DEFAULT_COPYLPBASIS   TRUE      /**< should a LP starting basis copyied from the source SCIP? */
-=======
->>>>>>> d64635d7
 #define DEFAULT_BESTSOLLIMIT   -1       /* limit on number of improving incumbent solutions in sub-CIP            */
 #define DEFAULT_USEUCT         FALSE     /* should uct node selection be used at the beginning of the search?     */
 
@@ -232,18 +229,7 @@
    SCIP*                 scip,               /**< original SCIP data structure                                        */
    SCIP*                 subscip,            /**< SCIP data structure for the subproblem                              */
    SCIP_VAR**            subvars,            /**< the variables of the subproblem                                     */
-<<<<<<< HEAD
-   SCIP_ROW**            sourcerows,         /**< rows of original SCIP                                               */
-   SCIP_CONS**           targetconss,        /**< constraints of target SCIP                                          */
-   int                   sourcerowssize,     /**< size of sourcerows and targetconss arrays                           */
-   int*                  nsourcerows,        /**< number of rows / created constraints                                */
-   char                  startsol,           /**< solution used for fixing values ('l'p relaxation, 'n'lp relaxation) */
-   SCIP_Bool             binarybounds,       /**< should general integers get binary bounds [floor(.),ceil(.)] ?      */
-   SCIP_Bool             uselprows,          /**< should subproblem be created out of the rows in the LP rows?        */
-   SCIP_Bool             copylpbasis         /**< should a starting basis should be copied into the subscip? */
-=======
    char                  startsol            /**< solution used for fixing values ('l'p relaxation, 'n'lp relaxation) */
->>>>>>> d64635d7
    )
 {
    SCIP_VAR** vars;                          /* original SCIP variables */
@@ -285,93 +271,9 @@
       }
       else
       {
-<<<<<<< HEAD
-         /* otherwise just copy bounds */
-         lb =  SCIPvarGetLbGlobal(vars[i]);
-         ub =  SCIPvarGetUbGlobal(vars[i]);
-      }
-
-      /* perform the bound change */
-      SCIP_CALL( SCIPchgVarLbGlobal(subscip, subvars[i], lb) );
-      SCIP_CALL( SCIPchgVarUbGlobal(subscip, subvars[i], ub) );
-   }
-
-   if( uselprows )
-   {
-      SCIP_ROW** rows; /* original scip rows */
-      int nrows;
-
-      assert(!copylpbasis || nsourcerows != NULL);
-      assert(!copylpbasis || sourcerows != NULL);
-      assert(!copylpbasis || targetconss != NULL);
-
-      /* get the rows and their number */
-      SCIP_CALL( SCIPgetLPRowsData(scip, &rows, &nrows) );
-      assert(!copylpbasis|| nrows <= sourcerowssize);
-
-      *nsourcerows = 0;
-
-      /* copy all rows to linear constraints */
-      for( i = 0; i < nrows; i++ )
-      {
-         SCIP_CONS* cons;
-         SCIP_VAR** consvars;
-         SCIP_COL** cols;
-         SCIP_Real constant;
-         SCIP_Real lhs;
-         SCIP_Real rhs;
-         SCIP_Real* vals;
-         int nnonz;
-         int j;
-
-         /* ignore rows that are only locally valid */
-         if( SCIProwIsLocal(rows[i]) )
-            continue;
-
-         /* get the row's data */
-         constant = SCIProwGetConstant(rows[i]);
-         lhs = SCIProwGetLhs(rows[i]) - constant;
-         rhs = SCIProwGetRhs(rows[i]) - constant;
-         vals = SCIProwGetVals(rows[i]);
-         nnonz = SCIProwGetNNonz(rows[i]);
-         cols = SCIProwGetCols(rows[i]);
-
-         assert(lhs <= rhs);
-
-         /* allocate memory array to be filled with the corresponding subproblem variables */
-         SCIP_CALL( SCIPallocBufferArray(subscip, &consvars, nnonz) );
-         for( j = 0; j < nnonz; j++ )
-            consvars[j] = subvars[SCIPvarGetProbindex(SCIPcolGetVar(cols[j]))];
-
-         /* create a new linear constraint and add it to the subproblem */
-         SCIP_CALL( SCIPcreateConsLinear(subscip, &cons, SCIProwGetName(rows[i]), nnonz, consvars, vals, lhs, rhs,
-               TRUE, TRUE, TRUE, TRUE, TRUE, FALSE, FALSE, TRUE, TRUE, FALSE) );
-         SCIP_CALL( SCIPaddCons(subscip, cons) );
-
-         /* free temporary memory */
-         SCIPfreeBufferArray(subscip, &consvars);
-
-         if( copylpbasis )
-         {
-            assert(targetconss != NULL);
-            assert(*nsourcerows <= sourcerowssize);
-
-            /* store the added cons and the corresponding row */
-            sourcerows[(*nsourcerows)] = rows[i];
-            targetconss[(*nsourcerows)] = cons;
-
-            /* capture the row (the constraint was already captured twice: create, add)
-             * both will be released at the end of copyBasis in scip.c
-             */
-            SCIP_CALL( SCIPcaptureRow(scip, sourcerows[(*nsourcerows)]) );
-
-            ++(*nsourcerows);
-         }
-=======
          /* the variable bounds should be already fixed to this solution value */
          assert(SCIPisFeasEQ(scip, SCIPvarGetLbGlobal(subvars[i]), solval));
          assert(SCIPisFeasEQ(scip, SCIPvarGetUbGlobal(subvars[i]), solval));
->>>>>>> d64635d7
       }
    }
 
@@ -565,40 +467,6 @@
 
    /* create the variable mapping hash map */
    SCIP_CALL( SCIPhashmapCreate(&varmapfw, SCIPblkmem(subscip), SCIPcalcHashtableSize(5 * nvars)) );
-<<<<<<< HEAD
-   SCIP_CALL( SCIPallocBufferArray(scip, &subvars, nvars) );
-
-   if( heurdata->copylpbasis )
-   {
-      sourcerowssize = SCIPgetNLPRows(scip);
-
-      SCIP_CALL( SCIPallocClearBufferArray(scip, &sourcerows, sourcerowssize) );
-      SCIP_CALL( SCIPallocClearBufferArray(scip, &targetconss, sourcerowssize) );
-
-      /* create the constraint mapping hash map */
-      SCIP_CALL( SCIPhashmapCreate(&consmapfw, SCIPblkmem(subscip), SCIPcalcHashtableSize(5 * SCIPgetNConss(scip))) );
-   }
-   else
-   {
-      consmapfw = NULL;
-      sourcerows = NULL;
-      targetconss = NULL;
-   }
-
-   eventhdlr = NULL;
-
-   /* different methods to create sub-problem: either copy LP relaxation or the CIP with all constraints */
-   if( uselprows )
-   {
-      char probname[SCIP_MAXSTRLEN];
-
-      /* copy all plugins */
-      SCIP_CALL( SCIPincludeDefaultPlugins(subscip) );
-
-      /* get name of the original problem and add the string "_renssub" */
-      (void) SCIPsnprintf(probname, SCIP_MAXSTRLEN, "%s_renssub", SCIPgetProbName(scip));
-=======
->>>>>>> d64635d7
 
    /* create a problem copy as sub SCIP */
    SCIP_CALL( SCIPcopyLargeNeighborhoodSearch(scip, subscip, varmapfw, "rens", fixedvars, fixedvals, nfixedvars, uselprows, heurdata->copycuts, &success) );
@@ -608,42 +476,8 @@
    SCIP_CALL( SCIPincludeEventhdlrBasic(subscip, &eventhdlr, EVENTHDLR_NAME, EVENTHDLR_DESC, eventExecRens, NULL) );
    if( eventhdlr == NULL )
    {
-<<<<<<< HEAD
-      SCIP_Bool valid;
-
-      valid = FALSE;
-
-      /* copy complete SCIP instance */
-      SCIP_CALL( SCIPcopy(scip, subscip, varmapfw, consmapfw, "rens", TRUE, FALSE, TRUE, &valid) );
-
-      if( heurdata->copycuts )
-      {
-         if( heurdata->copylpbasis )
-         {
-            /* copies all active cuts from cutpool of sourcescip to linear constraints in targetscip */
-            SCIP_CALL( SCIPcopyCuts(scip, subscip, varmapfw, consmapfw, sourcerows, targetconss, sourcerowssize, TRUE, &nsourcerows) );
-            assert(nsourcerows <= sourcerowssize);
-         }
-         else
-         {
-            /* copies all active cuts from cutpool of sourcescip to linear constraints in targetscip */
-            SCIP_CALL( SCIPcopyCuts(scip, subscip, varmapfw, NULL, NULL, NULL, 0, TRUE, NULL) );
-         }
-      }
-
-      SCIPdebugMessage("Copying the SCIP instance was %s complete.\n", valid ? "" : "not ");
-
-      /* create event handler for LP events */
-      SCIP_CALL( SCIPincludeEventhdlrBasic(subscip, &eventhdlr, EVENTHDLR_NAME, EVENTHDLR_DESC, eventExecRens, NULL) );
-      if( eventhdlr == NULL )
-      {
-         SCIPerrorMessage("event handler for " HEUR_NAME " heuristic not found.\n");
-         return SCIP_PLUGINNOTFOUND;
-      }
-=======
       SCIPerrorMessage("event handler for " HEUR_NAME " heuristic not found.\n");
       return SCIP_PLUGINNOTFOUND;
->>>>>>> d64635d7
    }
 
    /* copy subproblem variables into the same order as the source SCIP variables */
@@ -651,12 +485,6 @@
    for( i = 0; i < nvars; i++ )
      subvars[i] = (SCIP_VAR*) SCIPhashmapGetImage(varmapfw, vars[i]);
 
-<<<<<<< HEAD
-   /* create a new problem, which fixes variables with same value in bestsol and LP relaxation */
-   SCIP_CALL( createSubproblem(scip, subscip, subvars, sourcerows, targetconss, sourcerowssize, &nsourcerows, startsol,
-         binarybounds, uselprows, heurdata->copylpbasis) );
-   SCIPdebugMessage("RENS subproblem: %d vars, %d cons\n", SCIPgetNVars(subscip), SCIPgetNConss(subscip));
-=======
    /* free hash map */
    SCIPhashmapFree(&varmapfw);
 
@@ -667,7 +495,6 @@
    }
 
    SCIPdebugMsg(scip, "RENS subproblem: %d vars, %d cons\n", SCIPgetNVars(subscip), SCIPgetNConss(subscip));
->>>>>>> d64635d7
 
    if( heurdata->copylpbasis )
    {
