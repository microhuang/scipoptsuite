--- conflicted
+++ resolved
@@ -73,14 +73,10 @@
       /* add and free the solution */
       if( SCIPisTransformed(scip) )
       {
-<<<<<<< HEAD
-         SCIP_CALL( SCIPtrySolFree(scip, &sol, TRUE, TRUE, TRUE, TRUE, TRUE, &stored) );
-=======
          assert(!partial);
          assert(!SCIPsolIsPartial(sol));
 
-         SCIP_CALL( SCIPtrySolFree(scip, &sol, TRUE, TRUE, TRUE, TRUE, &stored) );
->>>>>>> 8fb3eb24
+         SCIP_CALL( SCIPtrySolFree(scip, &sol, TRUE, TRUE, TRUE, TRUE, TRUE, &stored) );
 
          /* display result */
          SCIPverbMessage(scip, SCIP_VERBLEVEL_NORMAL, NULL, "primal solution from solution file <%s> was %s\n",
@@ -107,183 +103,6 @@
    }
 }
 
-<<<<<<< HEAD
-/** reads a given xml solution file */
-static
-SCIP_RETCODE readXMLSol(
-   SCIP*                 scip,               /**< SCIP data structure */
-   const char*           filename            /**< name of the input file */
-   )
-{
-   SCIP_Bool unknownvariablemessage;
-   SCIP_SOL* sol;
-   SCIP_Bool error;
-   XML_NODE* start;
-   const XML_NODE* varsnode;
-   const XML_NODE* varnode;
-   const char* tag;
-
-   assert( scip != NULL );
-   assert( filename != NULL );
-
-   /* read xml file */
-   start = xmlProcess(filename);
-
-   if( start == NULL )
-   {
-      SCIPerrorMessage("Some error occured during parsing the XML solution file.\n");
-      return SCIP_READERROR;
-   }
-
-   /* create zero solution */
-   SCIP_CALL( SCIPcreateSol(scip, &sol, NULL) );
-
-   error = FALSE;
-
-   /* find variable sections */
-   tag = "variables";
-   varsnode = xmlFindNodeMaxdepth(start, tag, 0, 3);
-   if( varsnode == NULL )
-   {
-      /* free xml data */
-      xmlFreeNode(start);
-
-      SCIPerrorMessage("Variable section not found.\n");
-      return SCIP_READERROR;
-   }
-
-   /* loop through all variables */
-   unknownvariablemessage = FALSE;
-   for( varnode = xmlFirstChild(varsnode); varnode != NULL; varnode = xmlNextSibl(varnode) )
-   {
-      SCIP_VAR* var;
-      const char* varname;
-      const char* varvalue;
-      SCIP_Real value;
-      int nread;
-
-      /* find variable name */
-      varname = xmlGetAttrval(varnode, "name");
-      if( varname == NULL )
-      {
-         SCIPerrorMessage("Attribute \"name\" of variable not found.\n");
-         error = TRUE;
-         break;
-      }
-
-      /* find the variable */
-      var = SCIPfindVar(scip, varname);
-      if( var == NULL )
-      {
-         if( !unknownvariablemessage )
-         {
-            SCIPverbMessage(scip, SCIP_VERBLEVEL_NORMAL, NULL, "unknown variable <%s> of solution file <%s>\n", 
-               varname, filename);
-            SCIPverbMessage(scip, SCIP_VERBLEVEL_NORMAL, NULL, "  (further unknown variables are ignored)\n");
-            unknownvariablemessage = TRUE;
-         }
-         continue;
-      }
-
-      /* find value of variable */
-      varvalue = xmlGetAttrval(varnode, "value");
-      if( varvalue == NULL )
-      {
-         SCIPerrorMessage("Attribute \"value\" of variable not found.\n");
-         error = TRUE;
-         break;
-      }
-
-      /* cast the value */
-      if( strncasecmp(varvalue, "inv", 3) == 0 )
-         continue;
-      else if( strncasecmp(varvalue, "+inf", 4) == 0 || strncasecmp(varvalue, "inf", 3) == 0 )
-         value = SCIPinfinity(scip);
-      else if( strncasecmp(varvalue, "-inf", 4) == 0 )
-         value = -SCIPinfinity(scip);
-      else
-      {
-         nread = sscanf(varvalue, "%lf", &value);
-         if( nread != 1 )
-         {
-            SCIPwarningMessage(scip, "invalid solution value <%s> for variable <%s> in XML solution file <%s>\n", varvalue, varname, filename);
-            error = TRUE;
-            break;
-         }
-      }
-
-      /* set the solution value of the variable, if not multiaggregated */
-      if( SCIPisTransformed(scip) && SCIPvarGetStatus(SCIPvarGetProbvar(var)) == SCIP_VARSTATUS_MULTAGGR )
-      {
-         SCIPverbMessage(scip, SCIP_VERBLEVEL_NORMAL, NULL, "ignored solution value for multiaggregated variable <%s>\n", SCIPvarGetName(var));
-      }
-      else
-      {
-         SCIP_RETCODE retcode;
-         retcode = SCIPsetSolVal(scip, sol, var, value);
-
-         if( retcode == SCIP_INVALIDDATA )
-         {
-            if( SCIPvarGetStatus(SCIPvarGetProbvar(var)) == SCIP_VARSTATUS_FIXED )
-            {
-               SCIPverbMessage(scip, SCIP_VERBLEVEL_NORMAL, NULL, "ignored conflicting solution value for fixed variable <%s>\n",
-                  SCIPvarGetName(var));
-            }
-            else
-            {
-               SCIPverbMessage(scip, SCIP_VERBLEVEL_NORMAL, NULL, "ignored solution value for multiaggregated variable <%s>\n",
-                  SCIPvarGetName(var));
-            }
-         }
-         else
-         {
-            SCIP_CALL( retcode );
-         }
-      }
-   }
-
-   if( !error )
-   {
-      SCIP_Bool stored;
-
-      /* add and free the solution */
-      if( SCIPisTransformed(scip) )
-      {
-         SCIP_CALL( SCIPtrySolFree(scip, &sol, TRUE, TRUE, TRUE, TRUE, TRUE, &stored) );
-
-         /* display result */
-         SCIPverbMessage(scip, SCIP_VERBLEVEL_NORMAL, NULL, "primal solution from solution file <%s> was %s\n",
-            filename, stored ? "accepted" : "rejected - solution is infeasible or objective too poor");
-      }
-      else
-      {
-         SCIP_CALL( SCIPaddSolFree(scip, &sol, &stored) );
-
-         /* display result */
-         SCIPverbMessage(scip, SCIP_VERBLEVEL_NORMAL, NULL, "primal solution from solution file <%s> was %s\n",
-            filename, stored ? "accepted as candidate, will be checked when solving starts" : "rejected - solution objective too poor");
-      }
-   }
-   else
-   {
-      /* free solution */
-      SCIP_CALL( SCIPfreeSol(scip, &sol) );
-
-      /* free xml data */
-      xmlFreeNode(start);
-
-      return SCIP_READERROR;
-   }
-
-   /* free xml data */
-   xmlFreeNode(start);
-
-   return SCIP_OKAY;
-}
-
-
-=======
->>>>>>> 8fb3eb24
 /*
  * Callback methods of reader
  */
