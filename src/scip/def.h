--- conflicted
+++ resolved
@@ -121,17 +121,10 @@
 #endif
 
 
-<<<<<<< HEAD
 #define SCIP_VERSION                702 /**< SCIP version number (multiplied by 100 to get integer number) */
 #define SCIP_SUBVERSION               4 /**< SCIP sub version number */
 #define SCIP_APIVERSION              75 /**< SCIP API version number */
-#define SCIP_COPYRIGHT   "Copyright (C) 2002-2020 Konrad-Zuse-Zentrum fuer Informationstechnik Berlin (ZIB)"
-=======
-#define SCIP_VERSION                703 /**< SCIP version number (multiplied by 100 to get integer number) */
-#define SCIP_SUBVERSION               0 /**< SCIP sub version number */
-#define SCIP_APIVERSION              68 /**< SCIP API version number */
 #define SCIP_COPYRIGHT   "Copyright (C) 2002-2021 Konrad-Zuse-Zentrum fuer Informationstechnik Berlin (ZIB)"
->>>>>>> aed18e37
 
 
 /*
