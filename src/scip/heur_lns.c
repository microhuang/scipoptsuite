/* * * * * * * * * * * * * * * * * * * * * * * * * ptim* * * * * * * * * * * * * */
/*                                                                           */
/*                  This file is part of the program and library             */
/*         SCIP --- Solving Constraint Integer Programs                      */
/*                                                                           */
/*    Copyright (C) 2002-2017 Konrad-Zuse-Zentrum                            */
/*                            fuer Informationstechnik Berlin                */
/*                                                                           */
/*  SCIP is distributed under the terms of the ZIB Academic License.         */
/*                                                                           */
/*  You should have received a copy of the ZIB Academic License              */
/*  along with SCIP; see the file COPYING. If not email to scip@zib.de.      */
/*                                                                           */
/* * * * * * * * * * * * * * * * * * * * * * * * * * * * * * * * * * * * * * */
#define SCIP_DEBUG
/**@file   heur_lns.c
 * @brief  Large neighborhood search heuristic that orchestrates popular LNS heuristics adaptively
 * @author Gregor Hendel
 */

/*---+----1----+----2----+----3----+----4----+----5----+----6----+----7----+----8----+----9----+----0----+----1----+----2*/

#include <assert.h>
#include <string.h>
#if defined(_WIN32) || defined(_WIN64)
#else
#include <strings.h> /*lint --e{766}*/
#endif
#include "scip/heur_lns.h"
#include "scipdefplugins.h"

#define HEUR_NAME             "lns"
#define HEUR_DESC             "Large neighborhood search heuristic that orchestrates the popular neighborhoods Local Branching, RINS, RENS, DINS etc."
#define HEUR_DISPCHAR         'L'
#define HEUR_PRIORITY         -1010000
#define HEUR_FREQ             20
#define HEUR_FREQOFS          0
#define HEUR_MAXDEPTH         -1
#define HEUR_TIMING           SCIP_HEURTIMING_AFTERNODE
#define HEUR_USESSUBSCIP      TRUE  /**< does the heuristic use a secondary SCIP instance? */

#define NNEIGHBORHOODS 8

/*
 * limit parameters for sub-SCIPs
 */
#define DEFAULT_NODESQUOT 0.1
#define DEFAULT_NODESOFFSET 500LL
#define DEFAULT_NSOLSLIM 3
#define DEFAULT_MINNODES 50LL
#define DEFAULT_MAXNODES 5000LL
#define DEFAULT_WAITINGNODES 0LL  /**< number of nodes since last incumbent solution that the heuristic should wait */
#define DEFAULT_TARGETNODEFACTOR 1.5
#define DEFAULT_STALLNODEFACTOR 0.25
#define LPLIMFAC 4.0

/*
 * parameters for the minimum improvement
 */
#define DEFAULT_MINIMPROVELOW 0.0001
#define DEFAULT_MINIMPROVEHIGH 0.1
#define MINIMPROVEFAC          1.5
#define DEFAULT_STARTMINIMPROVE 0.05
#define DEFAULT_ADJUSTMINIMPROVE TRUE

/*
 * bandit algorithm parameters
 */
#define DEFAULT_BESTSOLWEIGHT 1
#define DEFAULT_BANDITALGO 'u'    /**< the default bandit algorithm: (u)pper confidence bounds, (e)xp.3, epsilon (g)reedy */
#define DEFAULT_GAMMA 0.2         /**< default weight between uniform (gamma ~ 1) and weight driven (gamma ~ 0) probability distribution for exp3 */
#define DEFAULT_BETA 0.0          /**< default reward offset between 0 and 1 at every observation for exp3 */
#define DEFAULT_REWARDCONTROL  0.8  /**< reward control to increase the weight of the simple solution indicator and decrease the weight of the closed gap reward */
#define DEFAULT_SCALEBYEFFORT     TRUE /**< should the reward be scaled by the effort? */
#define REWARDMEASURES "bwg"
#define DEFAULT_EPS        0.5       /**< increase exploration in epsilon-greedy bandit algorithm */
#define DEFAULT_RESETWEIGHTS TRUE    /**< should the bandit algorithms be reset when a new problem is read? */
#define DEFAULT_SUBSCIPRANDSEEDS FALSE /**< should random seeds of sub-SCIPs be altered to increase diversification? */
#define DEFAULT_ALPHA 0.2           /**< parameter to increase the confidence width in UCB */
#define DEFAULT_REWARDBASELINE 0.0  /**< the reward baseline to separate successful and failed calls */

/*
 * parameters to control variable fixing
 */
#define DEFAULT_USEREDCOST TRUE /**< should reduced cost scores be used for variable priorization? */
#define DEFAULT_USEDISTANCES TRUE  /**< should distances from fixed variables be used for variable priorization */
#define DEFAULT_DOMOREFIXINGS TRUE /**< should the LNS heuristic do more fixings by itself based on variable prioritization
                                      *  until the target fixing rate is reached? */
#define DEFAULT_ADJUSTFIXINGRATE TRUE   /**< should the heuristic adjust the target fixing rate based on the success? */
#define FIXINGRATE_DECAY 0.75  /**< geometric decay for fixing rate adjustments */
#define FIXINGRATE_STARTINC 0.2 /**< initial increment value for fixing rate */
#define DEFAULT_USESUBSCIPHEURS  FALSE   /**< should the heuristic activate other sub-SCIP heuristics during its search?  */
#define DEFAULT_REWARDFILENAME "-" /**< file name to store all rewards and the selection of the bandit */

/* individual random seeds */
#define DEFAULT_SEED 113
#define MUTATIONSEED 121
#define CROSSOVERSEED 321

/* individual neighborhood parameters */
#define DEFAULT_MINFIXINGRATE_RENS 0.3
#define DEFAULT_MAXFIXINGRATE_RENS 0.7
#define DEFAULT_ACTIVE_RENS TRUE
#define DEFAULT_PRIORITY_RENS 1.0

#define DEFAULT_MINFIXINGRATE_RINS 0.2
#define DEFAULT_MAXFIXINGRATE_RINS 0.6
#define DEFAULT_ACTIVE_RINS TRUE
#define DEFAULT_PRIORITY_RINS 1.0

#define DEFAULT_MINFIXINGRATE_MUTATION 0.4
#define DEFAULT_MAXFIXINGRATE_MUTATION 0.9
#define DEFAULT_ACTIVE_MUTATION TRUE
#define DEFAULT_PRIORITY_MUTATION 1.0

#define DEFAULT_MINFIXINGRATE_GINS 0.3
#define DEFAULT_MAXFIXINGRATE_GINS 0.5
#define DEFAULT_ACTIVE_GINS TRUE
#define DEFAULT_PRIORITY_GINS 1.0

#define DEFAULT_MINFIXINGRATE_LOCALBRANCHING 0.0
#define DEFAULT_MAXFIXINGRATE_LOCALBRANCHING 0.9
#define DEFAULT_ACTIVE_LOCALBRANCHING TRUE
#define DEFAULT_PRIORITY_LOCALBRANCHING 1.0

#define DEFAULT_MINFIXINGRATE_PROXIMITY 0.0
#define DEFAULT_MAXFIXINGRATE_PROXIMITY 0.9
#define DEFAULT_ACTIVE_PROXIMITY TRUE
#define DEFAULT_PRIORITY_PROXIMITY 1.0

#define DEFAULT_MINFIXINGRATE_CROSSOVER 0.4
#define DEFAULT_MAXFIXINGRATE_CROSSOVER 0.9
#define DEFAULT_ACTIVE_CROSSOVER TRUE
#define DEFAULT_PRIORITY_CROSSOVER 1.0

#define DEFAULT_MINFIXINGRATE_ZEROOBJECTIVE 0.0
#define DEFAULT_MAXFIXINGRATE_ZEROOBJECTIVE 0.9
#define DEFAULT_ACTIVE_ZEROOBJECTIVE TRUE
#define DEFAULT_PRIORITY_ZEROOBJECTIVE 1.0

#define DEFAULT_MINFIXINGRATE_DINS 0.1
#define DEFAULT_MAXFIXINGRATE_DINS 0.5
#define DEFAULT_ACTIVE_DINS TRUE
#define DEFAULT_PRIORITY_DINS 1.0

#define DEFAULT_NSOLS_CROSSOVER 2 /**< parameter for the number of solutions that crossover should combine */
#define DEFAULT_NPOOLSOLS_DINS 5 /**< number of pool solutions where binary solution values must agree */

/* event handler properties */
#define EVENTHDLR_NAME         "Lns"
#define EVENTHDLR_DESC         "LP event handler for " HEUR_NAME " heuristic"
#define SCIP_EVENTTYPE_LNS (SCIP_EVENTTYPE_LPSOLVED | SCIP_EVENTTYPE_SOLFOUND | SCIP_EVENTTYPE_BESTSOLFOUND)

/*
 * Data structures
 */

/*
 * additional neighborhood data structures
 */


typedef struct data_crossover DATA_CROSSOVER; /**< crossover neighborhood data structure */

typedef struct data_mutation DATA_MUTATION; /**< mutation neighborhood data structure */

typedef struct data_dins DATA_DINS; /**< dins neighborhood data structure */

typedef struct NH_FixingRate NH_FIXINGRATE; /** fixing rate data structure */

typedef struct NH_Stats NH_STATS; /**< neighborhood statistics data structure */

typedef struct Nh NH;             /**< neighborhood data structure */


/*
 * variable priorization data structure for sorting
 */
typedef struct VarPrio VARPRIO;

/** callback to let the neighborhood write its suggested variable fixings into a buffer data structure */
 #define DECL_VARFIXINGS(x) SCIP_RETCODE x ( \
   SCIP*                 scip,               /**< SCIP data structure */                     \
   NH*                   neighborhood,       /**< LNS neighborhood data structure */         \
   SCIP_VAR**            varbuf,             /**< buffer array to collect variables to fix */\
   SCIP_Real*            valbuf,             /**< buffer array to collect fixing values */   \
   int*                  nfixings,           /**< pointer to store the number of fixings */  \
   SCIP_RESULT*          result              /**< result pointer */                          \
   )

/** callback for subproblem changes other than variable fixings
 *
 *  this callback can be used to further modify the subproblem by changes other than variable fixings.
 *  Typical modifications include restrictions of variable domains, the formulation of additional constraints,
 *  or changed objective coefficients.
 *
 *  The callback should set the \p success pointer to indicate whether it was successful with its modifications or not.
 */
#define DECL_CHANGESUBSCIP(x) SCIP_RETCODE x (  \
   SCIP*                 sourcescip,         /**< source SCIP data structure */\
   SCIP*                 targetscip,         /**< target SCIP data structure */\
   SCIP_VAR**            subvars,            /**< array of targetscip variables in the same order as the source SCIP variables */\
   int*                  ndomchgs,           /**< pointer to store the number of performed domain changes */\
   int*                  nchgobjs,           /**< pointer to store the number of changed objective coefficients */ \
   int*                  naddedconss,        /**< pointer to store the number of additional constraints */\
   SCIP_Bool*            success             /**< pointer to store if the sub-MIP was successfully adjusted */\
   )

/** optional initialization callback for neighborhoods when a new problem is read */
#define DECL_NHINIT(x) SCIP_RETCODE x (                                          \
   SCIP*                 scip,               /**< SCIP data structure */         \
   NH*                   neighborhood        /**< neighborhood data structure */ \
   )

/** deinitialization callback for neighborhoods when exiting a problem */
#define DECL_NHEXIT(x) SCIP_RETCODE x ( \
   SCIP*                 scip,               /**< SCIP data structure */         \
   NH*                   neighborhood        /**< neighborhood data structure */ \
   )

/** deinitialization callback for neighborhoods before SCIP is freed */
#define DECL_NHFREE(x) SCIP_RETCODE x (      \
   SCIP*                 scip,               /**< SCIP data structure */         \
   NH*                   neighborhood        /**< neighborhood data structure */ \
   )

/** callback function to return a feasible reference solution for further fixings
 *
 *  The reference solution should be stored in the \p solptr.
 *  The \p result pointer can be used to indicate either
 *
 *  - SCIP_SUCCESS or
 *  - SCIP_DIDNOTFIND
 */
#define DECL_NHREFSOL(x) SCIP_RETCODE x (                                       \
   SCIP*                 scip,               /**< SCIP data structure */  \
   NH*                   neighborhood,       /**< neighborhood data structure */ \
   SCIP_SOL**            solptr,             /**< pointer to store the reference solution */ \
   SCIP_RESULT*          result              /**< pointer to indicate the callback success whether a reference solution is available */ \
)

#ifdef SCIP_STATISTIC
/** sub-SCIP status code enumerator */
enum HistIndex
{
   HIDX_OPT              = 0,                /**< sub-SCIP was solved to optimality  */
   HIDX_USR              = 1,                /**< sub-SCIP was user interrupted */
   HIDX_NODELIM          = 2,                /**< sub-SCIP reached the node limit */
   HIDX_STALLNODE        = 3,                /**< sub-SCIP reached the stall node limit */
   HIDX_INFEAS           = 4,                /**< sub-SCIP was infeasible */
   HIDX_SOLLIM           = 5,                /**< sub-SCIP reached the solution limit */
   HIDX_OTHER            = 6                 /**< sub-SCIP reached none of the above codes */
};
typedef enum HistIndex HISTINDEX;
#define NHISTENTRIES 7
#endif

/** statistics for a neighborhood */
struct NH_Stats
{
   SCIP_CLOCK*           setupclock;         /**< clock for sub-SCIP setup time */
   SCIP_CLOCK*           submipclock;        /**< clock for the sub-SCIP solve */
   SCIP_Longint          usednodes;          /**< total number of used nodes */
   SCIP_Real             oldupperbound;      /**< upper bound before the sub-SCIP started */
   int                   nruns;              /**< number of runs of a neighborhood */
   int                   nrunsbestsol;       /**< number of runs that produced a new incumbent */
   SCIP_Longint          nsolsfound;         /**< the total number of solutions found */
   SCIP_Longint          nbestsolsfound;     /**< the total number of improving solutions found */
   int                   nfixings;           /**< the number of fixings in one run */
#ifdef SCIP_STATISTIC
   int                   statushist[NHISTENTRIES]; /**< array to count sub-SCIP statuses */
#endif
};


/** fixing rate data structure to control the amount of target fixings of a neighborhood */
struct NH_FixingRate
{
   SCIP_Real             minfixingrate;      /**< the minimum fixing rate */
   SCIP_Real             targetfixingrate;   /**< the current target fixing rate */
   SCIP_Real             increment;          /**< the current increment by which the target fixing rate is in-/decreased */
   SCIP_Real             maxfixingrate;      /**< the maximum fixing rate */
};

/** neighborhood data structure with callbacks, statistics, fixing rate */
struct Nh
{
   char*                 name;               /**< the name of this neighborhood */
   NH_FIXINGRATE         fixingrate;         /**< fixing rate for this neighborhood */
   NH_STATS              stats;              /**< statistics for this neighborhood */
   DECL_VARFIXINGS       ((*varfixings));    /**< variable fixings callback for this neighborhood */
   DECL_CHANGESUBSCIP    ((*changesubscip)); /**< callback for subproblem changes other than variable fixings */
   DECL_NHINIT           ((*nhinit));        /**< initialization callback when a new problem is read */
   DECL_NHEXIT           ((*nhexit));        /**< deinitialization callback when exiting a problem */
   DECL_NHFREE           ((*nhfree));        /**< deinitialization callback before SCIP is freed */
   DECL_NHREFSOL         ((*nhrefsol));      /**< callback function to return a reference solution for further fixings, or NULL */
   SCIP_Bool             active;             /**< is this neighborhood active or not? */
   SCIP_Real             priority;           /**< positive call priority to initialize bandit algorithms */
   union
   {
      DATA_MUTATION*     mutation;           /**< mutation data */
      DATA_CROSSOVER*    crossover;          /**< crossover data */
      DATA_DINS*         dins;               /**< dins data */
   }                     data;               /**< data object for neighborhood specific data */
};

/** mutation neighborhood data structure */
struct data_mutation
{
   SCIP_RANDNUMGEN*      rng;                /**< random number generator */
};

/** crossover neighborhood data structure */
struct data_crossover
{
   int                   nsols;              /**< the number of solutions that crossover should combine */
   SCIP_RANDNUMGEN*      rng;                /**< random number generator to draw from the solution pool */
   SCIP_SOL*             selsol;             /**< best selected solution by crossover as reference point */
};

/** dins neighborhood data structure */
struct data_dins
{
   int                   npoolsols;          /**< number of pool solutions where binary solution values must agree */
};

/** primal heuristic data */
struct SCIP_HeurData
{
   NH**                  neighborhoods;      /**< array of neighborhoods */
<<<<<<< HEAD
   SCIP_BANDIT*          bandit;             /**< bandit algorithm */
   char*                 rewardfilename;     /**< file name to store all rewards and the selection of the bandit */
   FILE*                 rewardfile;         /**< reward file pointer, or NULL */
=======
   char*                 rewardfilename;     /**< file name to store all rewards and the selection of the bandit */
   SCIP_BANDIT*          epsgreedynh;        /**< epsilon greedy selector for a neighborhood */
   FILE*                 rewardfile;         /**< reward file pointer, or NULL */
   SCIP_BANDIT*          exp3;               /**< exp3 bandit algorithm */
   SCIP_BANDIT*          ucb;                /**< UCB bandit algorithm */
>>>>>>> 7f313b43
   SCIP_Longint          nodesoffset;        /**< offset added to the nodes budget */
   SCIP_Longint          maxnodes;           /**< maximum number of nodes in a single sub-SCIP */
   SCIP_Longint          targetnodes;        /**< targeted number of nodes to start a sub-SCIP */
   SCIP_Longint          minnodes;           /**< minimum number of nodes required to start a sub-SCIP */
   SCIP_Longint          usednodes;          /**< total number of nodes already spent in sub-SCIPs */
   SCIP_Longint          waitingnodes;       /**< number of nodes since last incumbent solution that the heuristic should wait */
   SCIP_Real             nodesquot;          /**< fraction of nodes compared to the main SCIP for budget computation */
   SCIP_Real             startminimprove;    /**< initial factor by which LNS should at least improve the incumbent */
   SCIP_Real             minimprovelow;      /**< lower threshold for the minimal improvement over the incumbent */
   SCIP_Real             minimprovehigh;     /**< upper bound for the minimal improvement over the incumbent */
   SCIP_Real             minimprove;         /**< factor by which LNS should at least improve the incumbent */
   SCIP_Real             lplimfac;           /**< limit fraction of LPs per node to interrupt sub-SCIP */
   SCIP_Real             exp3_gamma;         /**< weight between uniform (gamma ~ 1) and weight driven (gamma ~ 0) probability distribution for exp3 */
   SCIP_Real             exp3_beta;          /**< reward offset between 0 and 1 at every observation for exp3 */
   SCIP_Real             epsgreedy_eps;      /**< increase exploration in epsilon-greedy bandit algorithm */
   SCIP_Real             ucb_alpha;          /**< parameter to increase the confidence width in UCB */
   SCIP_Real             rewardcontrol;      /**< reward control to increase the weight of the simple solution indicator
                                               *  and decrease the weight of the closed gap reward */
   SCIP_Real             targetnodefactor;   /**< factor by which target node number is increased/decreased at every adjustment */
   SCIP_Real             stallnodefactor;    /**< stall node limit as a fraction of total node limit */
   SCIP_Real             rewardbaseline;     /**< the reward baseline to separate successful and failed calls */
   int                   nneighborhoods;     /**< number of neighborhoods */
   int                   nactiveneighborhoods;/**< number of active neighborhoods */
   int                   ninitneighborhoods; /**< neighborhoods that were used at least one time */
   int                   nsolslim;           /**< limit on the number of improving solutions in a sub-SCIP call */
   int                   seed;               /**< initial random seed for bandit algorithms and random decisions by neighborhoods */
   int                   currneighborhood;   /**< index of currently selected neighborhood */
   int                   ndelayedcalls;      /**< the number of delayed calls */
   char                  banditalgo;         /**< the bandit algorithm: (u)pper confidence bounds, (e)xp.3, epsilon (g)reedy */
   SCIP_Bool             useredcost;         /**< should reduced cost scores be used for variable prioritization? */
   SCIP_Bool             usedistances;       /**< should distances from fixed variables be used for variable prioritization */
   SCIP_Bool             domorefixings;      /**< should the LNS heuristic do more fixings by itself based on variable prioritization
                                               *  until the target fixing rate is reached? */
   SCIP_Bool             adjustfixingrate;   /**< should the heuristic adjust the target fixing rate based on the success? */
   SCIP_Bool             usesubscipheurs;    /**< should the heuristic activate other sub-SCIP heuristics during its search?  */
   SCIP_Bool             adjustminimprove;   /**< should the factor by which the minimum improvement is bound be dynamically updated? */
   SCIP_Bool             resetweights;       /**< should the bandit algorithms be reset when a new problem is read? */
   SCIP_Bool             subsciprandseeds;   /**< should random seeds of sub-SCIPs be altered to increase diversification? */
   SCIP_Bool             scalebyeffort;      /**< should the reward be scaled by the effort? */
};

/** event handler data */
struct SCIP_EventData
{
   SCIP_VAR**            subvars;            /**< the variables of the subproblem */
   SCIP*                 sourcescip;         /**< original SCIP data structure */
   SCIP_HEUR*            heur;               /**< lns heuristic structure */
   SCIP_Longint          nodelimit;          /**< node limit of the run */
   SCIP_Real             lplimfac;           /**< limit fraction of LPs per node to interrupt sub-SCIP */
   NH_STATS*             runstats;           /**< run statistics for the current neighborhood */
   SCIP_Bool             allrewardsmode;     /**< true if solutions should only be checked for reward comparisons */
};

/** represents limits for the sub-SCIP solving process */
struct SolveLimits
{
   SCIP_Longint          nodelimit;          /**< maximum number of solving nodes for the sub-SCIP */
   SCIP_Real             memorylimit;        /**< memory limit for the sub-SCIP */
   SCIP_Real             timelimit;          /**< time limit for the sub-SCIP */
   SCIP_Longint          stallnodes;         /**< maximum number of nodes without (primal) stalling */
};

typedef struct SolveLimits SOLVELIMITS;

/** data structure that can be used for variable prioritization for additional fixings */
struct VarPrio
{
   SCIP*                 scip;               /**< SCIP data structure */
   SCIP_Real*            randscores;         /**< random scores for prioritization */
   int*                  distances;          /**< breadth-first distances from already fixed variables */
   SCIP_Real*            redcostscores;      /**< reduced cost scores for fixing a variable to a reference value */
   unsigned int          useredcost:1;       /**< should reduced cost scores be used for variable prioritization? */
   unsigned int          usedistances:1;     /**< should distances from fixed variables be used for variable prioritization */
};

/*
 * Local methods
 */

/** Reset target fixing rate */
static
SCIP_RETCODE resetFixingRate(
   SCIP*                 scip,               /**< SCIP data structure */
   NH_FIXINGRATE*        fixingrate          /**< heuristic fixing rate */
   )
{
   assert(scip != NULL);
   assert(fixingrate != NULL);
   fixingrate->increment = FIXINGRATE_STARTINC;

   /* use the middle between the minimum and the maximum fixing rate */
   fixingrate->targetfixingrate = 0.5 * (fixingrate->minfixingrate + fixingrate->maxfixingrate);

   return SCIP_OKAY;
}

/** reset the currently active neighborhood */
static
void resetCurrentNeighborhood(
   SCIP_HEURDATA*        heurdata
   )
{
   assert(heurdata != NULL);
   heurdata->currneighborhood = -1;
   heurdata->ndelayedcalls = 0;
}

/** update increment for fixing rate */
static
void updateFixingRateIncrement(
   NH_FIXINGRATE*        fx                  /**< fixing rate */
   )
{
   fx->increment *= FIXINGRATE_DECAY;
   fx->increment = MAX(fx->increment, 0.01);
}


/** increase fixing rate
 *
 *  decrease also the rate by which the target fixing rate is adjusted
 */
static
void increaseFixingRate(
   NH_FIXINGRATE*        fx                  /**< fixing rate */
   )
{
   fx->targetfixingrate += fx->increment;
   fx->targetfixingrate = MIN(fx->targetfixingrate, fx->maxfixingrate);
   updateFixingRateIncrement(fx);
}

/** decrease fixing rate
 *
 *  decrease also the rate by which the target fixing rate is adjusted
 */
static
void decreaseFixingRate(
   NH_FIXINGRATE*        fx                  /**< fixing rate */
   )
{
   fx->targetfixingrate -= fx->increment;
   fx->targetfixingrate = MAX(fx->targetfixingrate, fx->minfixingrate);
   updateFixingRateIncrement(fx);
}

/** update fixing rate based on the results of the current run */
static
void updateFixingRate(
   SCIP*                 scip,               /**< SCIP data structure */
   NH*                   neighborhood,       /**< neighborhood */
   SCIP_STATUS           subscipstatus,      /**< status of the sub-SCIP run */
   NH_STATS*             runstats            /**< run statistics for this run */
   )
{
   NH_FIXINGRATE* fx;

   fx = &neighborhood->fixingrate;

   switch (subscipstatus) {
      case SCIP_STATUS_OPTIMAL:
      case SCIP_STATUS_INFEASIBLE:
      case SCIP_STATUS_INFORUNBD:
      case SCIP_STATUS_SOLLIMIT:
         /* decrease the fixing rate (make subproblem harder) */
         decreaseFixingRate(fx);
         break;
      case SCIP_STATUS_STALLNODELIMIT:
      case SCIP_STATUS_USERINTERRUPT:
      case SCIP_STATUS_NODELIMIT:
         /* increase the fixing rate (make the subproblem easier) only if no solution was found */
         if( runstats->nbestsolsfound <= 0 )
            increaseFixingRate(fx);
         break;
      default:
         break;
   }
}

/** increase target node limit */
static
void increaseTargetNodeLimit(
   SCIP_HEURDATA*        heurdata            /**< heuristic data */
   )
{
   heurdata->targetnodes *= (heurdata->targetnodefactor);
   heurdata->targetnodes = MIN(heurdata->targetnodes, heurdata->maxnodes);
}

/** decrease target node limit */
static
void decreaseTargetNodeLimit(
   SCIP_HEURDATA*        heurdata            /**< heuristic data */
   )
{
   heurdata->targetnodes /= (heurdata->targetnodefactor);
   heurdata->targetnodes = MAX(heurdata->targetnodes, heurdata->minnodes);
}

/** reset target node limit */
static
void resetTargetNodeLimit(
   SCIP_HEURDATA*        heurdata            /**< heuristic data */
   )
{
   heurdata->targetnodes = heurdata->minnodes;
}

/** update target node limit based on the current run results */
static
void updateTargetNodeLimit(
   SCIP_HEURDATA*        heurdata,           /**< heuristic data */
   NH_STATS*             runstats,           /**< statistics of the run */
   SCIP_STATUS           subscipstatus       /**< status of the sub-SCIP run */
   )
{
   switch (subscipstatus) {
      case SCIP_STATUS_OPTIMAL:
      case SCIP_STATUS_INFEASIBLE:
      case SCIP_STATUS_INFORUNBD:
      case SCIP_STATUS_SOLLIMIT:
         /* the subproblem was easy enough -> use smaller limit to speed up SCIP */
         decreaseTargetNodeLimit(heurdata);
         break;
      case SCIP_STATUS_STALLNODELIMIT:
      case SCIP_STATUS_NODELIMIT:
         /* the subproblem could be explored more */
         if( runstats->nbestsolsfound == 0 )
            increaseTargetNodeLimit(heurdata);
         break;
      case SCIP_STATUS_USERINTERRUPT:
         break;
      default:
         break;
   }
}

/** reset the minimum improvement for the sub-SCIPs */
static
void resetMinimumImprovement(
   SCIP_HEURDATA*        heurdata            /**< heuristic data */
   )
{
   assert(heurdata != NULL);
   heurdata->minimprove = heurdata->startminimprove;
}

/** increase minimum improvement for the sub-SCIPs */
static
void increaseMinimumImprovement(
   SCIP_HEURDATA*        heurdata            /**< heuristic data */
   )
{
   assert(heurdata != NULL);

   heurdata->minimprove *= MINIMPROVEFAC;
   heurdata->minimprove = MIN(heurdata->minimprove, heurdata->minimprovehigh);
}

/** decrease the minimum improvement for the sub-SCIPs */
static
void decreaseMinimumImprovement(
   SCIP_HEURDATA*        heurdata            /**< heuristic data */
   )
{
   assert(heurdata != NULL);

   heurdata->minimprove /= MINIMPROVEFAC;
   SCIPdebugMessage("%.4f", heurdata->minimprovelow);
   heurdata->minimprove = MAX(heurdata->minimprove, heurdata->minimprovelow);
}

/** update the minimum improvement based on the status of the sub-SCIP */
static
void updateMinimumImprovement(
   SCIP_HEURDATA*        heurdata,           /**< heuristic data */
   SCIP_STATUS           subscipstatus,      /**< status of the sub-SCIP run */
   NH_STATS*             runstats            /**< run statistics for this run */
   )
{
   assert(heurdata != NULL);

   /* if the sub-SCIP status was infeasible, we rather want to make the sub-SCIP easier
    * with a smaller minimum improvement.
    *
    * If a solution limit was reached, we may, set it higher.
    */
   switch (subscipstatus) {
      case SCIP_STATUS_INFEASIBLE:
      case SCIP_STATUS_INFORUNBD:
         /* subproblem was infeasible, probably due to the minimum improvement -> decrease minimum improvement */
         decreaseMinimumImprovement(heurdata);

         break;
      case SCIP_STATUS_SOLLIMIT:
      case SCIP_STATUS_BESTSOLLIMIT:
      case SCIP_STATUS_OPTIMAL:
         /* subproblem could be optimally solved -> try higher minimum improvement */
         increaseMinimumImprovement(heurdata);
         break;
      case SCIP_STATUS_NODELIMIT:
      case SCIP_STATUS_STALLNODELIMIT:
      case SCIP_STATUS_USERINTERRUPT:
         /* subproblem was too hard, decrease minimum improvement */
         if( runstats->nbestsolsfound <= 0 )
            decreaseMinimumImprovement(heurdata);
         break;
      default:
         break;
   }
}

/** Reset neighborhood statistics */
static
SCIP_RETCODE neighborhoodStatsReset(
   SCIP*                scip,                /**< SCIP data structure */
   NH_STATS*            stats                /**< neighborhood statistics */
   )
{
   assert(scip != NULL);
   assert(stats != NULL);

   stats->nbestsolsfound = 0;
   stats->nruns = 0;
   stats->nrunsbestsol = 0;
   stats->nsolsfound = 0;
   stats->usednodes = 0L;

   SCIPstatistic( BMSclearMemoryArray(stats->statushist, NHISTENTRIES); )

   SCIP_CALL( SCIPresetClock(scip, stats->setupclock) );
   SCIP_CALL( SCIPresetClock(scip, stats->submipclock) );

   return SCIP_OKAY;
}

/** create a neighborhood of the specified name and include it into the LNS heuristic */
static
SCIP_RETCODE lnsIncludeNeighborhood(
   SCIP*                 scip,               /**< SCIP data structure */
   SCIP_HEURDATA*        heurdata,           /**< heuristic data of the LNS heuristic */
   NH**                  neighborhood,       /**< pointer to store the neighborhood */
   const char*           name,               /**< name for this neighborhood */
   SCIP_Real             minfixingrate,      /**< default value for minfixingrate parameter of this neighborhood */
   SCIP_Real             maxfixingrate,      /**< default value for maxfixingrate parameter of this neighborhood */
   SCIP_Bool             active,             /**< default value for active parameter of this neighborhood */
   SCIP_Real             priority,           /**< positive call priority to initialize bandit algorithms */
   DECL_VARFIXINGS       ((*varfixings)),    /**< variable fixing callback for this neighborhood, or NULL */
   DECL_CHANGESUBSCIP    ((*changesubscip)), /**< subscip changes callback for this neighborhood, or NULL */
   DECL_NHINIT           ((*nhinit)),        /**< initialization callback for neighborhood, or NULL */
   DECL_NHEXIT           ((*nhexit)),        /**< deinitialization callback for neighborhood, or NULL */
   DECL_NHFREE           ((*nhfree)),        /**< deinitialization callback before SCIP is freed, or NULL */
   DECL_NHREFSOL         ((*nhrefsol))       /**< callback function to return a reference solution for further fixings, or NULL */
   )
{
   char paramname[SCIP_MAXSTRLEN];

   assert(scip != NULL);
   assert(heurdata != NULL);
   assert(neighborhood != NULL);
   assert(name != NULL);

   SCIP_CALL( SCIPallocBlockMemory(scip, neighborhood) );
   assert(*neighborhood != NULL);

   SCIP_ALLOC( BMSduplicateMemoryArray(&(*neighborhood)->name, name, strlen(name)+1) );

   SCIP_CALL( SCIPcreateClock(scip, &(*neighborhood)->stats.setupclock) );
   SCIP_CALL( SCIPcreateClock(scip, &(*neighborhood)->stats.submipclock) );

   (*neighborhood)->changesubscip = changesubscip;
   (*neighborhood)->varfixings = varfixings;
   (*neighborhood)->nhinit = nhinit;
   (*neighborhood)->nhexit = nhexit;
   (*neighborhood)->nhfree = nhfree;
   (*neighborhood)->nhrefsol = nhrefsol;

   /* add parameters for this neighborhood */
   sprintf(paramname, "heuristics/lns/%s/minfixingrate", name);
   SCIP_CALL( SCIPaddRealParam(scip, paramname, "minimum fixing rate for this neighborhood",
         &(*neighborhood)->fixingrate.minfixingrate, TRUE, minfixingrate, 0.0, 1.0, NULL, NULL) );
   sprintf(paramname, "heuristics/lns/%s/maxfixingrate", name);
   SCIP_CALL( SCIPaddRealParam(scip, paramname, "maximum fixing rate for this neighborhood",
         &(*neighborhood)->fixingrate.maxfixingrate, TRUE, maxfixingrate, 0.0, 1.0, NULL, NULL) );
   sprintf(paramname, "heuristics/lns/%s/active", name);
   SCIP_CALL( SCIPaddBoolParam(scip, paramname, "is this neighborhood active?",
         &(*neighborhood)->active, TRUE, active, NULL, NULL) );
   sprintf(paramname, "heuristics/lns/%s/priority", name);
   SCIP_CALL( SCIPaddRealParam(scip, paramname, "positive call priority to initialize bandit algorithms",
         &(*neighborhood)->priority, TRUE, priority, 1e-2, 1.0, NULL, NULL) );

   /* add the neighborhood to the LNS heuristic */
   heurdata->neighborhoods[heurdata->nneighborhoods++] = (*neighborhood);

   return SCIP_OKAY;
}

/** release all data and free neighborhood */
static
SCIP_RETCODE lnsFreeNeighborhood(
   SCIP*                scip,               /**< SCIP data structure */
   NH**                 neighborhood        /**< pointer to neighborhood that should be freed */
   )
{
   NH* nhptr;
   assert(scip != NULL);
   assert(neighborhood != NULL);

   nhptr = *neighborhood;
   assert(nhptr != NULL);

   BMSfreeMemoryArray(&nhptr->name);

   /* release further, neighborhood specific data structures */
   if( nhptr->nhfree != NULL )
   {
      SCIP_CALL( nhptr->nhfree(scip, nhptr) );
   }

   SCIP_CALL( SCIPfreeClock(scip, &nhptr->stats.setupclock) );
   SCIP_CALL( SCIPfreeClock(scip, &nhptr->stats.submipclock) );

   SCIPfreeBlockMemory(scip, neighborhood);
   *neighborhood = NULL;

   return SCIP_OKAY;
}

/** initialize neighborhood specific data */
static
SCIP_RETCODE neighborhoodInit(
   SCIP*                 scip,               /**< SCIP data structure */
   NH*                   neighborhood        /**< neighborhood to initialize */
   )
{
   assert(scip != NULL);
   assert(neighborhood != NULL);

   /* call the init callback of the neighborhood */
   if( neighborhood->nhinit != NULL )
   {
      SCIP_CALL( neighborhood->nhinit(scip, neighborhood) );
   }

   return SCIP_OKAY;
}

/** deinitialize neighborhood specific data */
static
SCIP_RETCODE neighborhoodExit(
   SCIP*                 scip,               /**< SCIP data structure */
   NH*                   neighborhood        /**< neighborhood to initialize */
   )
{
   assert(scip != NULL);
   assert(neighborhood != NULL);

   if( neighborhood->nhexit != NULL )
   {
      SCIP_CALL( neighborhood->nhexit(scip, neighborhood) );
   }

   return SCIP_OKAY;
}

/** creates a new solution for the original problem by copying the solution of the subproblem */
static
SCIP_RETCODE transferSolution(
   SCIP*                 subscip,            /**< SCIP data structure of the subproblem */
   SCIP_EVENTDATA*       eventdata           /**< event handler data */
   )
{
   SCIP*                 sourcescip;         /**< original SCIP data structure */
   SCIP_VAR**            subvars;            /**< the variables of the subproblem */
   SCIP_HEUR*            heur;               /**< lns heuristic structure */
   SCIP_SOL*             subsol;             /**< solution of the subproblem */
   SCIP_VAR** vars;                          /* the original problem's variables                */
   int        nvars;
   SCIP_SOL*  newsol;                        /* solution to be created for the original problem */
   SCIP_Real* subsolvals;                    /* solution values of the subproblem               */
   SCIP_Bool  success;
   NH_STATS*  runstats;
   SCIP_SOL*  oldbestsol;

   assert(subscip != NULL);

   subsol = SCIPgetBestSol(subscip);
   assert(subsol != NULL);

   sourcescip = eventdata->sourcescip;
   subvars = eventdata->subvars;
   heur = eventdata->heur;
   runstats = eventdata->runstats;
   assert(sourcescip != NULL);
   assert(sourcescip != subscip);
   assert(heur != NULL);
   assert(subvars != NULL);
   assert(runstats != NULL);

   /* get variables' data */
   SCIP_CALL( SCIPgetVarsData(sourcescip, &vars, &nvars, NULL, NULL, NULL, NULL) );

   /* sub-SCIP may have more variables than the number of active (transformed) variables in the main SCIP
    * since constraint copying may have required the copy of variables that are fixed in the main SCIP */
   assert(nvars <= SCIPgetNOrigVars(subscip));

   SCIP_CALL( SCIPallocBufferArray(sourcescip, &subsolvals, nvars) );

   /* copy the solution */
   SCIP_CALL( SCIPgetSolVals(subscip, subsol, nvars, subvars, subsolvals) );

   /* create new solution for the original problem */
   SCIP_CALL( SCIPcreateSol(sourcescip, &newsol, heur) );
   SCIP_CALL( SCIPsetSolVals(sourcescip, newsol, nvars, vars, subsolvals) );

   oldbestsol = SCIPgetBestSol(sourcescip);

   /* in the special, experimental all rewards mode, the solution is only checked for feasibility
    * but not stored
    */
   if( eventdata->allrewardsmode )
   {
      SCIP_CALL( SCIPcheckSol(sourcescip, newsol, FALSE, FALSE, TRUE, TRUE, TRUE, &success) );

      if( success )
      {
         runstats->nsolsfound++;
         if( SCIPgetSolTransObj(sourcescip, newsol) < SCIPgetCutoffbound(sourcescip) )
            runstats->nbestsolsfound++;
      }

      SCIP_CALL( SCIPfreeSol(sourcescip, &newsol) );
   }
   else
   {
      /* try to add new solution to scip and free it immediately */
      SCIP_CALL( SCIPtrySolFree(sourcescip, &newsol, FALSE, FALSE, TRUE, TRUE, TRUE, &success) );

      if( success )
      {
         runstats->nsolsfound++;
         if( SCIPgetBestSol(sourcescip) != oldbestsol )
            runstats->nbestsolsfound++;
      }
   }

   SCIPfreeBufferArray(sourcescip, &subsolvals);

   return SCIP_OKAY;
}


/* ---------------- Callback methods of event handler ---------------- */

/** execution callback of the event handler
 *
 * transfer new solutions or interrupt the solving process manually
 */
static
SCIP_DECL_EVENTEXEC(eventExecLns)
{
   assert(eventhdlr != NULL);
   assert(eventdata != NULL);
   assert(strcmp(SCIPeventhdlrGetName(eventhdlr), EVENTHDLR_NAME) == 0);
   assert(event != NULL);
   assert(SCIPeventGetType(event) & SCIP_EVENTTYPE_LNS);
   assert(eventdata != NULL);

   /* treat the different atomic events */
   switch( SCIPeventGetType(event) )
   {
      case SCIP_EVENTTYPE_SOLFOUND:
      case SCIP_EVENTTYPE_BESTSOLFOUND:
         /* try to transfer the solution to the original SCIP */
         SCIP_CALL( transferSolution(scip, eventdata) );
         break;
      case SCIP_EVENTTYPE_LPSOLVED:
         /* interrupt solution process of sub-SCIP */
         if( SCIPgetNLPs(scip) > eventdata->lplimfac * eventdata->nodelimit )
         {
            SCIPdebugMsg(scip, "interrupt after  %" SCIP_LONGINT_FORMAT " LPs\n", SCIPgetNLPs(scip));
            SCIP_CALL( SCIPinterruptSolve(scip) );
         }
         break;
      default:
         break;
   }

   return SCIP_OKAY;
}

/** initialize neighborhood statistics before the next run */
static
void initRunStats(
   SCIP*                 scip,               /**< SCIP data structure */
   NH_STATS*             stats               /**< run statistics */
   )
{
   stats->nbestsolsfound = 0;
   stats->nsolsfound = 0;
   stats->usednodes = 0L;
   stats->nfixings = 0;
   stats->oldupperbound = SCIPgetUpperbound(scip);
}

/** update run stats after the sub SCIP was solved */
static
void updateRunStats(
   SCIP*                 scip,               /**< SCIP data structure */
   NH_STATS*             stats,              /**< run statistics */
   SCIP*                 subscip             /**< sub-SCIP instance, or NULL */
   )
{
   /* treat an untransformed subscip as if none was created */
   if( subscip != NULL && !SCIPisTransformed(subscip) )
      subscip = NULL;

   stats->usednodes = subscip != NULL ? SCIPgetNNodes(subscip) : 0L;
}

#ifdef SCIP_STATISTIC
/** get the histogram index for this status */
static
int getHistIndex(
   SCIP_STATUS           subscipstatus       /**< sub-SCIP status */
   )
{
   switch (subscipstatus) {
      case SCIP_STATUS_OPTIMAL:
         return HIDX_OPT;
      case SCIP_STATUS_INFEASIBLE:
         return HIDX_INFEAS;
      case SCIP_STATUS_NODELIMIT:
         return HIDX_NODELIM;
      case SCIP_STATUS_STALLNODELIMIT:
         return HIDX_STALLNODE;
      case SCIP_STATUS_SOLLIMIT:
         return HIDX_SOLLIM;
      case SCIP_STATUS_USERINTERRUPT:
         return HIDX_USR;
      default:
         return HIDX_OTHER;
   }
}

/** print neighborhood statistics */
static
void printNeighborhoodStatistics(
   SCIP*                 scip,               /**< SCIP data structure */
   SCIP_HEURDATA*        heurdata            /**< heuristic data */
   )
{
   int i;
   int j;
   HISTINDEX statusses[] = {HIDX_OPT, HIDX_INFEAS, HIDX_NODELIM, HIDX_STALLNODE, HIDX_SOLLIM, HIDX_USR, HIDX_OTHER};

   SCIPverbMessage(scip, SCIP_VERBLEVEL_HIGH, NULL, "Neighborhoods      :%11s %11s %11s %11s %11s %11s %11s %11s %11s %11s %4s %4s %4s %4s %4s %4s %4s\n",
            "Calls", "SetupTime", "SubmipTime", "SubmipNodes", "Sols", "Best", "Exp3", "EpsGreedy", "UCB", "TgtFixRate",
            "Opt", "Inf", "Node", "Stal", "Sol", "Usr", "Othr");


   /* loop over neighborhoods and fill in statistics */
   for( i = 0; i < heurdata->nneighborhoods; ++i )
   {
      NH* neighborhood;
      SCIP_Real proba;
      SCIP_Real ucb;
      SCIP_Real epsgreedyweight;
      neighborhood = heurdata->neighborhoods[i];
      SCIPverbMessage(scip, SCIP_VERBLEVEL_HIGH, NULL, "  %-17s:", neighborhood->name);
      SCIPverbMessage(scip, SCIP_VERBLEVEL_HIGH, NULL, "%11d", neighborhood->stats.nruns);
      SCIPverbMessage(scip, SCIP_VERBLEVEL_HIGH, NULL, " %11.2f", SCIPgetClockTime(scip, neighborhood->stats.setupclock) );
      SCIPverbMessage(scip, SCIP_VERBLEVEL_HIGH, NULL, " %11.2f", SCIPgetClockTime(scip, neighborhood->stats.submipclock) );
      SCIPverbMessage(scip, SCIP_VERBLEVEL_HIGH, NULL, " %11" SCIP_LONGINT_FORMAT, neighborhood->stats.usednodes );
      SCIPverbMessage(scip, SCIP_VERBLEVEL_HIGH, NULL, " %11d", neighborhood->stats.nsolsfound);
      SCIPverbMessage(scip, SCIP_VERBLEVEL_HIGH, NULL, " %11d", neighborhood->stats.nbestsolsfound);

      proba = 0.0;
      ucb = 1.0;
      epsgreedyweight = -1.0;

      if( neighborhood->active )
      {
         switch (heurdata->banditalgo) {
            case 'u':
               ucb = SCIPgetConfidenceBoundUcb(heurdata->bandit, i);
               break;
            case 'g':
               epsgreedyweight = SCIPgetWeightsEpsgreedy(heurdata->bandit)[i];
               break;
            case 'e':
               proba = SCIPgetProbabilityExp3(heurdata->bandit, i);
               break;
            default:
               break;
         }
      }

      SCIPverbMessage(scip, SCIP_VERBLEVEL_HIGH, NULL, " %11.5f", proba);
      SCIPverbMessage(scip, SCIP_VERBLEVEL_HIGH, NULL, " %11.5f", epsgreedyweight);
      SCIPverbMessage(scip, SCIP_VERBLEVEL_HIGH, NULL, " %11.5f", ucb);
      SCIPverbMessage(scip, SCIP_VERBLEVEL_HIGH, NULL, " %11.3f", neighborhood->fixingrate.targetfixingrate);

      /* loop over status histogram */
      for( j = 0; j < NHISTENTRIES; ++j )
         SCIPverbMessage(scip, SCIP_VERBLEVEL_HIGH, NULL, " %4d", neighborhood->stats.statushist[statusses[j]]);

      SCIPverbMessage(scip, SCIP_VERBLEVEL_HIGH, NULL, "\n");
   }
}

#endif

/** update the statistics of the neighborhood based on the sub-SCIP run */
static
void updateNeighborhoodStats(
   SCIP*                 scip,               /**< SCIP data structure */
   NH_STATS*             runstats,           /**< run statistics */
   NH*                   neighborhood,       /**< the selected neighborhood */
   SCIP_STATUS           subscipstatus       /**< sub-SCIP status */
   )
{
   NH_STATS* stats;
   stats = &neighborhood->stats;

   /* copy run statistics into neighborhood statistics */
   stats->nbestsolsfound += runstats->nbestsolsfound;
   stats->nsolsfound += runstats->nsolsfound;
   stats->usednodes += runstats->usednodes;
   stats->nruns += 1;

   if( runstats->nbestsolsfound > 0 )
      stats->nrunsbestsol += DEFAULT_BESTSOLWEIGHT;
   else if( runstats->nsolsfound > 0 )
      stats->nrunsbestsol++;

   /* update the counter for the subscip status */
   SCIPstatistic( ++stats->statushist[getHistIndex(subscipstatus)]; )
}

/** sort callback for variable pointers using the LNS variable prioritization
 *
 *  the variable prioritization works hierarchically as follows. A variable
 *  a has the higher priority over b iff
 *
 *  - variable distances should be used and a has a smaller distance than b
 *  - variable reduced costs should be used and a has a smaller score than b
 *  - based on previously assigned random scores
 *
 *  @note: distances are context-based. For fixing more variables,
 *  distances are initialized from the already fixed variables.
 *  For unfixing variables, distances are initialized starting
 *  from the unfixed variables
 */
static
SCIP_DECL_SORTINDCOMP(sortIndCompLns)
{  /*lint --e{715}*/
   VARPRIO* varprio;
   SCIP* scip;

   varprio = (VARPRIO*)dataptr;
   assert(varprio != NULL);

   scip = varprio->scip;
   assert(scip != NULL);

   if( ind1 == ind2 )
      return 0;

   /* priority is on distances, if enabled. The variable which is closer in a breadth-first search sense to
    * the already fixed variables has precedence */
   if( varprio->usedistances )
   {
      int dist1;
      int dist2;

      dist1 = varprio->distances[ind1];
      dist2 = varprio->distances[ind2];

      if( dist1 < 0 )
         dist1 = INT_MAX;

      if( dist2 < 0 )
         dist2 = INT_MAX;

      assert(varprio->distances != NULL);
      if( dist1 < dist2 )
         return -1;
      else if( dist1 > dist2 )
         return 1;
   }

   assert(!varprio->usedistances || varprio->distances[ind1] == varprio->distances[ind2]);

   /* if the indices tie considering reduced costs or distances are disabled -> use reduced cost information instead */
   if( varprio->useredcost )
   {
      assert(varprio->redcostscores != NULL);

      if( SCIPisLT(scip, varprio->redcostscores[ind1], varprio->redcostscores[ind2]) )
         return -1;
      else if( SCIPisGT(scip, varprio->redcostscores[ind1], varprio->redcostscores[ind2]) )
         return 1;
   }

   assert(!varprio->useredcost || SCIPisEQ(scip, varprio->redcostscores[ind1], varprio->redcostscores[ind2]));

   assert(varprio->randscores != NULL);

   if( varprio->randscores[ind1] < varprio->randscores[ind2] )
      return -1;
   else if( varprio->randscores[ind1] > varprio->randscores[ind2] )
      return 1;

   return ind1 - ind2;
}

/** Compute the reduced cost score for this variable in the reference solution */
static
SCIP_Real getVariableRedcostScore(
   SCIP*                 scip,               /**< SCIP data structure */
   SCIP_VAR*             var,                /**< the variable for which the score should be computed */
   SCIP_Real             refsolval           /**< solution value in reference solution */
   )
{
   SCIP_Real bestbound;
   SCIP_Real redcost;
   SCIP_Real score;
   assert(scip != NULL);
   assert(var != NULL);

   /* prefer column variables */
   if( SCIPvarGetStatus(var) != SCIP_VARSTATUS_COLUMN )
      return SCIPinfinity(scip);

   redcost = SCIPvarGetBestRootRedcost(var);

   if( SCIPisNegative(scip, redcost) )
      bestbound = SCIPvarGetUbGlobal(var);
   else
      bestbound = SCIPvarGetLbGlobal(var);

   if( SCIPisInfinity(scip, REALABS(bestbound)) )
   {
      if( !SCIPisZero(scip, redcost) )
         return -SCIPinfinity(scip);
      else
         return 0.0;
   }

   score = redcost * (refsolval - bestbound);

   return score;
}

/** add variable and solution value to buffer data structure for variable fixings. The method checks if
 *  the value still lies within the variable bounds. The value stays unfixed otherwise.
 */
static
void tryAdd2variableBuffer(
   SCIP*                 scip,               /**< SCIP data structure */
   SCIP_VAR*             var,                /**< (source) SCIP variable that should be added to the buffer */
   SCIP_Real             val,                /**< fixing value for this variable */
   SCIP_VAR**            varbuf,             /**< variable buffer to store variables that should be fixed */
   SCIP_Real*            valbuf,             /**< value buffer to store fixing values */
   int*                  nfixings,           /**< pointer to number of fixed buffer variables, will be increased by 1 */
   SCIP_Bool             integer             /**< is this an integer variable? */
   )
{
   assert(SCIPisFeasIntegral(scip, val) || ! SCIPvarIsIntegral(var));
   assert(*nfixings < SCIPgetNVars(scip));

   /* round the value to its nearest integer */
   if( integer )
      val = SCIPfloor(scip, val + 0.5);

   /* only add fixing if it is still valid within the global variable bounds. Invalidity
    * of this solution value may come from a dual reduction that was performed after the solution from which
    * this value originated was found
    */
   if( SCIPvarGetLbGlobal(var) <= val && val <= SCIPvarGetUbGlobal(var) )
   {
      varbuf[*nfixings] = var;
      valbuf[*nfixings] = val;
      ++(*nfixings);
   }
}

/** query neighborhood for a reference solution for further fixings */
static
SCIP_RETCODE neighborhoodGetRefsol(
   SCIP*                 scip,               /**< SCIP data structure */
   NH*                   neighborhood,       /**< LNS neighborhood data structure */
   SCIP_SOL**            solptr              /**< solution pointer */
   )
{
   assert(solptr != NULL);
   assert(scip != NULL);
   assert(neighborhood != NULL);

   *solptr = NULL;
   if( neighborhood->nhrefsol != NULL )
   {
      SCIP_RESULT result;
      SCIP_CALL( neighborhood->nhrefsol(scip, neighborhood, solptr, &result) );

      if( result == SCIP_DIDNOTFIND )
         *solptr = NULL;
      else
         assert(*solptr != NULL);
   }

   return SCIP_OKAY;
}

/** fix additional variables found in feasible reference solution if the ones that the neighborhood found were not enough
 *
 *  use not always the best solution for the values, but a reference solution provided by the neighborhood itself
 *
 *  @note it may happen that the target fixing rate is not completely reached. This is the case if intermediate,
 *  dual reductions render the solution values of the reference solution infeasible for
 *  the current, global variable bounds.
 */
static
SCIP_RETCODE lnsFixMoreVariables(
   SCIP*                 scip,               /**< SCIP data structure */
   SCIP_HEURDATA*        heurdata,           /**< heuristic data of the LNS neighborhood */
   SCIP_SOL*             refsol,             /**< feasible reference solution for more variable fixings */
   SCIP_VAR**            varbuf,             /**< buffer array to store variables to fix */
   SCIP_Real*            valbuf,             /**< buffer array to store fixing values */
   int*                  nfixings,           /**< pointer to store the number of fixings */
   int                   ntargetfixings,     /**< number of required target fixings */
   SCIP_Bool*            success             /**< pointer to store whether the target fixings have been successfully reached */
   )
{
   VARPRIO varprio;
   SCIP_VAR** vars;
   SCIP_Real* redcostscores;
   SCIP_Real* solvals;
   SCIP_RANDNUMGEN* rng;
   int* distances;
   int* perm;
   SCIP_Real* randscores;
   int nbinvars;
   int nintvars;
   int nbinintvars;
   int nvars;
   int b;
   int nvarstoadd;

   assert(scip != NULL);
   assert(varbuf != NULL);
   assert(nfixings != NULL);
   assert(success != NULL);
   assert(heurdata != NULL);
   assert(refsol != NULL);

   *success = FALSE;

   /* if the user parameter forbids more fixings, return immediately */
   if( ! heurdata->domorefixings )
      return SCIP_OKAY;

   SCIP_CALL( SCIPgetVarsData(scip, &vars, &nvars, &nbinvars, &nintvars, NULL, NULL) );

   nbinintvars = nbinvars + nintvars;

   if( ntargetfixings >= nbinintvars )
      return SCIP_OKAY;

   /* determine the number of required additional fixings */
   nvarstoadd = ntargetfixings - *nfixings;
   if( nvarstoadd == 0 )
      return SCIP_OKAY;

   varprio.usedistances = heurdata->usedistances;
   varprio.useredcost = heurdata->useredcost;
   varprio.scip = scip;
   rng = SCIPbanditGetRandnumgen(heurdata->bandit);
   assert(rng != NULL);

   SCIP_CALL( SCIPallocBufferArray(scip, &randscores, nbinintvars) );
   SCIP_CALL( SCIPallocBufferArray(scip, &perm, nbinintvars) );
   SCIP_CALL( SCIPallocBufferArray(scip, &distances, nvars) );
   SCIP_CALL( SCIPallocBufferArray(scip, &redcostscores, nbinintvars) );
   SCIP_CALL( SCIPallocBufferArray(scip, &solvals, nbinintvars) );

   /* initialize variable graph distances from already fixed variables */
   if( *nfixings >= 1 )
   {
      SCIP_CALL( SCIPvariablegraphBreadthFirst(scip, NULL, varbuf, *nfixings, distances, INT_MAX, INT_MAX, ntargetfixings) );
   }
   else
   {
      /* initialize all equal distances to make them irrelevant */
      BMSclearMemoryArray(distances, nbinintvars);
   }

   /* todo filter already selected variables directly without penalty */
   varprio.randscores = randscores;
   varprio.distances = distances;
   varprio.redcostscores = redcostscores;

   SCIP_CALL( SCIPgetSolVals(scip, refsol, nbinintvars, vars, solvals) );

   /* assign scores to every discrete variable of the problem */
   for( b = 0; b < nbinintvars; ++b )
   {
      SCIP_VAR* var = vars[b];
      randscores[b] = SCIPrandomGetReal(rng, 0.0, 1.0);
      perm[b] = b;
      redcostscores[b] = getVariableRedcostScore(scip, var, solvals[b]);
   }


   /* loop over already fixed variables and assign large penalties for their values */
   for( b = 0; b < *nfixings; ++b )
   {
      int probindex = SCIPvarGetProbindex(varbuf[b]);

      if( probindex < nbinintvars )
      {
         randscores[probindex] = 2.0;
         redcostscores[probindex] = SCIP_REAL_MAX;
      }
      distances[probindex] = -1;
   }

   /* use selection algorithm (order of the variables does not matter) for quickly completing the fixing */
   SCIPselectInd(perm, sortIndCompLns, &varprio, nvarstoadd, nbinintvars);

   /* loop over the first elements of the selection defined in permutation. They represent the best variables */
   for( b = 0; b < nvarstoadd; ++b )
   {
      int permindex = perm[b];
      assert(permindex >= 0);
      assert(permindex < nbinintvars);

      tryAdd2variableBuffer(scip, vars[permindex], solvals[permindex], varbuf, valbuf, nfixings, TRUE);
   }

   *success = TRUE;

   /* free buffer arrays */
   SCIPfreeBufferArray(scip, &solvals);
   SCIPfreeBufferArray(scip, &redcostscores);
   SCIPfreeBufferArray(scip, &distances);
   SCIPfreeBufferArray(scip, &perm);
   SCIPfreeBufferArray(scip, &randscores);

   return SCIP_OKAY;
}

/** create the bandit algorithm for the heuristic depending on the user parameter */
static
SCIP_RETCODE createBandit(
   SCIP*                 scip,               /**< SCIP data structure */
   SCIP_HEURDATA*        heurdata,           /**< heuristic data structure */
   SCIP_Real*            priorities,         /**< call priorities for active neighborhoods */
   unsigned int          initseed            /**< initial random seed */
   )
{

   switch (heurdata->banditalgo) {
      case 'u':
         SCIP_CALL( SCIPcreateBanditUcb(scip, &heurdata->bandit, priorities,
               heurdata->ucb_alpha, heurdata->nactiveneighborhoods, initseed) );
         break;

      case 'e':
         SCIP_CALL( SCIPcreateBanditExp3(scip, &heurdata->bandit, priorities,
               heurdata->exp3_gamma, heurdata->exp3_beta, heurdata->nactiveneighborhoods, initseed) );
         break;

      case 'g':
         SCIP_CALL( SCIPcreateBanditEpsgreedy(scip, &heurdata->bandit, priorities,
               heurdata->epsgreedy_eps, heurdata->nactiveneighborhoods, initseed) );
         break;
      default:

         SCIPerrorMessage("Unknown bandit parameter %c\n", heurdata->banditalgo);
         return SCIP_INVALIDDATA;

         break;
   }

   return SCIP_OKAY;
}

/*
 * Callback methods of primal heuristic
 */

/** copy method for primal heuristic plugins (called when SCIP copies plugins) */
#if 0
static
SCIP_DECL_HEURCOPY(heurCopyLns)
{  /*lint --e{715}*/
   SCIPerrorMessage("method of lns primal heuristic not implemented yet\n");
   SCIPABORT(); /*lint --e{527}*/


   return SCIP_OKAY;
}
#else
#define heurCopyLns NULL
#endif

/** unfix some of the variables because there are too many fixed
 *
 *  a variable is ideally unfixed if it is close to other unfixed variables
 *  and fixing it has a high reduced cost impact
 */
static
SCIP_RETCODE lnsUnfixVariables(
   SCIP*                 scip,               /**< SCIP data structure */
   SCIP_HEURDATA*        heurdata,           /**< heuristic data of the LNS neighborhood */
   SCIP_VAR**            varbuf,             /**< buffer array to store variables to fix */
   SCIP_Real*            valbuf,             /**< buffer array to store fixing values */
   int*                  nfixings,           /**< pointer to store the number of fixings */
   int                   ntargetfixings,     /**< number of required target fixings */
   SCIP_Bool*            success             /**< pointer to store whether the target fixings have been successfully reached */
   )
{
   VARPRIO varprio;
   SCIP_Real* redcostscores;
   SCIP_Real* randscores;
   SCIP_VAR** unfixedvars;
   SCIP_VAR** varbufcpy;
   SCIP_Real* valbufcpy;
   SCIP_Bool* isfixedvar;
   SCIP_VAR** vars;
   SCIP_RANDNUMGEN* rng;
   int* distances;
   int* fixeddistances;
   int* perm;
   int nvars;
   int i;
   int nbinintvars;
   int nunfixed;

   *success = FALSE;

   nbinintvars = SCIPgetNBinVars(scip) + SCIPgetNIntVars(scip);
   if( nbinintvars == 0 )
      return SCIP_OKAY;

   assert(*nfixings > 0);

   nvars = SCIPgetNVars(scip);
   SCIP_CALL( SCIPallocBufferArray(scip, &isfixedvar, nvars) );
   SCIP_CALL( SCIPallocBufferArray(scip, &unfixedvars, nbinintvars) );
   SCIP_CALL( SCIPallocBufferArray(scip, &distances, nvars) );
   SCIP_CALL( SCIPallocBufferArray(scip, &fixeddistances, *nfixings) );
   SCIP_CALL( SCIPallocBufferArray(scip, &redcostscores, *nfixings) );
   SCIP_CALL( SCIPallocBufferArray(scip, &randscores, *nfixings) );
   SCIP_CALL( SCIPallocBufferArray(scip, &perm, *nfixings) );
   SCIP_CALL( SCIPduplicateBufferArray(scip, &varbufcpy, varbuf, *nfixings) );
   SCIP_CALL( SCIPduplicateBufferArray(scip, &valbufcpy, valbuf, *nfixings) );

   /*
    * collect the unfixed binary and integer variables
    */
   BMSclearMemoryArray(isfixedvar, nvars);
   /* loop over fixed variables and mark their respective positions as fixed */
   for( i = 0; i < *nfixings; ++i )
   {
      int probindex = SCIPvarGetProbindex(varbuf[i]);
      if( probindex >= 0 )
         isfixedvar[probindex] = TRUE;
   }

   nunfixed = 0;
   vars = SCIPgetVars(scip);
   /* collect unfixed binary and integer variables */
   for( i = 0; i < nbinintvars; ++i )
   {
      if( ! isfixedvar[i] )
         unfixedvars[nunfixed++] = vars[i];
   }

   /* collect distances of all fixed variables from those that are not fixed */
   if( heurdata->usedistances && nunfixed > 0 )
   {
      SCIP_CALL( SCIPvariablegraphBreadthFirst(scip, NULL, unfixedvars, nunfixed, distances, INT_MAX, INT_MAX, INT_MAX) );

      for( i = 0; i < *nfixings; ++i )
      {
         int probindex = SCIPvarGetProbindex(varbuf[i]);
         if( probindex >= 0 )
            fixeddistances[i] = distances[probindex];
      }
   }
   else
   {
      BMSclearMemoryArray(fixeddistances, *nfixings);
   }


   /* collect reduced cost scores of the fixings and assign random scores */
   rng = SCIPbanditGetRandnumgen(heurdata->bandit);
   for( i = 0; i < *nfixings; ++i )
   {
      SCIP_VAR* fixedvar = varbuf[i];
      SCIP_Real fixval = valbuf[i];

      redcostscores[i] = -getVariableRedcostScore(scip, fixedvar, fixval);
      randscores[i] = SCIPrandomGetReal(rng, 0, 1);
      perm[i] = i;
   }

   varprio.distances = fixeddistances;
   varprio.randscores = randscores;
   varprio.redcostscores = redcostscores;
   varprio.usedistances = heurdata->usedistances;
   varprio.useredcost = heurdata->useredcost;
   varprio.scip = scip;
   /* scores are assigned in such a way that variables with a smaller score should be fixed last */
   SCIPselectDownInd(perm, sortIndCompLns, &varprio, ntargetfixings, *nfixings);

   /* bring the desired variables to the front of the array */
   for( i = 0; i < ntargetfixings; ++i )
   {
      valbuf[i] = valbufcpy[perm[i]];
      varbuf[i] = varbufcpy[perm[i]];
   }
   *nfixings = ntargetfixings;

   /* free the buffer arrays in reverse order of allocation */
   SCIPfreeBufferArray(scip, &valbufcpy);
   SCIPfreeBufferArray(scip, &varbufcpy);
   SCIPfreeBufferArray(scip, &perm);
   SCIPfreeBufferArray(scip, &randscores);
   SCIPfreeBufferArray(scip, &redcostscores);
   SCIPfreeBufferArray(scip, &fixeddistances);
   SCIPfreeBufferArray(scip, &distances);
   SCIPfreeBufferArray(scip, &unfixedvars);
   SCIPfreeBufferArray(scip, &isfixedvar);

   *success = TRUE;

   return SCIP_OKAY;
}

/** call variable fixing callback for this neighborhood and orchestrate additional variable fixings, if necessary */
static
SCIP_RETCODE neighborhoodFixVariables(
  SCIP*                  scip,               /**< SCIP data structure */
  SCIP_HEURDATA*         heurdata,           /**< heuristic data of the LNS neighborhood */
  NH*                    neighborhood,       /**< neighborhood data structure */
  SCIP_VAR**             varbuf,             /**< buffer array to keep variables that should be fixed */
  SCIP_Real*             valbuf,             /**< buffer array to keep fixing values */
  int*                   nfixings,           /**< pointer to store the number of variable fixings */
  SCIP_RESULT*           result              /**< pointer to store the result of the fixing operation */
  )
{
   int ntargetfixings;

   assert(scip != NULL);
   assert(neighborhood != NULL);
   assert(varbuf != NULL);
   assert(valbuf != NULL);
   assert(nfixings != NULL);
   assert(result != NULL);

   *nfixings = 0;

   *result = SCIP_DIDNOTRUN;

   if( neighborhood->varfixings != NULL )
   {
      SCIP_CALL( neighborhood->varfixings(scip, neighborhood, varbuf, valbuf, nfixings, result) );

      if( *result != SCIP_SUCCESS )
         return SCIP_OKAY;
   }

   assert(neighborhood->varfixings == NULL || *result != SCIP_DIDNOTRUN);

   ntargetfixings = (int)(neighborhood->fixingrate.targetfixingrate * (SCIPgetNBinVars(scip) + SCIPgetNIntVars(scip)));
   SCIPdebugMsg(scip, "Neighborhood Fixings/Target: %d / %d\n",*nfixings, ntargetfixings);

   /** if too few fixings, use a strategy to select more variable fixings: randomized, LP graph, ReducedCost/Ps-Cost based, mix */
   if( (*result == SCIP_SUCCESS || *result == SCIP_DIDNOTRUN) && (*nfixings < ntargetfixings) )
   {
      SCIP_Bool success;
      SCIP_SOL* refsol;

      /* get reference solution from neighborhood */
      SCIP_CALL( neighborhoodGetRefsol(scip, neighborhood, &refsol) );

      /* try to fix more variables based on the reference solution */
      if( refsol != NULL )
      {
         SCIP_CALL( lnsFixMoreVariables(scip, heurdata, refsol, varbuf, valbuf, nfixings, ntargetfixings, &success) );
      }
      else
         success = FALSE;

      if( success )
         *result = SCIP_SUCCESS;
      else if( *result == SCIP_SUCCESS )
         *result = SCIP_DIDNOTFIND;
      else
         *result = SCIP_DIDNOTRUN;

      SCIPdebugMsg(scip, "After additional fixings: %d / %d\n",*nfixings, ntargetfixings);
   }
   else if( (SCIP_Real)(*nfixings) > (1.1 * ntargetfixings) )
   {
      SCIP_Bool success;
      SCIP_CALL( lnsUnfixVariables(scip, heurdata, varbuf, valbuf, nfixings, ntargetfixings, &success) );

      assert(success);
      *result = SCIP_SUCCESS;
      SCIPdebugMsg(scip, "Unfixed variables, fixed variables remaining: %d\n", ntargetfixings);
   }
   else
   {
      SCIPdebugMsg(scip, "No additional fixings performed\n");
   }

   return SCIP_OKAY;
}

/** change the sub-SCIP by restricting variable domains, changing objective coefficients, or adding constraints */
static
SCIP_RETCODE neighborhoodChangeSubscip(
   SCIP*                 sourcescip,         /**< source SCIP data structure */
   SCIP*                 targetscip,         /**< target SCIP data structure */
   NH*                   neighborhood,       /**< neighborhood */
   SCIP_VAR**            targetvars,         /**< array of target SCIP variables aligned with source SCIP variables */
   int*                  ndomchgs,           /**< pointer to store the number of variable domain changes */
   int*                  nchgobjs,           /**< pointer to store the number of changed objective coefficients */
   int*                  naddedconss,        /**< pointer to store the number of added constraints */
   SCIP_Bool*            success             /**< pointer to store whether the sub-SCIP has been successfully modified */
   )
{
   assert(sourcescip != NULL);
   assert(targetscip != NULL);
   assert(neighborhood != NULL);
   assert(targetvars != NULL);
   assert(ndomchgs != NULL);
   assert(nchgobjs != NULL);
   assert(naddedconss != NULL);
   assert(success != NULL);

   *success = FALSE;
   *ndomchgs = 0;
   *nchgobjs = 0;
   *naddedconss = 0;

   /* call the change sub-SCIP callback of the neighborhood */
   if( neighborhood->changesubscip != NULL )
   {
      SCIP_CALL( neighborhood->changesubscip(sourcescip, targetscip, targetvars, ndomchgs, nchgobjs, naddedconss, success) );
   }
   else
   {
      *success = TRUE;
   }

   return SCIP_OKAY;
}

/** set sub-SCIP solving limits */
static
SCIP_RETCODE setLimits(
   SCIP*                 subscip,            /**< SCIP data structure */
   SOLVELIMITS*          solvelimits         /**< pointer to solving limits data structure */
   )
{
   assert(subscip != NULL);
   assert(solvelimits != NULL);

   assert(solvelimits->nodelimit >= solvelimits->stallnodes);

   SCIP_CALL( SCIPsetLongintParam(subscip, "limits/nodes", solvelimits->nodelimit) );
   SCIP_CALL( SCIPsetLongintParam(subscip, "limits/stallnodes", solvelimits->stallnodes));
   SCIP_CALL( SCIPsetRealParam(subscip, "limits/time", solvelimits->timelimit) );
   SCIP_CALL( SCIPsetRealParam(subscip, "limits/memory", solvelimits->memorylimit) );

   return SCIP_OKAY;
}

/** determine limits for a sub-SCIP */
static
SCIP_RETCODE determineLimits(
   SCIP*                 scip,               /**< SCIP data structure */
   SCIP_HEUR*            heur,               /**< this heuristic */
   SOLVELIMITS*          solvelimits,        /**< pointer to solving limits data structure */
   SCIP_Bool*            runagain            /**< can we solve another sub-SCIP with these limits */
   )
{
   SCIP_HEURDATA* heurdata;
   SCIP_Real initfactor;
   assert(scip != NULL);
   assert(heur != NULL);
   assert(solvelimits != NULL);
   assert(runagain != NULL);

   heurdata = SCIPheurGetData(heur);

   /* check whether there is enough time and memory left */
   SCIP_CALL( SCIPgetRealParam(scip, "limits/time", &solvelimits->timelimit) );
   if( !SCIPisInfinity(scip, solvelimits->timelimit) )
      solvelimits->timelimit -= SCIPgetSolvingTime(scip);
   SCIP_CALL( SCIPgetRealParam(scip, "limits/memory", &solvelimits->memorylimit) );

   /* substract the memory already used by the main SCIP and the estimated memory usage of external software */
   if( !SCIPisInfinity(scip, solvelimits->memorylimit) )
   {
      solvelimits->memorylimit -= SCIPgetMemUsed(scip)/1048576.0;
      solvelimits->memorylimit -= SCIPgetMemExternEstim(scip)/1048576.0;
   }

   /* abort if no time is left or not enough memory to create a copy of SCIP, including external memory usage */
   if( solvelimits->timelimit <= 0.0 || solvelimits->memorylimit <= 2.0*SCIPgetMemExternEstim(scip)/1048576.0 )
      *runagain = FALSE;

   /* calculate the search node limit of the heuristic  */
   solvelimits->nodelimit = (SCIP_Longint)(heurdata->nodesquot * SCIPgetNNodes(scip));
   solvelimits->nodelimit += heurdata->nodesoffset;
   solvelimits->nodelimit -= heurdata->usednodes;
   solvelimits->nodelimit -= 100 * SCIPheurGetNCalls(heur);

   /* use a smaller budget if not all neighborhoods have been initialized yet */
   assert(heurdata->ninitneighborhoods >= 0);
   initfactor = (heurdata->nactiveneighborhoods - heurdata->ninitneighborhoods + 1.0) / (heurdata->nactiveneighborhoods + 1.0);
   solvelimits->nodelimit = (SCIP_Longint)(solvelimits->nodelimit * initfactor);
   solvelimits->stallnodes = solvelimits->nodelimit * heurdata->stallnodefactor;

   /* check whether we have enough nodes left to call subproblem solving */
   if( solvelimits->nodelimit < heurdata->targetnodes )
      *runagain = FALSE;

   return SCIP_OKAY;
}

/** return the bandit algorithm that should be used */
static
SCIP_BANDIT* getBandit(
   SCIP_HEURDATA*        heurdata            /**< heuristic data of the LNS neighborhood */
   )
{
   assert(heurdata != NULL);
   return heurdata->bandit;
}

/** select a neighborhood depending on the selected bandit algorithm */
static
SCIP_RETCODE selectNeighborhood(
   SCIP*                 scip,               /**< SCIP data structure */
   SCIP_HEURDATA*        heurdata,           /**< heuristic data of the LNS neighborhood */
   int*                  neighborhoodidx     /**< pointer to store the selected neighborhood index */
   )
{
   SCIP_BANDIT* bandit;
   assert(scip != NULL);
   assert(heurdata != NULL);
   assert(neighborhoodidx != NULL);

   *neighborhoodidx = -1;

   bandit = getBandit(heurdata);

   SCIP_CALL( SCIPbanditSelect(bandit, neighborhoodidx) );
   assert(*neighborhoodidx >= 0);

   return SCIP_OKAY;
}

/** Calculate reward based on the selected reward measure */
static
SCIP_RETCODE getReward(
   SCIP*                 scip,               /**< SCIP data structure */
   SCIP_HEURDATA*        heurdata,           /**< heuristic data of the LNS neighborhood */
   NH_STATS*             runstats,           /**< run statistics */
   SCIP_Real*            rewardptr           /**< pointer to store the computed reward */
   )
{
   SCIP_Real reward = 0.0;
   SCIP_Real effort;
   SCIP_Real rewardcontrol = heurdata->rewardcontrol;

   assert(runstats->usednodes >= 0);
   assert(runstats->nfixings >= 0)
   ;
   /* just add one node to avoid division by zero */
   effort = runstats->usednodes / (SCIP_Real)(heurdata->targetnodes + 1.0);

   /* assume that every fixed variable linearly reduces the subproblem complexity */
   effort = (1.0 - (runstats->nfixings / ((SCIP_Real)SCIPgetNBinVars(scip) + SCIPgetNIntVars(scip)))) * effort;
   assert(rewardptr != NULL);

   /* a positive reward is only assigned if a new incumbent solution was found */
   if( runstats->nbestsolsfound > 0 )
   {
      SCIP_Real bestsolreward;
      SCIP_Real closedgapreward;

      SCIP_Real lb;
      SCIP_Real ub;

      /* the indicator function is simply 1.0 */
      bestsolreward = 1.0;

      ub = SCIPgetUpperbound(scip);
      lb = SCIPgetLowerbound(scip);

      /* compute the closed gap reward */
      if( SCIPisEQ(scip, ub, lb) )
         closedgapreward = 1.0;
      else if( SCIPisInfinity(scip, runstats->oldupperbound) )
         closedgapreward = 1.0;
      else
      {
         closedgapreward = (runstats->oldupperbound - ub) / (runstats->oldupperbound - lb);
      }

      /* the reward is a convex combination of the best solution reward and the reward for the closed gap */
      reward = heurdata->rewardcontrol * bestsolreward + (1.0 - heurdata->rewardcontrol) * closedgapreward;

      /* optionally, scale the reward by the involved effort */
      if( heurdata->scalebyeffort )
      {
         /* reward can be larger than 1.0 if a best solution was found within 0 nodes  */
         reward /= (effort + 1.0);
      }
<<<<<<< HEAD

      /* add the baseline and rescale the reward into the interval [baseline, 1.0] */
      reward = heurdata->rewardbaseline + (1.0 - heurdata->rewardbaseline) * reward;
   }
   else
   {
      /* linearly decrease the reward based on the number of nodes spent */
      SCIP_Real maxeffort = heurdata->targetnodes * heurdata->stallnodefactor;
      SCIP_Real usednodes = runstats->usednodes;

      usednodes *= (1.0 - (runstats->nfixings / ((SCIP_Real)SCIPgetNBinVars(scip) + SCIPgetNIntVars(scip))));

      reward = heurdata->rewardbaseline - (usednodes) * heurdata->rewardbaseline / maxeffort;

=======

      /* add the baseline and rescale the reward into the interval [baseline, 1.0] */
      reward = heurdata->rewardbaseline + (1.0 - heurdata->rewardbaseline) * reward;
   }
   else
   {
      /* linearly decrease the reward based on the number of nodes spent */
      SCIP_Real maxeffort = heurdata->targetnodes * heurdata->stallnodefactor;
      SCIP_Real usednodes = runstats->usednodes;

      usednodes *= (1.0 - (runstats->nfixings / ((SCIP_Real)SCIPgetNBinVars(scip) + SCIPgetNIntVars(scip))));

      reward = heurdata->rewardbaseline - (usednodes) * heurdata->rewardbaseline / maxeffort;

>>>>>>> 7f313b43
      reward = MAX(0.0, reward);
   }

   *rewardptr = reward;
   return SCIP_OKAY;
}

/** update internal bandit algorithm statistics for future draws */
static
SCIP_RETCODE updateBanditAlgorithms(
   SCIP*                 scip,               /**< SCIP data structure */
   SCIP_HEURDATA*        heurdata,           /**< heuristic data of the LNS neighborhood */
   SCIP_Real             reward,             /**< measured reward */
   int                   neighborhoodidx     /**< the neighborhood that was chosen */
   )
{
   SCIP_BANDIT* bandit;
   assert(scip != NULL);
   assert(heurdata != NULL);
   assert(neighborhoodidx >= 0);
   assert(neighborhoodidx < heurdata->nactiveneighborhoods);

   bandit = getBandit(heurdata);
<<<<<<< HEAD

   SCIPdebugMsg(scip, "Rewarding bandit algorithm action %d with reward %.2f\n", neighborhoodidx, reward);
   SCIP_CALL( SCIPbanditUpdate(bandit, neighborhoodidx, reward) );
=======
   SCIPdebugMsg(scip, "Rewarding bandit algorithm action %d with reward %.2f\n", neighborhoodidx, reward);
   SCIP_CALL( SCIPupdateBandit(scip, bandit, neighborhoodidx, reward) );
>>>>>>> 7f313b43

   return SCIP_OKAY;
}

/** set up the sub-SCIP */
static
SCIP_RETCODE setupSubScip(
   SCIP*                 scip,               /**< SCIP data structure */
   SCIP*                 subscip,            /**< sub-SCIP data structure */
   SCIP_VAR**            subvars,            /**< array of sub-SCIP variables in the order of the main SCIP */
   SOLVELIMITS*          solvelimits,        /**< pointer to solving limits data structure */
   SCIP_HEUR*            heur,               /**< this heuristic */
   SCIP_Bool             objchgd             /**< did the objective change between the source and the target SCIP? */
   )
{
   SCIP_HEURDATA* heurdata;
   SCIP_Real cutoff;
   SCIP_Real upperbound;

   heurdata = SCIPheurGetData(heur);

   /* do not abort subproblem on CTRL-C */
   SCIP_CALL( SCIPsetBoolParam(subscip, "misc/catchctrlc", FALSE) );

   /* disable output to console unless we are in debug mode */
   SCIP_CALL( SCIPsetIntParam(subscip, "display/verblevel", 0) );

   /* disable statistic timing inside sub SCIP */
   SCIP_CALL( SCIPsetBoolParam(subscip, "timing/statistictiming", FALSE) );

#ifdef LNS_SUBSCIPOUTPUT
   SCIP_CALL( SCIPsetIntParam(subscip, "display/verblevel", 5) );
   SCIP_CALL( SCIPsetIntParam(subscip, "display/freq", 1) );
   /* enable statistic timing inside sub SCIP */
      SCIP_CALL( SCIPsetBoolParam(subscip, "timing/statistictiming", FALSE) );
#endif

   SCIP_CALL( SCIPsetIntParam(subscip, "limits/bestsol", heurdata->nsolslim) );

   /* forbid recursive call of heuristics and separators solving subMIPs */
   if( ! heurdata->usesubscipheurs )
   {
      SCIP_CALL( SCIPsetSubscipsOff(subscip, TRUE) );
   }

   /* disable cutting plane separation */
   SCIP_CALL( SCIPsetSeparating(subscip, SCIP_PARAMSETTING_OFF, TRUE) );

   /* disable expensive presolving */
   SCIP_CALL( SCIPsetPresolving(subscip, SCIP_PARAMSETTING_FAST, TRUE) );

   /* use best estimate node selection */
   if( SCIPfindNodesel(subscip, "estimate") != NULL && !SCIPisParamFixed(subscip, "nodeselection/estimate/stdpriority") )
   {
      SCIP_CALL( SCIPsetIntParam(subscip, "nodeselection/estimate/stdpriority", INT_MAX/4) );
   }

   /* use inference branching */
   if( SCIPfindBranchrule(subscip, "inference") != NULL && !SCIPisParamFixed(subscip, "branching/inference/priority") )
   {
      SCIP_CALL( SCIPsetIntParam(subscip, "branching/inference/priority", INT_MAX/4) );
   }

   /* enable conflict analysis and restrict conflict pool */
   if( !SCIPisParamFixed(subscip, "conflict/enable") )
   {
      SCIP_CALL( SCIPsetBoolParam(subscip, "conflict/enable", TRUE) );
   }
   if( !SCIPisParamFixed(subscip, "conflict/maxstoresize") )
   {
      SCIP_CALL( SCIPsetIntParam(subscip, "conflict/maxstoresize", 100) );
   }

   /* speed up sub-SCIP by not checking dual LP feasibility */
   SCIP_CALL( SCIPsetBoolParam(subscip, "lp/checkdualfeas", FALSE) );

   /* employ a limit on the number of enforcement rounds in the quadratic constraint handlers; this fixes the issue that
    * sometimes the quadratic constraint handler needs hundreds or thousands of enforcement rounds to determine the
    * feasibility status of a single node without fractional branching candidates by separation (namely for uflquad
    * instances); however, the solution status of the sub-SCIP might get corrupted by this; hence no decutions shall be
    * made for the original SCIP
    */
   if( SCIPfindConshdlr(subscip, "quadratic") != NULL && !SCIPisParamFixed(subscip, "constraints/quadratic/enfolplimit") )
   {
      SCIP_CALL( SCIPsetIntParam(subscip, "constraints/quadratic/enfolplimit", 10) );
   }

   /* add an objective cutoff */
   if( ! SCIPisInfinity(scip, SCIPgetUpperbound(scip)) )
   {
      upperbound = SCIPgetUpperbound(scip) - SCIPsumepsilon(scip);
      if( ! SCIPisInfinity(scip, -1.0 * SCIPgetLowerbound(scip)) )
      {
         cutoff = (1 - heurdata->minimprove) * SCIPgetUpperbound(scip)
                            + heurdata->minimprove * SCIPgetLowerbound(scip);
      }
      else
      {
         if( SCIPgetUpperbound(scip) >= 0 )
            cutoff = (1 - heurdata->minimprove) * SCIPgetUpperbound(scip);
         else
            cutoff = (1 + heurdata->minimprove) * SCIPgetUpperbound(scip);
      }
      cutoff = MIN(upperbound, cutoff);

      SCIPdebugMsg(scip, "Sub-SCIP cutoff: %15.9" SCIP_REAL_FORMAT " (%15.9" SCIP_REAL_FORMAT " in original space)\n",
         cutoff, SCIPretransformObj(scip, cutoff));

      /* if the objective changed between the source and the target SCIP, encode the cutoff as a constraint */
      if( !objchgd )
      {
         SCIP_CALL(SCIPsetObjlimit(subscip, cutoff));

         SCIPdebugMsg(scip, "Cutoff added as Objective Limit\n");
      }
      else
      {
         SCIP_CONS* objcons;
         int nvars;
         SCIP_VAR** vars;
         int i;

         vars = SCIPgetVars(scip);
         nvars = SCIPgetNVars(scip);

         SCIP_CALL( SCIPcreateConsLinear(subscip, &objcons, "objbound_of_origscip", 0, NULL, NULL, -SCIPinfinity(subscip), cutoff,
                     TRUE, TRUE, TRUE, TRUE, TRUE, FALSE, FALSE, FALSE, FALSE, FALSE) );
         for( i = 0; i < nvars; ++i)
         {
            if( !SCIPisFeasZero(subscip, SCIPvarGetObj(vars[i])) )
            {
               SCIP_CALL( SCIPaddCoefLinear(subscip, objcons, subvars[i], SCIPvarGetObj(vars[i])) );
            }
         }
         SCIP_CALL( SCIPaddCons(subscip, objcons) );
         SCIP_CALL( SCIPreleaseCons(subscip, &objcons) );

         SCIPdebugMsg(scip, "Cutoff added as constraint\n");
      }
   }

   /* set solve limits for sub-SCIP */
   SCIP_CALL( setLimits(subscip, solvelimits) );

   /* change random seed of sub-SCIP */
   if( heurdata->subsciprandseeds )
   {
      SCIP_CALL( SCIPsetIntParam(scip, "randomization/randomseedshift", (int)SCIPheurGetNCalls(heur)) );
   }

   SCIPdebugMsg(scip, "Solve Limits: %lld (%lld) nodes (stall nodes), %.1f sec., %d sols\n",
         solvelimits->nodelimit, solvelimits->nodelimit / 2, solvelimits->timelimit, heurdata->nsolslim);

   return SCIP_OKAY;
}

/** execution method of primal heuristic */
static
SCIP_DECL_HEUREXEC(heurExecLns)
{  /*lint --e{715}*/
   SCIP_HEURDATA* heurdata;
   SCIP_VAR** varbuf;
   SCIP_Real* valbuf;
   SCIP_VAR** vars;
   SCIP_VAR** subvars;
   NH_STATS runstats[NNEIGHBORHOODS];
   SCIP_STATUS subscipstatus[NNEIGHBORHOODS];
   SCIP* subscip = NULL;

   int nfixings;
   int nvars;
   int neighborhoodidx;
   int ntries;
   SCIP_Bool tryagain;
   NH* neighborhood;
   SOLVELIMITS solvelimits;
   SCIP_Bool success;
   SCIP_Bool run;
   SCIP_Bool allrewardsmode;
   SCIP_Real rewards[NNEIGHBORHOODS];
   int banditidx;
   int i;

   heurdata = SCIPheurGetData(heur);
   assert(heurdata != NULL);

   *result = SCIP_DIDNOTRUN;

   /* wait for a sufficient number of nodes since last incumbent solution */
   if( SCIPgetDepth(scip) > 0 && SCIPgetBestSol(scip) != NULL
      && (SCIPgetNNodes(scip) - SCIPsolGetNodenum(SCIPgetBestSol(scip))) < heurdata->waitingnodes )
   {
      SCIPdebugMsg(scip, "Waiting nodes not satisfied\n");
      return SCIP_OKAY;
   }

   run = TRUE;
   /** check if budget allows a run of the next selected neighborhood */
   SCIP_CALL( determineLimits(scip, heur, &solvelimits, &run) );
   SCIPdebugMsg(scip, "Budget check: %" SCIP_LONGINT_FORMAT " %s\n", solvelimits.nodelimit, run ? "passed" : "must wait");

   if( !run )
      return SCIP_OKAY;

   allrewardsmode = heurdata->rewardfile != NULL;

   /* apply some other rules for a fair all rewards mode; in normal execution mode, neighborhoods are iterated through */
   if( allrewardsmode )
   {
      /* most neighborhoods require an incumbent solution */
      if( SCIPgetNSols(scip) < 2 )
      {
         SCIPdebugMsg(scip, "Not enough solutions for all rewards mode\n");
         return SCIP_OKAY;
      }

      /* if the node is infeasible, or has no LP solution, which is required by some neighborhoods
       * if we are not in all rewards mode, the neighborhoods delay themselves individually
       */
      if( nodeinfeasible || ! SCIPhasCurrentNodeLP(scip) || SCIPgetLPSolstat(scip) != SCIP_LPSOLSTAT_OPTIMAL )
      {
         SCIPdebugMsg(scip, "Delay LNS heuristic until a feasible node with optimally solved LP relaxation\n");
         *result = SCIP_DELAYED;
         return SCIP_OKAY;
      }
   }

   /** use the neighborhood that requested a delay or select the next neighborhood to run based on the selected bandit algorithm */
   if( heurdata->currneighborhood >= 0 )
   {
      assert(!allrewardsmode);
      banditidx = heurdata->currneighborhood;
      SCIPdebugMsg(scip, "Select delayed neighborhood %d (was delayed %d times)\n", banditidx, heurdata->ndelayedcalls);
   }
   else
   {
      SCIP_CALL( selectNeighborhood(scip, heurdata, &banditidx) );
      SCIPdebugMsg(scip, "Selected neighborhood %d with bandit algorithm\n", banditidx);
   }

   /* in all rewards mode, we simply loop over all heuristics */
   if( ! allrewardsmode )
      neighborhoodidx = banditidx;
   else
      neighborhoodidx = 0;

   assert(neighborhoodidx >= 0);
   assert(heurdata->nactiveneighborhoods > neighborhoodidx);

   /* allocate memory for variable fixings buffer */
   SCIP_CALL( SCIPgetVarsData(scip, &vars, &nvars, NULL, NULL, NULL, NULL) );
   SCIP_CALL( SCIPallocBufferArray(scip, &varbuf, nvars) );
   SCIP_CALL( SCIPallocBufferArray(scip, &valbuf, nvars) );
   SCIP_CALL( SCIPallocBufferArray(scip, &subvars, nvars) );

   /* initialize neighborhood statistics for a run */
   ntries = 1;
   do
   {
      SCIP_HASHMAP* varmapf;
      SCIP_EVENTHDLR* eventhdlr;
      SCIP_EVENTDATA eventdata;
      int ndomchgs;
      int nchgobjs;
      int naddedconss;
      int v;
      SCIP_RESULT fixresult;
      tryagain = FALSE;
      neighborhood = heurdata->neighborhoods[neighborhoodidx];
      SCIPdebugMsg(scip, "Running '%s' neighborhood %d\n", neighborhood->name, neighborhoodidx);

      initRunStats(scip, &runstats[neighborhoodidx]);
      rewards[neighborhoodidx] = 0.0;

      subscipstatus[neighborhoodidx] = SCIP_STATUS_UNKNOWN;
      SCIP_CALL( SCIPstartClock(scip, neighborhood->stats.setupclock) );

      /** determine variable fixings and objective coefficients of this neighborhood */
      SCIP_CALL( neighborhoodFixVariables(scip, heurdata, neighborhood, varbuf, valbuf, &nfixings, &fixresult) );

      SCIPdebugMsg(scip, "Fix %d/%d variables\n", nfixings, nvars);

      /* Fixing was not successful, either because the fixing rate was not reached (and no additional variable
       * prioritization was used), or the neighborhood requested a delay, e.g., because no LP relaxation solution exists
       * at the current node
       *
       * The LNS heuristic keeps a delayed neighborhood active and delays itself.
       */
      if( fixresult != SCIP_SUCCESS )
      {
         SCIP_CALL( SCIPstopClock(scip, neighborhood->stats.setupclock) );

         /* to determine all rewards, we cannot delay neighborhoods */
         if( allrewardsmode )
         {
            if( ntries == heurdata->nactiveneighborhoods )
               break;

            neighborhoodidx = (neighborhoodidx + 1) % heurdata->nactiveneighborhoods;
            ntries++;
            tryagain = TRUE;

            continue;
         }


         /* delay the heuristic along with the selected neighborhood
          *
          * if the neighborhood has been delayed for too many consecutive calls, the delay is treated as a failure */
         if( fixresult == SCIP_DELAYED )
         {

            if( heurdata->ndelayedcalls > (SCIPheurGetFreq(heur) / 4 + 1) )
            {
               resetCurrentNeighborhood(heurdata);

               /* use SCIP_DIDNOTFIND to penalize the neighborhood with a bad reward */
               fixresult = SCIP_DIDNOTFIND;
            }
            else if( heurdata->currneighborhood == -1 )
            {
               heurdata->currneighborhood = neighborhoodidx;
               heurdata->ndelayedcalls = 1;
            }
            else
            {
               heurdata->ndelayedcalls++;
            }
         }

         if( fixresult == SCIP_DIDNOTRUN )
         {
            if( ntries < heurdata->nactiveneighborhoods )
            {
               SCIP_CALL( updateBanditAlgorithms(scip, heurdata, 0.0, neighborhoodidx) );
               SCIP_CALL( selectNeighborhood(scip, heurdata, &neighborhoodidx) );
               ntries++;
               tryagain = TRUE;

               SCIPdebugMsg(scip, "Neighborhood cannot run -> try next neighborhood %d\n", neighborhoodidx);
               continue;
            }
            else
               break;
         }

         assert(fixresult == SCIP_DIDNOTFIND || fixresult == SCIP_DELAYED);
         *result = fixresult;
         break;
      }

      *result = SCIP_DIDNOTFIND;

      neighborhood->stats.nfixings += nfixings;
      runstats[neighborhoodidx].nfixings = nfixings;

      SCIP_CALL( SCIPcreate(&subscip) );
      SCIP_CALL( SCIPhashmapCreate(&varmapf, SCIPblkmem(scip), nvars) );

      /** todo later: run global propagation for this set of fixings */
      SCIP_CALL( SCIPcopyLargeNeighborhoodSearch(scip, subscip, varmapf, neighborhood->name, varbuf, valbuf, nfixings, FALSE, TRUE, &success, NULL) );

      /* store sub-SCIP variables in array for faster access */
      for( v = 0; v < nvars; ++v )
      {
         subvars[v] = (SCIP_VAR*)SCIPhashmapGetImage(varmapf, (void *)vars[v]);
         assert(subvars[v] != NULL);
      }

      SCIPhashmapFree(&varmapf);

      /** let the neighborhood add additional constraints, or restrict domains */
      SCIP_CALL( neighborhoodChangeSubscip(scip, subscip, neighborhood, subvars, &ndomchgs, &nchgobjs, &naddedconss, &success) );

      if( ! success )
      {
         SCIP_CALL( SCIPstopClock(scip, neighborhood->stats.setupclock) );

         if( !allrewardsmode || ntries == heurdata->nactiveneighborhoods )
            break;

         neighborhoodidx = (neighborhoodidx + 1) % heurdata->nactiveneighborhoods;
         ntries++;
         tryagain = TRUE;

         SCIP_CALL( SCIPfree(&subscip) );

         continue;
      }

      /* set up sub-SCIP parameters */
      SCIP_CALL( setupSubScip(scip, subscip, subvars, &solvelimits, heur, nchgobjs > 0) );

      /* copy the necessary data into the event data to create new solutions */
      eventdata.nodelimit = solvelimits.nodelimit;
      eventdata.lplimfac = heurdata->lplimfac;
      eventdata.heur = heur;
      eventdata.sourcescip = scip;
      eventdata.subvars = subvars;
      eventdata.runstats = &runstats[neighborhoodidx];
      eventdata.allrewardsmode = allrewardsmode;

      /* include an event handler to transfer solutions into the main SCIP */
      SCIP_CALL( SCIPincludeEventhdlrBasic(subscip, &eventhdlr, EVENTHDLR_NAME, EVENTHDLR_DESC, eventExecLns, NULL) );

      /*transform the problem before catching the events */
      SCIP_CALL( SCIPtransformProb(subscip) );
      SCIP_CALL( SCIPcatchEvent(subscip, SCIP_EVENTTYPE_LNS, eventhdlr, &eventdata, NULL) );

      SCIP_CALL( SCIPstopClock(scip, neighborhood->stats.setupclock) );

      /** todo alternatively: set up sub-SCIP and run presolving */
      /** todo was presolving successful enough regarding fixings? otherwise terminate */

      SCIP_CALL( SCIPstartClock(scip, neighborhood->stats.submipclock) );
      /* run sub-SCIP for the given budget, and collect statistics */
      SCIP_CALL_ABORT( SCIPsolve(subscip) );

      SCIP_CALL( SCIPstopClock(scip, neighborhood->stats.submipclock) );

      /* update statistics based on the sub-SCIP run results */
      updateRunStats(scip, &runstats[neighborhoodidx], subscip);
      subscipstatus[neighborhoodidx] = SCIPgetStatus(subscip);

      SCIP_CALL( getReward(scip, heurdata, &runstats[neighborhoodidx], &rewards[neighborhoodidx]) );

      if( allrewardsmode && ntries < heurdata->nactiveneighborhoods )
      {
         neighborhoodidx = (neighborhoodidx + 1) % heurdata->nactiveneighborhoods;
         ntries++;
         tryagain = TRUE;

         SCIP_CALL( SCIPfree(&subscip) );

         continue;
      }
   }
   while( tryagain && !SCIPisStopped(scip) );

   if( subscip != NULL )
   {
      SCIP_CALL( SCIPfree(&subscip) );
   }

   SCIPfreeBufferArray(scip, &subvars);
   SCIPfreeBufferArray(scip, &valbuf);
   SCIPfreeBufferArray(scip, &varbuf);

   /* update bandit index that may have changed unless we are in all rewards mode */
   if( !allrewardsmode )
      banditidx = neighborhoodidx;

   if( *result != SCIP_DELAYED )
   {
      /* decrease the number of neighborhoods that have not been initialized */
      if( neighborhood->stats.nruns == 0 )
         --heurdata->ninitneighborhoods;

      heurdata->usednodes += runstats[banditidx].usednodes;

      /** determine the success of this neighborhood, and update the target fixing rate for the next time */
      updateNeighborhoodStats(scip, &runstats[banditidx], heurdata->neighborhoods[banditidx], subscipstatus[banditidx]);

      /* adjust the fixing rate for this neighborhood
       * make no adjustments in all rewards mode, because this only affects 1 of 8 heuristics
       */
      if( heurdata->adjustfixingrate && !allrewardsmode )
         updateFixingRate(scip, heurdata->neighborhoods[banditidx], subscipstatus[banditidx], &runstats[banditidx]);

      /* similarly, update the minimum improvement for the LNS heuristic
       * make no adjustments in all rewards mode
       */
      if( heurdata->adjustminimprove && !allrewardsmode )
      {
         SCIPdebugMsg(scip, "Update Minimum Improvement: %.4f\n", heurdata->minimprove);
         updateMinimumImprovement(heurdata, subscipstatus[banditidx], &runstats[banditidx]);
         SCIPdebugMsg(scip, "--> %.4f\n", heurdata->minimprove);
      }

      /* update the target node limit based on the status of the selected algorithm */
      updateTargetNodeLimit(heurdata, &runstats[banditidx], subscipstatus[banditidx]);

      /* update the bandit algorithms by the measured reward */
      SCIP_CALL( updateBanditAlgorithms(scip, heurdata, rewards[banditidx], banditidx) );

      resetCurrentNeighborhood(heurdata);
   }

   /* write single, measured rewards and the bandit index to the reward file */
   if( allrewardsmode )
   {
      for( i = 0; i < heurdata->nactiveneighborhoods; ++i )
      {
         fprintf(heurdata->rewardfile, "%.4f,", rewards[i]);
      }
      fprintf(heurdata->rewardfile, "%d\n", banditidx);
   }

   return SCIP_OKAY;
}

/*
 * primal heuristic specific interface methods
 */
static
DECL_VARFIXINGS(varFixingsRens)
{  /*lint --e{715}*/
   int nbinvars;
   int nintvars;
   SCIP_VAR** vars;
   int i;
   assert(scip != NULL);
   assert(varbuf != NULL);
   assert(nfixings != NULL);
   assert(valbuf != NULL);

   *result = SCIP_DELAYED;

   if( ! SCIPhasCurrentNodeLP(scip) )
      return SCIP_OKAY;
   if( SCIPgetLPSolstat(scip) != SCIP_LPSOLSTAT_OPTIMAL )
      return SCIP_OKAY;

   *result = SCIP_DIDNOTRUN;

   /* get variable information */
   SCIP_CALL( SCIPgetVarsData(scip, &vars, NULL, &nbinvars, &nintvars, NULL, NULL) );

   /* return if no binary or integer variables are present */
   if( nbinvars + nintvars == 0 )
      return SCIP_OKAY;

   /* loop over binary and integer variables; determine those that should be fixed in the sub-SCIP */
   for( i = 0; i < nbinvars + nintvars; ++i )
   {
      SCIP_VAR* var = vars[i];
      SCIP_Real lpsolval = SCIPgetSolVal(scip, NULL, var);
      assert((i < nbinvars && SCIPvarIsBinary(var)) || (i >= nbinvars && SCIPvarIsIntegral(var)));

      /* fix all binary and integer variables with integer LP solution value */
      if( SCIPisFeasIntegral(scip, lpsolval) )
         tryAdd2variableBuffer(scip, var, lpsolval, varbuf, valbuf, nfixings, TRUE);
   }

   *result = SCIP_SUCCESS;

   return SCIP_OKAY;
}

static
DECL_CHANGESUBSCIP(changeSubscipRens)
{  /*lint --e{715}*/
   SCIP_VAR** vars;
   int nintvars;
   int nbinvars;
   int i;

   assert(SCIPhasCurrentNodeLP(sourcescip));
   assert(SCIPgetLPSolstat(sourcescip) == SCIP_LPSOLSTAT_OPTIMAL);

   /* get variable information */
   SCIP_CALL( SCIPgetVarsData(sourcescip, &vars, NULL, &nbinvars, &nintvars, NULL, NULL) );

   /* restrict bounds of integer variables with fractional solution value */
   for( i = nbinvars; i < nbinvars + nintvars; ++i )
   {
      SCIP_VAR* var = vars[i];
      SCIP_Real lpsolval = SCIPgetSolVal(sourcescip, NULL, var);

      if( ! SCIPisFeasIntegral(sourcescip, lpsolval) )
      {
         SCIP_Real newlb = SCIPfloor(sourcescip, lpsolval);
         SCIP_Real newub = newlb + 1.0;

         /* only count this as a domain change if the new lower and upper bound are a further restriction */
         if( newlb > SCIPvarGetLbGlobal(subvars[i]) + 0.5 || newub < SCIPvarGetUbGlobal(subvars[i]) - 0.5 )
         {
            SCIP_CALL( SCIPchgVarLbGlobal(targetscip, subvars[i], newlb) );
            SCIP_CALL( SCIPchgVarUbGlobal(targetscip, subvars[i], newub) );
            (*ndomchgs)++;
         }
      }
   }

   *success = TRUE;

   return SCIP_OKAY;
}

/** collect fixings by matching solution values in a collection of solutions for all binary and integer variables,
 *  or for a custom set of variables
 */
static
SCIP_RETCODE fixMatchingSolutionValues(
   SCIP*                 scip,               /**< SCIP data structure */
   SCIP_SOL**            sols,               /**< array of 2 or more solutions. It is okay for the array to contain one element
                                               *  equal to NULL to represent the current LP solution */
   int                   nsols,              /**< number of solutions in the array */
   SCIP_VAR**            vars,               /**< variable array for which solution values must agree */
   int                   nvars,              /**< number of variables, or -1 for all binary and integer variables */
   SCIP_VAR**            varbuf,             /**< buffer storage for variable fixings */
   SCIP_Real*            valbuf,             /**< buffer storage for fixing values */
   int*                  nfixings            /**< pointer to store the number of fixings */
   )
{
   int v;
   int nbinintvars;
   SCIP_SOL* firstsol;

   assert(scip != NULL);
   assert(sols != NULL);
   assert(nsols > 1);
   assert(varbuf != NULL);
   assert(valbuf != NULL);
   assert(nfixings != NULL);
   assert(*nfixings == 0);

   if( nvars == -1 || vars == NULL )
   {
      int nbinvars;
      int nintvars;
      SCIP_CALL( SCIPgetVarsData(scip, &vars, NULL, &nbinvars, &nintvars, NULL, NULL) );
      nbinintvars = nbinvars + nintvars;
      nvars = nbinintvars;
   }
   firstsol = sols[0];
   assert(nvars > 0);

   /* loop over integer and binary variables and check if their solution values match in all solutions */
   /* comment */
   for( v = 0; v < nvars; ++v )
   {
      SCIP_Real solval;
      SCIP_VAR* var;
      int s;

      var = vars[v];
      assert((v < SCIPgetNBinVars(scip) && SCIPvarIsBinary(var)) || (v >= SCIPgetNBinVars(scip) && SCIPvarIsIntegral(var)));
      solval = SCIPgetSolVal(scip, firstsol, var);

      /* determine if solution values match in all given solutions */
      for( s = 1; s < nsols; ++s )
      {
         SCIP_Real solval2 = SCIPgetSolVal(scip, sols[s], var);
         if( ! SCIPisEQ(scip, solval, solval2) )
            break;
      }

      /* if we did not break early, all solutions agree on the solution value of this variable */
      if( s == nsols )
      {
         tryAdd2variableBuffer(scip, var, solval, varbuf, valbuf, nfixings, TRUE);
      }
   }

   return SCIP_OKAY;
}

static
DECL_VARFIXINGS(varFixingsRins)
{
   /*lint --e{715}*/
   int nbinvars;
   int nintvars;
   SCIP_VAR** vars;
   SCIP_SOL* incumbent;
   SCIP_SOL* sols[2];
   assert(scip != NULL);
   assert(varbuf != NULL);
   assert(nfixings != NULL);
   assert(valbuf != NULL);

   *result = SCIP_DELAYED;

   if( ! SCIPhasCurrentNodeLP(scip) )
      return SCIP_OKAY;
   if( SCIPgetLPSolstat(scip) != SCIP_LPSOLSTAT_OPTIMAL )
      return SCIP_OKAY;

   *result = SCIP_DIDNOTRUN;

   incumbent = SCIPgetBestSol(scip);
   if( incumbent == NULL )
      return SCIP_OKAY;

   if( SCIPsolGetOrigin(incumbent) == SCIP_SOLORIGIN_ORIGINAL )
      return SCIP_OKAY;

   /* get variable information */
   SCIP_CALL( SCIPgetVarsData(scip, &vars, NULL, &nbinvars, &nintvars, NULL, NULL) );

   /* return if no binary or integer variables are present */
   if( nbinvars + nintvars == 0 )
      return SCIP_OKAY;

   sols[0] = NULL;
   sols[1] = incumbent;

   SCIP_CALL( fixMatchingSolutionValues(scip, sols, 2, vars, nbinvars + nintvars, varbuf, valbuf, nfixings) );

   *result = SCIP_SUCCESS;

   return SCIP_OKAY;
}

static
DECL_NHINIT(nhInitCrossover)
{  /*lint --e{715}*/
   DATA_CROSSOVER* data;

   data = neighborhood->data.crossover;
   assert(data != NULL);

   if( data->rng != NULL )
      SCIPfreeRandom(scip, &data->rng);

   data->selsol = NULL;

   SCIP_CALL( SCIPcreateRandom(scip, &data->rng, CROSSOVERSEED + SCIPgetNVars(scip)) );

   return SCIP_OKAY;
}

static
DECL_NHEXIT(nhExitCrossover)
{  /*lint --e{715}*/
   DATA_CROSSOVER* data;
   data = neighborhood->data.crossover;

   assert(neighborhood != NULL);
   assert(data->rng != NULL);

   SCIPfreeRandom(scip, &data->rng);

   return SCIP_OKAY;
}

static
DECL_NHFREE(nhFreeCrossover)
{  /*lint --e{715}*/
   assert(neighborhood->data.crossover != NULL);
   SCIPfreeBlockMemory(scip, &neighborhood->data.crossover);

   return SCIP_OKAY;
}



static
DECL_VARFIXINGS(varFixingsCrossover)
{  /*lint --e{715}*/
   DATA_CROSSOVER* data;
   SCIP_RANDNUMGEN* rng;
   SCIP_SOL** sols;
   SCIP_SOL** scipsols;
   int nsols;
   int lastdraw;
   assert(scip != NULL);
   assert(varbuf != NULL);
   assert(nfixings != NULL);
   assert(valbuf != NULL);

   data = neighborhood->data.crossover;

   assert(data != NULL);
   nsols = data->nsols;
   data->selsol = NULL;

   *result = SCIP_DIDNOTRUN;

   /* return if the pool has not enough solutions */
   if( nsols > SCIPgetNSols(scip) )
      return SCIP_OKAY;

   /* return if no binary or integer variables are present */
   if( SCIPgetNBinVars(scip) + SCIPgetNIntVars(scip) == 0 )
      return SCIP_OKAY;

   rng = data->rng;
   lastdraw = SCIPgetNSols(scip);
   SCIP_CALL( SCIPallocBufferArray(scip, &sols, nsols) );
   scipsols = SCIPgetSols(scip);

   /* draw as many solutions from the pool as required by crossover, biased towards
    * better solutions; therefore, the sorting of the solutions by objective is implicitly used
    */
   while( nsols > 0 )
   {
      /* no need for randomization anymore, exactly nsols many solutions remain for the selection */
      if( lastdraw == nsols )
      {
         int s;

         /* fill the remaining slots 0,...,nsols - 1 by the solutions at the same places */
         for( s = 0; s < nsols; ++s )
            sols[s] = scipsols[s];

         nsols = 0;
      }
      else
      {
         int nextdraw;

         assert(nsols < lastdraw);

         /* draw from the lastdraw - nsols many solutions nsols - 1, ... lastdraw - 1 such that nsols many solution */
         nextdraw = SCIPrandomGetInt(rng, nsols - 1, lastdraw - 1);
         assert(nextdraw >= 0);

         sols[nsols - 1] = scipsols[nextdraw];
         nsols--;
         lastdraw = nextdraw;
      }
   }

   SCIP_CALL( fixMatchingSolutionValues(scip, sols, data->nsols, NULL, -1, varbuf, valbuf, nfixings) );

   /* store best selected solution as reference solution */
   data->selsol = sols[0];
   assert(data->selsol != NULL);

   *result = SCIP_SUCCESS;

   SCIPfreeBufferArray(scip, &sols);

   return SCIP_OKAY;
}

/** callback for crossover reference solution */
static
DECL_NHREFSOL(nhRefsolCrossover)
{ /*lint --e{715}*/
   DATA_CROSSOVER* data;

   data = neighborhood->data.crossover;

   if( data->selsol != NULL )
   {
      *solptr = data->selsol;
      *result = SCIP_SUCCESS;
   }
   else
   {
      *result = SCIP_DIDNOTFIND;
   }

   return SCIP_OKAY;
}

static
DECL_NHINIT(nhInitMutation)
{  /*lint --e{715}*/
   DATA_MUTATION* data;
   assert(scip != NULL);
   assert(neighborhood != NULL);

   SCIP_CALL( SCIPallocBlockMemory(scip, &neighborhood->data.mutation) );

   data = neighborhood->data.mutation;
   assert(data != NULL);

   SCIP_CALL( SCIPcreateRandom(scip, &data->rng, MUTATIONSEED) );

   return SCIP_OKAY;
}

static
DECL_NHEXIT(nhExitMutation)
{  /*lint --e{715}*/
   DATA_MUTATION* data;
   assert(scip != NULL);
   assert(neighborhood != NULL);
   data = neighborhood->data.mutation;
   assert(data != NULL);

   SCIPfreeRandom(scip, &data->rng);

   SCIPfreeBlockMemory(scip, &neighborhood->data.mutation);

   return SCIP_OKAY;
}

static
DECL_VARFIXINGS(varFixingsMutation)
{  /*lint --e{715}*/
   SCIP_RANDNUMGEN* rng;

   SCIP_VAR** vars;
   SCIP_VAR** varscpy;
   int i;
   int nvars;
   int nbinvars;
   int nintvars;
   int nbinintvars;
   int ntargetfixings;
   SCIP_SOL* incumbentsol;
   SCIP_Real targetfixingrate;

   assert(scip != NULL);
   assert(neighborhood != NULL);
   assert(neighborhood->data.mutation != NULL);
   assert(neighborhood->data.mutation->rng != NULL);
   rng = neighborhood->data.mutation->rng;

   *result = SCIP_DIDNOTRUN;

   /* get the problem variables */
   SCIP_CALL( SCIPgetVarsData(scip, &vars, &nvars, &nbinvars, &nintvars, NULL, NULL) );

   nbinintvars = nbinvars + nintvars;
   if( nbinintvars == 0 )
      return SCIP_OKAY;

   incumbentsol = SCIPgetBestSol(scip);
   if( incumbentsol == NULL )
      return SCIP_OKAY;

   targetfixingrate = neighborhood->fixingrate.targetfixingrate;
   ntargetfixings = (int)(targetfixingrate * nbinintvars) + 1;

   /* don't continue if number of discrete variables is too small to reach target fixing rate */
   if( nbinintvars <= ntargetfixings )
      return SCIP_OKAY;

   *result = SCIP_DIDNOTFIND;

   /* copy variables into a buffer array */
   SCIP_CALL( SCIPduplicateBufferArray(scip, &varscpy, vars, nbinintvars) );

   /* partially perturb the array until the number of target fixings is reached */
   for( i = 0; *nfixings < ntargetfixings && i < nbinintvars; ++i )
   {
      int randint = SCIPrandomGetInt(rng, i, nbinintvars - 1);
      assert(randint < nbinintvars);

      if( randint > i )
      {
         SCIPswapPointers((void**)&varscpy[i], (void**)&varscpy[randint]);
      }
      /* copy the selected variables and their solution values into the buffer */
      tryAdd2variableBuffer(scip, varscpy[i], SCIPgetSolVal(scip, incumbentsol, varscpy[i]), varbuf, valbuf, nfixings, TRUE);
   }

   assert(i == nbinintvars || *nfixings == ntargetfixings);

   /* Not reaching the number of target fixings means that there is a significant fraction (at least 1 - targetfixingrate)
    * of variables for which the incumbent solution value does not lie within the global bounds anymore. This is a nonsuccess
    * for the neighborhood (additional fixings are not possible), which is okay because the incumbent solution is
    * significantly outdated
    */
   if( *nfixings == ntargetfixings )
      *result = SCIP_SUCCESS;

   /* free the buffer array */
   SCIPfreeBufferArray(scip, &varscpy);

   return SCIP_OKAY;
}

/** add local branching constraint */
static
SCIP_RETCODE addLocalBranchingConstraint(
   SCIP*                 sourcescip,         /**< source SCIP data structure */
   SCIP*                 targetscip,         /**< target SCIP data structure */
   SCIP_VAR**            subvars,            /**< array of sub SCIP variables in same order as source SCIP variables */
   int                   distance,           /**< right hand side of the local branching constraint */
   SCIP_Bool*            success,            /**< pointer to store of a local branching constraint has been successfully added */
   int*                  naddedconss         /**< pointer to increase the number of added constraints */
   )
{
   int nbinvars;
   int i;
   SCIP_SOL* referencesol;
   SCIP_CONS* localbranchcons;
   SCIP_VAR** vars;
   SCIP_Real* consvals;
   SCIP_Real rhs;

   assert(sourcescip != NULL);

   nbinvars = SCIPgetNBinVars(sourcescip);
   vars = SCIPgetVars(sourcescip);

   if( nbinvars <= 3 )
      return SCIP_OKAY;

   referencesol = SCIPgetBestSol(sourcescip);
   if( referencesol == NULL )
      return SCIP_OKAY;

   rhs = (SCIP_Real)distance;
   rhs = MAX(rhs, 2.0);


   SCIP_CALL( SCIPallocBufferArray(sourcescip, &consvals, nbinvars) );

   /* loop over binary variables and fill the local branching constraint */
   for( i = 0; i < nbinvars; ++i )
   {
      if( SCIPisEQ(sourcescip, SCIPgetSolVal(sourcescip, referencesol, vars[i]), 0.0) )
         consvals[i] = 1.0;
      else
      {
         consvals[i] = -1.0;
         rhs -= 1.0;
      }
   }

   /* create the local branching constraint in the target scip */
   SCIP_CALL( SCIPcreateConsBasicLinear(targetscip, &localbranchcons, "localbranch", nbinvars, subvars, consvals, -SCIPinfinity(sourcescip), rhs) );
   SCIP_CALL( SCIPaddCons(targetscip, localbranchcons) );
   SCIP_CALL( SCIPreleaseCons(targetscip, &localbranchcons) );

   *naddedconss = 1;
   *success = TRUE;

   SCIPfreeBufferArray(sourcescip, &consvals);

   return SCIP_OKAY;
}

static
DECL_CHANGESUBSCIP(changeSubscipLocalbranching)
{  /*lint --e{715}*/

   SCIP_CALL( addLocalBranchingConstraint(sourcescip, targetscip, subvars, (int)(0.2 * SCIPgetNBinVars(sourcescip)), success, naddedconss) );

   return SCIP_OKAY;
}

static
DECL_CHANGESUBSCIP(changeSubscipProximity)
{  /*lint --e{715}*/
   SCIP_SOL* referencesol;
   SCIP_VAR** vars;
   int nbinvars;
   int nintvars;
   int nvars;
   int i;

   SCIP_CALL( SCIPgetVarsData(sourcescip, &vars, &nvars, &nbinvars, &nintvars, NULL, NULL) );

   if( nbinvars == 0 )
      return SCIP_OKAY;

   referencesol = SCIPgetBestSol(sourcescip);
   if( referencesol == NULL )
      return SCIP_OKAY;

   /* loop over binary variables, set objective coefficients based on reference solution in a local branching fashion */
   for( i = 0; i < nbinvars; ++i )
   {
      SCIP_Real newobj;
      if( SCIPgetSolVal(sourcescip, referencesol, vars[i]) < 0.5 )
         newobj = -1.0;
      else
         newobj = 1.0;
      SCIP_CALL( SCIPchgVarObj(targetscip, subvars[i], newobj) );
   }

   /* loop over the remaining variables and change their objective coefficients to 0 */
   for( ; i < nvars; ++i )
   {
      SCIP_CALL( SCIPchgVarObj(targetscip, subvars[i], 0.0) );
   }

   *nchgobjs = nvars;
   *success = TRUE;

   return SCIP_OKAY;
}

static
DECL_CHANGESUBSCIP(changeSubscipZeroobjective)
{  /*lint --e{715}*/
   SCIP_VAR** vars;
   int nvars;
   int i;

   SCIP_CALL( SCIPgetVarsData(sourcescip, &vars, &nvars, NULL, NULL, NULL, NULL) );

   /* loop over the variables and change their objective coefficients to 0 */
   for( i=0; i < nvars; ++i )
   {
      SCIP_CALL( SCIPchgVarObj(targetscip, subvars[i], 0.0) );
   }

   *nchgobjs = nvars;
   *success = TRUE;

   return SCIP_OKAY;
}

/** compute tightened bounds for integer variables depending on how much the LP and the incumbent solution values differ */
static
void computeIntegerVariableBoundsDins(
   SCIP*                 scip,               /**< SCIP data structure of the original problem */
   SCIP_VAR*             var,                /**< the variable for which bounds should be computed */
   SCIP_Real*            lbptr,              /**< pointer to store the lower bound in the DINS sub-SCIP */
   SCIP_Real*            ubptr               /**< pointer to store the upper bound in the DINS sub-SCIP */
   )
{
   SCIP_Real mipsol;
   SCIP_Real lpsol;

   SCIP_Real lbglobal;
   SCIP_Real ubglobal;
   SCIP_SOL* bestsol;

   /* get the bounds for each variable */
   lbglobal = SCIPvarGetLbGlobal(var);
   ubglobal = SCIPvarGetUbGlobal(var);

   assert(SCIPvarGetType(var) == SCIP_VARTYPE_INTEGER);
   /* get the current LP solution for each variable */
   lpsol = SCIPvarGetLPSol(var);

   /* get the current MIP solution for each variable */
   bestsol = SCIPgetBestSol(scip);
   mipsol = SCIPgetSolVal(scip, bestsol, var);


   /* if the solution values differ by 0.5 or more, the variable is rebounded, otherwise it is just copied */
   if( REALABS(lpsol - mipsol) >= 0.5 )
   {
      SCIP_Real range;

      *lbptr = lbglobal;
      *ubptr = ubglobal;

      /* create a equally sized range around lpsol for general integers: bounds are lpsol +- (mipsol-lpsol) */
      range = 2*lpsol-mipsol;

      if( mipsol >= lpsol )
      {
         range = SCIPfeasCeil(scip, range);
         *lbptr = MAX(*lbptr, range);

         /* when the bound new upper bound is equal to the current MIP solution, we set both bounds to the integral bound (without eps) */
         if( SCIPisFeasEQ(scip, mipsol, *lbptr) )
            *ubptr = *lbptr;
         else
            *ubptr = mipsol;
      }
      else
      {
         range = SCIPfeasFloor(scip, range);
         *ubptr = MIN(*ubptr, range);

         /* when the bound new upper bound is equal to the current MIP solution, we set both bounds to the integral bound (without eps) */
         if( SCIPisFeasEQ(scip, mipsol, *ubptr) )
            *lbptr = *ubptr;
         else
            *lbptr = mipsol;
      }

      /* the global domain of variables might have been reduced since incumbent was found: adjust lb and ub accordingly */
      *lbptr = MAX(*lbptr, lbglobal);
      *ubptr = MIN(*ubptr, ubglobal);
   }
   else
   {
      /* the global domain of variables might have been reduced since incumbent was found: adjust it accordingly */
      *lbptr = MAX(mipsol, lbglobal);
      *ubptr = MIN(mipsol, ubglobal);
   }
}

static
DECL_VARFIXINGS(varFixingsDins)
{
   DATA_DINS* data;
   SCIP_SOL* rootlpsol;
   SCIP_SOL** sols;
   int nsols;
   int nbinvars;
   int nintvars;
   SCIP_VAR** vars;
   int v;

   data = neighborhood->data.dins;
   assert(data != NULL);
   nsols = data->npoolsols;
   nsols = MIN(nsols, SCIPgetNSols(scip));

   *result = SCIP_DELAYED;

   if( SCIPgetLPSolstat(scip) != SCIP_LPSOLSTAT_OPTIMAL )
      return SCIP_OKAY;

   *result = SCIP_DIDNOTRUN;

   if( SCIPgetBestSol(scip) == NULL )
      return SCIP_OKAY;

   SCIP_CALL( SCIPgetVarsData(scip, &vars, NULL, &nbinvars, &nintvars, NULL, NULL) );

   if( nbinvars + nintvars == 0 )
      return SCIP_OKAY;

   SCIP_CALL( SCIPcreateSol(scip, &rootlpsol, NULL) );

   /* save root solution LP values in solution */
   for( v = 0; v < nbinvars + nintvars; ++v )
   {
      SCIP_CALL( SCIPsetSolVal(scip, rootlpsol, vars[v], SCIPvarGetRootSol(vars[v])) );
   }

   /* add the node and the root LP solution */
   nsols += 2;

   SCIP_CALL( SCIPallocBufferArray(scip, &sols, nsols) );
   sols[0] = NULL; /* node LP solution */
   sols[1] = rootlpsol;

   /* copy the remaining MIP solutions after the LP solutions */
   BMScopyMemoryArray(&sols[2], SCIPgetSols(scip), nsols - 2);

   /* 1. Binary variables are fixed if their values agree in all the solutions */
   if( nbinvars > 0 )
   {
      SCIP_CALL( fixMatchingSolutionValues(scip, sols, nsols, vars, nbinvars, varbuf, valbuf, nfixings) );
   }

   /* 2. Integer variables are fixed if they have a very low distance between the incumbent and the root LP solution */
   for( v = nbinvars; v < nintvars; ++v )
   {
      SCIP_Real lb;
      SCIP_Real ub;
      computeIntegerVariableBoundsDins(scip, vars[v], &lb, &ub);

      if( ub - lb < 0.5 )
      {
         assert(SCIPisFeasIntegral(scip, lb));
         tryAdd2variableBuffer(scip, vars[v], lb, varbuf, valbuf, nfixings, TRUE);

      }
   }

   *result = SCIP_SUCCESS;

   SCIPfreeBufferArray(scip, &sols);

   SCIPfreeSol(scip, &rootlpsol);

   return SCIP_OKAY;
}

static
DECL_CHANGESUBSCIP(changeSubscipDins)
{
   SCIP_VAR** vars;
   int nintvars;
   int nbinvars;
   int v;

   SCIP_CALL( SCIPgetVarsData(sourcescip, &vars, NULL, &nbinvars, &nintvars, NULL, NULL) );

   /* 1. loop over integer variables and tighten the bounds */
   for( v = nbinvars; v < nintvars; ++v )
   {
      SCIP_Real lb;
      SCIP_Real ub;

      computeIntegerVariableBoundsDins(sourcescip, vars[v], &lb, &ub);

      SCIP_CALL( SCIPchgVarLbGlobal(targetscip, subvars[v], lb) );
      SCIP_CALL( SCIPchgVarUbGlobal(targetscip, subvars[v], ub) );
      ++(*ndomchgs);
   }

   /* 2. add local branching constraint for binary variables */
   addLocalBranchingConstraint(sourcescip, targetscip, subvars, (int)(0.1 * SCIPgetNBinVars(sourcescip)), success, naddedconss );

   *success = TRUE;

   return SCIP_OKAY;
}

static
DECL_NHFREE(nhFreeDins)
{
   assert(neighborhood->data.dins != NULL);

   SCIPfreeBlockMemory(scip, &neighborhood->data.dins);

   return SCIP_OKAY;
}

/** callback that returns the incumbent solution as a reference point */
static
DECL_NHREFSOL(nhRefsolIncumbent)
{ /*lint --e{715}*/
  assert(scip != NULL);

  if( SCIPgetBestSol(scip) != NULL )
  {
     *result = SCIP_SUCCESS;
     *solptr = SCIPgetBestSol(scip);
  }
  else
  {
     *result = SCIP_DIDNOTFIND;
  }

  return SCIP_OKAY;
}

/** include all neighborhoods */
static
SCIP_RETCODE includeNeighborhoods(
   SCIP*                scip,                /**< SCIP data structure */
   SCIP_HEURDATA*       heurdata             /**< heuristic data of the LNS heuristic */
   )
{
   NH* rens;
   NH* rins;
   NH* mutation;
   NH* localbranching;
   NH* crossover;
   NH* proximity;
   NH* zeroobjective;
   NH* dins;

   heurdata->nneighborhoods = 0;

   /* include the RENS neighborhood */
   SCIP_CALL( lnsIncludeNeighborhood(scip, heurdata, &rens, "rens",
         DEFAULT_MINFIXINGRATE_RENS, DEFAULT_MAXFIXINGRATE_RENS, DEFAULT_ACTIVE_RENS, DEFAULT_PRIORITY_RENS,
         varFixingsRens, changeSubscipRens, NULL, NULL, NULL, NULL) );

   /* include the RINS neighborhood */
   SCIP_CALL( lnsIncludeNeighborhood(scip, heurdata, &rins, "rins",
         DEFAULT_MINFIXINGRATE_RINS, DEFAULT_MAXFIXINGRATE_RINS, DEFAULT_ACTIVE_RINS, DEFAULT_PRIORITY_RINS,
         varFixingsRins, NULL, NULL, NULL, NULL, nhRefsolIncumbent) );

   /* include the mutation neighborhood */
   SCIP_CALL( lnsIncludeNeighborhood(scip, heurdata, &mutation, "mutation",
         DEFAULT_MINFIXINGRATE_MUTATION, DEFAULT_MAXFIXINGRATE_MUTATION, DEFAULT_ACTIVE_MUTATION, DEFAULT_PRIORITY_MUTATION,
         varFixingsMutation, NULL, nhInitMutation, nhExitMutation, NULL, nhRefsolIncumbent) );

   /* include the local branching neighborhood */
   SCIP_CALL( lnsIncludeNeighborhood(scip, heurdata, &localbranching, "localbranching",
         DEFAULT_MINFIXINGRATE_LOCALBRANCHING, DEFAULT_MAXFIXINGRATE_LOCALBRANCHING, DEFAULT_ACTIVE_LOCALBRANCHING, DEFAULT_PRIORITY_LOCALBRANCHING,
         NULL, changeSubscipLocalbranching, NULL, NULL, NULL, nhRefsolIncumbent) );

   /* include the crossover neighborhood */
   SCIP_CALL( lnsIncludeNeighborhood(scip, heurdata, &crossover, "crossover",
         DEFAULT_MINFIXINGRATE_CROSSOVER, DEFAULT_MAXFIXINGRATE_CROSSOVER, DEFAULT_ACTIVE_CROSSOVER, DEFAULT_PRIORITY_CROSSOVER,
         varFixingsCrossover, NULL,
         nhInitCrossover, nhExitCrossover, nhFreeCrossover, nhRefsolCrossover) );
   SCIP_CALL( SCIPallocBlockMemory(scip, &crossover->data.crossover) );
   crossover->data.crossover->rng = NULL;

   SCIP_CALL( SCIPaddIntParam(scip, "heuristics/lns/crossover/nsols", "the number of solutions that crossover should combine",
         &crossover->data.crossover->nsols, TRUE, DEFAULT_NSOLS_CROSSOVER, 2, 10, NULL, NULL) );

   /* include the Proximity neighborhood */
   SCIP_CALL( lnsIncludeNeighborhood(scip, heurdata, &proximity, "proximity",
         DEFAULT_MINFIXINGRATE_PROXIMITY, DEFAULT_MAXFIXINGRATE_PROXIMITY, DEFAULT_ACTIVE_PROXIMITY, DEFAULT_PRIORITY_PROXIMITY,
         NULL, changeSubscipProximity, NULL, NULL, NULL, nhRefsolIncumbent) );

   /* include the Zeroobjective neighborhood */
   SCIP_CALL( lnsIncludeNeighborhood(scip, heurdata, &zeroobjective, "zeroobjective",
         DEFAULT_MINFIXINGRATE_ZEROOBJECTIVE, DEFAULT_MAXFIXINGRATE_ZEROOBJECTIVE, DEFAULT_ACTIVE_ZEROOBJECTIVE, DEFAULT_PRIORITY_ZEROOBJECTIVE,
         NULL, changeSubscipZeroobjective, NULL, NULL, NULL, nhRefsolIncumbent) );

   /* include the DINS neighborhood */
   SCIP_CALL( lnsIncludeNeighborhood(scip, heurdata, &dins, "dins",
         DEFAULT_MINFIXINGRATE_DINS, DEFAULT_MAXFIXINGRATE_DINS, DEFAULT_ACTIVE_DINS, DEFAULT_PRIORITY_DINS,
         varFixingsDins, changeSubscipDins, NULL, NULL, nhFreeDins, nhRefsolIncumbent) );
   SCIP_CALL( SCIPallocBlockMemory(scip, &dins->data.dins) );

   /* add DINS neighborhood parameters  */
   SCIP_CALL( SCIPaddIntParam(scip, "heuristics/lns/dins/npoolsols",
         "number of pool solutions where binary solution values must agree",
         &dins->data.dins->npoolsols, TRUE, DEFAULT_NPOOLSOLS_DINS, 1, 100, NULL, NULL) );

   return SCIP_OKAY;
}

/** initialization method of primal heuristic (called after problem was transformed) */
static
SCIP_DECL_HEURINIT(heurInitLns)
{  /*lint --e{715}*/
   SCIP_HEURDATA* heurdata;
   int i;
   SCIP_Real* priorities;
   unsigned int initseed;

   assert(scip != NULL);
   assert(heur != NULL);

   heurdata = SCIPheurGetData(heur);
   assert(heurdata != NULL);
   heurdata->nactiveneighborhoods = heurdata->nneighborhoods;

   SCIP_CALL( SCIPallocBufferArray(scip, &priorities, heurdata->nactiveneighborhoods) );

   /* init neighborhoods for new problem by resetting their statistics and fixing rate */
   for( i = heurdata->nneighborhoods - 1; i >= 0; --i )
   {
      NH* neighborhood = heurdata->neighborhoods[i];

      SCIP_CALL( neighborhoodInit(scip, neighborhood) );

      SCIP_CALL( resetFixingRate(scip, &neighborhood->fixingrate) );

      SCIP_CALL( neighborhoodStatsReset(scip, &neighborhood->stats) );

      /* disable inactive neighborhoods */
      if( ! neighborhood->active )
      {
         if( heurdata->nactiveneighborhoods - 1 > i )
         {
            assert(heurdata->neighborhoods[heurdata->nactiveneighborhoods - 1]->active);
            SCIPswapPointers((void **)&heurdata->neighborhoods[i], (void **)&heurdata->neighborhoods[heurdata->nactiveneighborhoods - 1]);
         }
         heurdata->nactiveneighborhoods--;
      }
   }

   /* collect neighborhood priorities */
   for( i = 0; i < heurdata->nactiveneighborhoods; ++i )
      priorities[i] = heurdata->neighborhoods[i]->priority;

   initseed = (unsigned int)heurdata->seed + SCIPgetNVars(scip);

   /* active neighborhoods might change between init calls, reset functionality must take this into account */
   if( heurdata->bandit != NULL && SCIPbanditGetNActions(heurdata->bandit) != heurdata->nactiveneighborhoods )
   {
      SCIPfreeBandit(scip, &heurdata->bandit);
      heurdata->bandit = NULL;
   }

   /* create or reset bandit algorithm */
   if( heurdata->bandit == NULL )
   {
      SCIP_CALL( createBandit(scip, heurdata, priorities, initseed) );

      resetMinimumImprovement(heurdata);
      resetTargetNodeLimit(heurdata);
   }
   else if( heurdata->resetweights )
   {
      SCIP_CALL( SCIPresetBandit(scip, heurdata->bandit, priorities, initseed) );

      resetMinimumImprovement(heurdata);
      resetTargetNodeLimit(heurdata);
   }

   heurdata->usednodes = 0;
   heurdata->ninitneighborhoods = heurdata->nactiveneighborhoods;
   resetCurrentNeighborhood(heurdata);

   SCIPfreeBufferArray(scip, &priorities);

   /* open reward file for reading */
<<<<<<< HEAD
   if( strncasecmp(heurdata->rewardfilename, DEFAULT_REWARDFILENAME, strlen(DEFAULT_REWARDFILENAME)) != 0 )
=======
   if( strncasecmp(heurdata->rewardfilename, DEFAULT_REWARDFILENAME, strlen(DEFAULT_REWARDFILENAME) != 0 ) )
>>>>>>> 7f313b43
   {
      heurdata->rewardfile = fopen(heurdata->rewardfilename, "w");

      if( heurdata->rewardfile == NULL )
      {
         SCIPerrorMessage("Error: Could not open reward file <%s>\n", heurdata->rewardfilename);
         return SCIP_FILECREATEERROR;
      }

      SCIPdebugMsg(scip, "Writing reward information to <%s>\n", heurdata->rewardfilename);
   }
   else
      heurdata->rewardfile = NULL;

   return SCIP_OKAY;
}


/** deinitialization method of primal heuristic (called before transformed problem is freed) */
static
SCIP_DECL_HEUREXIT(heurExitLns)
{  /*lint --e{715}*/

   SCIP_HEURDATA* heurdata;
   int i;

   assert(scip != NULL);
   assert(heur != NULL);

   heurdata = SCIPheurGetData(heur);
   assert(heurdata != NULL);

   SCIPstatistic( printNeighborhoodStatistics(scip, heurdata) );

   /* free neighborhood specific data */
   for( i = 0; i < heurdata->nneighborhoods; ++i )
   {
      NH* neighborhood = heurdata->neighborhoods[i];

      SCIP_CALL( neighborhoodExit(scip, neighborhood) );
   }

   if( heurdata->rewardfile != NULL )
   {
      fclose(heurdata->rewardfile);
      heurdata->rewardfile = NULL;
   }

   return SCIP_OKAY;
}

/** destructor of primal heuristic to free user data (called when SCIP is exiting) */
static
SCIP_DECL_HEURFREE(heurFreeLns)
{  /*lint --e{715}*/
   SCIP_HEURDATA* heurdata;
   int i;

   assert(scip != NULL);
   assert(heur != NULL);

   heurdata = SCIPheurGetData(heur);
   assert(heurdata != NULL);

   /* bandits are only initialized if a problem has been read */
   if( heurdata->bandit != NULL )
   {
      SCIP_CALL( SCIPfreeBandit(scip, &heurdata->bandit) );
   }

   /* free neighborhoods */
   for( i = 0; i < heurdata->nneighborhoods; ++i )
   {
      SCIP_CALL( lnsFreeNeighborhood(scip, &(heurdata->neighborhoods[i])) );
   }

   SCIPfreeBlockMemoryArray(scip, &heurdata->neighborhoods, NNEIGHBORHOODS);

   SCIPfreeBlockMemory(scip, &heurdata);

   return SCIP_OKAY;
}

/** creates the lns primal heuristic and includes it in SCIP */
SCIP_RETCODE SCIPincludeHeurLns(
   SCIP*                 scip                /**< SCIP data structure */
   )
{
   SCIP_HEURDATA* heurdata;
   SCIP_HEUR* heur;

   /* create lns primal heuristic data */
   heurdata = NULL;

   heur = NULL;

   SCIP_CALL( SCIPallocBlockMemory(scip, &heurdata) );

   /* TODO make this a user parameter? */
   heurdata->lplimfac = LPLIMFAC;
<<<<<<< HEAD
   heurdata->bandit = NULL;
=======
   heurdata->epsgreedynh = NULL;
   heurdata->exp3 = NULL;
   heurdata->ucb = NULL;
>>>>>>> 7f313b43
   heurdata->rewardfilename = NULL;

   SCIP_CALL( SCIPallocBlockMemoryArray(scip, &heurdata->neighborhoods, NNEIGHBORHOODS) );

   /* include primal heuristic */
   SCIP_CALL( SCIPincludeHeurBasic(scip, &heur,
         HEUR_NAME, HEUR_DESC, HEUR_DISPCHAR, HEUR_PRIORITY, HEUR_FREQ, HEUR_FREQOFS,
         HEUR_MAXDEPTH, HEUR_TIMING, HEUR_USESSUBSCIP, heurExecLns, heurdata) );

   assert(heur != NULL);

   /* include all neighborhoods */
   SCIP_CALL( includeNeighborhoods(scip, heurdata) );

   /* set non fundamental callbacks via setter functions */
   SCIP_CALL( SCIPsetHeurCopy(scip, heur, heurCopyLns) );
   SCIP_CALL( SCIPsetHeurFree(scip, heur, heurFreeLns) );
   SCIP_CALL( SCIPsetHeurInit(scip, heur, heurInitLns) );
   SCIP_CALL( SCIPsetHeurExit(scip, heur, heurExitLns) );

   /* add lns primal heuristic parameters */
   SCIP_CALL( SCIPaddLongintParam(scip, "heuristics/" HEUR_NAME "/maxnodes",
         "maximum number of nodes to regard in the subproblem",
         &heurdata->maxnodes,  TRUE,DEFAULT_MAXNODES, 0LL, SCIP_LONGINT_MAX, NULL, NULL) );

   SCIP_CALL( SCIPaddLongintParam(scip, "heuristics/" HEUR_NAME "/nodesofs",
         "offset added to the nodes budget",
         &heurdata->nodesoffset, FALSE, DEFAULT_NODESOFFSET, 0LL, SCIP_LONGINT_MAX, NULL, NULL) );

   SCIP_CALL( SCIPaddLongintParam(scip, "heuristics/" HEUR_NAME "/minnodes",
         "minimum number of nodes required to start a sub-SCIP",
         &heurdata->minnodes, TRUE, DEFAULT_MINNODES, 0LL, SCIP_LONGINT_MAX, NULL, NULL) );

   SCIP_CALL( SCIPaddLongintParam(scip, "heuristics/" HEUR_NAME "/waitingnodes",
         "number of nodes since last incumbent solution that the heuristic should wait",
         &heurdata->waitingnodes, TRUE, DEFAULT_WAITINGNODES, 0LL, SCIP_LONGINT_MAX, NULL, NULL) );

   SCIP_CALL( SCIPaddRealParam(scip, "heuristics/" HEUR_NAME "/nodesquot",
         "fraction of nodes compared to the main SCIP for budget computation",
         &heurdata->nodesquot, FALSE, DEFAULT_NODESQUOT, 0.0, 1.0, NULL, NULL) );

   SCIP_CALL( SCIPaddRealParam(scip, "heuristics/" HEUR_NAME "/startminimprove",
         "initial factor by which LNS should at least improve the incumbent",
         &heurdata->startminimprove, TRUE, DEFAULT_STARTMINIMPROVE, 0.0, 1.0, NULL, NULL) );

   SCIP_CALL( SCIPaddRealParam(scip, "heuristics/" HEUR_NAME "/minimprovelow",
         "lower threshold for the minimal improvement over the incumbent",
         &heurdata->minimprovelow, TRUE, DEFAULT_MINIMPROVELOW, 0.0, 1.0, NULL, NULL) );

   SCIP_CALL( SCIPaddRealParam(scip, "heuristics/" HEUR_NAME "/minimprovehigh",
         "upper bound for the minimal improvement over the incumbent",
         &heurdata->minimprovehigh, TRUE, DEFAULT_MINIMPROVEHIGH, 0.0, 1.0, NULL, NULL) );

   SCIP_CALL( SCIPaddIntParam(scip, "heuristics/" HEUR_NAME "/nsolslim",
         "limit on the number of improving solutions in a sub-SCIP call",
         &heurdata->nsolslim, FALSE, DEFAULT_NSOLSLIM, -1, INT_MAX, NULL, NULL) );

   SCIP_CALL( SCIPaddCharParam(scip, "heuristics/" HEUR_NAME "/banditalgo",
         "the bandit algorithm: (u)pper confidence bounds, (e)xp.3, epsilon (g)reedy",
         &heurdata->banditalgo, TRUE, DEFAULT_BANDITALGO, "ueg", NULL, NULL) );

   SCIP_CALL( SCIPaddRealParam(scip, "heuristics/" HEUR_NAME "/gamma",
         "weight between uniform (gamma ~ 1) and weight driven (gamma ~ 0) probability distribution for exp3",
         &heurdata->exp3_gamma, TRUE, DEFAULT_GAMMA, 0.0, 1.0, NULL, NULL) );

   SCIP_CALL( SCIPaddRealParam(scip, "heuristics/" HEUR_NAME "/beta",
         "reward offset between 0 and 1 at every observation for Exp.3",
         &heurdata->exp3_beta, TRUE, DEFAULT_BETA, 0.0, 1.0, NULL, NULL) );

   SCIP_CALL( SCIPaddRealParam(scip, "heuristics/" HEUR_NAME "/alpha",
            "parameter to increase the confidence width in UCB",
            &heurdata->ucb_alpha, TRUE, DEFAULT_ALPHA, 0.0, 100.0, NULL, NULL) );

   SCIP_CALL( SCIPaddBoolParam(scip, "heuristics/" HEUR_NAME "/usedistances",
         "distances from fixed variables be used for variable prioritization",
         &heurdata->usedistances, TRUE, DEFAULT_USEDISTANCES, NULL, NULL) );

   SCIP_CALL( SCIPaddBoolParam(scip, "heuristics/" HEUR_NAME "/useredcost",
         "should reduced cost scores be used for variable prioritization?",
         &heurdata->useredcost, TRUE, DEFAULT_USEREDCOST, NULL, NULL) );

   SCIP_CALL( SCIPaddBoolParam(scip, "heuristics/" HEUR_NAME "/domorefixings",
         "should the LNS heuristic do more fixings by itself based on variable prioritization"
         "until the target fixing rate is reached?",
         &heurdata->domorefixings, TRUE, DEFAULT_DOMOREFIXINGS, NULL, NULL) );

   SCIP_CALL( SCIPaddBoolParam(scip, "heuristics/" HEUR_NAME "/adjustfixingrate",
         "should the heuristic adjust the target fixing rate based on the success?",
         &heurdata->adjustfixingrate, TRUE, DEFAULT_ADJUSTFIXINGRATE, NULL, NULL) );

   SCIP_CALL( SCIPaddBoolParam(scip, "heuristics/" HEUR_NAME "/usesubscipheurs",
         "should the heuristic activate other sub-SCIP heuristics during its search?",
         &heurdata->usesubscipheurs, TRUE, DEFAULT_USESUBSCIPHEURS, NULL, NULL) );

   SCIP_CALL( SCIPaddRealParam(scip, "heuristics/" HEUR_NAME "/rewardcontrol",
         "reward control to increase the weight of the simple solution indicator and decrease the weight of the closed gap reward",
         &heurdata->rewardcontrol, TRUE, DEFAULT_REWARDCONTROL, 0.0, 1.0, NULL, NULL) );

   SCIP_CALL( SCIPaddRealParam(scip, "heuristics/" HEUR_NAME "/targetnodefactor",
         "factor by which target node number is increased/decreased at every adjustment",
         &heurdata->targetnodefactor, TRUE, DEFAULT_TARGETNODEFACTOR, 1.0, 1e+5, NULL, NULL) );

   SCIP_CALL( SCIPaddRealParam(scip, "heuristics/" HEUR_NAME "/stallnodefactor",
         "stall node limit as a fraction of total node limit",
         &heurdata->stallnodefactor, TRUE, DEFAULT_STALLNODEFACTOR, 0.0, 1.0, NULL, NULL) );

   SCIP_CALL( SCIPaddIntParam(scip, "heuristics/" HEUR_NAME "/seed",
         "initial random seed for bandit algorithms and random decisions by neighborhoods",
         &heurdata->seed, FALSE, DEFAULT_SEED, 0, INT_MAX, NULL, NULL) );

   SCIP_CALL( SCIPaddBoolParam(scip, "heuristics/" HEUR_NAME "/adjustminimprove",
         "should the factor by which the minimum improvement is bound be dynamically updated?",
         &heurdata->adjustminimprove, TRUE, DEFAULT_ADJUSTMINIMPROVE, NULL, NULL) );

   SCIP_CALL( SCIPaddRealParam(scip, "heuristics/" HEUR_NAME "/eps",
         "increase exploration in epsilon-greedy bandit algorithm",
         &heurdata->epsgreedy_eps, TRUE, DEFAULT_EPS, 0.0, 1.0, NULL, NULL) );

   SCIP_CALL( SCIPaddRealParam(scip, "heuristics/" HEUR_NAME "/rewardbaseline",
         "the reward baseline to separate successful and failed calls",
         &heurdata->rewardbaseline, TRUE, DEFAULT_REWARDBASELINE, 0.0, 0.99, NULL, NULL) );

   SCIP_CALL( SCIPaddBoolParam(scip, "heuristics/" HEUR_NAME "/resetweights",
         "should the bandit algorithms be reset when a new problem is read?",
         &heurdata->resetweights, TRUE, DEFAULT_RESETWEIGHTS, NULL, NULL) );

   SCIP_CALL( SCIPaddStringParam(scip, "heuristics/" HEUR_NAME "/rewardfilename", "file name to store all rewards and the selection of the bandit",
         &heurdata->rewardfilename, TRUE, DEFAULT_REWARDFILENAME, NULL, NULL) );

   SCIP_CALL( SCIPaddBoolParam(scip, "heuristics/" HEUR_NAME "/subsciprandseeds",
         "should random seeds of sub-SCIPs be altered to increase diversification?",
         &heurdata->subsciprandseeds, TRUE, DEFAULT_SUBSCIPRANDSEEDS, NULL, NULL) );

   SCIP_CALL( SCIPaddBoolParam(scip, "heuristics/" HEUR_NAME "/scalebyeffort",
         "should the reward be scaled by the effort?",
         &heurdata->scalebyeffort, TRUE, DEFAULT_SCALEBYEFFORT, NULL, NULL) );

   return SCIP_OKAY;
}<|MERGE_RESOLUTION|>--- conflicted
+++ resolved
@@ -328,17 +328,9 @@
 struct SCIP_HeurData
 {
    NH**                  neighborhoods;      /**< array of neighborhoods */
-<<<<<<< HEAD
    SCIP_BANDIT*          bandit;             /**< bandit algorithm */
    char*                 rewardfilename;     /**< file name to store all rewards and the selection of the bandit */
    FILE*                 rewardfile;         /**< reward file pointer, or NULL */
-=======
-   char*                 rewardfilename;     /**< file name to store all rewards and the selection of the bandit */
-   SCIP_BANDIT*          epsgreedynh;        /**< epsilon greedy selector for a neighborhood */
-   FILE*                 rewardfile;         /**< reward file pointer, or NULL */
-   SCIP_BANDIT*          exp3;               /**< exp3 bandit algorithm */
-   SCIP_BANDIT*          ucb;                /**< UCB bandit algorithm */
->>>>>>> 7f313b43
    SCIP_Longint          nodesoffset;        /**< offset added to the nodes budget */
    SCIP_Longint          maxnodes;           /**< maximum number of nodes in a single sub-SCIP */
    SCIP_Longint          targetnodes;        /**< targeted number of nodes to start a sub-SCIP */
@@ -1868,7 +1860,6 @@
          /* reward can be larger than 1.0 if a best solution was found within 0 nodes  */
          reward /= (effort + 1.0);
       }
-<<<<<<< HEAD
 
       /* add the baseline and rescale the reward into the interval [baseline, 1.0] */
       reward = heurdata->rewardbaseline + (1.0 - heurdata->rewardbaseline) * reward;
@@ -1883,22 +1874,7 @@
 
       reward = heurdata->rewardbaseline - (usednodes) * heurdata->rewardbaseline / maxeffort;
 
-=======
-
-      /* add the baseline and rescale the reward into the interval [baseline, 1.0] */
-      reward = heurdata->rewardbaseline + (1.0 - heurdata->rewardbaseline) * reward;
-   }
-   else
-   {
-      /* linearly decrease the reward based on the number of nodes spent */
-      SCIP_Real maxeffort = heurdata->targetnodes * heurdata->stallnodefactor;
-      SCIP_Real usednodes = runstats->usednodes;
-
-      usednodes *= (1.0 - (runstats->nfixings / ((SCIP_Real)SCIPgetNBinVars(scip) + SCIPgetNIntVars(scip))));
-
-      reward = heurdata->rewardbaseline - (usednodes) * heurdata->rewardbaseline / maxeffort;
-
->>>>>>> 7f313b43
+
       reward = MAX(0.0, reward);
    }
 
@@ -1922,14 +1898,9 @@
    assert(neighborhoodidx < heurdata->nactiveneighborhoods);
 
    bandit = getBandit(heurdata);
-<<<<<<< HEAD
 
    SCIPdebugMsg(scip, "Rewarding bandit algorithm action %d with reward %.2f\n", neighborhoodidx, reward);
    SCIP_CALL( SCIPbanditUpdate(bandit, neighborhoodidx, reward) );
-=======
-   SCIPdebugMsg(scip, "Rewarding bandit algorithm action %d with reward %.2f\n", neighborhoodidx, reward);
-   SCIP_CALL( SCIPupdateBandit(scip, bandit, neighborhoodidx, reward) );
->>>>>>> 7f313b43
 
    return SCIP_OKAY;
 }
@@ -3388,11 +3359,7 @@
    SCIPfreeBufferArray(scip, &priorities);
 
    /* open reward file for reading */
-<<<<<<< HEAD
    if( strncasecmp(heurdata->rewardfilename, DEFAULT_REWARDFILENAME, strlen(DEFAULT_REWARDFILENAME)) != 0 )
-=======
-   if( strncasecmp(heurdata->rewardfilename, DEFAULT_REWARDFILENAME, strlen(DEFAULT_REWARDFILENAME) != 0 ) )
->>>>>>> 7f313b43
    {
       heurdata->rewardfile = fopen(heurdata->rewardfilename, "w");
 
@@ -3493,13 +3460,7 @@
 
    /* TODO make this a user parameter? */
    heurdata->lplimfac = LPLIMFAC;
-<<<<<<< HEAD
    heurdata->bandit = NULL;
-=======
-   heurdata->epsgreedynh = NULL;
-   heurdata->exp3 = NULL;
-   heurdata->ucb = NULL;
->>>>>>> 7f313b43
    heurdata->rewardfilename = NULL;
 
    SCIP_CALL( SCIPallocBlockMemoryArray(scip, &heurdata->neighborhoods, NNEIGHBORHOODS) );
