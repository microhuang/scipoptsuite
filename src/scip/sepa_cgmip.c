/* * * * * * * * * * * * * * * * * * * * * * * * * * * * * * * * * * * * * * */
/*                                                                           */
/*                  This file is part of the program and library             */
/*         SCIP --- Solving Constraint Integer Programs                      */
/*                                                                           */
/*    Copyright (C) 2002-2017 Konrad-Zuse-Zentrum                            */
/*                            fuer Informationstechnik Berlin                */
/*                                                                           */
/*  SCIP is distributed under the terms of the ZIB Academic License.         */
/*                                                                           */
/*  You should have received a copy of the ZIB Academic License              */
/*  along with SCIP; see the file COPYING. If not email to scip@zib.de.      */
/*                                                                           */
/* * * * * * * * * * * * * * * * * * * * * * * * * * * * * * * * * * * * * * */
/* #define SCIP_WRITEPROB */
/* #define SCIP_OUTPUT */
/**@file   sepa_cgmip.c
 * @brief  Chvatal-Gomory cuts computed via a sub-MIP
 * @author Marc Pfetsch
 *
 * Separate Chv&aacute;tal-Gomory cuts using a sub-MIP. The approach is based on the following papers.
 *
 * M. Fischetti and A. Lodi@n
 * Optimizing over the first Chv&aacute;tal closure,@n
 * in: M. J&uuml;nger and V. Kaibel (eds.) Integer Programming and Combinatorial Optimization IPCO 2005,@n
 * LNCS 3509, pp. 12-22. Springer, Berlin Heidelberg New York (2005)
 *
 * M. Fischetti and A. Lodi@n
 * Optimizing over the first Chv&aacute;tal closure,@n
 * Mathematical Programming 110, 3-20 (2007)
 *
 * P. Bonami, G. Cornu&eacute;jols, S. Dash, M. Fischetti, and A. Lodi@n
 * Projected Chv&aacute;tal-Gomory cuts for mixed integer linear programs,@n
 * Mathematical Programming 113, No. 2 (2008)
 *
 *
 * There are several versions to generate the final cut:
 *
 * - The CMIR-routines of SCIP can be used (if @p usecmir is true). One can determine which bound is
 *   used in the rounding operation (if cmirownbounds is true) or let SCIP choose the best. This
 *   version is generally numerically the most stable.
 * - If @p usestrongcg is true, we try to generate Strong-CG cuts (as done in sepa_strongcg.c).
 * - One can directly generate the CG-cut as computed (if @p usecmir and @p usestrongcg are
 *   false). The cut is not take from the solution of the MIP, but is recomputed, and some care (but
 *   not as much as in the first version) has been taken to create a valid cut.
 *
 * The computation time of the separation MIP is limited as follows:
 * - There is a node limit (parameters @a minnodelimit and @a maxnodelimit).
 * - There is a time limit (parameter @a timelimit).
 * - If paramter @a earlyterm is true, the separation is run until the first cut that is violated is
 *   found. (Note that these cuts are not necessarily added to the LP, because here also the norm of
 *   the cuts are taken into account - which cannot easily be included into the separation subscip.)
 *   Then the solution is continued for a certain number of nodes.
 *
 * @todo Check whether one can weaken the conditions on the continuous variables.
 * @todo Use pointers to originating separators to sort out cuts that should not be used.
 *
 * @warning This separator should be used carefully - it may require a long separation time.
 */

/*---+----1----+----2----+----3----+----4----+----5----+----6----+----7----+----8----+----9----+----0----+----1----+----2*/

#include <assert.h>
#include <string.h>

#include "scip/sepa_cgmip.h"
#include "scip/scipdefplugins.h"
#include "scip/cons_linear.h"
#include "scip/pub_misc.h"
#include "scip/pub_lp.h"


#define SEPA_NAME              "cgmip"
#define SEPA_DESC              "Chvatal-Gomory cuts via MIPs separator"
#define SEPA_PRIORITY             -1000
#define SEPA_FREQ                    -1
#define SEPA_MAXBOUNDDIST           0.0
#define SEPA_USESSUBSCIP           TRUE /**< does the separator use a secondary SCIP instance? */
#define SEPA_DELAY                FALSE /**< should separation method be delayed, if other separators found cuts? */

#define DEFAULT_MAXROUNDS             5 /**< maximal number of separation rounds per node (-1: unlimited) */
#define DEFAULT_MAXROUNDSROOT        50 /**< maximal number of separation rounds in the root node (-1: unlimited) */
#define DEFAULT_MAXDEPTH             -1 /**< maximal depth at which the separator is applied */
#define DEFAULT_DECISIONTREE      FALSE /**< Use decision tree to turn separation on/off? */
#define DEFAULT_TIMELIMIT          1e20 /**< time limit for sub-MIP (set to infinity in order to be deterministic) */
#define DEFAULT_MEMORYLIMIT        1e20 /**< memory limit for sub-MIP */
#define DEFAULT_CUTCOEFBND       1000.0 /**< bounds on the values of the coefficients in the CG-cut */
#define DEFAULT_MINNODELIMIT      500LL /**< minimum number of nodes considered for sub-MIP (-1: unlimited) */
#define DEFAULT_MAXNODELIMIT     5000LL /**< maximum number of nodes considered for sub-MIP (-1: unlimited) */
#define DEFAULT_ONLYACTIVEROWS    FALSE /**< Use only active rows to generate cuts? */
#define DEFAULT_MAXROWAGE            -1 /**< maximal age of rows to consider if onlyactiverows is false */
#define DEFAULT_ONLYRANKONE       FALSE /**< Separate rank 1 inequalities w.r.t. CG-MIP separator? */
#define DEFAULT_ONLYINTVARS       FALSE /**< Generate cuts for problems with only integer variables? */
#define DEFAULT_ALLOWLOCAL        FALSE /**< Allow to generate local cuts? */
#define DEFAULT_CONTCONVERT       FALSE /**< Convert some integral variables to be continuous to reduce the size of the sub-MIP? */
#define DEFAULT_CONTCONVFRAC        0.1 /**< fraction of integral variables converted to be continuous (if contconvert) */
#define DEFAULT_CONTCONVMIN         100 /**< minimum number of integral variables before some are converted to be continuous */
#define DEFAULT_INTCONVERT        FALSE /**< Convert some integral variables attaining fractional values to have integral value? */
#define DEFAULT_INTCONVFRAC         0.1 /**< fraction of fractional integral variables converted to have integral value (if intconvert) */
#define DEFAULT_INTCONVMIN          100 /**< minimum number of integral variables before some are converted to have integral value */
#define DEFAULT_SKIPMULTBOUNDS     TRUE /**< Skip the upper bounds on the multipliers in the sub-MIP? */
#define DEFAULT_OBJLONE           FALSE /**< Should the objective of the sub-MIP only minimize the l1-norm of the multipliers? */
#define DEFAULT_OBJWEIGHT         1e-03 /**< objective weight for artificial variables */
#define DEFAULT_OBJWEIGHTSIZE      TRUE /**< Weight each row by its size? */
#define DEFAULT_DYNAMICCUTS        TRUE /**< Should generated cuts be removed from the LP if they are no longer tight? */
#define DEFAULT_USECMIR            TRUE /**< Use CMIR-generator (otherwise add cut directly)? */
#define DEFAULT_USESTRONGCG       FALSE /**< Use strong CG-function to strengthen cut? */
#define DEFAULT_CMIROWNBOUNDS     FALSE /**< Tell CMIR-generator which bounds to used in rounding? */
#define DEFAULT_USECUTPOOL         TRUE /**< Use cutpool to store CG-cuts even if the are not efficient? */
#define DEFAULT_PRIMALSEPARATION   TRUE /**< Only separate cuts that are tight for the best feasible solution? */
#define DEFAULT_EARLYTERM          TRUE /**< Terminate separation if a violated (but possibly sub-optimal) cut has been found? */
#define DEFAULT_ADDVIOLATIONCONS  FALSE /**< Add constraint to subscip that only allows violated cuts (otherwise add obj. limit)?*/
#define DEFAULT_ADDVIOLCONSHDLR   FALSE /**< Add constraint handler to filter out violated cuts? */
#define DEFAULT_CONSHDLRUSENORM    TRUE /**< Should the violation constraint handler use the norm of a cut to check for feasibility? */
#define DEFAULT_USEOBJUB          FALSE /**< Use upper bound on objective function (via primal solution)? */
#define DEFAULT_USEOBJLB          FALSE /**< Use lower bound on objective function (via lower bound)? */
#define DEFAULT_SUBSCIPFAST        TRUE /**< Should the settings for the sub-MIP be optimized for speed? */
#define DEFAULT_OUTPUT            FALSE /**< Should information about the sub-MIP and cuts be displayed? */
#define DEFAULT_RANDSEED            101 /**< start random seed for random number generation */

#define NROWSTOOSMALL                 5 /**< only separate if the number of rows is larger than this number */
#define NCOLSTOOSMALL                 5 /**< only separate if the number of columns is larger than this number */

#define EPSILONVALUE              1e-03 /**< epsilon value needed to model strict-inequalities */
#define BETAEPSILONVALUE          1e-02 /**< epsilon value for fracbeta - is larger than EPSILONVALUE for numerical stability */
#define STALLNODELIMIT           1000LL /**< number of stalling nodes if earlyterm is true */
#define CONSHDLRFULLNORM          FALSE /**< compute real cut and compute norm for this (if addviolconshdlr and conshdlrusenorm are true) */
#define MINEFFICACY                0.05 /**< minimum efficacy of a cut - compare set.c */
#define MAXNSOLS                   1000 /**< maximal number of solutions stored in sub-SCIP */
#define OBJWEIGHTRANGE             0.01 /**< maximal range of scaling of objective w.r.t. size of rows */

/* parameters used for CMIR-generation (taken from sepa_gomory) */
#define BOUNDSWITCH              0.9999
#define USEVBDS                    TRUE
#define MINFRAC                  0.0009 /* to allow a deviation of the same size as EPSILONVALUE */
#define MAXFRAC                  0.9991 /* to allow a deviation of the same size as EPSILONVALUE */
#define FIXINTEGRALRHS            FALSE
#define MAKECONTINTEGRAL          FALSE
#define MAXWEIGHTRANGE            1e+05 /**< maximal valid range max(|weights|)/min(|weights|) of row weights */

#define MAXAGGRLEN(nvars)         nvars      /**< currently very large to allow any generation; an alternative would be (0.1*(nvars)+1000) */

/** separator data */
struct SCIP_SepaData
{
   SCIP_RANDNUMGEN*      randnumgen;         /**< random number generator */
   int                   maxrounds;          /**< maximal number of separation rounds per node (-1: unlimited) */
   int                   maxroundsroot;      /**< maximal number of separation rounds in the root node (-1: unlimited) */
   int                   maxdepth;           /**< maximal depth at which the separator is applied */
   SCIP_Bool             decisiontree;       /**< Use decision tree to turn separation on/off? */
   SCIP_Real             timelimit;          /**< time limit for subscip */
   SCIP_Real             memorylimit;        /**< memory limit for subscip */
   SCIP_Longint          minnodelimit;       /**< minimum number of nodes considered for sub-MIP (-1: unlimited) */
   SCIP_Longint          maxnodelimit;       /**< maximum number of nodes considered for sub-MIP (-1: unlimited) */
   SCIP_Real             cutcoefbnd;         /**< bounds on the values of the coefficients in the CG-cut */
   SCIP_Bool             onlyactiverows;     /**< Use only active rows to generate cuts? */
   int                   maxrowage;          /**< maximal age of rows to consider if onlyactiverows is false */
   SCIP_Bool             onlyrankone;        /**< Separate only rank 1 inequalities w.r.t. CG-MIP separator? */
   SCIP_Bool             onlyintvars;        /**< Generate cuts for problems with only integer variables? */
   SCIP_Bool             allowlocal;         /**< Allow local cuts? */
   SCIP_Bool             contconvert;        /**< Convert some integral variables to be continuous to reduce the size of the sub-MIP? */
   SCIP_Real             contconvfrac;       /**< fraction of integral variables converted to be continuous (if contconvert) */
   int                   contconvmin;        /**< minimum number of integral variables before some are converted to be continuous */
   SCIP_Bool             intconvert;         /**< Convert some integral variables attaining fractional values to have integral value? */
   SCIP_Real             intconvfrac;        /**< fraction of frac. integral variables converted to have integral value (if intconvert) */
   int                   intconvmin;         /**< minimum number of integral variables before some are converted to have integral value */
   SCIP_Bool             skipmultbounds;     /**< Skip the upper bounds on the multipliers in the sub-MIP? */
   SCIP_Bool             objlone;            /**< Should the objective of the sub-MIP only minimize the l1-norm of the multipliers? */
   SCIP_Real             objweight;          /**< objective weight for artificial variables */
   SCIP_Bool             objweightsize;      /**< Weight each row by its size? */
   SCIP_Bool             dynamiccuts;        /**< Should generated cuts be removed from the LP if they are no longer tight? */
   SCIP_Bool             usecmir;            /**< Use CMIR-generator (otherwise add cut directly)? */
   SCIP_Bool             usestrongcg;        /**< Use strong CG-function to strengthen cut? */
   SCIP_Bool             cmirownbounds;      /**< Tell CMIR-generator which bounds to used in rounding? */
   SCIP_Bool             usecutpool;         /**< Use cutpool to store CG-cuts even if the are not efficient? */
   SCIP_Bool             primalseparation;   /**< Only separate cuts that are tight for the best feasible solution? */
   SCIP_Bool             earlyterm;          /**< Terminate separation if a violated (but possibly sub-optimal) cut has been found? */
   SCIP_Bool             addviolationcons;   /**< Add constraint to subscip that only allows violated cuts? */
   SCIP_Bool             addviolconshdlr;    /**< Add constraint handler to filter out violated cuts? */
   SCIP_Bool             conshdlrusenorm;    /**< Should the violation constraint handler use the cut-norm to check for feasibility? */
   SCIP_Bool             useobjub;           /**< Use upper bound on objective function (via primal solution)? */
   SCIP_Bool             useobjlb;           /**< Use lower bound on objective function (via lower bound)? */
   SCIP_Bool             subscipfast;        /**< Should the settings for the sub-MIP be optimized for speed? */
   SCIP_Bool             output;             /**< Should information about the sub-MIP and cuts be displayed? */
};


/** what happens for columns in the LP */
enum CGMIP_ColType
{
   colPresent    = 0,    /**< column is present in the separating MIP */
   colContinuous = 1,    /**< column corresponds to a continuous variable */
   colConverted  = 2,    /**< column is converted to be continuous */
   colAtUb       = 3,    /**< variable corresponding to column was at it's upper bound and was complemented */
   colAtLb       = 4     /**< variable corresponding to column was at it's lower bound (possibly complemented) */
};
typedef enum CGMIP_ColType CGMIP_COLTYPE;


/** data for the sub-MIP */
struct CGMIP_MIPData
{
   SCIP*                 subscip;            /**< pointer to (sub)SCIP data structure containing the auxiliary IP */
   unsigned int          m;                  /**< number of constraints of subscip */
   unsigned int          n;                  /**< number of variables of subscip */
   unsigned int          nrows;              /**< number of rows of original LP */
   unsigned int          ncols;              /**< number of columns of original LP */
   unsigned int          ntotalrows;         /**< number of total rows used (possibly including objective rows) */

   SCIP_VAR**            alpha;              /**< cut coefficient variable (NULL if not in separating MIP) */
   SCIP_VAR*             beta;               /**< rhs of cut */
   SCIP_VAR**            fracalpha;          /**< fractional part of lhs of cut (NULL if not present) */
   SCIP_VAR*             fracbeta;           /**< fractional part of rhs of cut */
   CGMIP_COLTYPE*        coltype;            /**< type for the columns */
   SCIP_Bool*            iscomplemented;     /**< whether the variable was complemented */
   SCIP_Bool*            isshifted;          /**< whether the variable was shifted to have 0 lower bound */

   SCIP_VAR**            ylhs;               /**< auxiliary row variables for lhs (NULL if not present) */
   SCIP_VAR**            yrhs;               /**< auxiliary row variables for rhs (NULL if not present) */

   SCIP_VAR**            z;                  /**< auxiliary variables for upper bounds (NULL if not present) */

   char                  normtype;           /**< type of norm to use for efficacy norm calculation */

   /* additional redundant data */
   SCIP_Bool             conshdlrusenorm;    /**< copy from sepadata */
   SCIP_Bool             conshdlrfullnorm;   /**< compute real cut and compute norm for this (if addviolconshdlr and conshdlrusenorm are true) */
   SCIP*                 scip;               /**< original SCIP */
   SCIP_SEPA*            sepa;               /**< CG-cut separator */
   SCIP_SEPADATA*        sepadata;           /**< CG-cut separator data */
};
typedef struct CGMIP_MIPData CGMIP_MIPDATA;


/*
 * constraint handler to filter out violated cuts
 */

/* constraint handler properties */
#define CONSHDLR_NAME          "violatedCuts"
#define CONSHDLR_DESC          "only allow solutions corresponding to violated cuts"

/** constraint handler data */
struct SCIP_ConshdlrData
{
   CGMIP_MIPDATA*        mipdata;            /**< data of separating sub-MIP */
};

/* temporary forward declaration */
static
SCIP_RETCODE computeCut(
   SCIP*                 scip,               /**< original scip */
   SCIP_SEPA*            sepa,               /**< separator */
   CGMIP_MIPDATA*        mipdata,            /**< data for sub-MIP */
   SCIP_SEPADATA*        sepadata,           /**< separator data */
   SCIP_SOL*             sol,                /**< current solution for sub-MIP */
   SCIP_Real*            cutcoefs,           /**< coefficients of the cut */
   SCIP_Real*            cutrhs,             /**< rhs of the cut */
   SCIP_Bool*            localrowsused,      /**< pointer to store whether local rows were used in summation */
   SCIP_Bool*            localboundsused,    /**< pointer to store whether local bounds were used in summation */
   int *                 cutrank,            /**< pointer to store the cut rank */
   SCIP_Bool*            success             /**< whether we produced a valid cut */
   );

/** check whether cut corresponding to solution is violated */
static
SCIP_RETCODE solCutIsViolated(
   SCIP*                 scip,               /**< SCIP data structure */
   CGMIP_MIPDATA*        mipdata,            /**< data of separating sub-MIP */
   SCIP_SOL*             sol,                /**< solution to be checked */
   SCIP_Bool*            violated            /**< pointer to store if the cut is violated */
   )
{
   SCIP_Real cutsqrnorm = 0.0;
   SCIP* subscip;
   SCIP_Real act;
   SCIP_Real norm;
   SCIP_Real val;
   SCIP_VAR* var;
   SCIP_Real rhs;
   unsigned int j;
   int len = 0;

   assert( mipdata != NULL );
   subscip = mipdata->subscip;
   assert( subscip != NULL );
   assert( violated != NULL );

   /* initialize activity and norm */
   act = 0.0;
   norm = 1.0;
   *violated = FALSE;

   /* compute activity and norm  */
   if ( mipdata->conshdlrusenorm )
   {
      /* check whether we should compute the full cut and then compute the norm */
      if ( mipdata->conshdlrfullnorm )
      {
         SCIP_Real* cutcoefs;
         SCIP_Bool localrowsused;
         SCIP_Bool localboundsused;
         SCIP_Bool success;
         SCIP_VAR** vars;
         int cutrank = 0;
         int nvars;

         /* get data */
         SCIP_CALL( SCIPgetVarsData(mipdata->scip, &vars, &nvars, NULL, NULL, NULL, NULL) );
         assert(nvars >= 0);
         SCIP_CALL( SCIPallocBufferArray(scip, &cutcoefs, nvars) );

         /* compute coefficients */
         SCIP_CALL( computeCut(mipdata->scip, mipdata->sepa, mipdata, mipdata->sepadata, sol, cutcoefs, &rhs, &localrowsused, &localboundsused, &cutrank, &success) );

#ifdef SCIP_MORE_DEBUG
         for (j = 0; j < (unsigned int) nvars; ++j)
         {
            if ( ! SCIPisZero(scip, cutcoefs[j]) )
               SCIPinfoMessage(scip, NULL, "+ %f x%d", cutcoefs[j], j);
         }
         SCIPinfoMessage(scip, NULL, "\n");
#endif

         /* ignore solution if cut was not valid */
         if ( ! success )
            return SCIP_OKAY;

         /* compute activity and Euclidean norm (todo: use arbitrary norm) */
         cutsqrnorm = 0.0;
         for (j = 0; j < (unsigned int) nvars; ++j)
         {
            if ( ! SCIPisZero(scip, cutcoefs[j]) )
            {
               act += cutcoefs[j] * SCIPvarGetLPSol(vars[j]);
               cutsqrnorm += SQR(cutcoefs[j]);
            }
         }
         norm = SQRT(cutsqrnorm);

         SCIPfreeBufferArray(scip, &cutcoefs);
      }
      else
      {
         switch ( mipdata->normtype )
         {
         case 'e':
            cutsqrnorm = 0.0;
            for (j = 0; j < mipdata->ncols; ++j)
            {
               var = mipdata->alpha[j];
               if ( var == NULL )
                  continue;

               val = SCIPgetSolVal(subscip, sol, var);
               if ( !SCIPisZero(scip, val) )
               {
                  act += val * SCIPvarGetObj(var);
                  cutsqrnorm += SQR(val);
               }
            }
            norm = SQRT(cutsqrnorm);
            break;
         case 'm':
            for (j = 0; j < mipdata->ncols; ++j)
            {
               var = mipdata->alpha[j];
               if ( var == NULL )
                  continue;

               val = SCIPgetSolVal(subscip, sol, var);
               if ( !SCIPisZero(scip, val) )
               {
                  act += val * SCIPvarGetObj(var);
                  if ( REALABS(val) > norm )
                     norm = REALABS(val);
               }
            }
            break;
         case 's':
            for (j = 0; j < mipdata->ncols; ++j)
            {
               var = mipdata->alpha[j];
               if ( var == NULL )
                  continue;

               val = SCIPgetSolVal(subscip, sol, var);
               if ( !SCIPisZero(scip, val) )
               {
                  act += val * SCIPvarGetObj(var);
                  norm += REALABS(val);
               }
            }
            break;
         case 'd':
            for (j = 0; j < mipdata->ncols; ++j)
            {
               var = mipdata->alpha[j];
               if ( var == NULL )
                  continue;

               val = SCIPgetSolVal(subscip, sol, var);
               if ( !SCIPisZero(scip, val) )
               {
                  act += val * SCIPvarGetObj(var);
                  ++len;
               }
            }
            if ( len > 0 )
               norm = 1.0;
            break;
         default:
            SCIPerrorMessage("invalid efficacy norm parameter '%c'\n", mipdata->normtype);
            return SCIP_INVALIDDATA;
         }
         /* get rhs */
         rhs = SCIPgetSolVal(subscip, sol, mipdata->beta);
      }

      /* if norm is 0, the cut is trivial */
      if ( SCIPisZero(subscip, norm) )
         return SCIP_OKAY;
   }
   else
   {
      for (j = 0; j < mipdata->ncols; ++j)
      {
         var = mipdata->alpha[j];
         if ( var == NULL )
            continue;

         val = SCIPgetSolVal(subscip, sol, var);
         if ( !SCIPisZero(subscip, val) )
            act += SCIPvarGetObj(var) * val;
      }

      /* get rhs */
      rhs = SCIPgetSolVal(subscip, sol, mipdata->beta);
   }

#ifdef SCIP_DEBUG
   if ( SCIPisEfficacious(subscip, (act - rhs)/norm) )
   {
      SCIPdebugMsg(scip, "Violated cut from solution - act: %f, rhs: %f, norm: %f, eff.: %f\n", act, rhs, norm, (act-rhs)/norm);
   }
   else
   {
      SCIPdebugMsg(scip, "Rejected cut from solution - act: %f, rhs: %f, norm: %f, eff.: %f\n", act, rhs, norm, (act-rhs)/norm);
   }
#endif

   *violated = SCIPisEfficacious(subscip, (act - rhs)/norm);

   return SCIP_OKAY;
}


/** destructor of constraint handler to free constraint handler data (called when SCIP is exiting) */
static
SCIP_DECL_CONSFREE(consFreeViolatedCuts)
{  /*lint --e{715}*/
   SCIP_CONSHDLRDATA* conshdlrdata;

   assert( scip != NULL );
   assert( conshdlr != NULL );
   conshdlrdata = SCIPconshdlrGetData(conshdlr);
   assert( conshdlrdata != NULL );

   SCIPfreeBlockMemory(scip, &conshdlrdata);

   return SCIP_OKAY;
}


/** constraint enforcing method of constraint handler for LP solutions */
static
SCIP_DECL_CONSENFOLP(consEnfolpViolatedCuts)
{  /*lint --e{715}*/
   SCIP_CONSHDLRDATA* conshdlrdata;
   SCIP_Bool violated;

   assert( scip != NULL );
   assert( conshdlr != NULL );
   assert( result != NULL );

   assert( SCIPgetNLPBranchCands(scip) == 0 );

   conshdlrdata = SCIPconshdlrGetData(conshdlr);
   assert( conshdlrdata != NULL );

   SCIP_CALL( solCutIsViolated(scip, conshdlrdata->mipdata, NULL, &violated) );

   if ( violated )
      *result = SCIP_FEASIBLE;
   else
      *result = SCIP_CUTOFF;  /* cutoff, since all integer variables are integer, but the solution is not feasible */

   return SCIP_OKAY;
}


/** constraint enforcing method of constraint handler for pseudo solutions */
static
SCIP_DECL_CONSENFOPS(consEnfopsViolatedCuts)
{  /*lint --e{715}*/
   assert( result != NULL );

   /* this function should better not be called, since we need an LP solution for the sub-MIP to
    * make sense, because of the multiplier variables. We therefore return SCIP_FEASIBLE. */
   *result = SCIP_FEASIBLE;

   return SCIP_OKAY;
}


/** feasibility check method of constraint handler for integral solutions */
static
SCIP_DECL_CONSCHECK(consCheckViolatedCuts)
{  /*lint --e{715}*/
   SCIP_CONSHDLRDATA* conshdlrdata;
   SCIP_Bool violated;

   assert( scip != NULL );
   assert( conshdlr != NULL );
   assert( sol != NULL );
   assert( result != NULL );

   conshdlrdata = SCIPconshdlrGetData(conshdlr);
   assert( conshdlrdata != NULL );

   SCIP_CALL( solCutIsViolated(scip, conshdlrdata->mipdata, sol, &violated) );

   if ( violated )
      *result = SCIP_FEASIBLE;
   else
      *result = SCIP_INFEASIBLE;

   return SCIP_OKAY;
}


/** variable rounding lock method of constraint handler */
static
SCIP_DECL_CONSLOCK(consLockViolatedCuts)
{  /*lint --e{715}*/
   /* do not lock variables */
   return SCIP_OKAY;
}


/** creates the violated CG-cut constraint handler and includes it in SCIP */
static
SCIP_RETCODE SCIPincludeConshdlrViolatedCut(
   SCIP*                 scip,               /**< SCIP data structure */
   CGMIP_MIPDATA*        mipdata             /**< data of separating sub-MIP */
   )
{
   SCIP_CONSHDLRDATA* conshdlrdata;
   SCIP_CONSHDLR* conshdlr;

   SCIP_CALL( SCIPallocBlockMemory(scip, &conshdlrdata) );
   conshdlrdata->mipdata = mipdata;

   /* include constraint handler */
   SCIP_CALL( SCIPincludeConshdlrBasic(scip, &conshdlr, CONSHDLR_NAME, CONSHDLR_DESC,
         -1000000, -1000000, 100, FALSE,
         consEnfolpViolatedCuts, consEnfopsViolatedCuts, consCheckViolatedCuts, consLockViolatedCuts,
         conshdlrdata) );

   assert(conshdlr != NULL);

   /* set non-fundamental callbacks via specific setter functions */
   SCIP_CALL( SCIPsetConshdlrFree(scip, conshdlr, consFreeViolatedCuts) );

   return SCIP_OKAY;
}


/*
 * local methods
 */


/** stores nonzero elements of dense coefficient vector as sparse vector and calculates activity and norm
 *
 *  copied from sepa_gomory.c
 */
static
SCIP_RETCODE storeCutInArrays(
   SCIP*                 scip,               /**< SCIP data structure */
   int                   nvars,              /**< number of problem variables */
   SCIP_Real*            cutcoefs,           /**< dense coefficient vector */
   SCIP_Real*            varsolvals,         /**< dense variable LP solution vector */
   char                  normtype,           /**< type of norm to use for efficacy norm calculation */
   int*                  cutinds,            /**< array to store variables of sparse cut vector */
   SCIP_Real*            cutvals,            /**< array to store coefficients of sparse cut vector */
   int*                  cutlen,             /**< pointer to store number of nonzero entries in cut */
   SCIP_Real*            cutact,             /**< pointer to store activity of cut */
   SCIP_Real*            cutnorm             /**< pointer to store norm of cut vector */
   )
{
   SCIP_Real val;
   SCIP_Real cutsqrnorm;
   SCIP_Real act;
   SCIP_Real norm;
   int len;
   int v;

   assert( nvars == 0 || cutcoefs != NULL );
   assert( nvars == 0 || varsolvals != NULL );
   assert( cutinds != NULL );
   assert( cutvals != NULL );
   assert( cutlen != NULL );
   assert( cutact != NULL );
   assert( cutnorm != NULL );

   len = 0;
   act = 0.0;
   norm = 0.0;
   switch ( normtype )
   {
   case 'e':
      cutsqrnorm = 0.0;
      for (v = 0; v < nvars; ++v)
      {
         val = cutcoefs[v];
         if ( !SCIPisZero(scip, val) )
         {
            act += val * varsolvals[v];
            cutsqrnorm += SQR(val);
            cutinds[len] = v;
            cutvals[len++] = val;
         }
      }
      norm = SQRT(cutsqrnorm);
      break;
   case 'm':
      for (v = 0; v < nvars; ++v)
      {
         val = cutcoefs[v];
         if ( !SCIPisZero(scip, val) )
         {
            act += val * varsolvals[v];
            if ( REALABS(val) > norm )
               norm = REALABS(val);
            cutinds[len] = v;
            cutvals[len++] = val;
         }
      }
      break;
   case 's':
      for (v = 0; v < nvars; ++v)
      {
         val = cutcoefs[v];
         if ( !SCIPisZero(scip, val) )
         {
            act += val * varsolvals[v];
            norm += REALABS(val);
            cutinds[len] = v;
            cutvals[len++] = val;
         }
      }
      break;
   case 'd':
      for (v = 0; v < nvars; ++v)
      {
         val = cutcoefs[v];
         if ( !SCIPisZero(scip, val) )
         {
            act += val * varsolvals[v];
            cutinds[len] = v;
            cutvals[len++] = val;
         }
      }
      if ( len > 0 )
         norm = 1.0;
      break;
   default:
      SCIPerrorMessage("invalid efficacy norm parameter '%c'\n", normtype);
      return SCIP_INVALIDDATA;
   }

   *cutlen = len;
   *cutact = act;
   *cutnorm = norm;

   return SCIP_OKAY;
}


/** Compute lhs/rhs for transformed column
 *
 *  Consider a variable \f$x_j\f$ and some row of the original system:
 *  \f[
 *       \gamma \leq a^T x \leq \delta, \quad \ell_j \leq x_j \leq u_j.
 *  \f]
 *  We perform the transformation
 *  \f[
 *       x_i' = \left\{
 *       \begin{array}{ll}
 *         s + \frac{1}{\sigma}\, x_j & \mbox{if }i = j\\
 *         x_i              & \mbox{otherwise},
 *       \end{array}
 *       \right.
 *  \f]
 *  where \f$s\f$ is the offset value and \f$\sigma\f$ is a scaling factor. The new system is
 *  \f[
 *     \gamma + \sigma\, a_j\,s \leq \sum_{i \neq j} a_i\, x_i' + \sigma a_j\, x_j' \leq \delta + \sigma\, a_j\, s
 *  \f]
 *  with bounds
 *  \f[
 *     \frac{1}{\sigma} \ell_j + s \leq x_j' \leq \frac{1}{\sigma} u_j + s, \qquad \mbox{ if }\sigma > 0
 *  \f]
 *  and
 *  \f[
 *     \frac{1}{\sigma} u_j + s \leq x_j' \leq \frac{1}{\sigma} \ell_j + s, \qquad \mbox{ if }\sigma < 0.
 *  \f]
 *
 *  This can be used as follows:
 *
 *  - If \f$x_j \geq \ell_j\f$ has a (nonzero) lower bound, one can use \f$s = -\ell_j\f$, \f$\sigma = 1\f$,
 *    and obtain \f$\gamma - a_j\,\ell_j \leq a^T x' \leq \delta - a_j\,\ell_j\f$, \f$0 \leq x_j' \leq u_j - \ell_j\f$.
 *
 *  - If \f$x_j \leq u_j\f$ has a (nonzero) upper bound, one can use \f$s = u_j\f$, \f$\sigma = -1\f$,
 *    and obtain \f$\gamma - a_j\,u_j \leq \sum_{i \neq j} a_i\, x_i' - a_j\, x_j' \leq \delta - a_j\, u_j\f$,
 *    \f$0 \leq x_j' \leq u_j - \ell_j\f$.
 */
static
SCIP_RETCODE transformColumn(
   SCIP*                 scip,               /**< SCIP data structure */
   SCIP_SEPADATA*        sepadata,           /**< separator data */
   CGMIP_MIPDATA*        mipdata,            /**< data for sub-MIP */
   SCIP_COL*             col,                /**< column that should be complemented */
   SCIP_Real             offset,             /**< offset by which column should be shifted */
   SCIP_Real             sigma,              /**< scaling factor */
   SCIP_Real*            lhs,                /**< array of lhs of rows */
   SCIP_Real*            rhs,                /**< array rhs of rows */
   SCIP_Real*            lb,                 /**< pointer to lb of column */
   SCIP_Real*            ub,                 /**< pointer to ub of column */
   SCIP_Real*            primsol             /**< pointer to solution value */
   )
{
   SCIP_ROW** colrows;
   SCIP_Real* colvals;
   int pos, i;

   assert( scip != NULL );
   assert( lhs != NULL );
   assert( rhs != NULL );
   assert( col != NULL );

   colrows = SCIPcolGetRows(col);
   colvals = SCIPcolGetVals(col);
   assert( SCIPcolGetNLPNonz(col) == 0 || colrows != NULL );
   assert( SCIPcolGetNLPNonz(col) == 0 || colvals != NULL );
   assert( ! SCIPisZero(scip, sigma) );

   /* loop through rows that contain column */
   for (i = 0; i < SCIPcolGetNLPNonz(col); ++i)
   {
      SCIP_ROW* row;

      row = colrows[i];
      assert( row != NULL );

      /* skip modifiable rows and local rows, unless allowed */
      if ( SCIProwIsModifiable(row) || (SCIProwIsLocal(row) && !sepadata->allowlocal) )
         continue;

      pos = SCIProwGetLPPos(row);
      assert( 0 <= pos && pos < (int) mipdata->nrows );

      assert( ! SCIPisInfinity(scip, lhs[pos]) );
      if ( ! SCIPisInfinity(scip, -lhs[pos]) )
         lhs[pos] += sigma * colvals[i] * offset;

      assert( ! SCIPisInfinity(scip, -rhs[pos]) );
      if ( ! SCIPisInfinity(scip, rhs[pos]) )
         rhs[pos] += sigma * colvals[i] * offset;
   }

   /* check objective function */
   if ( sepadata->useobjub || sepadata->useobjlb )
   {
      assert( SCIPisEQ(scip, SCIPcolGetObj(col), SCIPvarGetObj(SCIPcolGetVar(col))) );
      assert( mipdata->ntotalrows == mipdata->nrows + 1 );

      if ( ! SCIPisInfinity(scip, -lhs[mipdata->nrows]) )
         lhs[mipdata->nrows] += sigma * SCIPcolGetObj(col) * offset;

      if ( ! SCIPisInfinity(scip, rhs[mipdata->nrows]) )
         rhs[mipdata->nrows] += sigma * SCIPcolGetObj(col) * offset;
   }

   /* correct lower and upper bounds and solution */
   if ( SCIPisNegative(scip, sigma) )
   {
      SCIP_Real l;

      assert( ! SCIPisInfinity(scip, -*ub) );
      if ( ! SCIPisInfinity(scip, *ub) )
         l = *ub/sigma + offset;
      else
         l = -SCIPinfinity(scip);

      assert( ! SCIPisInfinity(scip, *lb) );
      if ( ! SCIPisInfinity(scip, -*lb) )
         *ub = *lb/sigma + offset;
      else
         *ub = SCIPinfinity(scip);
      *lb = l;
   }
   else
   {
      assert( ! SCIPisInfinity(scip, *lb) );
      if ( ! SCIPisInfinity(scip, -*lb) )
         *lb = *lb/sigma + offset;
      assert( ! SCIPisInfinity(scip, -*ub) );
      if ( ! SCIPisInfinity(scip, *ub) )
         *ub = *ub/sigma + offset;
   }
   *primsol = *primsol/sigma + offset;

   return SCIP_OKAY;
}


/** compute objective coefficient for rows that are weighted by size
 *
 *  The objective is computed by multiplying a default value by
 *  \f[
 *  1 - (r_{\mbox{max}} - r) \frac{1 - a}{r_{\mbox{max}} - r_{\mbox{min}}},
 *  \f]
 *  where \f$r\f$ is the size of the current row, \f$a \in [0,1]\f$ is a parameter, and \f$r_{\mbox{max}}\f$ and
 *  \f$r_{\mbox{min}}\f$ are the maximal and minimal size of a row, respectively.
 *
 *  Thus, if \f$r = r_{\mbox{max}}\f$, we get 1 and if \f$r = r_{\mbox{min}}\f$, we get \f$a\f$.
 */
static
SCIP_Real computeObjWeightSize(
   int                   rowsize,            /**< size of current row */
   int                   minrowsize,         /**< maximal size of rows */
   int                   maxrowsize          /**< minimal size of rows */
   )
{
   SCIP_Real a;

   assert( maxrowsize > 0 );
   assert( minrowsize < INT_MAX );
   assert( minrowsize <= maxrowsize );
   assert( minrowsize <= rowsize && rowsize <= maxrowsize );

   if ( minrowsize == maxrowsize )
      return 1.0;

   a = (1.0 - OBJWEIGHTRANGE)/((SCIP_Real) (maxrowsize - minrowsize));

   return 1.0 - a * ((SCIP_Real) (maxrowsize - rowsize));
}


/** Creates a subscip representing the separating MIP.
 *
 *  Let the constraints of the original MIP be of the following form:
 *  \f[
 *    \begin{array}{l@{\;}ll}
 *      a \leq A x + & C r & \leq b\\
 *      \ell \leq x & & \leq u\\
 *      c \leq & r & \leq d\\
 *      x \in Z^n.
 *    \end{array}
 *  \f]
 *  Here, some of the bounds may have value \f$\infty\f$ or \f$-\infty\f$.  Written in
 *  \f$\leq\f$-form this becomes:
 *  \f[
 *    \begin{array}{r@{\;}l}
 *      \tilde{A} x + \tilde{C} r & \leq \tilde{b}\\
 *      -x & \leq -\ell\\
 *      x & \leq u\\
 *      -r & \leq -c\\
 *      r & \leq d\\
 *      x \in Z^n,
 *    \end{array}
 *  \f]
 *  where we use
 *  \f[
 *    \tilde{A} =
 *    \left[
 *    \begin{array}{r}
 *      -A \\
 *      A
 *    \end{array}
 *    \right],
 *    \quad
 *    \tilde{C} =
 *    \left[
 *    \begin{array}{r}
 *      - C\\
 *      C
 *    \end{array}
 *    \right]
 *    \qquad\mbox{ and }\qquad
 *    \tilde{b} =
 *    \left[
 *    \begin{array}{r}
 *      -a\\
 *      b
 *    \end{array}
 *    \right].
 *  \f]
 *  For the moment we assume that \f$c = 0\f$, i.e., the lower bounds on the continuous variables
 *  are 0.  To obtain a Chv&aacute;tal-Gomory cut we have to find nonnegative multipliers \f$y\f$,
 *  \f$\underline{z}\f$, and \f$\overline{z}\f$ such that
 *  \f[
 *      y^T \tilde{A} - \underline{z}^T + \overline{z}^T  \in Z \qquad\mbox{ and }\qquad
 *      y^T \tilde{C} \geq 0.
 *  \f]
 *  Note that we use zero multipliers for the bounds on the continuous variables \f$r\f$. Moreover,
 *  if some bounds are infinity, the corresponding multipliers are assumed to be 0. From these
 *  conditions, we obtain
 *  \f[
 *      (y^T \tilde{A} - \underline{z}^T + \overline{z}^T)\, x +
 *      y^T \tilde{C} \, r \leq
 *      y^T \tilde{b} - \underline{z}^T \ell + \overline{z}^T u.
 *  \f]
 *  Because \f$r \geq 0\f$, we can ignore the term \f$y^T \tilde{C} \, r \geq 0\f$ and obtain the
 *  following cut:
 *  \f[
 *      (y^T \tilde{A} - \underline{z}^T + \overline{z}^T )\, x \leq
 *      \lfloor y^T \tilde{b} - \underline{z}^T \ell + \overline{z}^T u \rfloor.
 *  \f]
 *  Assume that \f$\ell = 0\f$ for the meantime. Then the cut can be written as:
 *  \f[
 *      \lfloor y^T \tilde{A} + \overline{z}^T \rfloor \, x \leq
 *      \lfloor y^T \tilde{b} + \overline{z}^T u \rfloor.
 *  \f]
 *
 *  Following Fischetti and Lodi [2005], let \f$(x^*,r^*)\f$ be a fractional solution of the above
 *  original system.  The separating MIP created below is
 *  \f[
 *    \begin{array}{rlr@{\;}l}
 *       \max & \multicolumn{2}{@{}l}{(x^*)^T \alpha - \beta - w^T y} &\\
 *            & f = & \tilde{A}^T y + \overline{z} - \alpha & \\
 *            & \tilde{f} = & \tilde{b}^T y + u^T \overline{z} - \beta &\\
 *            & & \tilde{C}^T y & \geq 0\\
 *            & & 0 \leq f & \leq 1 - \epsilon \\
 *            & & 0 \leq \tilde{f} & \leq 1 - \epsilon\\
 *            & & 0 \leq y, \overline{z} & \leq 1 - \epsilon.\\
 *            & & \alpha \in Z^m, \beta & \in Z.
 *    \end{array}
 *  \f]
 *  Here, \f$w\f$ is a weight vector; it's idea is to make the sum over all components of \f$y\f$ as
 *  small as possible, in order to generate sparse cuts.
 *
 *  We perform the following additional computations:
 *
 *  - If the lower bounds on \f$x_i\f$ or \f$r_j\f$ are finite, we shift the variable to have a zero
 *    lower bound, i.e., we replace it by \f$x_i - \ell_i\f$ (or \f$r_j - u_j\f$). This is helpful in
 *    several ways: As seen above, the resulting inequalities/formulations simplify. Moreover, it
 *    allows to drop a variable if \f$x^*_i = 0\f$, see the next comment. If the lower bounds are not
 *    finite, but the upper bounds are finite, we can complement the variable. If the variables are
 *    free, the above formulation changes as follows: For free continuous variables, we require
 *    \f$\tilde{C}^T y = 0\f$. For a free integer variable \f$x_j\f$ (which rarely occurs in
 *    practice), we require \f$f_j = 0\f$, i.e., we force that \f$(\tilde{A}^T y + \overline{z})_j =
 *    \alpha_j\f$.
 *
 *  - If \f$x^*_j = 0 = \ell_j\f$ (after the above preprocessing), we drop variable \f$\alpha_j\f$
 *    from the formulation. Let \f$(\alpha^*, \beta^*, y^*, \overline{z}^*)\f$ be an
 *    optimal solution to the separating MIP. Then we can compute \f$\alpha_j =
 *    \lfloor(\tilde{A}_j^T y^* + \overline{z}^*)\rfloor\f$.
 *
 *  - If \f$x^*_i = u_i\f$, we complement the variable and drop it from the formulation, since the
 *    lower bound is 0 afterwards.
 *
 *  - If a variable has been shifted or complemented, we have to recompute \f$\beta\f$ with the
 *    original lhs/rhs.
 *
 *  - If a continuous variable \f$r_j\f$ is free, we have to force equality for the corresponding components in
 *    \f$y^T \tilde{C} \, r \geq 0\f$.
 *
 *  - If an integer variable \f$x_i\f$ is free, we are not allowed to round the cut down. In this
 *    case, the combintation of rows and bounds has to be integral. We force this by requiring that
 *    \f$f_i = 0\f$.
 *
 *  - If @p contconvert is true some integral variables are randomly treated as if they were
 *    continuous. This has the effect that in the resulting cut the corresponding coefficient has
 *    value 0. This makes the cuts more sparse. Moreover, the separation problems should become
 *    easier.
 *
 *  - If required, i.e., parameter @p primalseparation is true, we force a primal separation step. For
 *    this we require that the cut is tight at the currently best solution. To get reliable solutions
 *    we relax equality by EPSILONVALUE.
 *
 *  - If required (via parameters @p useobjub or @p useobjlb), we add a row corresponding to the objective function with
 *    respect to the current lower and upper bounds.
 */
static
SCIP_RETCODE createSubscip(
   SCIP*                 scip,               /**< SCIP data structure */
   SCIP_SEPA*            sepa,               /**< separator */
   SCIP_SEPADATA*        sepadata,           /**< separator data */
   CGMIP_MIPDATA*        mipdata             /**< data for sub-MIP */
   )
{
   SCIP* subscip;
   SCIP_COL** cols;
   SCIP_ROW** rows;
   SCIP_Real* lhs;
   SCIP_Real* rhs;
   SCIP_Real* lb;
   SCIP_Real* ub;
   SCIP_Real* primsol;
   SCIP_Real multvarub;

   unsigned int cnt;
   unsigned int ucnt;
   unsigned int nshifted;
   unsigned int ncomplemented;
   unsigned int ncontconverted;
   unsigned int nintconverted;
   unsigned int nlbounds;
   unsigned int nubounds;

   SCIP_VAR** consvars;
   SCIP_Real* consvals;
   SCIP_CONS* cons;
   int nconsvars;
   char name[SCIP_MAXSTRLEN];

   int ncols;
   int nrows;
   int ntotalrows;
   int maxrowsize = 0;
   int minrowsize = INT_MAX;
   int i, j;

   assert( scip != NULL );
   assert( sepadata != NULL );

   assert( mipdata->subscip == NULL );

   SCIP_CALL( SCIPgetLPColsData(scip, &cols, &ncols) );
   SCIP_CALL( SCIPgetLPRowsData(scip, &rows, &nrows) );
   assert( ncols > 0 && nrows > 0 );

   mipdata->m = 0;
   mipdata->n = 0;
   mipdata->nrows = (unsigned int) nrows;
   mipdata->ncols = (unsigned int) ncols;
   mipdata->ntotalrows = mipdata->nrows;

   if ( sepadata->useobjub || sepadata->useobjlb )
      mipdata->ntotalrows = mipdata->nrows + 1;

   assert(mipdata->ntotalrows <= INT_MAX);
   ntotalrows = (int) mipdata->ntotalrows;

   /* copy value */
   mipdata->conshdlrusenorm = sepadata->conshdlrusenorm;

   /* create subscip */
   SCIP_CALL( SCIPcreate( &(mipdata->subscip) ) );
   subscip = mipdata->subscip;
   SCIP_CALL( SCIPincludeDefaultPlugins(subscip) );

   /* add violation constraint handler if requested */
   if ( sepadata->addviolconshdlr )
   {
      SCIP_CALL( SCIPincludeConshdlrViolatedCut(subscip, mipdata) );
   }

   (void) SCIPsnprintf(name, SCIP_MAXSTRLEN, "sepa_cgmip separating MIP (%s)", SCIPgetProbName(scip));
   SCIP_CALL( SCIPcreateProb(subscip, name, NULL, NULL , NULL , NULL , NULL , NULL , NULL) );
   SCIP_CALL( SCIPsetObjsense(subscip, SCIP_OBJSENSE_MAXIMIZE) );

   /* alloc memory for subscipdata elements */
   SCIP_CALL( SCIPallocBlockMemoryArray(scip, &(mipdata->alpha), ncols) );
   SCIP_CALL( SCIPallocBlockMemoryArray(scip, &(mipdata->fracalpha), ncols) );
   SCIP_CALL( SCIPallocBlockMemoryArray(scip, &(mipdata->coltype), ncols) );
   SCIP_CALL( SCIPallocBlockMemoryArray(scip, &(mipdata->iscomplemented), ncols) );
   SCIP_CALL( SCIPallocBlockMemoryArray(scip, &(mipdata->isshifted), ncols) );
   SCIP_CALL( SCIPallocBlockMemoryArray(scip, &(mipdata->ylhs), ntotalrows) );
   SCIP_CALL( SCIPallocBlockMemoryArray(scip, &(mipdata->yrhs), ntotalrows) );
   SCIP_CALL( SCIPallocBlockMemoryArray(scip, &(mipdata->z), 2*ncols) );

   /* get temporary storage */
   SCIP_CALL( SCIPallocBufferArray(scip, &lhs, ntotalrows) );
   SCIP_CALL( SCIPallocBufferArray(scip, &rhs, ntotalrows) );
   SCIP_CALL( SCIPallocBufferArray(scip, &lb, ncols) );
   SCIP_CALL( SCIPallocBufferArray(scip, &ub, ncols) );
   SCIP_CALL( SCIPallocBufferArray(scip, &primsol, ncols) );

   /* store lhs/rhs for complementing (see below) and compute maximal nonzeros of candidate rows */
   for (i = 0; i < nrows; ++i)
   {
      SCIP_Real val;
      SCIP_ROW* row;

      row = rows[i];
      assert( row != NULL );

      val = SCIProwGetLhs(row) - SCIProwGetConstant(row);
      if ( SCIProwIsIntegral(row) )
         val = SCIPfeasCeil(scip, val); /* row is integral: round left hand side up */
      lhs[i] = val;

      val = SCIProwGetRhs(row) - SCIProwGetConstant(row);
      if ( SCIProwIsIntegral(row) )
         val = SCIPfeasFloor(scip, val); /* row is integral: round right hand side down */
      rhs[i] = val;

      /* skip modifiable rows and local rows, unless allowed */
      if ( SCIProwIsModifiable(row) || (SCIProwIsLocal(row) && !sepadata->allowlocal) )
         continue;

      /* skip rows that not have been active for a longer time */
      if ( ! sepadata->onlyactiverows && sepadata->maxrowage > 0 && SCIProwGetAge(row) > sepadata->maxrowage )
         continue;

      /* check whether we want to skip cut produced by the CGMIP separator */
      if ( sepadata->onlyrankone )
      {
         if ( SCIProwGetOriginSepa(row) == sepa )
            continue;
      }

      /* determine maximal row size: */
      val = SCIPgetRowLPActivity(scip, row);
      if ( ! SCIPisInfinity(scip, REALABS(lhs[i])) )
      {
         if ( ! sepadata->onlyactiverows || SCIPisFeasEQ(scip, val, SCIProwGetLhs(row)) )
         {
            if ( SCIProwGetNLPNonz(row) > maxrowsize )
               maxrowsize = SCIProwGetNLPNonz(row);
            if ( SCIProwGetNLPNonz(row) < minrowsize )
               minrowsize = SCIProwGetNLPNonz(row);
         }
      }
      else
      {
         if ( ! SCIPisInfinity(scip, rhs[i]) )
         {
            if ( ! sepadata->onlyactiverows || SCIPisFeasEQ(scip, val, SCIProwGetRhs(row)) )
            {
               if ( SCIProwGetNLPNonz(row) > maxrowsize )
                  maxrowsize = SCIProwGetNLPNonz(row);
               if ( SCIProwGetNLPNonz(row) < minrowsize )
                  minrowsize = SCIProwGetNLPNonz(row);
            }
         }
      }
   }
   assert( maxrowsize > 0 );
   assert( minrowsize < INT_MAX );

   /* add cuts for objective function if required */
   if ( sepadata->useobjub )
   {
      assert( mipdata->ntotalrows == mipdata->nrows + 1 );
      rhs[mipdata->nrows] = SCIPgetUpperbound(scip);
      assert( ! SCIPisObjIntegral(scip) || SCIPisFeasIntegral(scip, SCIPgetUpperbound(scip)) );

      if ( ! SCIPisInfinity(scip, SCIPgetUpperbound(scip)) && SCIPgetNObjVars(scip) > maxrowsize )
         maxrowsize = SCIPgetNObjVars(scip);
      if ( ! SCIPisInfinity(scip, SCIPgetUpperbound(scip)) && SCIPgetNObjVars(scip) < minrowsize )
         minrowsize = SCIPgetNObjVars(scip);
   }
   if ( sepadata->useobjlb )
   {
      assert( mipdata->ntotalrows == mipdata->nrows + 1 );

      if ( SCIPisObjIntegral(scip) )
         lhs[mipdata->nrows] = SCIPfeasCeil(scip, SCIPgetLowerbound(scip));
      else
         lhs[mipdata->nrows] = SCIPgetLowerbound(scip);

      if ( ! SCIPisInfinity(scip, -SCIPgetLowerbound(scip)) && SCIPgetNObjVars(scip) > maxrowsize )
         maxrowsize = SCIPgetNObjVars(scip);
      if ( ! SCIPisInfinity(scip, -SCIPgetLowerbound(scip)) && SCIPgetNObjVars(scip) < minrowsize )
         minrowsize = SCIPgetNObjVars(scip);
   }

   /* store lb/ub for complementing and perform preprocessing */
   nshifted = 0;
   ncomplemented = 0;
   ncontconverted = 0;
   nintconverted = 0;
   nlbounds = 0;
   nubounds = 0;
   for (j = 0; j < ncols; ++j)
   {
      SCIP_COL* col;
      SCIP_VAR* var;

      col = cols[j];
      assert( col != NULL );
      var = SCIPcolGetVar(col);
      assert( var != NULL );

      primsol[j] = SCIPcolGetPrimsol(col);
      assert( SCIPisEQ(scip, SCIPgetVarSol(scip, var), primsol[j]) );

      lb[j] = SCIPvarGetLbGlobal(var);
      assert( SCIPisEQ(scip, SCIPvarGetLbLocal(var), SCIPcolGetLb(col)) );

      /* if allowed, try to use stronger local bound */
      if ( sepadata->allowlocal && SCIPisGT(scip, SCIPvarGetLbLocal(var), lb[j]) )
         lb[j] = SCIPvarGetLbLocal(var);

      ub[j] = SCIPvarGetUbGlobal(var);
      assert( SCIPisEQ(scip, SCIPvarGetUbLocal(var), SCIPcolGetUb(col)) );

      /* if allowed, try to use stronger local bound */
      if ( sepadata->allowlocal && SCIPisLT(scip, SCIPvarGetUbLocal(var), ub[j]) )
         ub[j] = SCIPvarGetUbLocal(var);

      mipdata->coltype[j] = colPresent;
      mipdata->iscomplemented[j] = FALSE;
      mipdata->isshifted[j] = FALSE;

      /* check status of column/variable */
      if ( SCIPcolIsIntegral(col) )
      {
         /* integral variables taking integral values are not interesting - will be substituted out below */
         if ( ! SCIPisFeasIntegral(scip, primsol[j]) )
         {
            /* possibly convert fractional integral variables to take integral values */
            if ( sepadata->intconvert && ncols >= sepadata->intconvmin )
            {
               /* randomly convert variables */
               if ( SCIPrandomGetReal(sepadata->randnumgen, 0.0, 1.0) <= sepadata->intconvfrac )
               {
                  assert( ! SCIPisInfinity(scip, ub[j]) || ! SCIPisInfinity(scip, -lb[j]) );

                  /* if both bounds are finite, take the closer one */
                  if ( ! SCIPisInfinity(scip, ub[j]) && ! SCIPisInfinity(scip, -lb[j]) )
                  {
                     assert( SCIPisFeasIntegral(scip, ub[j]) );
                     assert( SCIPisFeasIntegral(scip, lb[j]) );
                     assert( SCIPisFeasLT(scip, primsol[j], ub[j]) );
                     assert( SCIPisFeasGT(scip, primsol[j], lb[j]) );
                     if ( ub[j] - primsol[j] < primsol[j] - lb[j] )
                        primsol[j] = ub[j];
                     else
                        primsol[j] = lb[j];
                     ++nintconverted;
                  }
                  else
                  {
                     /* if only lower bound is finite */
                     if ( ! SCIPisInfinity(scip, -lb[j]) )
                     {
                        assert( SCIPisFeasIntegral(scip, lb[j]) );
                        primsol[j] = lb[j];
                        ++nintconverted;
                     }
                     else
                     {
                        assert( ! SCIPisInfinity(scip, ub[j]) );
                        assert( SCIPisFeasIntegral(scip, ub[j]) );
                        primsol[j] = ub[j];
                        ++nintconverted;
                     }
                  }
               }
            }
         }

         /* integral variables taking integral values are not interesting - will be substituted out below */
         if ( ! SCIPisFeasIntegral(scip, primsol[j]) )
         {
            /* possibly convert integral variables to be continuous */
            if ( sepadata->contconvert && ncols >= sepadata->contconvmin )
            {
               /* randomly convert variables */
               if ( SCIPrandomGetReal(sepadata->randnumgen, 0.0, 1.0) <= sepadata->contconvfrac )
               {
                  /* preprocessing is also performed for converted columns */
                  mipdata->coltype[j] = colConverted;
                  ++ncontconverted;
               }
            }
         }
      }
      else
      {
         /* detect continuous variables, but perform preprocessing for them */
         mipdata->coltype[j] = colContinuous;
      }

      /* if integer variable is at its upper bound -> complementing (this also generates a 0 lower bound) */
      if ( mipdata->coltype[j] == colPresent && SCIPisFeasEQ(scip, primsol[j], ub[j]) )
      {
         assert( ! SCIPisInfinity(scip, ub[j]) );
         SCIP_CALL( transformColumn(scip, sepadata, mipdata, col, ub[j], -1.0, lhs, rhs, &(lb[j]), &(ub[j]), &(primsol[j])) );
         mipdata->iscomplemented[j] = TRUE;
         mipdata->coltype[j] = colAtUb;
         ++nubounds;
      }
      else
      {
         /* if a variable has a finite nonzero lower bound -> shift */
         if ( ! SCIPisInfinity(scip, -lb[j]) )
         {
            if ( ! SCIPisZero(scip, lb[j]) )
            {
               SCIP_CALL( transformColumn(scip, sepadata, mipdata, col, -lb[j], 1.0, lhs, rhs, &(lb[j]), &(ub[j]), &(primsol[j])) );
               assert( SCIPisZero(scip, lb[j]) );
               mipdata->isshifted[j] = TRUE;
               ++nshifted;
            }

            /* if integer variable is at its lower bound */
            if ( mipdata->coltype[j] == colPresent && SCIPisZero(scip, primsol[j]) )
            {
               mipdata->coltype[j] = colAtLb;
               ++nlbounds;
            }
         }
         else
         {
            /* lower bound is minus-infinity -> check whether upper bound is finite */
            if ( ! SCIPisInfinity(scip, ub[j]) )
            {
               /* complement variable */
               SCIP_CALL( transformColumn(scip, sepadata, mipdata, col, ub[j], -1.0, lhs, rhs, &(lb[j]), &(ub[j]), &(primsol[j])) );
               assert( SCIPisZero(scip, lb[j]) );
               mipdata->iscomplemented[j] = TRUE;
               ++ncomplemented;

               /* if integer variable is at its lower bound */
               if ( mipdata->coltype[j] == colPresent && SCIPisZero(scip, primsol[j]) )
               {
                  mipdata->coltype[j] = colAtLb;
                  ++nlbounds;
               }
            }
         }
      }

      assert( SCIPisFeasLE(scip, lb[j], primsol[j]) );
      assert( SCIPisFeasLE(scip, primsol[j], ub[j]) );
   }

#ifndef NDEBUG
   if ( sepadata->intconvert && ncols >= sepadata->intconvmin )
   {
      SCIPdebugMsg(scip, "Converted %u fractional integral variables to have integral value.\n", nintconverted);
   }
   if ( sepadata->contconvert && ncols >= sepadata->contconvmin )
   {
      SCIPdebugMsg(scip, "Converted %u integral variables to be continuous.\n", ncontconverted);
   }
#endif
   SCIPdebugMsg(scip, "original variables: %d integral, %d continuous, %u shifted, %u complemented, %u at lb, %u at ub\n",
      SCIPgetNBinVars(scip) + SCIPgetNIntVars(scip) + SCIPgetNImplVars(scip), SCIPgetNContVars(scip),
      nshifted, ncomplemented, nlbounds, nubounds);

   /* prepare upper bound on y-variables */
   if ( sepadata->skipmultbounds )
      multvarub = SCIPinfinity(scip);
   else
      multvarub =  1.0-EPSILONVALUE;

   /* create artificial variables for row combinations (y-variables) */
   cnt = 0;
   for (i = 0; i < nrows; ++i)
   {
      SCIP_ROW* row;

      row = rows[i];
      assert( row != NULL );

      mipdata->ylhs[i] = NULL;
      mipdata->yrhs[i] = NULL;

      /* skip modifiable rows and local rows, unless allowed */
      if ( SCIProwIsModifiable(row) || (SCIProwIsLocal(row) && !sepadata->allowlocal) )
         continue;

      /* skip rows that not have been active for a longer time */
      if ( ! sepadata->onlyactiverows && sepadata->maxrowage > 0 && SCIProwGetAge(row) > sepadata->maxrowage )
         continue;

      /* check whether we want to skip cut produced by the CGMIP separator */
      if ( sepadata->onlyrankone )
      {
         if ( SCIProwGetOriginSepa(row) == sepa )
            continue;
      }

      /* if we have an equation */
      if ( SCIPisEQ(scip, lhs[i], rhs[i]) )
      {
         SCIP_Real weight = -sepadata->objweight;

         assert( ! SCIPisInfinity(scip, rhs[i]) );
         assert( SCIPisFeasEQ(scip, SCIPgetRowLPActivity(scip, row), SCIProwGetLhs(row)) ); /* equations should always be active */
         assert( SCIPisFeasEQ(scip, SCIPgetRowLPActivity(scip, row), SCIProwGetRhs(row)) );

         if ( sepadata->objweightsize )
            weight = - sepadata->objweight * computeObjWeightSize(SCIProwGetNLPNonz(row), minrowsize, maxrowsize);

         /* create two variables for each equation */
         (void) SCIPsnprintf(name, SCIP_MAXSTRLEN, "yeq1_%d", i);
         SCIP_CALL( SCIPcreateVar(subscip, &(mipdata->ylhs[i]), name, 0.0, multvarub,
               weight, SCIP_VARTYPE_CONTINUOUS, TRUE, FALSE, NULL, NULL, NULL, NULL, NULL) );
         SCIP_CALL( SCIPaddVar(subscip, mipdata->ylhs[i]) );
         ++cnt;

#ifdef SCIP_MORE_DEBUG
         SCIPdebugMsg(scip, "Created variable <%s> for equation <%s>.\n", name, SCIProwGetName(row));
#endif

         (void) SCIPsnprintf(name, SCIP_MAXSTRLEN, "yeq2_%d", i);
         SCIP_CALL( SCIPcreateVar(subscip, &(mipdata->yrhs[i]), name, 0.0, multvarub,
               weight, SCIP_VARTYPE_CONTINUOUS, TRUE, FALSE, NULL, NULL, NULL, NULL, NULL) );
         SCIP_CALL( SCIPaddVar(subscip, mipdata->yrhs[i]) );
         ++cnt;

#ifdef SCIP_MORE_DEBUG
         SCIPdebugMsg(scip, "Created variable <%s> for equation <%s>.\n", name, SCIProwGetName(row));
#endif
      }
      else
      {
         /* create variable for lhs of row if necessary */
         if ( ! SCIPisInfinity(scip, -lhs[i]) )
         {
            SCIP_Bool isactive = FALSE;
            SCIP_Real weight = 0.0;

            /* if the row is active, use objective weight equal to -sepadata->objweight */
            if ( SCIPisFeasEQ(scip, SCIPgetRowLPActivity(scip, row), SCIProwGetLhs(row)) )
            {
               isactive = TRUE;
               if ( sepadata->objweightsize )
                  weight = -sepadata->objweight * computeObjWeightSize(SCIProwGetNLPNonz(row), minrowsize, maxrowsize);
               else
                  weight = -sepadata->objweight;
            }

            if ( ! sepadata->onlyactiverows || isactive )
            {
               /* add variable */
               (void) SCIPsnprintf(name, SCIP_MAXSTRLEN, "ylhs_%d", i);
               SCIP_CALL( SCIPcreateVar(subscip, &(mipdata->ylhs[i]), name, 0.0, multvarub,
                     weight, SCIP_VARTYPE_CONTINUOUS, TRUE, FALSE, NULL, NULL, NULL, NULL, NULL) );
               SCIP_CALL( SCIPaddVar(subscip, mipdata->ylhs[i]) );
               ++cnt;

#ifdef SCIP_MORE_DEBUG
               SCIPdebugMsg(scip, "Created variable <%s> for >= inequality <%s> (weight: %f).\n", name, SCIProwGetName(row), weight);
#endif
            }
         }

         /* create variable for rhs of row if necessary */
         if ( ! SCIPisInfinity(scip, rhs[i]) )
         {
            SCIP_Bool isactive = FALSE;
            SCIP_Real weight = 0.0;

            /* if the row is active, use objective weight equal to -sepadata->objweight */
            if ( SCIPisFeasEQ(scip, SCIPgetRowLPActivity(scip, row), SCIProwGetRhs(row)) )
            {
               isactive = TRUE;
               if ( sepadata->objweightsize )
                  weight = -sepadata->objweight * computeObjWeightSize(SCIProwGetNLPNonz(row), minrowsize, maxrowsize);
               else
                  weight = -sepadata->objweight;
            }

            if ( ! sepadata->onlyactiverows || isactive )
            {
               (void) SCIPsnprintf(name, SCIP_MAXSTRLEN, "yrhs_%d", i);
               SCIP_CALL( SCIPcreateVar(subscip, &(mipdata->yrhs[i]), name, 0.0, multvarub,
                     weight, SCIP_VARTYPE_CONTINUOUS, TRUE, FALSE, NULL, NULL, NULL, NULL, NULL) );
               SCIP_CALL( SCIPaddVar(subscip, mipdata->yrhs[i]) );
               ++cnt;

#ifdef SCIP_MORE_DEBUG
               SCIPdebugMsg(scip, "Created variable <%s> for <= inequality <%s> (weight: %f).\n", name, SCIProwGetName(row), weight);
#endif
            }
         }
      }
   }
   assert( (int) cnt <= 2 * nrows );
   mipdata->n += cnt;

   /* create artificial variables for objective function (if required) (y-variables) */
   if ( sepadata->useobjub || sepadata->useobjlb )
   {
      SCIP_Real weight = 0.0;

      assert( mipdata->ntotalrows == mipdata->nrows + 1 );
      mipdata->ylhs[mipdata->nrows] = NULL;
      mipdata->yrhs[mipdata->nrows] = NULL;
      cnt = 0;

      if ( sepadata->objweightsize )
         weight = -sepadata->objweight * computeObjWeightSize(SCIPgetNObjVars(scip), minrowsize, maxrowsize);
      else
         weight = -sepadata->objweight;

      /* create variable for upper objective bound if necessary */
      if ( sepadata->useobjub && ! SCIPisInfinity(scip, rhs[mipdata->nrows]) )
      {
         (void) SCIPsnprintf(name, SCIP_MAXSTRLEN, "yobjub");
         SCIP_CALL( SCIPcreateVar(subscip, &(mipdata->yrhs[mipdata->nrows]), name, 0.0, multvarub,
               weight, SCIP_VARTYPE_CONTINUOUS, TRUE, FALSE, NULL, NULL, NULL, NULL, NULL) );
         SCIP_CALL( SCIPaddVar(subscip, mipdata->yrhs[mipdata->nrows]) );
         ++cnt;

#ifdef SCIP_MORE_DEBUG
         SCIPdebugMsg(scip, "Created variable <%s> for upper bound on objective (weight: %f).\n", name, weight);
#endif
      }

      /* create variable for lower bound objective if necessary */
      if ( sepadata->useobjlb && ! SCIPisInfinity(scip, -lhs[mipdata->nrows]) )
      {
         (void) SCIPsnprintf(name, SCIP_MAXSTRLEN, "yobjlb");
         SCIP_CALL( SCIPcreateVar(subscip, &(mipdata->ylhs[mipdata->nrows]), name, 0.0, multvarub,
               weight, SCIP_VARTYPE_CONTINUOUS, TRUE, FALSE, NULL, NULL, NULL, NULL, NULL) );
         SCIP_CALL( SCIPaddVar(subscip, mipdata->ylhs[mipdata->nrows]) );
         ++cnt;

#ifdef SCIP_MORE_DEBUG
         SCIPdebugMsg(scip, "Created variable <%s> for lower bound on objective (weight: %f).\n", name, weight);
#endif
      }

      assert( (int) cnt <= 2 * ntotalrows );
      mipdata->n += cnt;
   }

   /* create alpha, bound, and fractional variables */
   cnt = 0;
   ucnt = 0;
   for (j = 0; j < ncols; ++j)
   {
      mipdata->z[j] = NULL;
      mipdata->alpha[j] = NULL;
      mipdata->fracalpha[j] = NULL;

      if ( mipdata->coltype[j] == colPresent )
      {
         SCIP_Real obj;

         if ( sepadata->objlone )
            obj = 0.0;
         else
            obj = primsol[j];

         /* create alpha variables */
         (void) SCIPsnprintf(name, SCIP_MAXSTRLEN, "alpha_%d", j);
         SCIP_CALL( SCIPcreateVar(subscip, &(mipdata->alpha[j]), name, -sepadata->cutcoefbnd, sepadata->cutcoefbnd, obj,
               SCIP_VARTYPE_INTEGER, TRUE, FALSE, NULL, NULL, NULL, NULL, NULL) );
         SCIP_CALL( SCIPaddVar(subscip, mipdata->alpha[j]) );
         ++cnt;

         /* create fractional variables */
         (void) SCIPsnprintf(name, SCIP_MAXSTRLEN, "f_%d", j);
         if ( SCIPisInfinity(scip, -lb[j]) && SCIPisInfinity(scip, ub[j]) )
         {
            /* fix fractional value to be zero for free original variables */
            SCIP_CALL( SCIPcreateVar(subscip, &(mipdata->fracalpha[j]), name, 0.0, 0.0, 0.0,
                  SCIP_VARTYPE_CONTINUOUS, TRUE, FALSE, NULL, NULL, NULL, NULL, NULL) );
         }
         else
         {
            /* fractional value in [0, 1) for variables with finite bounds */
            SCIP_CALL( SCIPcreateVar(subscip, &(mipdata->fracalpha[j]), name, 0.0, 1.0-EPSILONVALUE, 0.0,
                  SCIP_VARTYPE_CONTINUOUS, TRUE, FALSE, NULL, NULL, NULL, NULL, NULL) );
         }
         SCIP_CALL( SCIPaddVar(subscip, mipdata->fracalpha[j]) );
         ++cnt;

         /* create variables for upper bounds */
         if ( ! SCIPisInfinity(scip, ub[j]) )
         {
            (void) SCIPsnprintf(name, SCIP_MAXSTRLEN, "zub_%d", j);
            SCIP_CALL( SCIPcreateVar(subscip, &(mipdata->z[j]), name, 0.0, multvarub,
                  0.0, SCIP_VARTYPE_CONTINUOUS, TRUE, FALSE, NULL, NULL, NULL, NULL, NULL) );
            SCIP_CALL( SCIPaddVar(subscip, mipdata->z[j]) );
            ++ucnt;
         }
      }
   }
   assert( (int) cnt <= 2 * ncols );
   assert( (int) ucnt <= ncols );

   /* create variable for the rhs of the cut */
   if ( sepadata->objlone )
   {
      SCIP_CALL( SCIPcreateVar(subscip, &(mipdata->beta), "beta", -sepadata->cutcoefbnd, sepadata->cutcoefbnd, 0.0,
            SCIP_VARTYPE_INTEGER, TRUE, FALSE, NULL, NULL, NULL, NULL, NULL) );
   }
   else
   {
      SCIP_CALL( SCIPcreateVar(subscip, &(mipdata->beta), "beta", -sepadata->cutcoefbnd, sepadata->cutcoefbnd, -1.0,
            SCIP_VARTYPE_INTEGER, TRUE, FALSE, NULL, NULL, NULL, NULL, NULL) );
   }
   SCIP_CALL( SCIPaddVar(subscip, mipdata->beta) );

   /* create fractional variable for the rhs */
   SCIP_CALL( SCIPcreateVar(subscip, &(mipdata->fracbeta), "fracbeta", 0.0, 1.0-BETAEPSILONVALUE, 0.0,
         SCIP_VARTYPE_CONTINUOUS, TRUE, FALSE, NULL, NULL, NULL, NULL, NULL) );
   SCIP_CALL( SCIPaddVar(subscip, mipdata->fracbeta) );
   mipdata->n += cnt + ucnt + 2;

   /* get temporary storage */
   SCIP_CALL( SCIPallocBufferArray(scip, &consvals, (int) mipdata->n) );
   SCIP_CALL( SCIPallocBufferArray(scip, &consvars, (int) mipdata->n) );

   /* create constraints for alpha variables of CG-cut */
   cnt = 0;
   for (j = 0; j < ncols; ++j)
   {
      SCIP_ROW** colrows;
      SCIP_Real* colvals;

      /* create ordinary part for all selected variables */
      if ( mipdata->coltype[j] == colPresent )
      {
         SCIP_Real sigma;

         assert( cols[j] != NULL );
         colrows = SCIPcolGetRows(cols[j]);
         colvals = SCIPcolGetVals(cols[j]);
         nconsvars = 0;

         if ( mipdata->iscomplemented[j] )
            sigma = -1.0;
         else
            sigma = 1.0;

         /* add part for columns */
         for (i = 0; i < SCIPcolGetNLPNonz(cols[j]); ++i)
         {
            SCIP_ROW* row;
            int pos;

            row = colrows[i];
            assert( row != NULL );

            /* skip modifiable rows and local rows, unless allowed */
            if ( SCIProwIsModifiable(row) || (SCIProwIsLocal(row) && !sepadata->allowlocal) )
               continue;

            pos = SCIProwGetLPPos(row);
            assert( 0 <= pos && pos < nrows );

            if ( mipdata->ylhs[pos] != NULL )
            {
               consvars[nconsvars] = mipdata->ylhs[pos];
               consvals[nconsvars] = -sigma * colvals[i];
               ++nconsvars;
            }
            if ( mipdata->yrhs[pos] != NULL )
            {
               consvars[nconsvars] = mipdata->yrhs[pos];
               consvals[nconsvars] = sigma * colvals[i];
               ++nconsvars;
            }
            assert( nconsvars <= (int) mipdata->n );
         }
         /* add part for upper bounds */
         if ( mipdata->z[j] != NULL )
         {
            assert( ! SCIPisInfinity(scip, ub[j]) );
            consvars[nconsvars] = mipdata->z[j];
            consvals[nconsvars] = 1.0;
            ++nconsvars;
         }
         assert( nconsvars <= (int) mipdata->n );

         /* add alpha variable */
         consvars[nconsvars] = mipdata->alpha[j];
         consvals[nconsvars] = -1.0;
         ++nconsvars;
         assert( nconsvars <= (int) mipdata->n );

         /* add fractional-alpha variable */
         consvars[nconsvars] = mipdata->fracalpha[j];
         consvals[nconsvars] = -1.0;
         ++nconsvars;
         assert( nconsvars <= (int) mipdata->n );

         /* check for lower and upper objective bounds */
         if ( (sepadata->useobjub || sepadata->useobjlb) && ! SCIPisZero(scip, SCIPcolGetObj(cols[j])) )
         {
            /* add lower objective bound */
            if ( mipdata->ylhs[mipdata->nrows] != NULL )
            {
               assert( sepadata->useobjlb );
               consvars[nconsvars] = mipdata->ylhs[mipdata->nrows];
               consvals[nconsvars] = -sigma * SCIPcolGetObj(cols[j]);
               ++nconsvars;
            }

            /* add upper objective bound */
            if ( mipdata->yrhs[mipdata->nrows] != NULL )
            {
               assert( sepadata->useobjub );
               consvars[nconsvars] = mipdata->yrhs[mipdata->nrows];
               consvals[nconsvars] = sigma * SCIPcolGetObj(cols[j]);
               ++nconsvars;
            }
         }

         /* add linear constraint */
         (void) SCIPsnprintf(name, SCIP_MAXSTRLEN, "alpha_%d", j);
         SCIP_CALL( SCIPcreateConsLinear(subscip, &cons, name, nconsvars, consvars, consvals, 0.0, 0.0,
               TRUE, TRUE, TRUE, TRUE, TRUE, FALSE, FALSE, FALSE, FALSE, FALSE) );
         SCIP_CALL( SCIPaddCons(subscip, cons) );
         SCIP_CALL( SCIPreleaseCons(subscip, &cons) );
         ++cnt;
      }
      /* generate part that makes sure that cut is valid for continuous variables */
      else if ( mipdata->coltype[j] == colContinuous || mipdata->coltype[j] == colConverted )
      {
         SCIP_Real sigma;
         SCIP_Real r;

         assert( cols[j] != NULL );
         colrows = SCIPcolGetRows(cols[j]);
         colvals = SCIPcolGetVals(cols[j]);
         nconsvars = 0;

         if ( mipdata->iscomplemented[j] )
            sigma = -1.0;
         else
            sigma = 1.0;

         /* add part for columns */
         for (i = 0; i < SCIPcolGetNLPNonz(cols[j]); ++i)
         {
            SCIP_ROW* row;
            int pos;

            row = colrows[i];
            assert( row != NULL );

            /* skip modifiable rows and local rows, unless allowed */
            if ( SCIProwIsModifiable(row) || (SCIProwIsLocal(row) && !sepadata->allowlocal) )
               continue;

            pos = SCIProwGetLPPos(row);
            assert( 0 <= pos && pos < nrows );

            if ( mipdata->ylhs[pos] != NULL )
            {
               consvars[nconsvars] = mipdata->ylhs[pos];
               consvals[nconsvars] = -sigma * colvals[i];
               ++nconsvars;
            }
            if ( mipdata->yrhs[pos] != NULL )
            {
               consvars[nconsvars] = mipdata->yrhs[pos];
               consvals[nconsvars] = sigma * colvals[i];
               ++nconsvars;
            }
            assert( nconsvars <= (int) mipdata->n );
         }

         /* check for lower and upper objective bounds */
         if ( (sepadata->useobjub || sepadata->useobjlb) && ! SCIPisZero(scip, SCIPcolGetObj(cols[j])) )
         {
            /* add lower objective bound */
            if ( mipdata->ylhs[mipdata->nrows] )
            {
               assert( sepadata->useobjlb );
               consvars[nconsvars] = mipdata->ylhs[mipdata->nrows];
               consvals[nconsvars] = -sigma * SCIPcolGetObj(cols[j]);
               ++nconsvars;
            }

            /* add upper objective bound */
            if ( mipdata->yrhs[mipdata->nrows] )
            {
               assert( sepadata->useobjub );
               consvars[nconsvars] = mipdata->yrhs[mipdata->nrows];
               consvals[nconsvars] = sigma * SCIPcolGetObj(cols[j]);
               ++nconsvars;
            }
         }

         /* add linear constraint */
         (void) SCIPsnprintf(name, SCIP_MAXSTRLEN, "cont_%d", j);

         /* for free continuous variables require equality */
         r = SCIPinfinity(subscip);
         if ( SCIPisInfinity(scip, -lb[j]) && SCIPisInfinity(scip, ub[j]) )
            r = 0.0;
         else
            assert( SCIPisZero(scip, lb[j]) );

         SCIP_CALL( SCIPcreateConsLinear(subscip, &cons, name, nconsvars, consvars, consvals, 0.0, r,
               TRUE, TRUE, TRUE, TRUE, TRUE, FALSE, FALSE, FALSE, FALSE, FALSE) );
         SCIP_CALL( SCIPaddCons(subscip, cons) );
         SCIP_CALL( SCIPreleaseCons(subscip, &cons) );
         ++cnt;
      }
   }
   assert( (int) cnt <= ncols );
   mipdata->m += cnt;

   /* create constraints for rhs of cut */
   nconsvars = 0;

   /* first for the rows */
   for (i = 0; i < nrows; ++i)
   {
      assert( rows[i] != NULL );

      /* skip modifiable rows and local rows, unless allowed */
      if ( SCIProwIsModifiable(rows[i]) || (SCIProwIsLocal(rows[i]) && !sepadata->allowlocal) )
         continue;

      /* if lhs is there */
      if ( mipdata->ylhs[i] != NULL && ! SCIPisZero(scip, lhs[i]) )
      {
         assert( ! SCIPisInfinity(scip, -lhs[i]) );
         consvars[nconsvars] = mipdata->ylhs[i];
         consvals[nconsvars] = -lhs[i];
         ++nconsvars;
      }
      /* if rhs is there */
      if ( mipdata->yrhs[i] != NULL && ! SCIPisZero(scip, rhs[i]) )
      {
         assert( ! SCIPisInfinity(scip, rhs[i]) );
         consvars[nconsvars] = mipdata->yrhs[i];
         consvals[nconsvars] = rhs[i];
         ++nconsvars;
      }
      assert( nconsvars <= (int) mipdata->n );
   }

   if ( sepadata->useobjub || sepadata->useobjlb )
   {
      /* add lower objective bound */
      if ( mipdata->ylhs[mipdata->nrows] != NULL && ! SCIPisZero(scip, lhs[mipdata->nrows]) )
      {
         assert( sepadata->useobjlb );
         assert( ! SCIPisInfinity(scip, -lhs[mipdata->nrows]) );
         consvars[nconsvars] = mipdata->ylhs[mipdata->nrows];
         consvals[nconsvars] = -lhs[mipdata->nrows];
         ++nconsvars;
      }

      /* add upper objective bound */
      if ( mipdata->yrhs[mipdata->nrows] != NULL && ! SCIPisZero(scip, rhs[mipdata->nrows]) )
      {
         assert( sepadata->useobjub );
         assert( ! SCIPisInfinity(scip, rhs[mipdata->nrows]) );
         consvars[nconsvars] = mipdata->yrhs[mipdata->nrows];
         consvals[nconsvars] = rhs[mipdata->nrows];
         ++nconsvars;
      }
      assert( nconsvars <= (int) mipdata->n );
   }

   /* next for the columns */
   for (j = 0; j < ncols; ++j)
   {
      /* if ub is there */
      if ( mipdata->z[j] != NULL && ! SCIPisZero(scip, ub[j]) )
      {
         assert( mipdata->coltype[j] == colPresent );
         assert( ! SCIPisInfinity(scip, ub[j]) );
         consvars[nconsvars] = mipdata->z[j];
         consvals[nconsvars] = ub[j];
         ++nconsvars;
         assert( nconsvars <= (int) mipdata->n );
      }
   }
   /* add beta variable */
   consvars[nconsvars] = mipdata->beta;
   consvals[nconsvars] = -1.0;
   ++nconsvars;

   /* add fractional-beta variable */
   consvars[nconsvars] = mipdata->fracbeta;
   consvals[nconsvars] = -1.0;
   ++nconsvars;
   assert( nconsvars <= (int) mipdata->n );

   /* add linear constraint */
   SCIP_CALL( SCIPcreateConsLinear(subscip, &cons, "beta", nconsvars, consvars, consvals, 0.0, 0.0,
         TRUE, TRUE, TRUE, TRUE, TRUE, FALSE, FALSE, FALSE, FALSE, FALSE) );
   SCIP_CALL( SCIPaddCons(subscip, cons) );
   SCIP_CALL( SCIPreleaseCons(subscip, &cons) );
   ++mipdata->m;

   /* add primal separation constraint if required */
   if ( sepadata->primalseparation )
   {
      SCIP_SOL* bestsol;
      bestsol = SCIPgetBestSol(scip);
      if ( bestsol != NULL )
      {
         nconsvars = 0;
         for (j = 0; j < ncols; ++j)
         {
            if ( mipdata->alpha[j] != NULL )
            {
               SCIP_Real val;
               assert( mipdata->coltype[j] == colPresent );

               val = SCIPgetSolVal(scip, bestsol, SCIPcolGetVar(cols[j]));
               consvars[nconsvars] = mipdata->alpha[j];
               consvals[nconsvars] = val;
               ++nconsvars;
               assert( nconsvars <= (int) mipdata->n );
            }
         }
         consvars[nconsvars] = mipdata->beta;
         consvals[nconsvars] = -1.0;
         ++nconsvars;

         /* add linear constraint - allow slight deviation from equality */
         SCIP_CALL( SCIPcreateConsLinear(subscip, &cons, "primalseparation", nconsvars, consvars, consvals, -EPSILONVALUE, EPSILONVALUE,
               TRUE, TRUE, TRUE, TRUE, TRUE, FALSE, FALSE, FALSE, FALSE, FALSE) );
         SCIP_CALL( SCIPaddCons(subscip, cons) );
         SCIP_CALL( SCIPreleaseCons(subscip, &cons) );
         ++mipdata->m;
      }
   }

   /* add constraint to force violated cuts if required */
   if ( sepadata->addviolationcons )
   {
      nconsvars = 0;
      for (j = 0; j < ncols; ++j)
      {
         if ( mipdata->alpha[j] != NULL )
         {
            consvars[nconsvars] = mipdata->alpha[j];
            consvals[nconsvars] = primsol[j];
            ++nconsvars;
            assert( nconsvars <= (int) mipdata->n );
         }
      }
      consvars[nconsvars] = mipdata->beta;
      consvals[nconsvars] = -1.0;
      ++nconsvars;

      /* add linear constraint - allow slight deviation from equality */
      SCIP_CALL( SCIPcreateConsLinear(subscip, &cons, "violationConstraint", nconsvars, consvars, consvals, MINEFFICACY, SCIPinfinity(subscip),
            TRUE, TRUE, TRUE, TRUE, TRUE, FALSE, FALSE, FALSE, FALSE, FALSE) );
      SCIP_CALL( SCIPaddCons(subscip, cons) );
      SCIP_CALL( SCIPreleaseCons(subscip, &cons) );
      ++mipdata->m;
   }

   SCIPdebugMsg(scip, "Subscip has %u vars (%d integral, %d continuous), %u conss.\n",
      mipdata->n, SCIPgetNIntVars(subscip), SCIPgetNContVars(subscip), mipdata->m);

   /* free temporary memory */
   SCIPfreeBufferArray(scip, &consvars);
   SCIPfreeBufferArray(scip, &consvals);

   SCIPfreeBufferArray(scip, &primsol);
   SCIPfreeBufferArray(scip, &lb);
   SCIPfreeBufferArray(scip, &ub);
   SCIPfreeBufferArray(scip, &rhs);
   SCIPfreeBufferArray(scip, &lhs);

   /* SCIPdebug( SCIP_CALL( SCIPprintOrigProblem(subscip, NULL, NULL, FALSE) ) ); */

#ifdef SCIP_WRITEPROB
   {
      (void) SCIPsnprintf(name, SCIP_MAXSTRLEN, "cgsepa%s%s%s%s_%s.lp",
         sepadata->objlone ? "_l1" : "",
         sepadata->addviolationcons ? "_vc" : "",
         sepadata->skipmultbounds ? "_ub" : "",
         sepadata->primalseparation ? "_ps" : "",
         SCIPgetProbName(scip));
      SCIP_CALL( SCIPwriteOrigProblem(subscip, name, "lp", FALSE) );
      SCIPinfoMessage(scip, NULL, "Wrote subscip to file <%s>.\n", name);
   }
#endif

   return SCIP_OKAY;
}


/** sets parameters for subscip */
static
SCIP_RETCODE subscipSetParams(
   SCIP_SEPADATA*        sepadata,           /**< separator data */
   CGMIP_MIPDATA*        mipdata,            /**< data for sub-MIP */
   SCIP_Bool*            success             /**< if setting was successful -> stop solution otherwise */
   )
{
   SCIP* subscip;

   assert( sepadata != NULL );
   assert( mipdata != NULL );
   assert( success != NULL );

   *success = TRUE;

   subscip = mipdata->subscip;
   assert( subscip != NULL );

   /* set objective limit, if no corresponding constraint has been added */
   if ( ! sepadata->addviolationcons && ! sepadata->addviolconshdlr )
   {
      SCIP_CALL( SCIPsetObjlimit(subscip, MINEFFICACY) );
   }

   /* do not abort subscip on CTRL-C */
   SCIP_CALL( SCIPsetBoolParam(subscip, "misc/catchctrlc", FALSE) );

   /* disable memory saving mode: this is likely to result in the maximal depth being reached. This is because DFS
    * results in a repeated branching on the alpha-variables, which often have large bounds resulting in deep levels of
    * the tree. */
   SCIP_CALL( SCIPsetRealParam(subscip, "memory/savefac", 1.0) );

   /* set number of solutions stored */
   SCIP_CALL( SCIPsetIntParam(subscip, "limits/maxsol", MAXNSOLS) );

   /* determine output to console */
#ifdef SCIP_OUTPUT
   SCIP_CALL( SCIPsetIntParam(subscip, "display/verblevel", 5) );
   SCIP_CALL( SCIPsetIntParam(subscip, "display/freq", 1000) );
   SCIP_CALL( SCIPsetIntParam(subscip, "display/nsols/active", 2) );
#else
   if ( sepadata->output )
   {
      SCIP_CALL( SCIPsetIntParam(subscip, "display/verblevel", 5) );
      SCIP_CALL( SCIPsetIntParam(subscip, "display/freq", 1000) );
      SCIP_CALL( SCIPsetIntParam(subscip, "display/nsols/active", 2) );
   }
   else
   {
      SCIP_CALL( SCIPsetIntParam(subscip, "display/verblevel", 0) );
   }
#endif

   if ( sepadata->subscipfast )
   {
      /* forbid recursive call of plugins solving subMIPs (also disables CG-separation) */
#ifdef SCIP_OUTPUT
      SCIP_CALL( SCIPsetSubscipsOff(subscip, FALSE) );
#else
      SCIP_CALL( SCIPsetSubscipsOff(subscip, TRUE) ); /* quiet */
#endif
   }
   else
   {
      /* avoid recursive call */
      if ( ! SCIPisParamFixed(subscip, "separating/cgmip/freq") )
      {
         SCIP_CALL( SCIPsetIntParam(subscip, "separating/cgmip/freq", -1) );
      }
   }

#ifdef SCIP_DISABLED_CODE
   /* the following possibly helps to improve performance (untested) */
   SCIP_CALL( SCIPsetEmphasis(subscip, SCIP_PARAMEMPHASIS_FEASIBILITY, TRUE) );
#else

   /* zirounding is often successful, so allow it some more calls */
   if( !SCIPisParamFixed(subscip, "heuristics/zirounding/minstopncalls") )
   {
      SCIP_CALL( SCIPsetIntParam(subscip, "heuristics/zirounding/minstopncalls", 10000) );
   }

   if ( sepadata->subscipfast )
   {
      /* set other heuristics */
      if( !SCIPisParamFixed(subscip, "heuristics/shifting/freq") )
      {
         SCIP_CALL( SCIPsetIntParam(subscip, "heuristics/shifting/freq", 3) );
      }
      if( !SCIPisParamFixed(subscip, "heuristics/simplerounding/freq") )
      {
         SCIP_CALL( SCIPsetIntParam(subscip, "heuristics/simplerounding/freq", 1) );
      }
      if( !SCIPisParamFixed(subscip, "heuristics/rounding/freq") )
      {
         SCIP_CALL( SCIPsetIntParam(subscip, "heuristics/rounding/freq", 1) );
      }
      if( !SCIPisParamFixed(subscip, "heuristics/oneopt/freq") )
      {
         SCIP_CALL( SCIPsetIntParam(subscip, "heuristics/oneopt/freq", 1) );
      }

      /*     SCIP_CALL( SCIPsetIntParam(subscip, "heuristics/pscostdiving/freq", 1) ); */
      /*     SCIP_CALL( SCIPsetIntParam(subscip, "heuristics/feaspump/freq", 3) ); */

      /*     SCIP_CALL( SCIPsetIntParam(subscip, "heuristics/coefdiving/freq", -1) ); */
      /*     SCIP_CALL( SCIPsetIntParam(subscip, "heuristics/fracdiving/freq", -1) ); */
      /*     SCIP_CALL( SCIPsetIntParam(subscip, "heuristics/guideddiving/freq", -1) ); */
      /*     SCIP_CALL( SCIPsetIntParam(subscip, "heuristics/linesearchdiving/freq", -1) ); */
      /*     SCIP_CALL( SCIPsetIntParam(subscip, "heuristics/objpscostdiving/freq", -1) ); */
      /*     SCIP_CALL( SCIPsetIntParam(subscip, "heuristics/rootsoldiving/freq", -1) ); */
      /*     SCIP_CALL( SCIPsetIntParam(subscip, "heuristics/veclendiving/freq", -1) ); */

      /* use fast presolving */
      SCIP_CALL( SCIPsetPresolving(subscip, SCIP_PARAMSETTING_FAST, TRUE) );

      /* disable conflict analysis */
      /*     SCIP_CALL( SCIPsetBoolParam(subscip, "conflict/useprop", FALSE) ); */
      /*     SCIP_CALL( SCIPsetCharParam(subscip, "conflict/useinflp", 'o') ); */
      /*     SCIP_CALL( SCIPsetCharParam(subscip, "conflict/useboundlp", 'o') ); */
      /*     SCIP_CALL( SCIPsetBoolParam(subscip, "conflict/usesb", FALSE) ); */
      /*     SCIP_CALL( SCIPsetBoolParam(subscip, "conflict/usepseudo", FALSE) ); */

      /* use fast separation */
      SCIP_CALL( SCIPsetSeparating(subscip, SCIP_PARAMSETTING_FAST, TRUE) );
   }
#endif

   return SCIP_OKAY;
}


/** solve subscip */
static
SCIP_RETCODE solveSubscip(
   SCIP*                 scip,               /**< SCIP data structure */
   SCIP_SEPADATA*        sepadata,           /**< separator data */
   CGMIP_MIPDATA*        mipdata,            /**< data for sub-MIP */
   SCIP_Bool*            success             /**< if setting was successful -> stop solution otherwise */
   )
{
   SCIP* subscip;
   SCIP_RETCODE retcode;
   SCIP_STATUS status;
   SCIP_Real timelimit;
   SCIP_Real memorylimit;
   SCIP_Longint nodelimit;

   assert( scip != NULL );
   assert( sepadata != NULL );
   assert( mipdata != NULL );
   assert( success != NULL );

   *success = TRUE;

   subscip = mipdata->subscip;

   SCIP_CALL( SCIPcheckCopyLimits(scip, success) );

   if ( *success )
   {
      SCIP_CALL( SCIPcopyLimits(scip, subscip) );

      SCIP_CALL( SCIPgetRealParam(subscip, "limits/time", &timelimit) );
      SCIP_CALL( SCIPgetRealParam(subscip, "limits/memory", &memorylimit) );

      /* reduce time and memory limit if a smaller limit is stored in the separator data */
      if ( sepadata->timelimit < timelimit )
      {
         SCIP_CALL( SCIPsetRealParam(subscip, "limits/time", sepadata->timelimit) );
      }
      if ( sepadata->memorylimit < memorylimit )
      {
         SCIP_CALL( SCIPsetRealParam(subscip, "limits/memorylimit", sepadata->memorylimit) );
      }
   }
   else
      return SCIP_OKAY;

   /* set nodelimit for subproblem */
   if ( sepadata->minnodelimit < 0 || sepadata->maxnodelimit < 0 )
      nodelimit = SCIP_LONGINT_MAX;
   else
   {
      assert( sepadata->minnodelimit >= 0 && sepadata->maxnodelimit >= 0 );
      nodelimit = SCIPgetNLPIterations(scip);
      nodelimit = MAX(sepadata->minnodelimit, nodelimit);
      nodelimit = MIN(sepadata->maxnodelimit, nodelimit);
   }
   assert( nodelimit >= 0 );
   SCIP_CALL( SCIPsetLongintParam(subscip, "limits/nodes", nodelimit) );

   SCIPdebugMsg(scip, "Solving sub-SCIP (time limit: %f  mem limit: %f  node limit: %" SCIP_LONGINT_FORMAT ") ...\n", timelimit, memorylimit, nodelimit);

   /* disable statistic timing inside sub SCIP */
   if( !sepadata->output )
   {
      SCIP_CALL( SCIPsetBoolParam(subscip, "timing/statistictiming", FALSE) );
   }

   /* check whether we want a complete solve */
   if ( ! sepadata->earlyterm )
   {
      retcode = SCIPsolve(subscip);

      /* errors in solving the subproblem should not kill the overall solving process;
       * hence, the return code is caught and a warning is printed, only in debug mode, SCIP will stop. */
      if ( retcode != SCIP_OKAY )
      {
#ifndef NDEBUG
         SCIP_CALL( retcode );
#endif
         SCIPwarningMessage(scip, "Error while solving subproblem in CGMIP separator; sub-SCIP terminated with code <%d>\n", retcode);
         *success = FALSE;
         return SCIP_OKAY;
      }

      status = SCIPgetStatus(subscip);

#ifdef SCIP_OUTPUT
      SCIP_CALL( SCIPprintStatistics(subscip, NULL) );
#else
      if ( sepadata->output )
      {
         SCIP_CALL( SCIPprintStatistics(subscip, NULL) );
      }
#endif

      /* if the solution process was terminated or the problem is infeasible (can happen because of violation constraint) */
      if ( status == SCIP_STATUS_TIMELIMIT || status == SCIP_STATUS_USERINTERRUPT || status == SCIP_STATUS_INFEASIBLE || status == SCIP_STATUS_INFORUNBD )
      {
         *success = FALSE;
         return SCIP_OKAY;
      }

      /* all other statuses except optimal are invalid */
      if ( status != SCIP_STATUS_OPTIMAL && status != SCIP_STATUS_NODELIMIT )
      {
         SCIPerrorMessage("Solution of subscip for CG-separation returned with invalid status %d.\n", status);
         return SCIP_ERROR;
      }
   }
   else
   {
      /* otherwise we want a heuristic solve */

      /* -> solve until first solution is found */
      SCIP_CALL( SCIPsetIntParam(subscip, "limits/bestsol", 1) );
      retcode = SCIPsolve(subscip);
      SCIP_CALL( SCIPsetIntParam(subscip, "limits/bestsol", -1) );

      /* errors in solving the subproblem should not kill the overall solving process;
       * hence, the return code is caught and a warning is printed, only in debug mode, SCIP will stop. */
      if ( retcode != SCIP_OKAY )
      {
#ifndef NDEBUG
         SCIP_CALL( retcode );
#endif
         SCIPwarningMessage(scip, "Error while solving subproblem in CGMIP separator; sub-SCIP terminated with code <%d>\n", retcode);
         *success = FALSE;
         return SCIP_OKAY;
      }

      status = SCIPgetStatus(subscip);

      /* if the solution process was terminated or the problem is infeasible (can happen because of violation constraint) */
      if ( status == SCIP_STATUS_TIMELIMIT || status == SCIP_STATUS_USERINTERRUPT || status == SCIP_STATUS_NODELIMIT ||
           status == SCIP_STATUS_INFEASIBLE || status == SCIP_STATUS_INFORUNBD || status == SCIP_STATUS_MEMLIMIT )
      {
         /* output statistics before stopping */
#ifdef SCIP_OUTPUT
         SCIP_CALL( SCIPprintStatistics(subscip, NULL) );
#else
         if ( sepadata->output )
         {
            SCIP_CALL( SCIPprintStatistics(subscip, NULL) );
         }
#endif
         *success = FALSE;
         return SCIP_OKAY;
      }

      /* all other statuses except optimal or bestsollimit are invalid - (problem cannot be infeasible) */
      if ( status != SCIP_STATUS_OPTIMAL && status != SCIP_STATUS_BESTSOLLIMIT )
      {
         SCIPerrorMessage("Solution of subscip for CG-separation returned with invalid status %d.\n", status);
         return SCIP_ERROR;
      }

      /* solve some more, if a feasible solution was found */
      if ( status == SCIP_STATUS_BESTSOLLIMIT )
      {
         SCIPdebugMsg(scip, "Continue solving separation problem ...\n");

         SCIP_CALL( SCIPsetLongintParam(subscip, "limits/stallnodes", STALLNODELIMIT) );
         retcode = SCIPsolve(subscip);
         SCIP_CALL( SCIPsetLongintParam(subscip, "limits/stallnodes", -1LL) );

         /* errors in solving the subproblem should not kill the overall solving process;
          * hence, the return code is caught and a warning is printed, only in debug mode, SCIP will stop. */
         if ( retcode != SCIP_OKAY )
         {
#ifndef NDEBUG
            SCIP_CALL( retcode );
#endif
            SCIPwarningMessage(scip, "Error while solving subproblem in CGMIP separator; sub-SCIP terminated with code <%d>\n", retcode);
            *success = FALSE;
            return SCIP_OKAY;
         }

         status = SCIPgetStatus(subscip);
         assert( status != SCIP_STATUS_BESTSOLLIMIT );

#ifdef SCIP_OUTPUT
         SCIP_CALL( SCIPprintStatistics(subscip, NULL) );
#else
         if ( sepadata->output )
         {
            SCIP_CALL( SCIPprintStatistics(subscip, NULL) );
         }
#endif

         /* if the solution process was terminated */
         if ( status == SCIP_STATUS_TIMELIMIT || status == SCIP_STATUS_USERINTERRUPT || status == SCIP_STATUS_MEMLIMIT )
         {
            *success = FALSE;
            return SCIP_OKAY;
         }

         /* all other statuses except optimal or bestsollimit are invalid */
         if ( status != SCIP_STATUS_OPTIMAL && status != SCIP_STATUS_STALLNODELIMIT && status != SCIP_STATUS_NODELIMIT )
         {
            SCIPerrorMessage("Solution of subscip for CG-separation returned with invalid status %d.\n", status);
            return SCIP_ERROR;
         }
      }
   }

   return SCIP_OKAY;
}

/** Computes cut from the given multipliers
 *
 *  Note that the cut computed here in general will not be the same as the one computed with the
 *  sub-MIP, because of numerical differences. Here, we only combine rows whose corresponding
 *  multiplier is positive w.r.t. the feasibility tolerance. In the sub-MIP, however, the rows are
 *  combined in any case. This makes a difference, if the coefficients in the matrix are large and
 *  hence yield a value that is larger than the tolerance.
 *
 *  Because of the transformations we have the following:
 *
 *  If variable \f$x_j\f$ was complemented, we have \f$x'_j = u_j - x_j\f$. If in the transformed
 *  system the lower bound is used, its corresponding multiplier is \f$y^T A'_j - \lfloor y^T A'_j
 *  \rfloor\f$, which corresponds to
 *  \f[
 *      y^T A'_j - \lfloor y^T A'_j \rfloor = - y^T A_j - \lfloor - y^T A_j \rfloor = - y^T A_j + \lceil y^T A_j \rceil
 *  \f]
 *  in the original system.
 *
 *  If such a variable was at its upper bound before the transformation, it is at its lower bound
 *  afterwards. Hence, its contribution to the cut is 0.
 *
 *  Note that if the original LP-solution does not satisfy some of the rows with equality the
 *  violation of the cut might be smaller than what is computed with the reduced sub-MIP.
 *
 *  Furthermore, note that if continuous variables have been shifted, the computed violated may be
 *  different as well, because the necessary changes in the lhs/rhs are not used here anymore.
 *
 *  @todo check if cut is correct if continuous variables have been shifted.
 */
static
SCIP_RETCODE computeCut(
   SCIP*                 scip,               /**< original scip */
   SCIP_SEPA*            sepa,               /**< separator */
   CGMIP_MIPDATA*        mipdata,            /**< data for sub-MIP */
   SCIP_SEPADATA*        sepadata,           /**< separator data */
   SCIP_SOL*             sol,                /**< current solution for sub-MIP */
   SCIP_Real*            cutcoefs,           /**< coefficients of the cut */
   SCIP_Real*            cutrhs,             /**< rhs of the cut */
   SCIP_Bool*            localrowsused,      /**< pointer to store whether local rows were used in summation */
   SCIP_Bool*            localboundsused,    /**< pointer to store whether local bounds were used in summation */
   int*                  cutrank,            /**< pointer to store the cut rank */
   SCIP_Bool*            success             /**< whether we produced a valid cut */
   )
{
   SCIP* subscip;
   SCIP_VAR** vars;
   SCIP_ROW** rows;
   SCIP_COL** cols;
   SCIP_Real val;
   SCIP_Real maxabsweight;
   int nvars;
   int ncols;
   int nrows;
   int i;
   int j;

   assert( scip != NULL );
   assert( mipdata != NULL );
   assert( sepadata != NULL );
   assert( cutcoefs != NULL );
   assert( cutrhs != NULL );
   assert( localrowsused != NULL );
   assert( cutrank != NULL );
   assert( success != NULL );

   subscip = mipdata->subscip;
   assert( subscip != NULL );

   /* get data */
   SCIP_CALL( SCIPgetVarsData(scip, &vars, &nvars, NULL, NULL, NULL, NULL) );
   SCIP_CALL( SCIPgetLPRowsData(scip, &rows, &nrows) );
   SCIP_CALL( SCIPgetLPColsData(scip, &cols, &ncols) );
   assert( nrows == (int) mipdata->nrows );
   assert( ncols == (int) mipdata->ncols );

   /* initialize */
   *success = TRUE;
   *localrowsused = FALSE;
   *cutrank = 0;
   *localboundsused = FALSE;
   BMSclearMemoryArray(cutcoefs, nvars);
   *cutrhs = 0.0;

   /* find maximal absolute weight */
   maxabsweight = 0.0;
   for (i = 0; i < nrows; ++i)
   {
      SCIP_ROW* row;
      SCIP_Real absweight = 0.0;

      row = rows[i];
      assert( row != NULL );

      /* skip modifiable rows and local rows, unless allowed */
      if ( SCIProwIsModifiable(row) || (SCIProwIsLocal(row) && !sepadata->allowlocal) )
      {
         assert( mipdata->ylhs[i] == NULL && mipdata->yrhs[i] == NULL );
         continue;
      }

      /* get weight from solution (take larger of the values of lhs/rhs) */
      if ( mipdata->ylhs[i] != NULL )
      {
         val = SCIPgetSolVal(subscip, sol, mipdata->ylhs[i]);

         assert( sepadata->skipmultbounds || SCIPisFeasLT(subscip, val, 1.0) );
         val = SCIPfrac(scip, val);  /* take fractional value if variable has no upper bounds */

         if ( SCIPisFeasPositive(scip, val) )
            absweight = val;

         assert( ! sepadata->onlyrankone || SCIProwGetOriginSepa(row) != sepa );
      }
      if ( mipdata->yrhs[i] != NULL )
      {
         val = SCIPgetSolVal(subscip, sol, mipdata->yrhs[i]);

         assert( sepadata->skipmultbounds || SCIPisFeasLT(subscip, val, 1.0) );
         val = SCIPfrac(scip, val);  /* take fractional value if variable has no upper bounds */

         /* in a suboptimal solution both values may be positive - take the one with larger absolute value */
         if ( SCIPisFeasGT(scip, val, absweight) )
            absweight = val;

         assert( ! sepadata->onlyrankone || SCIProwGetOriginSepa(row) != sepa );
      }
      assert( ! SCIPisNegative(scip, absweight) );

      if ( absweight > maxabsweight )
         maxabsweight = absweight;
   }

   /* get weight from objective cuts */
   if ( sepadata->useobjub || sepadata->useobjlb )
   {
      SCIP_Real absweight = 0.0;

      assert( mipdata->ntotalrows == mipdata->nrows + 1 );

      if ( mipdata->ylhs[mipdata->nrows] != NULL )
      {
         val = SCIPgetSolVal(subscip, sol, mipdata->ylhs[mipdata->nrows]);
         val = SCIPfrac(scip, val);  /* take fractional value if variable has no upper bounds */

         if ( SCIPisFeasPositive(scip, val) )
            absweight = val;
      }
      if ( mipdata->yrhs[mipdata->nrows] != NULL )
      {
         val = SCIPgetSolVal(subscip, sol, mipdata->yrhs[mipdata->nrows]);
         val = SCIPfrac(scip, val);  /* take fractional value if variable has no upper bounds */

         /* in a suboptimal solution both values may be positive - take the one with larger absolute value */
         if ( SCIPisFeasGT(scip, val, absweight) )
            absweight = val;
      }

      if ( absweight > maxabsweight )
         maxabsweight = absweight;
   }

   /* calculate the row summation */
   for (i = 0; i < nrows; ++i)
   {
      SCIP_ROW* row;
      SCIP_Real weight;
      SCIP_Real absweight;
      SCIP_Bool uselhs;

      row = rows[i];
      assert( row != NULL );

      /* skip modifiable rows and local rows, unless allowed */
      if ( SCIProwIsModifiable(row) || (SCIProwIsLocal(row) && !sepadata->allowlocal) )
      {
         assert( mipdata->ylhs[i] == NULL && mipdata->yrhs[i] == NULL );
         continue;
      }

      /* get weight from solution */
      weight = 0.0;
      uselhs = FALSE;
      if ( mipdata->ylhs[i] != NULL )
      {
         val = SCIPgetSolVal(subscip, sol, mipdata->ylhs[i]);
         assert( ! SCIPisFeasNegative(subscip, val) );

         assert( sepadata->skipmultbounds || SCIPisFeasLT(subscip, val, 1.0) );
         val = SCIPfrac(scip, val);  /* take fractional value if variable has no upper bounds */

         if ( SCIPisFeasPositive(scip, val) )
         {
            uselhs = TRUE;
            weight = -val;
         }
      }
      if ( mipdata->yrhs[i] != NULL )
      {
         val = SCIPgetSolVal(subscip, sol, mipdata->yrhs[i]);
         assert( ! SCIPisFeasNegative(subscip, val) );

         assert( sepadata->skipmultbounds || SCIPisFeasLT(subscip, val, 1.0) );
         val = SCIPfrac(scip, val);  /* take fractional value if variable has no upper bounds */

         /* in a suboptimal solution both values may be positive - take the one with larger absolute value */
         if ( SCIPisFeasGT(scip, val, REALABS(weight)) )
            weight = val;
      }

      /* add row if weight is nonzero and lies within range */
      absweight = REALABS(weight);
      if ( ! SCIPisSumZero(scip, weight) && absweight * MAXWEIGHTRANGE >= maxabsweight )
      {
         SCIP_COL** rowcols;
         SCIP_Real* rowvals;

         rowcols = SCIProwGetCols(row);
         rowvals = SCIProwGetVals(row);

         /* add the row coefficients to the sum */
         for (j = 0; j < SCIProwGetNLPNonz(row); ++j)
         {
            int idx;
            SCIP_VAR* var;

            assert( rowcols[j] != NULL );
            var = SCIPcolGetVar(rowcols[j]);

            assert( var != NULL );
            assert( SCIPvarGetStatus(var) == SCIP_VARSTATUS_COLUMN );
            assert( SCIPvarGetCol(var) == rowcols[j] );

            idx = SCIPvarGetProbindex(var);
            assert( 0 <= idx && idx < nvars );

            cutcoefs[idx] += weight * rowvals[j];
         }

         /* compute rhs */
         if ( uselhs )
         {
            assert( ! SCIPisInfinity(scip, -SCIProwGetLhs(row)) );
            val = SCIProwGetLhs(row) - SCIProwGetConstant(row);
            if ( SCIProwIsIntegral(row) )
               val = SCIPfeasCeil(scip, val); /* row is integral: round left hand side up */
         }
         else
         {
            assert( ! SCIPisInfinity(scip, SCIProwGetRhs(row)) );
            val = SCIProwGetRhs(row) - SCIProwGetConstant(row);
            if ( SCIProwIsIntegral(row) )
               val = SCIPfeasFloor(scip, val); /* row is integral: round right hand side down */
         }
         (*cutrhs) += weight * val;

         *localrowsused = *localrowsused || SCIProwIsLocal(row);

         if ( SCIProwGetRank(row) > *cutrank )
            *cutrank = SCIProwGetRank(row);
      }
   }
   /* add 1 to cutrank */
   ++(*cutrank);

   /* get weight from objective bounds */
   if ( sepadata->useobjub || sepadata->useobjlb )
   {
      SCIP_Real weight = 0.0;
      SCIP_Bool uselhs = FALSE;
      SCIP_Real absweight;

      assert( mipdata->ntotalrows == mipdata->nrows + 1 );

      if ( mipdata->ylhs[mipdata->nrows] != NULL )
      {
         val = SCIPgetSolVal(subscip, sol, mipdata->ylhs[mipdata->nrows]);
         assert( ! SCIPisFeasNegative(subscip, val) );
         assert( sepadata->skipmultbounds || SCIPisFeasLT(subscip, val, 1.0) );
         val = SCIPfrac(scip, val);  /* take fractional value if variable has no upper bounds */

         if ( SCIPisFeasPositive(scip, val) )
         {
            uselhs = TRUE;
            weight = -val;
         }
      }
      if ( mipdata->yrhs[mipdata->nrows] != NULL )
      {
         val = SCIPgetSolVal(subscip, sol, mipdata->yrhs[mipdata->nrows]);
         assert( ! SCIPisFeasNegative(subscip, val) );
         assert( sepadata->skipmultbounds || SCIPisFeasLT(subscip, val, 1.0) );
         val = SCIPfrac(scip, val);  /* take fractional value if variable has no upper bounds */

         /* in a suboptimal solution both values may be positive - take the one with larger absolute value */
         if ( SCIPisFeasGT(scip, val, REALABS(weight)) )
            weight = val;
      }

      /* add objective row if weight is nonzero and lies within range */
      absweight = REALABS(weight);
      if ( ! SCIPisSumZero(scip, weight) && absweight * MAXWEIGHTRANGE >= maxabsweight )
      {
         SCIP_Real obj = 0.0;

         /* add the objective row coefficients to the sum */
         for (j = 0; j < ncols; ++j)
         {
            obj = SCIPcolGetObj(cols[j]);
            if ( ! SCIPisZero(scip, obj) )
               cutcoefs[j] += weight * obj;
         }

         /* compute rhs */
         if ( uselhs )
         {
            val = SCIPgetLowerbound(scip);
            assert( ! SCIPisInfinity(scip, -val) );
            if ( SCIPisObjIntegral(scip) )
               val = SCIPfeasCeil(scip, val); /* objective is integral: round left hand side up */
         }
         else
         {
            val = SCIPgetUpperbound(scip);
            assert( ! SCIPisInfinity(scip, val) );
            if ( SCIPisObjIntegral(scip) )
               val = SCIPfeasFloor(scip, val); /* objective is integral: round right hand side down */
         }
         (*cutrhs) += weight * val;
      }
   }

   /* add upper bounds */
   for (j = 0; j < ncols; ++j)
   {
      assert( cols[j] != NULL );
      if ( mipdata->z[j] != NULL )
      {
         assert( mipdata->coltype[j] == colPresent );

         val = SCIPgetSolVal(subscip, sol, mipdata->z[j]);
         assert( ! SCIPisFeasNegative(subscip, val) );

         assert( sepadata->skipmultbounds || SCIPisFeasLT(subscip, val, 1.0) );
         val = SCIPfrac(scip, val);  /* take fractional value if variable has no upper bounds */

         /* if a bound has been used */
         if ( SCIPisSumPositive(subscip, val) )
         {
            SCIP_VAR* var;
            int idx;

            var = SCIPcolGetVar(cols[j]);

            assert( var != NULL );
            assert( SCIPvarGetStatus(var) == SCIP_VARSTATUS_COLUMN );
            assert( SCIPvarIsIntegral(var) );
            assert( SCIPvarGetCol(var) == cols[j] );

            idx = SCIPvarGetProbindex(var);
            assert( 0 <= idx && idx < nvars );

            /* check whether variable is complemented */
            if ( mipdata->iscomplemented[j] )
            {
               SCIP_Real lbnd;
               lbnd = SCIPvarGetLbGlobal(var);
               assert( ! SCIPisInfinity(scip, -lbnd) );
               assert( SCIPisIntegral(scip, lbnd) );
               assert( SCIPisEQ(scip, SCIPvarGetLbLocal(var), SCIPcolGetLb(cols[j])) );

               /* variable should not be free */
               assert( ! SCIPisInfinity(scip, -lbnd) || ! SCIPisInfinity(scip, SCIPvarGetUbGlobal(var)) );

               /* if allowed, try to use stronger local bound */
               if ( sepadata->allowlocal && SCIPvarGetLbLocal(var) - 0.5 > lbnd )
               {
                  lbnd = SCIPvarGetLbLocal(var);
                  assert( SCIPisIntegral(scip, lbnd) );
                  *localboundsused = TRUE;
               }

               cutcoefs[idx] -= val;
               *cutrhs -= lbnd * val;
            }
            else
            {
               SCIP_Real ubnd;
               ubnd = SCIPvarGetUbGlobal(var);
               assert( ! SCIPisInfinity(scip, ubnd) );
               assert( SCIPisIntegral(scip, ubnd) );
               assert( SCIPisEQ(scip, SCIPvarGetUbLocal(var), SCIPcolGetUb(cols[j])) );

               /* if allowed, try to use stronger local bound */
               if ( sepadata->allowlocal && SCIPvarGetUbLocal(var) + 0.5 < ubnd )
               {
                  ubnd = SCIPvarGetUbLocal(var);
                  assert( SCIPisIntegral(scip, ubnd) );
                  *localboundsused = TRUE;
               }

               cutcoefs[idx] += val;
               *cutrhs += ubnd * val;
            }
         }
      }
   }

   /* check lower bounds for integral variables */
   for (j = 0; j < nvars; ++j)
   {
      SCIP_VAR* var;
      int pos;

      var = vars[j];
      assert( var != NULL );
      pos = SCIPcolGetLPPos(SCIPvarGetCol(var));

      /* a variable may have status COLUMN, but the corresponding column may not (yet) be in the LP */
      if ( pos >= 0 && mipdata->coltype[pos] != colContinuous && mipdata->coltype[pos] != colConverted )
      {
         assert( pos < ncols );
         assert( SCIPvarGetStatus(var) == SCIP_VARSTATUS_COLUMN );
         assert( SCIPvarIsIntegral(var) );

         /* check whether variable is complemented */
         if ( mipdata->iscomplemented[pos] )
         {
            assert( ! mipdata->isshifted[pos] );
            /* if the variable is complemented, the multiplier for the upper bound arises from the
               lower bound multiplier for the transformed problem - because of the minus-sign in the
               transformation this yields a round-up operation. */
            val = SCIPfeasCeil(scip, cutcoefs[j]) - cutcoefs[j];
            assert( ! SCIPisFeasNegative(scip, val) );

            /* only if variable needs to be rounded */
            if ( SCIPisSumPositive(scip, val) )
            {
               SCIP_Real ubnd;
               ubnd = SCIPvarGetUbGlobal(var);
               assert( ! SCIPisInfinity(scip, ubnd) );
               assert( SCIPisIntegral(scip, ubnd) );

               /* variable should not be free */
               assert( ! SCIPisInfinity(scip, -SCIPvarGetLbGlobal(var)) || ! SCIPisInfinity(scip, ubnd) );

               /* if allowed, try to use stronger local bound */
               if ( sepadata->allowlocal && SCIPvarGetUbLocal(var) + 0.5 < ubnd )
               {
                  ubnd = SCIPvarGetUbLocal(var);
                  assert( SCIPisIntegral(scip, ubnd) );
                  *localboundsused = TRUE;
               }

               /* round cut coefficients, i.e., add val to cutcoefs[j] */
               cutcoefs[j] = SCIPfeasCeil(scip, cutcoefs[j]);

               /* correct rhs */
               if ( ! SCIPisSumZero(scip, ubnd) )
                  *cutrhs += ubnd * val;
            }
         }
         else
         {
            /* compute multiplier for lower bound: */
            val = cutcoefs[j] - SCIPfeasFloor(scip, cutcoefs[j]);
            assert( ! SCIPisFeasNegative(scip, val) );

            /* only if variable needs to be rounded */
            if ( SCIPisSumPositive(scip, val) )
            {
               SCIP_Real lbnd;
               lbnd = SCIPvarGetLbGlobal(var);
               assert( ! SCIPisInfinity(scip, -lbnd) );
               assert( SCIPisIntegral(scip, lbnd) );

               /* variable should not be free */
               assert( ! SCIPisInfinity(scip, -lbnd) || ! SCIPisInfinity(scip, SCIPvarGetUbGlobal(var)) );

               /* if allowed, try to use stronger local bound */
               if ( sepadata->allowlocal && SCIPvarGetLbLocal(var) - 0.5 > lbnd )
               {
                  lbnd = SCIPvarGetLbLocal(var);
                  assert( SCIPisIntegral(scip, lbnd) );
                  *localboundsused = TRUE;
               }

               /* round cut coefficients, i.e., subtract val from cutcoefs[j] */
               cutcoefs[j] = SCIPfeasFloor(scip, cutcoefs[j]);

               /* correct rhs */
               if ( ! SCIPisSumZero(scip, lbnd) )
                  *cutrhs -= lbnd * val;
            }
         }
      }
      else
      {
         /* force coefficients of all continuous variables or of variables not in the lp to zero */
         assert( pos == -1 || mipdata->coltype[pos] == colContinuous || mipdata->coltype[pos] == colConverted );

         /* check whether all coefficients for continuous or converted variables are nonnegative */
         if ( pos >= 0 )
         {
            if ( SCIPisNegative(scip, cutcoefs[j]) )
            {
               *success = FALSE;
               break;
            }
         }

         cutcoefs[j] = 0.0;
      }
   }

   /* round rhs */
   *cutrhs = SCIPfeasFloor(scip, *cutrhs);

   return SCIP_OKAY;
}

/** Create CG-cut directly from solution of sub-MIP */
static
SCIP_RETCODE createCGCutDirect(
   SCIP*                 scip,               /**< SCIP data structure */
   SCIP_SEPA*            sepa,               /**< separator */
   SCIP_SEPADATA*        sepadata,           /**< separator data */
   CGMIP_MIPDATA*        mipdata,            /**< data for sub-MIP */
   SCIP_SOL*             sol,                /**< solution of sub-MIP */
   SCIP_Real*            cutcoefs,           /**< cut coefficients */
   int*                  cutinds,            /**< problem indices of variables appearing in cut */
   SCIP_Real*            cutvals,            /**< values of variables in cut */
   SCIP_Real*            varsolvals,         /**< solution value of variables */
   SCIP_Real*            weights,            /**< weights to compute cmir cut */
   int*                  nprevrows,          /**< number of previously generated rows */
   SCIP_ROW**            prevrows,           /**< previously generated rows */
   SCIP_Bool*            cutoff,             /**< whether a cutoff has been detected */
   unsigned int*         ngen                /**< number of generated cuts */
   )
{
   char name[SCIP_MAXSTRLEN];
   SCIP_Bool cutislocal;
   SCIP_Bool localrowsused;
   SCIP_Bool localboundsused;
   SCIP_Real cutrhs;
   SCIP_Real cutact;
   SCIP_Bool success;
   SCIP_VAR** vars;
   int cutrank = 0;
   int nvars;
   int k;

   assert( scip != NULL );
   assert( sepadata != NULL );
   assert( mipdata != NULL );
   assert( sol != NULL );
   assert( cutcoefs != NULL );
   assert( cutinds != NULL );
   assert( cutvals != NULL );
   assert( varsolvals != NULL );
   assert( weights != NULL );
   assert( nprevrows != NULL );
   assert( prevrows != NULL );
   assert( cutoff != NULL );
   assert( ngen != NULL );

   /* get variable data */
   SCIP_CALL( SCIPgetVarsData(scip, &vars, &nvars, NULL, NULL, NULL, NULL) );

   cutrhs = 0.0;
   localrowsused = FALSE;
   localboundsused = FALSE;
   *cutoff = FALSE;
   success = TRUE;

   /* compute coefficients */
   SCIP_CALL( computeCut(scip, sepa, mipdata, sepadata, sol, cutcoefs, &cutrhs, &localrowsused, &localboundsused, &cutrank, &success) );
   cutislocal = localrowsused || localboundsused;

   /* take next solution if cut was not valid */
   if ( ! success )
   {
      SCIPdebugMsg(scip, "cut not valid - skipping ...\n");
      return SCIP_OKAY;
   }

   /* compute activity */
   cutact = 0.0;
   for (k = 0; k < nvars; ++k)
      cutact += cutcoefs[k] * varsolvals[k];

#ifdef SCIP_DISABLED_CODE
   /* the following test should be treated with care because of numerical differences - see computeCut() */
   {
      /* check for correctness of computed values */
      SCIP* subscip;
      SCIP_Real obj = 0.0;
      SCIP_Real val;
      SCIP_Bool contVarShifted = FALSE;
      unsigned int j;
      SCIP_COL** cols;
      int ncols;

      subscip = mipdata->subscip;
      assert( subscip != NULL );

      SCIP_CALL( SCIPprintSol(subscip, sol, NULL, FALSE) );

      SCIP_CALL( SCIPgetLPColsData(scip, &cols, &ncols) );
      for (j = 0; j < mipdata->ncols; ++j)
      {
         if ( mipdata->coltype[j] == colPresent )
         {
            int idx;
            assert( mipdata->alpha[j] != NULL );
            val = SCIPgetSolVal(subscip, sol, mipdata->alpha[j]);
            assert( SCIPisFeasIntegral(subscip, val) );
            idx = SCIPvarGetProbindex(SCIPcolGetVar(cols[j]));
            assert( SCIPisFeasEQ(scip, val, cutcoefs[idx]) );
            obj += val * SCIPvarGetObj(mipdata->alpha[j]);
         }
         else
         {
            if ( (mipdata->coltype[j] == colContinuous || mipdata->coltype[j] == colConverted) && mipdata->isshifted[j] )
               contVarShifted = TRUE;
         }
      }
      assert( mipdata->beta != NULL );
      val = SCIPgetSolVal(subscip, sol, mipdata->beta);
      assert( SCIPisFeasIntegral(subscip, val) );
      obj += val * SCIPvarGetObj(mipdata->beta);
      assert( contVarShifted || SCIPisFeasEQ(scip, obj, cutact - cutrhs) );
   }
#endif

   /* if successful, convert dense cut into sparse row, and add the row as a cut */
   if ( SCIPisFeasGT(scip, cutact, cutrhs) )
   {
      SCIP_Real cutnorm;
      int cutlen;

      /* store the cut as sparse row, calculate activity and norm of cut */
      SCIP_CALL( storeCutInArrays(scip, nvars, cutcoefs, varsolvals, mipdata->normtype,
            cutinds, cutvals, &cutlen, &cutact, &cutnorm) );

      SCIPdebugMsg(scip, "act=%f, rhs=%f, norm=%f, eff=%f\n", cutact, cutrhs, cutnorm, (cutact - cutrhs)/cutnorm);

      /* if norm is 0, the cut is trivial */
      if ( SCIPisPositive(scip, cutnorm) )
      {
         SCIP_Bool violated = SCIPisEfficacious(scip, (cutact - cutrhs)/cutnorm);

         if ( violated || (sepadata->usecutpool && ! cutislocal ) )
         {
            SCIP_ROW* cut;

            /* create the cut */
            (void) SCIPsnprintf(name, SCIP_MAXSTRLEN, "cgcut%d_%u", SCIPgetNLPs(scip), *ngen);
            SCIP_CALL( SCIPcreateEmptyRowSepa(scip, &cut, sepa, name, -SCIPinfinity(scip), cutrhs, cutislocal, FALSE, sepadata->dynamiccuts) );
            SCIP_CALL( SCIPcacheRowExtensions(scip, cut) );

            for( k = 0; k < cutlen; ++k )
            {
               SCIP_CALL( SCIPaddVarToRow(scip, cut, vars[cutinds[k]], cutcoefs[k]) );
            }

            /* set cut rank */
            SCIProwChgRank(cut, cutrank);

            SCIP_CALL( SCIPflushRowExtensions(scip, cut) );

            /*SCIPdebug( SCIP_CALL( SCIPprintRow(scip, cut, NULL) ) );*/

            /* add cut to pool */
            if ( ! cutislocal )
            {
               assert( violated || sepadata->usecutpool );
               SCIP_CALL( SCIPaddPoolCut(scip, cut) );
            }

            /* add cut if it is violated */
            if ( violated )
            {
               /* check whether cut has been found before - may happend due to projection */
               for (k = 0; k < *nprevrows; ++k)
               {
                  SCIP_Real parval;

                  assert( prevrows[k] != NULL );
                  parval = SCIProwGetParallelism(cut, prevrows[k], 'e');
                  /* exit if row is parallel to existing cut and rhs is not better */
                  if ( SCIPisEQ(scip, parval, 1.0) && SCIPisGE(scip, cutrhs, SCIProwGetRhs(prevrows[k])) )
                     break;
               }

               /* if cut is new */
               if ( k >= *nprevrows )
               {
                  prevrows[*nprevrows] = cut;
                  ++(*nprevrows);

                  SCIPdebugMsg(scip, " -> CG-cut <%s>: act=%f, rhs=%f, norm=%f, eff=%f, min=%f, max=%f (range=%f)\n",
                     name, SCIPgetRowLPActivity(scip, cut), SCIProwGetRhs(cut), SCIProwGetNorm(cut),
                     SCIPgetCutEfficacy(scip, NULL, cut),
                     SCIPgetRowMinCoef(scip, cut), SCIPgetRowMaxCoef(scip, cut),
                     SCIPgetRowMaxCoef(scip, cut)/SCIPgetRowMinCoef(scip, cut));
#ifdef SCIP_DEBUG
                  SCIP_CALL( SCIPprintRow(scip, cut, NULL) );
#else
                  if ( sepadata->output )
                  {
                     SCIP_CALL( SCIPprintRow(scip, cut, NULL) );
                  }
#endif
                  SCIP_CALL( SCIPaddCut(scip, NULL, cut, FALSE, cutoff) );
                  ++(*ngen);
               }
               else
               {
                  SCIPdebugMsg(scip, "Cut already exists.\n");
                  /* release the row */
                  SCIP_CALL( SCIPreleaseRow(scip, &cut) );
               }
            }
            else
            {
               /* release the row */
               SCIP_CALL( SCIPreleaseRow(scip, &cut) );
            }
         }
      }
   }

   return SCIP_OKAY;
}


/** create CG-cut via CMIR-function */
static
SCIP_RETCODE createCGCutCMIR(
   SCIP*                 scip,               /**< SCIP data structure */
   SCIP_SEPA*            sepa,               /**< separator */
   SCIP_SEPADATA*        sepadata,           /**< separator data */
   CGMIP_MIPDATA*        mipdata,            /**< data for sub-MIP */
   SCIP_SOL*             sol,                /**< solution of sub-MIP */
   SCIP_AGGRROW*         aggrrow,            /**< aggregation row to use for creating MIR cut */
   SCIP_Real*            cutcoefs,           /**< cut coefficients */
   int*                  cutinds,            /**< problem indices of variables appearing in cut */
   SCIP_Real*            cutvals,            /**< values of variables in cut */
   SCIP_Real*            varsolvals,         /**< solution value of variables */
   SCIP_Real*            weights,            /**< weights to compute cmir cut */
   int*                  boundsfortrans,     /**< bounds for cmir function of NULL */
   SCIP_BOUNDTYPE*       boundtypesfortrans, /**< type of bounds for cmir function or NULL */
   int*                  nprevrows,          /**< number of previously generated rows */
   SCIP_ROW**            prevrows,           /**< previously generated rows */
   SCIP_Bool*            cutoff,             /**< whether a cutoff has been detected */
   unsigned int*         ngen                /**< number of generated cuts */
   )
{
   char name[SCIP_MAXSTRLEN];
   SCIP_Longint maxdnom;
   SCIP_Bool cutislocal;
   SCIP_Real maxscale;
   SCIP_Real cutrhs;
   SCIP_Real cutefficacy;
   SCIP_Bool success;
   SCIP_ROW** rows;
   SCIP_VAR** vars;
   SCIP* subscip;
   int nrows;
   int nvars;
   int k;
   int cutrank;
   int cutnnz;

   assert( scip != NULL );
   assert( sepadata != NULL );
   assert( mipdata != NULL );
   assert( sol != NULL );
   assert( cutcoefs != NULL );
   assert( cutinds != NULL );
   assert( cutvals != NULL );
   assert( varsolvals != NULL );
   assert( weights != NULL );
   assert( nprevrows != NULL );
   assert( prevrows != NULL );
   assert( cutoff != NULL );
   assert( ngen != NULL );

   *cutoff = FALSE;
   subscip = mipdata->subscip;
   assert( subscip != NULL );

   SCIP_CALL( SCIPgetLPRowsData(scip, &rows, &nrows) );
   assert( nrows > 0 );
   assert( (int) mipdata->nrows == nrows );

   /* @todo more advanced settings - compare sepa_gomory.c */
   maxdnom = (SCIP_Longint) sepadata->cutcoefbnd+1;
   maxscale = 10000.0;

   /* get variable data */
   SCIP_CALL( SCIPgetVarsData(scip, &vars, &nvars, NULL, NULL, NULL, NULL) );

   /* generate weights */
   for (k = 0; k < nrows; ++k)
   {
      SCIP_Real val;

      weights[k] = 0;
      if ( mipdata->ylhs[k] != NULL )
      {
         assert( !SCIProwIsModifiable(rows[k]) && (!SCIProwIsLocal(rows[k]) || sepadata->allowlocal) );

         val = SCIPgetSolVal(subscip, sol, mipdata->ylhs[k]);
         assert( ! SCIPisFeasNegative(subscip, val) );

         assert( sepadata->skipmultbounds || SCIPisFeasLT(subscip, val, 1.0) );
         val = SCIPfrac(scip, val);  /* take fractional value if variable has no upper bounds */

         if ( SCIPisFeasPositive(subscip, val) )
            weights[k] = -val;
      }
      if ( mipdata->yrhs[k] != NULL )
      {
         assert( !SCIProwIsModifiable(rows[k]) && (!SCIProwIsLocal(rows[k]) || sepadata->allowlocal) );

         val = SCIPgetSolVal(subscip, sol, mipdata->yrhs[k]);
         assert( ! SCIPisFeasNegative(subscip, val) );

         assert( sepadata->skipmultbounds || SCIPisFeasLT(subscip, val, 1.0) );
         val = SCIPfrac(scip, val);  /* take fractional value if variable has no upper bounds */

         /* in a suboptimal solution both values may be positive - take the one with larger absolute value */
         if ( SCIPisFeasGT(scip, val, ABS(weights[k])) )
            weights[k] = val;
      }
   }

   /* set up data for bounds to use */
   if ( sepadata->cmirownbounds )
   {
      int typefortrans;

      assert( boundsfortrans != NULL );
      assert( boundtypesfortrans != NULL );

      if ( sepadata->allowlocal )
         typefortrans = -2;
      else
         typefortrans = -1;

      /* check all variables */
      for (k = 0; k < nvars; ++k)
      {
         int pos;
         SCIP_VAR* var;

         var = vars[k];
         assert( var != NULL );
         pos = SCIPcolGetLPPos(SCIPvarGetCol(var));

         if ( pos < 0 )
            continue;

         assert( pos < (int) mipdata->ncols );
         assert( SCIPvarGetStatus(var) == SCIP_VARSTATUS_COLUMN );

         boundsfortrans[k] = typefortrans;
         boundtypesfortrans[k] = SCIP_BOUNDTYPE_LOWER;

         if ( mipdata->coltype[pos] == colContinuous || mipdata->coltype[pos] == colConverted )
         {
            assert( SCIPvarIsIntegral(var) || mipdata->coltype[pos] != colContinuous );
            continue;
         }

         /* check upper bound */
         if ( mipdata->z[pos] != NULL && SCIPisSumPositive(subscip, SCIPgetSolVal(subscip, sol, mipdata->z[pos])) )
         {
            /* check whether variable is complemented */
            if ( ! mipdata->iscomplemented[pos] )
               boundtypesfortrans[k] = SCIP_BOUNDTYPE_UPPER;
            /* otherwise use lower bound */
         }
         else
         {
            /* check whether variable is complemented */
            if ( mipdata->iscomplemented[pos] )
               boundtypesfortrans[k] = SCIP_BOUNDTYPE_UPPER;
            /* otherwise use lower bound */
         }
      }
   }

   /* create a MIR cut using the above calculated weights */
   cutefficacy = -1.0;
   cutrhs = -1.0;
<<<<<<< HEAD
//   SCIP_CALL( SCIPcalcMIR(scip, NULL, BOUNDSWITCH, USEVBDS, sepadata->allowlocal, FIXINTEGRALRHS, boundsfortrans,
//         boundtypesfortrans, (int) MAXAGGRLEN(nvars), MAXWEIGHTRANGE, MINFRAC, MAXFRAC,
//         weights, -1.0, NULL, -1, -1, NULL, 1.0, NULL, NULL, cutcoefs, &cutrhs, &cutact, &success, &cutislocal, &cutrank) );
=======
   SCIP_CALL( SCIPaggrRowSumRows(scip, aggrrow, weights, NULL, -1, MAXWEIGHTRANGE, SCIPsumepsilon(scip), FALSE,
         sepadata->allowlocal, 2, (int) MAXAGGRLEN(nvars), &success) );

   if( !success )
      return SCIP_OKAY;

   SCIP_CALL( SCIPcalcMIR(scip, NULL, BOUNDSWITCH, USEVBDS, sepadata->allowlocal, FIXINTEGRALRHS, boundsfortrans,
         boundtypesfortrans, MINFRAC, MAXFRAC, 1.0, aggrrow, cutcoefs, &cutrhs, cutinds, &cutnnz, &cutefficacy,
         &cutrank, &cutislocal, &success) );

>>>>>>> 17a602dd
   assert( sepadata->allowlocal || !cutislocal );
   SCIPdebugMsg(scip, "CMIR: success = %u, cut is%sefficacious (cutefficacy: %g, cutrhs: %g)\n", success,
      SCIPisEfficacious(scip, cutefficacy) ? " " : " not ", cutefficacy, cutrhs);

   /* if successful, convert dense cut into sparse row, and add the row as a cut
    * only if the cut if violated - if it is not violated we might store non-local cuts in the pool
    */
   if( success && (SCIPisEfficacious(scip, cutefficacy) || (sepadata->usecutpool && ! cutislocal)) )
   {
      SCIP_ROW* cut;

      /* create the cut */
      (void) SCIPsnprintf(name, SCIP_MAXSTRLEN, "cgcut%d_%u", SCIPgetNLPs(scip), *ngen);
      SCIP_CALL( SCIPcreateEmptyRowSepa(scip, &cut, sepa, name, -SCIPinfinity(scip), cutrhs, cutislocal, FALSE, sepadata->dynamiccuts) );

      SCIP_CALL( SCIPcacheRowExtensions(scip, cut) );

      for( k = 0; k < cutnnz; ++k )
      {
         SCIP_CALL( SCIPaddVarToRow(scip, cut, vars[cutinds[k]], cutcoefs[k]) );
      }

      assert( success );

      /* set cut rank */
      SCIProwChgRank(cut, cutrank);

#ifdef SCIP_DEBUG
      SCIP_CALL( SCIPprintRow(scip, cut, NULL) );
#else
      if ( sepadata->output )
      {
         SCIP_CALL( SCIPprintRow(scip, cut, NULL) );
      }
#endif

      /* try to scale the cut to integral values */
      SCIP_CALL( SCIPmakeRowIntegral(scip, cut, -SCIPepsilon(scip), SCIPsumepsilon(scip),
                                     maxdnom, maxscale, MAKECONTINTEGRAL, &success) );

      /* if the cut could be made integral */
      if ( success )
      {
         SCIP_CALL( SCIPflushRowExtensions(scip, cut) );

         /* add cut to pool */
         if ( ! cutislocal )
         {
            assert( SCIPisEfficacious(scip, cutefficacy) || sepadata->usecutpool );
            SCIP_CALL( SCIPaddPoolCut(scip, cut) );
         }

         if ( ! SCIPisCutEfficacious(scip, NULL, cut) )
         {
            SCIPdebugMsg(scip, " -> CG-cut <%s> no longer efficacious: act=%f, rhs=%f, norm=%f, eff=%f\n",
                         name, SCIPgetRowLPActivity(scip, cut), SCIProwGetRhs(cut), SCIProwGetNorm(cut),
                         SCIPgetCutEfficacy(scip, NULL, cut));

            /* release the row */
            SCIP_CALL( SCIPreleaseRow(scip, &cut) );
         }
         else
         {
            /* check whether cut has been found before - may happend due to projection */
            for (k = 0; k < *nprevrows; ++k)
            {
               SCIP_Real parval;

               assert( prevrows[k] != NULL );
               parval = SCIProwGetParallelism(cut, prevrows[k], 'e');
               /* exit if row is parallel to existing cut and rhs is not better */
               if ( SCIPisEQ(scip, parval, 1.0) && SCIPisGE(scip, cutrhs, SCIProwGetRhs(prevrows[k])) )
                  break;
            }

            /* if cut is new */
            if ( k >= *nprevrows )
            {
               prevrows[*nprevrows] = cut;
               ++(*nprevrows);

               SCIPdebugMsg(scip, " -> CG-cut <%s>: act=%f, rhs=%f, norm=%f, eff=%f, rank=%d, min=%f, max=%f (range=%f)\n",
                            name, SCIPgetRowLPActivity(scip, cut), SCIProwGetRhs(cut), SCIProwGetNorm(cut),
                            SCIPgetCutEfficacy(scip, NULL, cut), SCIProwGetRank(cut),
                            SCIPgetRowMinCoef(scip, cut), SCIPgetRowMaxCoef(scip, cut),
                            SCIPgetRowMaxCoef(scip, cut)/SCIPgetRowMinCoef(scip, cut));
               #ifdef SCIP_OUTPUT
               SCIP_CALL( SCIPprintRow(scip, cut, NULL) );
               #else
               if ( sepadata->output )
               {
                  SCIP_CALL( SCIPprintRow(scip, cut, NULL) );
               }
               #endif
               SCIP_CALL( SCIPaddCut(scip, NULL, cut, FALSE, cutoff) );
               ++(*ngen);
            }
            else
            {
               SCIPdebugMsg(scip, "Cut already exists.\n");
               /* release the row */
               SCIP_CALL( SCIPreleaseRow(scip, &cut) );
            }
         }
      }
      else
      {
         SCIPdebugMsg(scip, " -> CG-cut <%s> could not be scaled to integral coefficients: rhs=%f, eff=%f\n",
                      name, cutefficacy, cutrhs);

         /* release the row */
         SCIP_CALL( SCIPreleaseRow(scip, &cut) );
      }
   }

   return SCIP_OKAY;
}


/** create CG-cut via strong-CG-function */
static
SCIP_RETCODE createCGCutStrongCG(
   SCIP*                 scip,               /**< SCIP data structure */
   SCIP_SEPA*            sepa,               /**< separator */
   SCIP_SEPADATA*        sepadata,           /**< separator data */
   CGMIP_MIPDATA*        mipdata,            /**< data for sub-MIP */
   SCIP_SOL*             sol,                /**< solution of sub-MIP */
   SCIP_AGGRROW*         aggrrow,            /**< aggregation row to use for creating MIR cut */
   SCIP_Real*            cutcoefs,           /**< cut coefficients */
   int*                  cutinds,            /**< problem indices of variables appearing in cut */
   SCIP_Real*            cutvals,            /**< values of variables in cut */
   SCIP_Real*            varsolvals,         /**< solution value of variables */
   SCIP_Real*            weights,            /**< weights to compute cmir cut */
   int*                  nprevrows,          /**< number of previously generated rows */
   SCIP_ROW**            prevrows,           /**< previously generated rows */
   SCIP_Bool*            cutoff,             /**< whether a cutoff has been detected */
   unsigned int*         ngen                /**< number of generated cuts */
   )
{
   char name[SCIP_MAXSTRLEN];
   SCIP_Longint maxdnom;
   SCIP_Bool cutislocal;
   SCIP_Real maxscale;
   SCIP_Real cutrhs;
   SCIP_Real cutefficacy;
   SCIP_Bool success;
   SCIP_ROW** rows;
   SCIP_VAR** vars;
   SCIP* subscip;
   int nrows;
   int nvars;
   int k;
   int cutrank;
   int cutnnz;

   assert( scip != NULL );
   assert( sepadata != NULL );
   assert( mipdata != NULL );
   assert( sol != NULL );
   assert( cutcoefs != NULL );
   assert( cutinds != NULL );
   assert( cutvals != NULL );
   assert( varsolvals != NULL );
   assert( weights != NULL );
   assert( nprevrows != NULL );
   assert( prevrows != NULL );
   assert( cutoff != NULL );
   assert( ngen != NULL );

   *cutoff = FALSE;
   subscip = mipdata->subscip;
   assert( subscip != NULL );

   SCIP_CALL( SCIPgetLPRowsData(scip, &rows, &nrows) );
   assert( nrows > 0 );
   assert( (int) mipdata->nrows == nrows );

   /* @todo more advanced settings - compare sepa_gomory.c */
   maxdnom = (SCIP_Longint) sepadata->cutcoefbnd + 1;
   maxscale = 10000.0;

   /* get variable data */
   SCIP_CALL( SCIPgetVarsData(scip, &vars, &nvars, NULL, NULL, NULL, NULL) );

   /* generate weights */
   for (k = 0; k < nrows; ++k)
   {
      SCIP_Real val;

      weights[k] = 0;
      if ( mipdata->ylhs[k] != NULL )
      {
         assert( !SCIProwIsModifiable(rows[k]) && (!SCIProwIsLocal(rows[k]) || sepadata->allowlocal) );

         val = SCIPgetSolVal(subscip, sol, mipdata->ylhs[k]);
         assert( ! SCIPisFeasNegative(subscip, val) );

         assert( sepadata->skipmultbounds || SCIPisFeasLT(subscip, val, 1.0) );
         val = SCIPfrac(scip, val);  /* take fractional value if variable has no upper bounds */

         if ( SCIPisFeasPositive(subscip, val) )
            weights[k] = -val;
      }
      if ( mipdata->yrhs[k] != NULL )
      {
         assert( !SCIProwIsModifiable(rows[k]) && (!SCIProwIsLocal(rows[k]) || sepadata->allowlocal) );

         val = SCIPgetSolVal(subscip, sol, mipdata->yrhs[k]);
         assert( ! SCIPisFeasNegative(subscip, val) );

         assert( sepadata->skipmultbounds || SCIPisFeasLT(subscip, val, 1.0) );
         val = SCIPfrac(scip, val);  /* take fractional value if variable has no upper bounds */

         /* in a suboptimal solution both values may be positive - take the one with larger absolute value */
         if ( SCIPisFeasGT(scip, val, ABS(weights[k])) )
            weights[k] = val;
      }
   }

   /* create a strong CG cut out of the weighted LP rows using the B^-1 row as weights */
   cutefficacy = -1.0;
   cutrhs = -1.0;
<<<<<<< HEAD
//   SCIP_CALL( SCIPcalcStrongCG(scip, BOUNDSWITCH, USEVBDS, sepadata->allowlocal, (int) MAXAGGRLEN(nvars), MAXWEIGHTRANGE, MINFRAC, MAXFRAC,
//         weights, NULL, -1, 1.0, cutcoefs, &cutrhs, &cutact, &success, &cutislocal, &cutrank) );
=======
   SCIP_CALL( SCIPaggrRowSumRows(scip, aggrrow, weights, NULL, -1, MAXWEIGHTRANGE, SCIPsumepsilon(scip), FALSE,
         sepadata->allowlocal, 1, (int) MAXAGGRLEN(nvars), &success) );

   if( !success )
      return SCIP_OKAY;

   SCIP_CALL( SCIPcalcStrongCG(scip, NULL, BOUNDSWITCH, USEVBDS, sepadata->allowlocal, MINFRAC, MAXFRAC,
         1.0, aggrrow, cutcoefs, &cutrhs, cutinds, &cutnnz, &cutefficacy, &cutrank, &cutislocal, &success) );

>>>>>>> 17a602dd
   assert( sepadata->allowlocal || !cutislocal );
   SCIPdebugMsg(scip, "Strong-CG: success = %u, cut is%sefficacious (cutefficacy: %g, cutrhs: %g)\n", success,
      SCIPisEfficacious(scip, cutefficacy) ? " " : " not ", cutefficacy, cutrhs);

   /* if successful, convert dense cut into sparse row, and add the row as a cut
    * only if the cut if violated - if it is not violated we might store non-local cuts in the pool
    */
   if( success && (SCIPisEfficacious(scip, cutefficacy) || (sepadata->usecutpool && ! cutislocal)) )
   {
      SCIP_ROW* cut;

      /* create the cut */
      (void) SCIPsnprintf(name, SCIP_MAXSTRLEN, "cgcut%d_%u", SCIPgetNLPs(scip), *ngen);
      SCIP_CALL( SCIPcreateEmptyRowSepa(scip, &cut, sepa, name, -SCIPinfinity(scip), cutrhs, cutislocal, FALSE, sepadata->dynamiccuts) );

      SCIP_CALL( SCIPcacheRowExtensions(scip, cut) );

      for( k = 0; k < cutnnz; ++k )
      {
         SCIP_CALL( SCIPaddVarToRow(scip, cut, vars[cutinds[k]], cutcoefs[k]) );
      }

      assert( success );

      /* set cut rank */
      SCIProwChgRank(cut, cutrank);

#ifdef SCIP_DEBUG
      SCIP_CALL( SCIPprintRow(scip, cut, NULL) );
#else
      if ( sepadata->output )
      {
         SCIP_CALL( SCIPprintRow(scip, cut, NULL) );
      }
#endif

      /* try to scale the cut to integral values */
      SCIP_CALL( SCIPmakeRowIntegral(scip, cut, -SCIPepsilon(scip), SCIPsumepsilon(scip),
                                     maxdnom, maxscale, MAKECONTINTEGRAL, &success) );

      /* if the cut could be made integral */
      if ( success )
      {
         SCIP_CALL( SCIPflushRowExtensions(scip, cut) );

         /* add cut to pool */
         if ( ! cutislocal )
         {
            assert( SCIPisEfficacious(scip, cutefficacy) || sepadata->usecutpool );
            SCIP_CALL( SCIPaddPoolCut(scip, cut) );
         }

         if ( ! SCIPisCutEfficacious(scip, NULL, cut) )
         {
            SCIPdebugMsg(scip, " -> CG-cut <%s> no longer efficacious: act=%f, rhs=%f, norm=%f, eff=%f\n",
                         name, SCIPgetRowLPActivity(scip, cut), SCIProwGetRhs(cut), SCIProwGetNorm(cut),
                         SCIPgetCutEfficacy(scip, NULL, cut));

            /* release the row */
            SCIP_CALL( SCIPreleaseRow(scip, &cut) );
         }
         else
         {
            /* check whether cut has been found before - may happend due to projection */
            for (k = 0; k < *nprevrows; ++k)
            {
               SCIP_Real parval;

               assert( prevrows[k] != NULL );
               parval = SCIProwGetParallelism(cut, prevrows[k], 'e');
               /* exit if row is parallel to existing cut and rhs is not better */
               if ( SCIPisEQ(scip, parval, 1.0) && SCIPisGE(scip, cutrhs, SCIProwGetRhs(prevrows[k])) )
                  break;
            }

            /* if cut is new */
            if ( k >= *nprevrows )
            {
               prevrows[*nprevrows] = cut;
               ++(*nprevrows);

               SCIPdebugMsg(scip, " -> CG-cut <%s>: act=%f, rhs=%f, norm=%f, eff=%f, rank=%d, min=%f, max=%f (range=%f)\n",
                            name, SCIPgetRowLPActivity(scip, cut), SCIProwGetRhs(cut), SCIProwGetNorm(cut),
                            SCIPgetCutEfficacy(scip, NULL, cut), SCIProwGetRank(cut),
                            SCIPgetRowMinCoef(scip, cut), SCIPgetRowMaxCoef(scip, cut),
                            SCIPgetRowMaxCoef(scip, cut)/SCIPgetRowMinCoef(scip, cut));
               #ifdef SCIP_OUTPUT
               SCIP_CALL( SCIPprintRow(scip, cut, NULL) );
               #else
               if ( sepadata->output )
               {
                  SCIP_CALL( SCIPprintRow(scip, cut, NULL) );
               }
               #endif
               SCIP_CALL( SCIPaddCut(scip, NULL, cut, FALSE, cutoff) );
               ++(*ngen);
            }
            else
            {
               SCIPdebugMsg(scip, "Cut already exists.\n");
               /* release the row */
               SCIP_CALL( SCIPreleaseRow(scip, &cut) );
            }
         }
      }
      else
      {
         SCIPdebugMsg(scip, " -> CG-cut <%s> could not be scaled to integral coefficients: rhs=%f, eff=%f\n",
                      name, cutefficacy, cutrhs);

         /* release the row */
         SCIP_CALL( SCIPreleaseRow(scip, &cut) );
      }
   }

   return SCIP_OKAY;
}


/** Create CG-cuts from solutions of sub-MIP */
static
SCIP_RETCODE createCGCuts(
   SCIP*                 scip,               /**< SCIP data structure */
   SCIP_SEPA*            sepa,               /**< separator */
   SCIP_SEPADATA*        sepadata,           /**< separator data */
   CGMIP_MIPDATA*        mipdata,            /**< data for sub-MIP */
   SCIP_Bool*            cutoff,             /**< whether a cutoff has been detected */
   unsigned int*         ngen                /**< number of generated cuts */
   )
{
   SCIP_BOUNDTYPE* boundtypesfortrans;
   SCIP_STAGE stage;
   SCIP_AGGRROW* aggrrow;
   SCIP_Real* varsolvals;
   SCIP_Real* weights;
   int* cutinds;
   SCIP_Real* cutvals;
   SCIP_Real* cutcoefs;
   SCIP_ROW** prevrows;
   SCIP_SOL** sols;
   SCIP_VAR** vars;
   SCIP* subscip;
   int* boundsfortrans;
   int nprevrows;
   int ntotalrows;
   int nsols;
   int nvars;
   int k;
   int s;

   assert( scip != NULL );
   assert( sepadata != NULL );
   assert( mipdata != NULL );
   assert( cutoff != NULL );
   assert( ngen != NULL );

   subscip = mipdata->subscip;
   assert( subscip != NULL );

   *cutoff = FALSE;
   *ngen = 0;

   /* check if solving was successful and get solutions */
   stage = SCIPgetStage(subscip);
   if ( stage == SCIP_STAGE_SOLVING || stage == SCIP_STAGE_SOLVED )
      nsols = SCIPgetNSols(subscip);
   else
      nsols = 0;

   /* only if solutions have been found */
   if ( nsols == 0 )
      return SCIP_OKAY;

   SCIPdebugMsg(scip, "Generating CG-cuts from %d sols (cmir: %u, strong-cg: %u) ...\n", nsols, sepadata->usecmir, sepadata->usestrongcg);

   sols = SCIPgetSols(subscip);

   /* get variable data */
   SCIP_CALL( SCIPgetVarsData(scip, &vars, &nvars, NULL, NULL, NULL, NULL) );

   /* allocate temporary memory */
   assert(mipdata->ntotalrows <= INT_MAX);
   ntotalrows = (int)mipdata->ntotalrows;
   assert( ntotalrows >= SCIPgetNLPRows(scip) && ntotalrows <= SCIPgetNLPRows(scip) + 1 );
   SCIP_CALL( SCIPallocBufferArray(scip, &cutcoefs, nvars) );
   SCIP_CALL( SCIPallocBufferArray(scip, &varsolvals, nvars) );
   SCIP_CALL( SCIPallocBufferArray(scip, &cutinds, nvars) );
   SCIP_CALL( SCIPallocBufferArray(scip, &cutvals, nvars) );
   SCIP_CALL( SCIPallocBufferArray(scip, &weights, ntotalrows) );
   SCIP_CALL( SCIPallocBufferArray(scip, &prevrows, 2 * nsols) );

   if ( sepadata->usecmir || sepadata->usestrongcg )
   {
      SCIP_CALL( SCIPaggrRowCreate(scip, &aggrrow) );
   }

   /* prepare arrays for bound information, if requested */
   if ( sepadata->usecmir && sepadata->cmirownbounds )
   {
      SCIP_CALL( SCIPallocBufferArray(scip, &boundsfortrans, nvars) );
      SCIP_CALL( SCIPallocBufferArray(scip, &boundtypesfortrans, nvars) );
   }
   else
   {
      boundsfortrans = NULL;
      boundtypesfortrans = NULL;
   }

   /* get solution values */
   for (k = 0; k < nvars; ++k)
   {
      if ( SCIPvarGetStatus(vars[k]) == SCIP_VARSTATUS_COLUMN )
         varsolvals[k] = SCIPvarGetLPSol(vars[k]);
      else
         varsolvals[k] = 0.0;
   }

   /* loop through solutions found */
   nprevrows = 0;
   for (s = 0; s < nsols; ++s)
   {
      SCIP_SOL* sol;
      sol = sols[s];

      /* generate cuts by the C-MIR and/or Strong-CG functions */
      if ( sepadata->usecmir )
      {
         SCIP_CALL( createCGCutCMIR(scip, sepa, sepadata, mipdata, sol, aggrrow, cutcoefs, cutinds, cutvals, varsolvals, weights,
               boundsfortrans, boundtypesfortrans, &nprevrows, prevrows, cutoff, ngen) );
      }

      if ( sepadata->usestrongcg )
      {
         SCIP_CALL( createCGCutStrongCG(scip, sepa, sepadata, mipdata, sol, aggrrow, cutcoefs, cutinds, cutvals, varsolvals, weights,
               &nprevrows, prevrows, cutoff, ngen) );
      }

      if ( ! sepadata->usecmir && ! sepadata->usestrongcg )
      {
         SCIP_CALL( createCGCutDirect(scip, sepa, sepadata, mipdata, sol, cutcoefs, cutinds, cutvals, varsolvals, weights,
               &nprevrows, prevrows, cutoff, ngen) );
      }
   }
   assert( nprevrows <= 2 * nsols );
   assert( sepadata->usecmir || nprevrows <= nsols );
   assert( sepadata->usestrongcg || nprevrows <= nsols );

   /* release rows */
   for (k = 0; k < nprevrows; ++k)
   {
      SCIP_CALL( SCIPreleaseRow(scip, &(prevrows[k])) );
   }

   if ( sepadata->usecmir || sepadata->usestrongcg )
      SCIPaggrRowFree(scip, &aggrrow);

   /* free temporary memory */
   SCIPfreeBufferArrayNull(scip, &boundsfortrans);
   SCIPfreeBufferArrayNull(scip, &boundtypesfortrans);

   SCIPfreeBufferArray(scip, &prevrows);
   SCIPfreeBufferArray(scip, &weights);
   SCIPfreeBufferArray(scip, &cutvals);
   SCIPfreeBufferArray(scip, &cutinds);
   SCIPfreeBufferArray(scip, &varsolvals);
   SCIPfreeBufferArray(scip, &cutcoefs);

   return SCIP_OKAY;
}


/** frees "subscip" data */
static
SCIP_RETCODE freeSubscip(
   SCIP*                 scip,               /**< SCIP data structure */
   SCIP_SEPA*            sepa,               /**< separator data */
   CGMIP_MIPDATA*        mipdata             /**< data for sub-MIP */
   )
{
   SCIP_SEPADATA* sepadata;
   unsigned int i, j;
   SCIP* subscip;

   assert( scip != NULL );
   assert( sepa != NULL );
   assert( mipdata != NULL );

   /* free separator data */
   sepadata = SCIPsepaGetData(sepa);
   assert( sepadata != NULL );

   SCIPdebugMsg(scip, "Freeing subscip ...\n");

   subscip = mipdata->subscip;
   assert( subscip != NULL );

   for (j = 0; j < mipdata->ncols; ++j)
   {
      if ( mipdata->coltype[j] == colPresent )
      {
         assert( mipdata->alpha[j] != NULL );
         SCIP_CALL( SCIPreleaseVar(subscip, &(mipdata->alpha[j])) );
         SCIP_CALL( SCIPreleaseVar(subscip, &(mipdata->fracalpha[j])) );
      }
   }
   SCIP_CALL( SCIPreleaseVar(subscip, &(mipdata->beta)) );
   SCIP_CALL( SCIPreleaseVar(subscip, &(mipdata->fracbeta)) );

   for (i = 0; i < mipdata->nrows; ++i)
   {
      if ( mipdata->ylhs[i] != NULL )
      {
         SCIP_CALL( SCIPreleaseVar(subscip, &(mipdata->ylhs[i])) );
      }
      if ( mipdata->yrhs[i] != NULL )
      {
         SCIP_CALL( SCIPreleaseVar(subscip, &(mipdata->yrhs[i])) );
      }
   }

   if ( sepadata->useobjub || sepadata->useobjlb )
   {
      if ( mipdata->yrhs[mipdata->nrows] )
      {
         SCIP_CALL( SCIPreleaseVar(subscip, &(mipdata->yrhs[mipdata->nrows])) );
      }
      if ( mipdata->ylhs[mipdata->nrows] )
      {
         SCIP_CALL( SCIPreleaseVar(subscip, &(mipdata->ylhs[mipdata->nrows])) );
      }
   }

   for (j = 0; j < mipdata->ncols; ++j)
   {
      if ( mipdata->z[j] != NULL )
      {
         SCIP_CALL( SCIPreleaseVar(subscip, &(mipdata->z[j])) );
      }
   }

   SCIP_CALL( SCIPfree(&(mipdata->subscip)) );

   SCIPfreeBlockMemoryArray(scip, &(mipdata->z), 2*mipdata->ncols); /*lint !e647*/
   SCIPfreeBlockMemoryArray(scip, &(mipdata->yrhs), mipdata->ntotalrows);
   SCIPfreeBlockMemoryArray(scip, &(mipdata->ylhs), mipdata->ntotalrows);
   SCIPfreeBlockMemoryArray(scip, &(mipdata->isshifted), mipdata->ncols);
   SCIPfreeBlockMemoryArray(scip, &(mipdata->iscomplemented), mipdata->ncols);
   SCIPfreeBlockMemoryArray(scip, &(mipdata->coltype), mipdata->ncols);
   SCIPfreeBlockMemoryArray(scip, &(mipdata->fracalpha), mipdata->ncols);
   SCIPfreeBlockMemoryArray(scip, &(mipdata->alpha), mipdata->ncols);

   return SCIP_OKAY;
}


/*
 * Callback methods
 */


/** initialization method of separator (called after problem was transformed) */
static
SCIP_DECL_SEPAINIT(sepaInitCGMIP)
{
   SCIP_SEPADATA* sepadata;

   sepadata = SCIPsepaGetData(sepa);
   assert(sepadata != NULL);

   /* create and initialize random number generator */
   SCIP_CALL( SCIPcreateRandom(scip, &sepadata->randnumgen, DEFAULT_RANDSEED) );

   return SCIP_OKAY;
}

/** deinitialization method of separator (called before transformed problem is freed) */
static
SCIP_DECL_SEPAEXIT(sepaExitCGMIP)
{  /*lint --e{715}*/
   SCIP_SEPADATA* sepadata;

   sepadata = SCIPsepaGetData(sepa);
   assert(sepadata != NULL);

   SCIPfreeRandom(scip, &sepadata->randnumgen);

   return SCIP_OKAY;
}

/** copy method for separator plugins (called when SCIP copies plugins) */
static
SCIP_DECL_SEPACOPY(sepaCopyCGMIP)
{  /*lint --e{715}*/
   assert( scip != NULL );
   assert( sepa != NULL );
   assert( strcmp(SCIPsepaGetName(sepa), SEPA_NAME) == 0 );

   /* call inclusion method of constraint handler */
   SCIP_CALL( SCIPincludeSepaCGMIP(scip) );

   return SCIP_OKAY;
}


/** destructor of separator to free user data (called when SCIP is exiting) */
static
SCIP_DECL_SEPAFREE(sepaFreeCGMIP)
{  /*lint --e{715}*/
   SCIP_SEPADATA* sepadata;

   assert( scip != NULL );
   assert( sepa != NULL );
   assert( strcmp(SCIPsepaGetName(sepa), SEPA_NAME) == 0 );

   /* free separator data */
   sepadata = SCIPsepaGetData(sepa);
   assert( sepadata != NULL );

   SCIPfreeBlockMemory(scip, &sepadata);

   SCIPsepaSetData(sepa, NULL);

   return SCIP_OKAY;
}


/** LP solution separation method of separator */
static
SCIP_DECL_SEPAEXECLP(sepaExeclpCGMIP)
{  /*lint --e{715}*/
   SCIP_SEPADATA* sepadata;
   CGMIP_MIPDATA* mipdata;

   int depth;
   int ncalls;
   int ncols;
   int nrows;
   unsigned int ngen;
   SCIP_Bool success;
   SCIP_Bool cutoff = FALSE;

   assert( scip != NULL );
   assert( sepa != NULL );
   assert( strcmp(SCIPsepaGetName(sepa), SEPA_NAME) == 0 );
   assert( result != NULL );

   *result = SCIP_DIDNOTRUN;
   ngen = 0;

   sepadata = SCIPsepaGetData(sepa);
   assert(sepadata != NULL);

   depth = SCIPgetDepth(scip);

   /* only call separator, if we are not close to terminating */
   if ( SCIPisStopped(scip) )
      return SCIP_OKAY;

   /* only call separator up to a maximum depth */
   if ( sepadata->maxdepth >= 0 && depth > sepadata->maxdepth )
      return SCIP_OKAY;

   /* only call separator a given number of times at each node */
   ncalls = SCIPsepaGetNCallsAtNode(sepa);
   if ( (depth == 0 && sepadata->maxroundsroot >= 0 && ncalls >= sepadata->maxroundsroot)
      || (depth > 0 && sepadata->maxrounds >= 0 && ncalls >= sepadata->maxrounds) )
      return SCIP_OKAY;

   /* only call separator, if an optimal LP solution is at hand */
   if ( SCIPgetLPSolstat(scip) != SCIP_LPSOLSTAT_OPTIMAL )
      return SCIP_OKAY;

   /* skip separation if there are continuous variables, but only integers required */
   if ( SCIPgetNContVars(scip) > 0 && sepadata->onlyintvars )
      return SCIP_OKAY;

   /* only call separator, if there are fractional variables */
   if ( SCIPgetNLPBranchCands(scip) == 0 )
      return SCIP_OKAY;

   /* check for parameters */
   if ( ( sepadata->useobjub || sepadata->useobjlb ) && ( sepadata->usecmir || sepadata->usestrongcg ) )
   {
      SCIPverbMessage(scip, SCIP_VERBLEVEL_NORMAL, NULL,
         "WARNING - sepa_cgmip: Using objective function bounds and CMIR or Strong-CG functions is useless. Turning off usage of objective function bounds.\n");
      SCIP_CALL( SCIPsetBoolParam(scip, "separating/cgmip/useobjub", FALSE) );
      SCIP_CALL( SCIPsetBoolParam(scip, "separating/cgmip/useobjlb", FALSE) );
   }

   /* get LP data */
   ncols = SCIPgetNLPCols(scip);
   nrows = SCIPgetNLPRows(scip);
   if ( ncols <= NCOLSTOOSMALL || nrows <= NROWSTOOSMALL )
      return SCIP_OKAY;

   /* determine whether we should run the separation based on a decision tree */
   if ( sepadata->decisiontree )
   {
      SCIP_Bool separate;
      SCIP_Real firstlptime;

      separate = FALSE;
      firstlptime = SCIPgetFirstLPTime(scip);

      if ( nrows <= 136 && firstlptime <= 0.05 && ncols <= 143 )
         separate = TRUE;
      else if ( nrows <= 136 && 0.05 < firstlptime && firstlptime <= 0.15 && ncols <= 143 )
         separate = TRUE;
      else if ( 136 < nrows && nrows <= 332 && ncols <= 143 )
         separate = TRUE;
      else if ( 136 < nrows && nrows <= 332 && 655 < ncols && ncols <= 1290 )
         separate = TRUE;
      else if ( 333 < nrows && nrows <= 874 && 0.15 < firstlptime && firstlptime <= 0.25 && 2614 < ncols && ncols <= 5141 )
         separate = TRUE;
      else if ( 875 < nrows && nrows <= 1676 && firstlptime <= 0.05 && 143 < ncols && ncols <= 265 )
         separate = TRUE;
      else if ( 875 < nrows && nrows <= 1676 && firstlptime <= 0.05 && 265 < ncols && ncols <= 654 )
         separate = TRUE;
      else if ( 875 < nrows && nrows <= 1676 && 0.05 < firstlptime && firstlptime <= 0.15 )
         separate = TRUE;
      else if ( 875 < nrows && nrows <= 1676 &&  0.15 < firstlptime && firstlptime <= 0.25 && 1291 < ncols && ncols <= 2613 )
         separate = TRUE;
      else if ( nrows > 8146 && 0.75 < firstlptime && firstlptime <= 6.25 && 655 < ncols && ncols <= 1290 )
         separate = TRUE;
      else if ( nrows > 8146 && 0.75 < firstlptime && firstlptime <= 6.25 && 1291 < ncols && ncols <= 2613 )
         separate = TRUE;
      else if ( nrows > 8146 && firstlptime > 6.25 )
         separate = TRUE;

      if ( ! separate )
      {
         return SCIP_OKAY;
      }
   }

   /* preceed with separation */
   *result = SCIP_DIDNOTFIND;

   SCIPdebugMsg(scip, "separating CG-cuts via sub-MIPs: %d cols, %d rows\n", ncols, nrows);

   /* prepare data */
   SCIP_CALL( SCIPallocBlockMemory(scip, &mipdata) );
   mipdata->subscip = NULL;
   mipdata->alpha = NULL;
   mipdata->fracalpha = NULL;
   mipdata->beta = NULL;
   mipdata->fracbeta = NULL;
   mipdata->coltype = NULL;
   mipdata->iscomplemented = NULL;
   mipdata->isshifted = NULL;
   mipdata->ylhs = NULL;
   mipdata->yrhs = NULL;
   mipdata->z = NULL;
   mipdata->normtype = ' ';

   mipdata->conshdlrfullnorm = CONSHDLRFULLNORM;
   mipdata->scip = scip;
   mipdata->sepa = sepa;
   mipdata->sepadata = sepadata;

   /* get the type of norm to use for efficacy calculations */
   SCIP_CALL( SCIPgetCharParam(scip, "separating/efficacynorm", &mipdata->normtype) );

   /* create subscip */
   SCIP_CALL( createSubscip(scip, sepa, sepadata, mipdata) );

   /* set parameters */
   SCIP_CALL( subscipSetParams(sepadata, mipdata, &success) );

   if ( success && !SCIPisStopped(scip) )
   {
      /* solve subscip */
      SCIP_CALL( solveSubscip(scip, sepadata, mipdata, &success) );

      /* preceed if solution was successful */
      if ( success && ! SCIPisStopped(scip) )
      {
         SCIP_CALL( createCGCuts(scip, sepa, sepadata, mipdata, &cutoff, &ngen) );
      }
   }

   SCIP_CALL( freeSubscip(scip, sepa, mipdata) );
   SCIPfreeBlockMemory(scip, &mipdata);

   SCIPdebugMsg(scip, "Found %u CG-cuts.\n", ngen);

   if ( cutoff )
      *result = SCIP_CUTOFF;
   else if ( ngen > 0 )
      *result = SCIP_SEPARATED;

#ifdef SCIP_OUTPUT
   /* SCIP_CALL( SCIPwriteLP(scip, "cuts.lp") ); */
   /* SCIP_CALL( SCIPwriteMIP(scip, "cuts.lp", FALSE, TRUE) ); */
#endif

   return SCIP_OKAY;
}

/*
 * separator specific interface methods
 */

/** creates the CGMIP MIR cut separator and includes it in SCIP */
SCIP_RETCODE SCIPincludeSepaCGMIP(
   SCIP*                 scip                /**< SCIP data structure */
   )
{
   SCIP_SEPADATA* sepadata;
   SCIP_SEPA* sepa;

   /* create separator data */
   SCIP_CALL( SCIPallocBlockMemory(scip, &sepadata) );

   sepa = NULL;
   /* include separator */
   SCIP_CALL( SCIPincludeSepaBasic(scip, &sepa, SEPA_NAME, SEPA_DESC, SEPA_PRIORITY, SEPA_FREQ, SEPA_MAXBOUNDDIST,
         SEPA_USESSUBSCIP, SEPA_DELAY, sepaExeclpCGMIP, NULL, sepadata) );
   assert(sepa != NULL);

   SCIP_CALL( SCIPsetSepaCopy(scip, sepa, sepaCopyCGMIP) );
   SCIP_CALL( SCIPsetSepaFree(scip, sepa, sepaFreeCGMIP) );
   SCIP_CALL( SCIPsetSepaInit(scip, sepa, sepaInitCGMIP) );
   SCIP_CALL( SCIPsetSepaExit(scip, sepa, sepaExitCGMIP) );

   /* add separator parameters */
   SCIP_CALL( SCIPaddIntParam(scip,
         "separating/" SEPA_NAME "/maxrounds",
         "maximal number of cgmip separation rounds per node (-1: unlimited)",
         &sepadata->maxrounds, FALSE, DEFAULT_MAXROUNDS, -1, INT_MAX, NULL, NULL) );

   SCIP_CALL( SCIPaddIntParam(scip,
         "separating/" SEPA_NAME "/maxroundsroot",
         "maximal number of cgmip separation rounds in the root node (-1: unlimited)",
         &sepadata->maxroundsroot, FALSE, DEFAULT_MAXROUNDSROOT, -1, INT_MAX, NULL, NULL) );

   SCIP_CALL( SCIPaddIntParam(scip,
         "separating/" SEPA_NAME "/maxdepth",
         "maximal depth at which the separator is applied (-1: unlimited)",
         &sepadata->maxdepth, FALSE, DEFAULT_MAXDEPTH, -1, INT_MAX, NULL, NULL) );

   SCIP_CALL( SCIPaddBoolParam(scip,
         "separating/" SEPA_NAME "/decisiontree",
         "Use decision tree to turn separation on/off?",
         &sepadata->decisiontree, FALSE, DEFAULT_DECISIONTREE, NULL, NULL) );

   SCIP_CALL( SCIPaddRealParam(scip,
         "separating/" SEPA_NAME "/timelimit",
         "time limit for sub-MIP",
         &sepadata->timelimit, TRUE, DEFAULT_TIMELIMIT, 0.0, SCIP_REAL_MAX, NULL, NULL) );

   SCIP_CALL( SCIPaddRealParam(scip,
         "separating/" SEPA_NAME "/memorylimit",
         "memory limit for sub-MIP",
         &sepadata->memorylimit, TRUE, DEFAULT_MEMORYLIMIT, 0.0, SCIP_REAL_MAX, NULL, NULL) );

   SCIP_CALL( SCIPaddLongintParam(scip,
         "separating/" SEPA_NAME "/minnodelimit",
         "minimum number of nodes considered for sub-MIP (-1: unlimited)",
         &sepadata->minnodelimit, FALSE, DEFAULT_MINNODELIMIT, -1LL, SCIP_LONGINT_MAX, NULL, NULL) );

   SCIP_CALL( SCIPaddLongintParam(scip,
         "separating/" SEPA_NAME "/maxnodelimit",
         "maximum number of nodes considered for sub-MIP (-1: unlimited)",
         &sepadata->maxnodelimit, FALSE, DEFAULT_MAXNODELIMIT, -1LL, SCIP_LONGINT_MAX, NULL, NULL) );

   SCIP_CALL( SCIPaddRealParam(scip,
         "separating/" SEPA_NAME "/cutcoefbnd",
         "bounds on the values of the coefficients in the CG-cut",
         &sepadata->cutcoefbnd, TRUE, DEFAULT_CUTCOEFBND, 0.0, SCIP_REAL_MAX, NULL, NULL) );

   SCIP_CALL( SCIPaddBoolParam(scip,
         "separating/" SEPA_NAME "/onlyactiverows",
         "Use only active rows to generate cuts?",
         &sepadata->onlyactiverows, FALSE, DEFAULT_ONLYACTIVEROWS, NULL, NULL) );

   SCIP_CALL( SCIPaddIntParam(scip,
         "separating/" SEPA_NAME "/maxrowage",
         "maximal age of rows to consider if onlyactiverows is false",
         &sepadata->maxrowage, FALSE, DEFAULT_MAXROWAGE, -1, INT_MAX, NULL, NULL) );

   SCIP_CALL( SCIPaddBoolParam(scip,
         "separating/" SEPA_NAME "/onlyrankone",
         "Separate only rank 1 inequalities w.r.t. CG-MIP separator?",
         &sepadata->onlyrankone, FALSE, DEFAULT_ONLYRANKONE, NULL, NULL) );

   SCIP_CALL( SCIPaddBoolParam(scip,
         "separating/" SEPA_NAME "/onlyintvars",
         "Generate cuts for problems with only integer variables?",
         &sepadata->onlyintvars, FALSE, DEFAULT_ONLYINTVARS, NULL, NULL) );

   SCIP_CALL( SCIPaddBoolParam(scip,
         "separating/" SEPA_NAME "/allowlocal",
         "Allow to generate local cuts?",
         &sepadata->allowlocal, FALSE, DEFAULT_ALLOWLOCAL, NULL, NULL) );

   SCIP_CALL( SCIPaddBoolParam(scip,
         "separating/" SEPA_NAME "/contconvert",
         "Convert some integral variables to be continuous to reduce the size of the sub-MIP?",
         &sepadata->contconvert, FALSE, DEFAULT_CONTCONVERT, NULL, NULL) );

   SCIP_CALL( SCIPaddRealParam(scip,
         "separating/" SEPA_NAME "/contconvfrac",
         "fraction of integral variables converted to be continuous (if contconvert)",
         &sepadata->contconvfrac, FALSE, DEFAULT_CONTCONVFRAC, 0.0, 1.0, NULL, NULL) );

   SCIP_CALL( SCIPaddIntParam(scip,
         "separating/" SEPA_NAME "/contconvmin",
         "minimum number of integral variables before some are converted to be continuous",
         &sepadata->contconvmin, FALSE, DEFAULT_CONTCONVMIN, -1, INT_MAX, NULL, NULL) );

   SCIP_CALL( SCIPaddBoolParam(scip,
         "separating/" SEPA_NAME "/intconvert",
         "Convert some integral variables attaining fractional values to have integral value?",
         &sepadata->intconvert, FALSE, DEFAULT_INTCONVERT, NULL, NULL) );

   SCIP_CALL( SCIPaddRealParam(scip,
         "separating/" SEPA_NAME "/intconvfrac",
         "fraction of frac. integral variables converted to have integral value (if intconvert)",
         &sepadata->intconvfrac, FALSE, DEFAULT_INTCONVFRAC, 0.0, 1.0, NULL, NULL) );

   SCIP_CALL( SCIPaddIntParam(scip,
         "separating/" SEPA_NAME "/intconvmin",
         "minimum number of integral variables before some are converted to have integral value",
         &sepadata->intconvmin, FALSE, DEFAULT_INTCONVMIN, -1, INT_MAX, NULL, NULL) );

   SCIP_CALL( SCIPaddBoolParam(scip,
         "separating/" SEPA_NAME "/skipmultbounds",
         "Skip the upper bounds on the multipliers in the sub-MIP?",
         &sepadata->skipmultbounds, FALSE, DEFAULT_SKIPMULTBOUNDS, NULL, NULL) );

   SCIP_CALL( SCIPaddBoolParam(scip,
         "separating/" SEPA_NAME "/objlone",
         "Should the objective of the sub-MIP minimize the l1-norm of the multipliers?",
         &sepadata->objlone, FALSE, DEFAULT_OBJLONE, NULL, NULL) );

   SCIP_CALL( SCIPaddRealParam(scip,
         "separating/" SEPA_NAME "/objweight",
         "weight used for the row combination coefficient in the sub-MIP objective",
         &sepadata->objweight, TRUE, DEFAULT_OBJWEIGHT, 0.0, SCIP_REAL_MAX, NULL, NULL) );

   SCIP_CALL( SCIPaddBoolParam(scip,
         "separating/" SEPA_NAME "/objweightsize",
         "Weight each row by its size?",
         &sepadata->objweightsize, FALSE, DEFAULT_OBJWEIGHTSIZE, NULL, NULL) );

   SCIP_CALL( SCIPaddBoolParam(scip,
         "separating/" SEPA_NAME "/dynamiccuts",
         "should generated cuts be removed from the LP if they are no longer tight?",
         &sepadata->dynamiccuts, FALSE, DEFAULT_DYNAMICCUTS, NULL, NULL) );

   SCIP_CALL( SCIPaddBoolParam(scip,
         "separating/" SEPA_NAME "/usecmir",
         "use CMIR-generator (otherwise add cut directly)?",
         &sepadata->usecmir, FALSE, DEFAULT_USECMIR, NULL, NULL) );

   SCIP_CALL( SCIPaddBoolParam(scip,
         "separating/" SEPA_NAME "/usestrongcg",
         "use strong CG-function to strengthen cut?",
         &sepadata->usestrongcg, FALSE, DEFAULT_USESTRONGCG, NULL, NULL) );

   SCIP_CALL( SCIPaddBoolParam(scip,
         "separating/" SEPA_NAME "/cmirownbounds",
         "tell CMIR-generator which bounds to used in rounding?",
         &sepadata->cmirownbounds, FALSE, DEFAULT_CMIROWNBOUNDS, NULL, NULL) );

   SCIP_CALL( SCIPaddBoolParam(scip,
         "separating/" SEPA_NAME "/usecutpool",
         "use cutpool to store CG-cuts even if the are not efficient?",
         &sepadata->usecutpool, FALSE, DEFAULT_USECUTPOOL, NULL, NULL) );

   SCIP_CALL( SCIPaddBoolParam(scip,
         "separating/" SEPA_NAME "/primalseparation",
         "only separate cuts that are tight for the best feasible solution?",
         &sepadata->primalseparation, FALSE, DEFAULT_PRIMALSEPARATION, NULL, NULL) );

   SCIP_CALL( SCIPaddBoolParam(scip,
         "separating/" SEPA_NAME "/earlyterm",
         "terminate separation if a violated (but possibly sub-optimal) cut has been found?",
         &sepadata->earlyterm, FALSE, DEFAULT_EARLYTERM, NULL, NULL) );

   SCIP_CALL( SCIPaddBoolParam(scip,
         "separating/" SEPA_NAME "/addviolationcons",
         "add constraint to subscip that only allows violated cuts (otherwise add obj. limit)?",
         &sepadata->addviolationcons, FALSE, DEFAULT_ADDVIOLATIONCONS, NULL, NULL) );

   SCIP_CALL( SCIPaddBoolParam(scip,
         "separating/" SEPA_NAME "/addviolconshdlr",
         "add constraint handler to filter out violated cuts?",
         &sepadata->addviolconshdlr, FALSE, DEFAULT_ADDVIOLCONSHDLR, NULL, NULL) );

   SCIP_CALL( SCIPaddBoolParam(scip,
         "separating/" SEPA_NAME "/conshdlrusenorm",
         "should the violation constraint handler use the norm of a cut to check for feasibility?",
         &sepadata->conshdlrusenorm, FALSE, DEFAULT_CONSHDLRUSENORM, NULL, NULL) );

   SCIP_CALL( SCIPaddBoolParam(scip,
         "separating/" SEPA_NAME "/useobjub",
         "Use upper bound on objective function (via primal solution)?",
         &sepadata->useobjub, FALSE, DEFAULT_USEOBJUB, NULL, NULL) );

   SCIP_CALL( SCIPaddBoolParam(scip,
         "separating/" SEPA_NAME "/useobjlb",
         "Use lower bound on objective function (via primal solution)?",
         &sepadata->useobjlb, FALSE, DEFAULT_USEOBJLB, NULL, NULL) );

   SCIP_CALL( SCIPaddBoolParam(scip,
         "separating/" SEPA_NAME "/subscipfast",
         "Should the settings for the sub-MIP be optimized for speed?",
         &sepadata->subscipfast, FALSE, DEFAULT_SUBSCIPFAST, NULL, NULL) );

   SCIP_CALL( SCIPaddBoolParam(scip,
         "separating/" SEPA_NAME "/output",
         "Should information about the sub-MIP and cuts be displayed?",
         &sepadata->output, FALSE, DEFAULT_OUTPUT, NULL, NULL) );

   return SCIP_OKAY;
}<|MERGE_RESOLUTION|>--- conflicted
+++ resolved
@@ -3227,11 +3227,6 @@
    /* create a MIR cut using the above calculated weights */
    cutefficacy = -1.0;
    cutrhs = -1.0;
-<<<<<<< HEAD
-//   SCIP_CALL( SCIPcalcMIR(scip, NULL, BOUNDSWITCH, USEVBDS, sepadata->allowlocal, FIXINTEGRALRHS, boundsfortrans,
-//         boundtypesfortrans, (int) MAXAGGRLEN(nvars), MAXWEIGHTRANGE, MINFRAC, MAXFRAC,
-//         weights, -1.0, NULL, -1, -1, NULL, 1.0, NULL, NULL, cutcoefs, &cutrhs, &cutact, &success, &cutislocal, &cutrank) );
-=======
    SCIP_CALL( SCIPaggrRowSumRows(scip, aggrrow, weights, NULL, -1, MAXWEIGHTRANGE, SCIPsumepsilon(scip), FALSE,
          sepadata->allowlocal, 2, (int) MAXAGGRLEN(nvars), &success) );
 
@@ -3242,7 +3237,6 @@
          boundtypesfortrans, MINFRAC, MAXFRAC, 1.0, aggrrow, cutcoefs, &cutrhs, cutinds, &cutnnz, &cutefficacy,
          &cutrank, &cutislocal, &success) );
 
->>>>>>> 17a602dd
    assert( sepadata->allowlocal || !cutislocal );
    SCIPdebugMsg(scip, "CMIR: success = %u, cut is%sefficacious (cutefficacy: %g, cutrhs: %g)\n", success,
       SCIPisEfficacious(scip, cutefficacy) ? " " : " not ", cutefficacy, cutrhs);
@@ -3465,10 +3459,6 @@
    /* create a strong CG cut out of the weighted LP rows using the B^-1 row as weights */
    cutefficacy = -1.0;
    cutrhs = -1.0;
-<<<<<<< HEAD
-//   SCIP_CALL( SCIPcalcStrongCG(scip, BOUNDSWITCH, USEVBDS, sepadata->allowlocal, (int) MAXAGGRLEN(nvars), MAXWEIGHTRANGE, MINFRAC, MAXFRAC,
-//         weights, NULL, -1, 1.0, cutcoefs, &cutrhs, &cutact, &success, &cutislocal, &cutrank) );
-=======
    SCIP_CALL( SCIPaggrRowSumRows(scip, aggrrow, weights, NULL, -1, MAXWEIGHTRANGE, SCIPsumepsilon(scip), FALSE,
          sepadata->allowlocal, 1, (int) MAXAGGRLEN(nvars), &success) );
 
@@ -3478,7 +3468,6 @@
    SCIP_CALL( SCIPcalcStrongCG(scip, NULL, BOUNDSWITCH, USEVBDS, sepadata->allowlocal, MINFRAC, MAXFRAC,
          1.0, aggrrow, cutcoefs, &cutrhs, cutinds, &cutnnz, &cutefficacy, &cutrank, &cutislocal, &success) );
 
->>>>>>> 17a602dd
    assert( sepadata->allowlocal || !cutislocal );
    SCIPdebugMsg(scip, "Strong-CG: success = %u, cut is%sefficacious (cutefficacy: %g, cutrhs: %g)\n", success,
       SCIPisEfficacious(scip, cutefficacy) ? " " : " not ", cutefficacy, cutrhs);
