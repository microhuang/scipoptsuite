/* * * * * * * * * * * * * * * * * * * * * * * * * * * * * * * * * * * * * * */
/*                                                                           */
/*                  This file is part of the program and library             */
/*         SCIP --- Solving Constraint Integer Programs                      */
/*                                                                           */
/*    Copyright (C) 2002-2015 Konrad-Zuse-Zentrum                            */
/*                            fuer Informationstechnik Berlin                */
/*                                                                           */
/*  SCIP is distributed under the terms of the ZIB Academic License.         */
/*                                                                           */
/*  You should have received a copy of the ZIB Academic License              */
/*  along with SCIP; see the file COPYING. If not email to scip@zib.de.      */
/*                                                                           */
/* * * * * * * * * * * * * * * * * * * * * * * * * * * * * * * * * * * * * * */

/**@file   reopt.c
 * @brief  data structures and methods for collecting reoptimization information
 * @author Jakob Witzig
 */

/*---+----1----+----2----+----3----+----4----+----5----+----6----+----7----+----8----+----9----+----0----+----1----+----2*/
#include <assert.h>
#include <string.h>

#include "scip/def.h"
#include "scip/mem.h"
#include "scip/event.h"
#include "scip/scip.h"
#include "scip/set.h"
#include "scip/sol.h"
#include "scip/var.h"
#include "scip/misc.h"
#include "scip/reopt.h"
#include "scip/tree.h"
#include "scip/primal.h"
#include "scip/prob.h"
#include "scip/cons.h"
#include "scip/cons_logicor.h"
#include "scip/clock.h"
#include "scip/heur_reoptsols.h"
#include "scip/history.h"
#include "blockmemshell/memory.h"

#define DEFAULT_MEM_VARAFTERDUAL    10
#define DEFAULT_MEM_VAR             10
#define DEFAULT_MEM_NODES         1000
#define DEFAULT_MEM_RUN            200
#define DEFAULT_MEM_DUALCONS        10

/* event handler properties */
#define EVENTHDLR_NAME         "Reopt"
#define EVENTHDLR_DESC         "node event handler for reoptimization"

/* ---------------- Callback methods of event handler ---------------- */

/* exec the event handler */
static
SCIP_DECL_EVENTEXEC(eventExecReopt)
{/*lint --e{715}*/
   SCIP_NODE*          eventnode;
   SCIP_Real           oldbound;
   SCIP_Real           newbound;

   assert(scip != NULL);
   assert(eventhdlr != NULL);
   assert(strcmp(SCIPeventhdlrGetName(eventhdlr), EVENTHDLR_NAME) == 0);
   assert(SCIPvarGetType(SCIPeventGetVar(event)) == SCIP_VARTYPE_BINARY);

   eventnode = SCIPgetCurrentNode(scip);
   oldbound = SCIPeventGetOldbound(event);
   newbound = SCIPeventGetNewbound(event);

   assert( eventnode != NULL );

   /* skip if the node is not the focus nodes */
   if( SCIPnodeGetType(eventnode) != SCIP_NODETYPE_FOCUSNODE
    || SCIPnodeGetDepth(eventnode) != SCIPgetEffectiveRootDepth(scip) )
      return SCIP_OKAY;

   SCIPdebugMessage("catch event for node %lld: <%s>: %g -> %g\n", SCIPnodeGetNumber(eventnode),
         SCIPvarGetName(SCIPeventGetVar(event)), SCIPeventGetOldbound(event), SCIPeventGetNewbound(event));

   assert(SCIPisFeasLT(scip, newbound, oldbound) || SCIPisFeasGT(scip, newbound, oldbound));

   SCIP_CALL( SCIPaddReoptDualBndchg(scip, eventnode, SCIPeventGetVar(event), newbound, oldbound) );

   return SCIP_OKAY;
}

/** solving process initialization method of event handler (called when branch and bound process is about to begin) */
static
SCIP_DECL_EVENTINITSOL(eventInitsolReopt)
{
   SCIP_VAR** vars;
   int varnr;

   assert(scip != NULL);
   assert(eventhdlr != NULL);
   assert(strcmp(SCIPeventhdlrGetName(eventhdlr), EVENTHDLR_NAME) == 0);
   assert(SCIPisReoptEnabled(scip));

   vars = SCIPgetVars(scip);
   for(varnr = 0; varnr < SCIPgetNVars(scip); ++varnr)
   {
      if( SCIPvarGetType(vars[varnr]) == SCIP_VARTYPE_BINARY )
      {
         SCIP_CALL(SCIPcatchVarEvent(scip, vars[varnr], SCIP_EVENTTYPE_GBDCHANGED, eventhdlr, NULL, NULL));
      }
   }

   return SCIP_OKAY;
}

/** solving process deinitialization method of event handler (called before branch and bound process data is freed) */
static
SCIP_DECL_EVENTEXITSOL(eventExitsolReopt)
{
   SCIP_VAR** vars;
   int varnr;

   assert(scip != NULL);
   assert(eventhdlr != NULL);
   assert(strcmp(SCIPeventhdlrGetName(eventhdlr), EVENTHDLR_NAME) == 0);
   assert(SCIPisReoptEnabled(scip));

   vars = SCIPgetVars(scip);

   for(varnr = 0; varnr < SCIPgetNVars(scip); ++varnr)
   {
      if( SCIPvarGetType(vars[varnr]) == SCIP_VARTYPE_BINARY )
      {
         SCIP_CALL(SCIPdropVarEvent(scip, vars[varnr], SCIP_EVENTTYPE_GBDCHANGED , eventhdlr, NULL, -1));
      }
   }
   return SCIP_OKAY;
}

/* ---------------- Callback methods of reoptimization methods ---------------- */

/*
 * memory growing methods for dynamically allocated arrays
 */

/** ensures, that sols[pos] array can store at least num entries */
static
SCIP_RETCODE ensureSolsSize(
   SCIP_REOPT*           reopt,              /**< reoptimization data structure */
   SCIP_SET*             set,                /**< global SCIP settings */
   BMS_BLKMEM*           blkmem,             /**< block memory */
   int                   num,                /**< minimum number of entries to store */
   int                   runidx              /**< run index for which the memory should checked */
   )
{
   assert(runidx >= 0);
   assert(runidx <= reopt->runsize);

   if( num > reopt->soltree->solssize[runidx] )
   {
      int newsize;

      newsize = SCIPsetCalcMemGrowSize(set, num);
      SCIP_ALLOC( BMSreallocBlockMemoryArray(blkmem, &reopt->soltree->sols[runidx], reopt->soltree->solssize[runidx],
             newsize) ); /*lint !e866 */
      reopt->soltree->solssize[runidx] = newsize;
   }
   assert(num <= reopt->soltree->solssize[runidx]);

   return SCIP_OKAY;
}

/** ensures, that sols array can store at least num entries */
static
SCIP_RETCODE ensureRunSize(
   SCIP_REOPT*           reopt,              /**< reoptimization data structure */
   int                   num,                /**< minimum number of entries to store */
   BMS_BLKMEM*           blkmem              /**< block memory */
   )
{
   if( num >= reopt->runsize )
   {
      int newsize;
      int s;

      newsize = 2*num;
      SCIP_ALLOC( BMSreallocBlockMemoryArray(blkmem, &reopt->soltree->sols, reopt->runsize, newsize) );
      SCIP_ALLOC( BMSreallocBlockMemoryArray(blkmem, &reopt->soltree->nsols, reopt->runsize, newsize) );
      SCIP_ALLOC( BMSreallocBlockMemoryArray(blkmem, &reopt->soltree->solssize, reopt->runsize, newsize) );
      SCIP_ALLOC( BMSreallocBlockMemoryArray(blkmem, &reopt->prevbestsols, reopt->runsize, newsize) );
      SCIP_ALLOC( BMSreallocMemoryArray(&reopt->objs, newsize) );

      for(s = reopt->runsize; s < newsize; s++)
      {
         reopt->prevbestsols[s] = NULL;
         reopt->objs[s] = NULL;
         reopt->soltree->solssize[s] = 0;
         reopt->soltree->nsols[s] = 0;
         reopt->soltree->sols[s] = NULL;
      }

      reopt->runsize = newsize;
   }
   assert(num < reopt->runsize);

   return SCIP_OKAY;
}

/** check the memory of the reoptimization tree and if necessary reallocate */
static
SCIP_RETCODE reopttreeCheckMemory(
   SCIP_REOPTTREE*       reopttree,          /**< reoptimization tree */
   BMS_BLKMEM*           blkmem              /**< block memory */
   )
{
   assert(reopttree != NULL);
   assert(blkmem != NULL);

   if( SCIPqueueIsEmpty(reopttree->openids) )
   {
      unsigned int id;

      assert(reopttree->nreoptnodes == (int)(reopttree->reoptnodessize));

      SCIP_ALLOC( BMSreallocBlockMemoryArray(blkmem, &reopttree->reoptnodes, reopttree->reoptnodessize,
            2*reopttree->reoptnodessize) ); /*lint !e647*/

      for( id = reopttree->reoptnodessize; id < 2*reopttree->reoptnodessize; id++ )
      {
         SCIP_CALL( SCIPqueueInsert(reopttree->openids, (void*) (size_t) id) ); /*lint !e571*/
         reopttree->reoptnodes[id] = NULL;
      }

      reopttree->reoptnodessize *= 2;
   }

   return SCIP_OKAY;
}

/** check allocated memory of a node within the reoptimization tree and if necessary reallocate */
static
SCIP_RETCODE reoptnodeCheckMemory(
   SCIP_REOPTNODE*       reoptnode,          /**< node of the reoptimization tree */
   BMS_BLKMEM*           blkmem,             /**< block memory */
   int                   var_mem,            /**< memory for variables */
   int                   child_mem,          /**< memory for child nodes */
   int                   conss_mem           /**< memory for constraints */
   )
{
   assert(reoptnode != NULL);
   assert(blkmem != NULL);
   assert(var_mem >= 0);
   assert(child_mem >= 0);
   assert(conss_mem >= 0);

   /* check allocated memory for variable and bound information */
   if( var_mem > 0 )
   {
      if( reoptnode->varssize == 0 )
      {
         SCIP_ALLOC( BMSallocBlockMemoryArray(blkmem, &reoptnode->vars, var_mem) );
         SCIP_ALLOC( BMSallocBlockMemoryArray(blkmem, &reoptnode->varbounds, var_mem) );
         SCIP_ALLOC( BMSallocBlockMemoryArray(blkmem, &reoptnode->varboundtypes, var_mem) );
         reoptnode->varssize = var_mem;
      }
      else if( reoptnode->varssize < var_mem )
      {
         SCIP_ALLOC( BMSreallocBlockMemoryArray(blkmem, &reoptnode->vars, reoptnode->varssize, var_mem) );
         SCIP_ALLOC( BMSreallocBlockMemoryArray(blkmem, &reoptnode->varbounds, reoptnode->varssize, var_mem) );
         SCIP_ALLOC( BMSreallocBlockMemoryArray(blkmem, &reoptnode->varboundtypes, reoptnode->varssize, var_mem) );
         reoptnode->varssize = var_mem;
      }
   }

   /* check allocated memory for child node information */
   if( child_mem > 0 )
   {
      if( reoptnode->allocchildmem == 0 )
      {
         SCIP_ALLOC( BMSallocBlockMemoryArray(blkmem, &reoptnode->childids, child_mem) );
         reoptnode->nchilds = 0;
         reoptnode->allocchildmem = child_mem;
      }
      else if( reoptnode->allocchildmem < child_mem )
      {
         SCIP_ALLOC( BMSreallocBlockMemoryArray(blkmem, &reoptnode->childids, reoptnode->allocchildmem, child_mem) );
         reoptnode->allocchildmem = child_mem;
      }
   }

   /* check allocated memory for add constraints */
   if( conss_mem > 0 )
   {
      if( reoptnode->consssize == 0 )
      {
         SCIP_ALLOC( BMSallocBlockMemoryArray(blkmem, &reoptnode->conss, conss_mem) );
         reoptnode->nconss = 0;
         reoptnode->consssize = conss_mem;
      }
      else if( reoptnode->consssize < conss_mem )
      {
         SCIP_ALLOC( BMSreallocBlockMemoryArray(blkmem, &reoptnode->conss, reoptnode->consssize, conss_mem) );
         reoptnode->consssize = conss_mem;
      }
   }

   return SCIP_OKAY;
}

/*
 * local methods
 */

/** returns the number of stored solutions in the subtree induced by @p solnode */
static
int soltreeNInducedSols(
   SCIP_SOLNODE*         solnode             /**< node within the solution tree */
   )
{
   assert(solnode != NULL);

   if( solnode->father == NULL && solnode->rchild == NULL && solnode->lchild == NULL )
      return 0;
   else if( solnode->rchild == NULL && solnode->lchild == NULL )
      return 1;
   else
   {
      if( solnode->rchild == NULL )
         return soltreeNInducedSols(solnode->lchild);
      else if( solnode->lchild == NULL )
         return soltreeNInducedSols(solnode->rchild);
      else
         return soltreeNInducedSols(solnode->rchild) + soltreeNInducedSols(solnode->lchild);
   }
}

/** returns the similarity of the objective functions of two given iterations */
static
SCIP_Real reoptSimilarity(
   SCIP_REOPT*           reopt,              /**< reoptimization data */
   SCIP_SET*             set,                /**< global SCIP settings */
   int                   obj1_id,            /**< id of one objective function */
   int                   obj2_id,            /**< id of the other objective function */
   SCIP_VAR**            transvars,          /**< transformed problem variables */
   int                   ntransvars          /**< number of transformed problem variables */
   )
{
   SCIP_Real similarity;
   SCIP_Bool onediffertozero;
   int v;

   assert(reopt != NULL);
   assert(transvars != NULL);
   assert(ntransvars >= 0);

   onediffertozero = FALSE;

   /* calc similarity */
   similarity = 0.0;
   for(v = 0; v < ntransvars; v++)
   {
      SCIP_Real c1;
      SCIP_Real c2;
      SCIP_Real lb;
      SCIP_Real ub;

      assert(SCIPvarIsActive(transvars[v]));
      assert(!SCIPvarIsOriginal(transvars[v]));

      lb = SCIPvarGetLbLocal(transvars[v]);
      ub = SCIPvarGetUbLocal(transvars[v]);

      if( SCIPsetIsFeasLT(set, lb, ub) )
      {
         int idx;

         idx = SCIPvarGetProbindex(transvars[v]);
         assert(0 <= idx && idx < ntransvars);

         c1 = reopt->objs[obj1_id][idx];
         c2 = reopt->objs[obj2_id][idx];

         if( c1 != 0 || c2 != 0 )
            onediffertozero = TRUE;

         /* vector product */
         similarity += c1*c2;
      }
   }

   if( !onediffertozero )
      return -2.0;
   else
      return similarity;
}

/** delete the given reoptimization node */
static
SCIP_RETCODE reoptnodeDelete(
   SCIP_REOPTNODE**      reoptnode,          /**< node of the reoptimization tree */
   BMS_BLKMEM*           blkmem              /**< block memory */
   )
{
   assert((*reoptnode) != NULL );
   assert(blkmem != NULL );

   /* delete data for constraints */
   if((*reoptnode)->consssize > 0 )
   {
      int c;

      assert((*reoptnode)->conss != NULL);

      for(c = 0; c < (*reoptnode)->nconss; c++)
      {
         BMSfreeBlockMemoryArray(blkmem, &(*reoptnode)->conss[c]->vals, (*reoptnode)->conss[c]->varssize);
         BMSfreeBlockMemoryArray(blkmem, &(*reoptnode)->conss[c]->vars, (*reoptnode)->conss[c]->varssize);
         BMSfreeBlockMemory(blkmem, &(*reoptnode)->conss[c]); /*lint !e866*/
      }
      BMSfreeBlockMemoryArray(blkmem, &(*reoptnode)->conss, (*reoptnode)->consssize);
      (*reoptnode)->nconss = 0;
      (*reoptnode)->consssize = 0;
      (*reoptnode)->conss = NULL;
   }

   /* free list of children */
   if( (*reoptnode)->childids != NULL )
   {
      BMSfreeBlockMemoryArray(blkmem, &(*reoptnode)->childids, (*reoptnode)->allocchildmem);
      (*reoptnode)->nchilds = 0;
      (*reoptnode)->allocchildmem = 0;
      (*reoptnode)->childids = NULL;
   }

   /* delete dual constraint */
   if( (*reoptnode)->dualconscur != NULL )
   {
      assert((*reoptnode)->dualconscur->varssize > 0);
      BMSfreeBlockMemoryArray(blkmem, &(*reoptnode)->dualconscur->vals, (*reoptnode)->dualconscur->varssize);
      BMSfreeBlockMemoryArray(blkmem, &(*reoptnode)->dualconscur->vars, (*reoptnode)->dualconscur->varssize);
      BMSfreeBlockMemory(blkmem, &(*reoptnode)->dualconscur);
      (*reoptnode)->dualconscur = NULL;
   }

   if( (*reoptnode)->dualconsnex != NULL )
   {
      assert((*reoptnode)->dualconsnex->varssize > 0);
      BMSfreeBlockMemoryArray(blkmem, &(*reoptnode)->dualconsnex->vals, (*reoptnode)->dualconsnex->varssize);
      BMSfreeBlockMemoryArray(blkmem, &(*reoptnode)->dualconsnex->vars, (*reoptnode)->dualconsnex->varssize);
      BMSfreeBlockMemory(blkmem, &(*reoptnode)->dualconsnex);
      (*reoptnode)->dualconsnex = NULL;
   }

   /* free boundtypes */
   if ((*reoptnode)->varboundtypes != NULL )
   {
      assert((*reoptnode)->varssize > 0);
      BMSfreeBlockMemoryArray(blkmem, &(*reoptnode)->varboundtypes, (*reoptnode)->varssize);
      (*reoptnode)->varboundtypes = NULL;
   }

   /* free bounds */
   if ((*reoptnode)->varbounds != NULL )
   {
      assert((*reoptnode)->varssize > 0);
      BMSfreeBlockMemoryArray(blkmem, &(*reoptnode)->varbounds, (*reoptnode)->varssize);
      (*reoptnode)->varbounds = NULL;
   }

   /* free variables */
   if ((*reoptnode)->vars != NULL )
   {
      assert((*reoptnode)->varssize > 0);
      BMSfreeBlockMemoryArray(blkmem, &(*reoptnode)->vars, (*reoptnode)->varssize);
      (*reoptnode)->vars = NULL;
   }

   (*reoptnode)->varssize = 0;

   /* free afterdual-boundtypes */
   if ((*reoptnode)->afterdualvarboundtypes != NULL )
   {
      assert((*reoptnode)->afterdualvarssize > 0);
      BMSfreeBlockMemoryArray(blkmem, &(*reoptnode)->afterdualvarboundtypes, (*reoptnode)->afterdualvarssize);
      (*reoptnode)->afterdualvarboundtypes = NULL;
   }

   /* free afterdual-bounds */
   if ((*reoptnode)->afterdualvarbounds != NULL )
   {
      assert((*reoptnode)->afterdualvarssize > 0);
      BMSfreeBlockMemoryArray(blkmem, &(*reoptnode)->afterdualvarbounds, (*reoptnode)->afterdualvarssize);
      (*reoptnode)->afterdualvarbounds = NULL;
   }

   /* free afterdual-variables */
   if ((*reoptnode)->afterdualvars != NULL )
   {
      assert((*reoptnode)->afterdualvarssize > 0);
      BMSfreeBlockMemoryArray(blkmem, &(*reoptnode)->afterdualvars, (*reoptnode)->afterdualvarssize);
      (*reoptnode)->afterdualvars = NULL;
   }

   (*reoptnode)->afterdualvarssize = 0;

   BMSfreeBlockMemory(blkmem, reoptnode);
   (*reoptnode) = NULL;

   return SCIP_OKAY;
}

/** reset the given reoptimization node */
static
SCIP_RETCODE reoptnodeReset(
   SCIP_REOPTNODE*       reoptnode,          /**< reoptimization node */
   SCIP_SET*             set,                /**< global SCIP settings */
   BMS_BLKMEM*           blkmem              /**< block memory */
   )
{
   assert(reoptnode != NULL);
   assert(set != NULL);
   assert(blkmem != NULL);

   /* remove and delete all constraints */
   if( reoptnode->nconss > 0 )
   {
      int c;

      assert(reoptnode->conss != NULL);
      assert(reoptnode->consssize > 0);

      for(c = 0; c < reoptnode->nconss; c++)
      {
         BMSfreeBlockMemoryArray(blkmem, &reoptnode->conss[c]->vals, reoptnode->conss[c]->varssize);
         BMSfreeBlockMemoryArray(blkmem, &reoptnode->conss[c]->vars, reoptnode->conss[c]->varssize);
         BMSfreeBlockMemory(blkmem, &reoptnode->conss[c]); /*lint !e866 */
      }
      reoptnode->nconss = 0;
   }

   /* remove all children */
   if (reoptnode->childids != NULL )
   {
      reoptnode->nchilds = 0;
   }

   /* delete dual constraint */
   if( reoptnode->dualconscur != NULL )
   {
      assert(reoptnode->dualconscur->varssize > 0);
      BMSfreeBlockMemoryArray(blkmem, &reoptnode->dualconscur->vals, reoptnode->dualconscur->varssize);
      BMSfreeBlockMemoryArray(blkmem ,&reoptnode->dualconscur->vars, reoptnode->dualconscur->varssize);
      BMSfreeBlockMemory(blkmem, &reoptnode->dualconscur);
      reoptnode->dualconscur = NULL;
   }

   if( reoptnode->dualconsnex != NULL )
   {
      assert(reoptnode->dualconsnex->varssize > 0);
      BMSfreeBlockMemoryArray(blkmem, &reoptnode->dualconsnex->vals, reoptnode->dualconsnex->varssize);
      BMSfreeBlockMemoryArray(blkmem, &reoptnode->dualconsnex->vars, reoptnode->dualconsnex->varssize);
      BMSfreeBlockMemory(blkmem, &reoptnode->dualconsnex);
      reoptnode->dualconsnex = NULL;
   }

   reoptnode->parentID = 0;
   reoptnode->nvars = 0;
   reoptnode->nafterdualvars = 0;
   reoptnode->dualfixing = FALSE;
   reoptnode->reopttype = (unsigned int)SCIP_REOPTTYPE_NONE;
   reoptnode->lowerbound = -SCIPsetInfinity(set);

   return SCIP_OKAY;
}

/** delete the node stored at position @p nodeID of the reoptimization tree */
static
SCIP_RETCODE reopttreeDeleteNode(
   SCIP_REOPTTREE*       reopttree,          /**< reoptimization tree */
   SCIP_SET*             set,                /**< global SCIP settings */
   BMS_BLKMEM*           blkmem,             /**< block memory */
   unsigned int          id,                 /**< id of a node */
   SCIP_Bool             softreset           /**< delete at the end of the solving process */
   )
{
   assert(reopttree != NULL );
   assert(id < reopttree->reoptnodessize);
   assert(reopttree->reoptnodes[id] != NULL );

   if( softreset )
   {
      SCIP_CALL( reoptnodeReset(reopttree->reoptnodes[id], set, blkmem) );
   }
   else
   {
      SCIP_CALL( reoptnodeDelete(&reopttree->reoptnodes[id], blkmem) );
   }

   assert(softreset || reopttree->reoptnodes[id] == NULL);
   assert(reopttree->reoptnodes[id] == NULL || reopttree->reoptnodes[id]->conss == NULL || reopttree->reoptnodes[id]->nconss == 0);
   assert(reopttree->reoptnodes[id] == NULL || reopttree->reoptnodes[id]->childids == NULL || reopttree->reoptnodes[id]->nchilds == 0);

   --reopttree->nreoptnodes;

   return SCIP_OKAY;
}

/** constructor of the solution tree */
static
SCIP_RETCODE createSolTree(
   SCIP_SOLTREE*         soltree,            /**< solution tree */
   BMS_BLKMEM*           blkmem              /**< block memory */
   )
{
   int s;

   assert(soltree != NULL);

   SCIP_ALLOC( BMSallocBlockMemoryArray(blkmem, &soltree->sols, DEFAULT_MEM_RUN) );
   SCIP_ALLOC( BMSallocBlockMemoryArray(blkmem, &soltree->nsols, DEFAULT_MEM_RUN) );
   SCIP_ALLOC( BMSallocBlockMemoryArray(blkmem, &soltree->solssize, DEFAULT_MEM_RUN) );
   for(s = 0; s < DEFAULT_MEM_RUN; s++)
   {
      soltree->nsols[s] = 0;
      soltree->solssize[s] = 0;
      soltree->sols[s] = NULL;
   }

   /* allocate the root node */
   SCIP_ALLOC( BMSallocBlockMemory(blkmem, &soltree->root) );
   soltree->root->sol = NULL;
   soltree->root->updated = FALSE;
   soltree->root->father = NULL;
   soltree->root->rchild = NULL;
   soltree->root->lchild = NULL;

   return SCIP_OKAY;
}

/** free the given solution node */
static
SCIP_RETCODE soltreefreeNode(
   SCIP_REOPT*           reopt,              /**< reoptimization data */
   SCIP_SET*             set,                /**< global SCIP settings */
   SCIP_PRIMAL*          primal,             /**< the primal */
   BMS_BLKMEM*           blkmem,             /**< block memory */
   SCIP_SOLNODE**        solnode             /**< node within the solution tree */
   )
{
   assert(reopt != NULL);
   assert(set != NULL);
   assert(primal != NULL || set->stage == SCIP_STAGE_INIT);
   assert(solnode != NULL);
   assert(blkmem != NULL);

   /* free recursive right subtree */
   if( (*solnode)->rchild != NULL )
   {
      SCIP_CALL( soltreefreeNode(reopt, set, primal, blkmem, &(*solnode)->rchild) );
   }
   assert((*solnode)->rchild == NULL);

   /* free recursive left subtree */
   if( (*solnode)->lchild != NULL )
   {
      SCIP_CALL( soltreefreeNode(reopt, set, primal, blkmem, &(*solnode)->lchild) );
   }
   assert((*solnode)->lchild == NULL);

   if( (*solnode)->sol != NULL )
   {
      assert(set->stage == SCIP_STAGE_PROBLEM);

      SCIP_CALL( SCIPsolFree(&(*solnode)->sol, blkmem, primal) );
   }

   /* free this nodes */
   BMSfreeBlockMemoryNull(blkmem, solnode);

   return SCIP_OKAY;
}

/** free the solution tree */
static
SCIP_RETCODE freeSolTree(
   SCIP_REOPT*           reopt,              /**< reoptimization data */
   SCIP_SET*             set,                /**< global SCIP settings */
   SCIP_PRIMAL*          origprimal,         /**< the origprimal */
   BMS_BLKMEM*           blkmem              /**< block memory */
   )
{
   assert(reopt != NULL);
   assert(reopt->soltree != NULL);
   assert(reopt->soltree->root != NULL);
   assert(set != NULL);
   assert(blkmem != NULL);

   /* free all nodes recursive */
   SCIP_CALL( soltreefreeNode(reopt, set, origprimal, blkmem, &reopt->soltree->root) );

   BMSfreeBlockMemoryArray(blkmem, &reopt->soltree->sols, reopt->runsize);
   BMSfreeBlockMemoryArray(blkmem, &reopt->soltree->nsols, reopt->runsize);
   BMSfreeBlockMemoryArray(blkmem, &reopt->soltree->solssize, reopt->runsize);

   BMSfreeMemory(&reopt->soltree);

   return SCIP_OKAY;
}

/** creates and adds a solution node to the solution tree */
static
SCIP_RETCODE solnodeAddChild(
   BMS_BLKMEM*           blkmem,             /**< block memory */
   SCIP_SOLNODE*         father,             /**< father of the node to add */
   SCIP_Bool             rchild,             /**< 0-branch? */
   SCIP_Bool             lchild              /**< 1-branch? */
   )
{
   SCIP_SOLNODE* solnode;

   assert(father != NULL);
   assert(rchild == !lchild);
   assert((rchild && father->rchild == NULL) || (lchild && father->lchild == NULL));

   SCIP_ALLOC( BMSallocBlockMemory(blkmem, &solnode) );
   solnode->sol = NULL;
   solnode->updated = FALSE;
   solnode->father = father;
   solnode->rchild = NULL;
   solnode->lchild = NULL;

   if( rchild )
      father->rchild = solnode;
   else
      father->lchild = solnode;

   return SCIP_OKAY;
}

/** add a solution to the solution tree */
static
SCIP_RETCODE soltreeAddSol(
   SCIP_REOPT*           reopt,              /**< reoptimization data */
   SCIP_SET*             set,                /**< global SCIP settings */
   SCIP_STAT*            stat,               /**< dynamic problem statistics */
   SCIP_PRIMAL*          origprimal,         /**< orig primal */
   BMS_BLKMEM*           blkmem,             /**< block memory */
   SCIP_VAR**            vars,               /**< array of original variables */
   SCIP_SOL*             sol,                /**< solution to add */
   SCIP_SOLNODE**        solnode,            /**< current solution node */
   int                   nvars,              /**< number of variables */
   SCIP_Bool             bestsol,            /**< is the solution an optimal (best found) solution */
   SCIP_Bool*            added               /**< pointer to store the result */
   )
{
   SCIP_SOLNODE* cursolnode;
   int varid;

   assert(reopt != NULL);
   assert(set != NULL);
   assert(stat != NULL);
   assert(origprimal != NULL);
   assert(blkmem != NULL);
   assert(vars != NULL);
   assert(sol != NULL);
   assert(solnode != NULL);

   cursolnode = reopt->soltree->root;
   (*added) = FALSE;

   if( set->reopt_savesols > 0 )
   {
      for( varid = 0; varid < nvars; varid++ )
      {
         if( SCIPvarGetType(vars[varid]) == SCIP_VARTYPE_BINARY
          || SCIPvarGetType(vars[varid]) == SCIP_VARTYPE_INTEGER
          || SCIPvarGetType(vars[varid]) == SCIP_VARTYPE_IMPLINT )
         {
            SCIP_Real objval;

            objval = SCIPsolGetVal(sol, set, stat, vars[varid]);
            if( SCIPsetIsFeasEQ(set, objval, 0.0) )
            {
               if( cursolnode->rchild == NULL )
               {
                  SCIP_CALL( solnodeAddChild(blkmem, cursolnode, TRUE, FALSE) );
                  assert(cursolnode->rchild != NULL);
                  (*added) = TRUE;
               }
               cursolnode = cursolnode->rchild;
            }
            else
            {
               assert(SCIPsetIsFeasEQ(set, objval, 1.0));
               if( cursolnode->lchild == NULL )
               {
                  SCIP_CALL( solnodeAddChild(blkmem, cursolnode, FALSE, TRUE) );
                  assert(cursolnode->lchild != NULL);
                  (*added) = TRUE;
               }
               cursolnode = cursolnode->lchild;
            }
         }
      }

      /* the solution was added or is an optimal solution */
      if( *added || bestsol )
      {
         SCIP_SOL* copysol;

         assert(cursolnode->lchild == NULL && cursolnode->rchild == NULL);

         if( *added )
         {
            SCIP_CALL( SCIPsolCopy(&copysol, blkmem, set, stat, origprimal, sol) );
            cursolnode->sol = copysol;
         }
         else
            /* this is a pseudo add; we do not want to save this solution
             * more than once, but we will link this solution to the solution
             * storage of this round */
            (*added) = TRUE;

         if( bestsol )
         {
            assert(reopt->prevbestsols != NULL);
            assert(cursolnode->sol != NULL);

            reopt->prevbestsols[reopt->run-1] = cursolnode->sol;
         }

         (*solnode) = cursolnode;
      }
   }

   return SCIP_OKAY;
}

/** reset all marks 'updated' to FALSE */
static
void soltreeResetMarks(
   SCIP_SOLNODE*         node                /**< node within the solution tree */
   )
{
   assert(node != NULL);

   if( node->rchild != NULL || node->lchild != NULL )
   {
      /* the node is no leaf */
      assert(node->sol == NULL);
      assert(!node->updated);

      if( node->rchild != NULL )
         soltreeResetMarks(node->rchild);
      if( node->lchild != NULL )
         soltreeResetMarks(node->lchild);
   }
   else
   {
      /* the node is a leaf */
      assert(node->father != NULL);
      assert(node->sol != NULL);
      node->updated = FALSE;
   }
}

/** allocate memory for a node within the reoptimization tree */
static
SCIP_RETCODE createReoptnode(
   SCIP_REOPTTREE*       reopttree,          /**< reoptimization tree */
   SCIP_SET*             set,                /**< global SCIP settings */
   BMS_BLKMEM*           blkmem,             /**< block memory */
   unsigned int          id                  /**< id of the node to create */
   )
{
   assert(reopttree != NULL );
   assert(id < reopttree->reoptnodessize);

   SCIPdebugMessage("create a reoptnode at ID %u\n", id);

   if(reopttree->reoptnodes[id] == NULL )
   {
      SCIP_ALLOC( BMSallocBlockMemory(blkmem, &reopttree->reoptnodes[id]) ); /*lint !e866*/

      reopttree->reoptnodes[id]->conss = NULL;
      reopttree->reoptnodes[id]->nconss = 0;
      reopttree->reoptnodes[id]->consssize = 0;
      reopttree->reoptnodes[id]->childids = NULL;
      reopttree->reoptnodes[id]->allocchildmem = 0;
      reopttree->reoptnodes[id]->nchilds = 0;
      reopttree->reoptnodes[id]->nvars = 0;
      reopttree->reoptnodes[id]->nafterdualvars = 0;
      reopttree->reoptnodes[id]->parentID = 0;
      reopttree->reoptnodes[id]->dualfixing = FALSE;
      reopttree->reoptnodes[id]->reopttype = (unsigned int)SCIP_REOPTTYPE_NONE;
      reopttree->reoptnodes[id]->varssize = 0;
      reopttree->reoptnodes[id]->afterdualvarssize = 0;
      reopttree->reoptnodes[id]->vars = NULL;
      reopttree->reoptnodes[id]->varbounds = NULL;
      reopttree->reoptnodes[id]->varboundtypes = NULL;
      reopttree->reoptnodes[id]->afterdualvars = NULL;
      reopttree->reoptnodes[id]->afterdualvarbounds = NULL;
      reopttree->reoptnodes[id]->afterdualvarboundtypes = NULL;
      reopttree->reoptnodes[id]->dualconscur = NULL;
      reopttree->reoptnodes[id]->dualconsnex = NULL;
      reopttree->reoptnodes[id]->lowerbound = -SCIPsetInfinity(set);
   }
   else
   {
      assert(reopttree->reoptnodes[id]->nvars == 0);
      assert(reopttree->reoptnodes[id]->nafterdualvars == 0);
      reopttree->reoptnodes[id]->reopttype = (unsigned int)SCIP_REOPTTYPE_NONE;
      reopttree->reoptnodes[id]->lowerbound = -SCIPsetInfinity(set);
   }

   /* increase the counter */
   ++reopttree->nreoptnodes;

   return SCIP_OKAY;
}

/** constructor of the reoptimization tree */
static
SCIP_RETCODE createReopttree(
   SCIP_REOPTTREE*       reopttree,          /**< pointer to the reoptimization tree */
   SCIP_SET*             set,                /**< global SCIP settings */
   BMS_BLKMEM*           blkmem              /**< block memory */
   )
{
   unsigned int id;

   assert(reopttree != NULL);
   assert(set != NULL);
   assert(blkmem != NULL);

   /* allocate memory */
   reopttree->reoptnodessize = DEFAULT_MEM_NODES;
   SCIP_ALLOC( BMSallocBlockMemoryArray(blkmem, &reopttree->reoptnodes, reopttree->reoptnodessize) );

   /* initialize the queue of open IDs */
   SCIP_CALL( SCIPqueueCreate(&reopttree->openids, (int)reopttree->reoptnodessize, 2.0) );

   /* fill the queue, but reserve the 0 for the root */
   for( id = 1; id < reopttree->reoptnodessize; id++ )
   {
      reopttree->reoptnodes[id] = NULL;
      SCIP_CALL( SCIPqueueInsert(reopttree->openids, (void*) (size_t) id) ); /*lint !e571*/
   }
   assert(SCIPqueueNElems(reopttree->openids) == (int)(reopttree->reoptnodessize)-1);

   reopttree->nreoptnodes = 0;
   reopttree->ninfsubtrees = 0;
   reopttree->ntotalfeasnodes = 0;
   reopttree->nfeasnodes = 0;
   reopttree->ninfnodes = 0;
   reopttree->ntotalinfnodes= 0;
   reopttree->nprunednodes = 0;
   reopttree->ntotalprunednodes= 0;
   reopttree->ncutoffreoptnodes = 0;
   reopttree->ntotalcutoffreoptnodes = 0;

   /* initialize the root node */
   reopttree->reoptnodes[0] = NULL;
   SCIP_CALL( createReoptnode(reopttree, set, blkmem, 0) );

   return SCIP_OKAY;
}

/** clears the reopttree, e.g., to restart and solve the next problem from scratch */
static
SCIP_RETCODE clearReoptnodes(
   SCIP_REOPTTREE*       reopttree,          /**< reoptimization tree */
   SCIP_SET*             set,                /**< global SCIP settings */
   BMS_BLKMEM*           blkmem,             /**< block memory */
   SCIP_Bool             softreset           /**< delete nodes before exit the solving process */
   )
{
   unsigned int id;

   assert(reopttree != NULL );

   /* clear queue with open IDs */
   SCIPqueueClear(reopttree->openids);
   assert(SCIPqueueNElems(reopttree->openids) == 0);

   /* delete all data about nodes */
   for( id = 0; id < reopttree->reoptnodessize; id++ )
   {
      if( reopttree->reoptnodes[id] != NULL )
      {
         SCIP_CALL( reopttreeDeleteNode(reopttree, set, blkmem, id, softreset) );
         assert(reopttree->reoptnodes[id] == NULL || reopttree->reoptnodes[id]->nvars == 0);
      }

      if( id > 0 )
      {
         SCIP_CALL( SCIPqueueInsert(reopttree->openids, (void* ) (size_t ) id) ); /*lint !e571*/
      }
   }
   assert(SCIPqueueNElems(reopttree->openids) == (int)(reopttree->reoptnodessize)-1);

   reopttree->nreoptnodes = 0;

   return SCIP_OKAY;
}

/** free the reoptimization tree */
static
SCIP_RETCODE freeReoptTree(
   SCIP_REOPTTREE*       reopttree,          /**< reoptimization tree data */
   SCIP_SET*             set,                /**< global SCIP settings  */
   BMS_BLKMEM*           blkmem              /**< block memory */
   )
{
   assert(reopttree != NULL);
   assert(blkmem != NULL);

   /* free nodes */
   SCIP_CALL( clearReoptnodes(reopttree, set, blkmem, FALSE) );

   /* free the data */
   BMSfreeBlockMemoryArray(blkmem, &reopttree->reoptnodes, reopttree->reoptnodessize);
   SCIPqueueFree(&reopttree->openids);

   /* free the tree itself */
   BMSfreeMemory(&reopttree);

   return SCIP_OKAY;
}

/** check memory for the constraint to handle bound changes based on dual information */
static
SCIP_RETCODE checkMemDualCons(
   SCIP_REOPT*           reopt,              /**< reoptimization data structure */
   BMS_BLKMEM*           blkmem,             /**< block memory */
   int                   size                /**< size which need to be allocated */
   )
{
   assert(reopt != NULL);
   assert(blkmem != NULL);
   assert(size > 0);

   if( reopt->dualcons == NULL )
   {
      SCIP_ALLOC( BMSallocBlockMemory(blkmem, &reopt->dualcons) );
      SCIP_ALLOC( BMSallocBlockMemoryArray(blkmem, &reopt->dualcons->vars, size) );
      SCIP_ALLOC( BMSallocBlockMemoryArray(blkmem, &reopt->dualcons->vals, size) );
      reopt->dualcons->varssize = size;
      reopt->dualcons->nvars = 0;
   }
   else
   {
      if( reopt->dualcons->varssize > 0 )
      {
         SCIP_ALLOC( BMSreallocBlockMemoryArray(blkmem, &reopt->dualcons->vars, reopt->dualcons->varssize, size) );
         SCIP_ALLOC( BMSreallocBlockMemoryArray(blkmem, &reopt->dualcons->vals, reopt->dualcons->varssize, size) );
      }
      else
      {
         SCIP_ALLOC( BMSallocBlockMemoryArray(blkmem, &reopt->dualcons->vars, size) );
         SCIP_ALLOC( BMSallocBlockMemoryArray(blkmem, &reopt->dualcons->vals, size) );
         reopt->dualcons->nvars = 0;
      }

      reopt->dualcons->varssize = size;
   }

   return SCIP_OKAY;
}

/** check the memory to store global constraints */
static
SCIP_RETCODE checkMemGlbCons(
   SCIP_REOPT*           reopt,              /**< reoptimization data structure */
   BMS_BLKMEM*           blkmem,             /**< block memory */
   int                   mem                 /**< memory which has to be allocated */
   )
{
   assert(reopt != NULL);
   assert(blkmem != NULL);
   assert(mem >= 0);

   if( mem > 0 )
   {
      if( reopt->glbconss == NULL )
      {
         SCIP_ALLOC( BMSallocBlockMemoryArray(blkmem, &reopt->glbconss, mem) );
         reopt->nglbconss = 0;
         reopt->allocmemglbconss = mem;
      }
      else if( reopt->allocmemglbconss < mem )
      {
         SCIP_ALLOC( BMSreallocBlockMemoryArray(blkmem, &reopt->glbconss, reopt->allocmemglbconss, mem) );

         reopt->allocmemglbconss = mem;
      }
   }

   return SCIP_OKAY;
}

/** update the bound changes made by constraint propagations during current iteration; stop saving the bound changes if
 *  we reach a branching decision based on a dual information.
 */
static
SCIP_RETCODE updateConstraintPropagation(
   SCIP_REOPT*           reopt,              /**< reoptimization data structure */
   BMS_BLKMEM*           blkmem,             /**< block memory */
   SCIP_NODE*            node,               /**< node of the search tree */
   unsigned int          id,                 /**< id of the node */
   SCIP_Bool*            transintoorig       /**< transform variables into originals */
   )
{
   int nvars;
   int nconsprops;
   int naddedbndchgs;

   assert(reopt != NULL);
   assert(blkmem != NULL);
   assert(node != NULL);
   assert(0 < id && id < reopt->reopttree->reoptnodessize);
   assert(reopt->reopttree->reoptnodes[id] != NULL );

   /* get the number of all stored constraint propagations */
   SCIPnodeGetNDomchg(node, NULL, &nconsprops, NULL);
   nvars = reopt->reopttree->reoptnodes[id]->nvars;

   if( nconsprops > 0 )
   {
      /* check the memory */
      SCIP_CALL( reoptnodeCheckMemory(reopt->reopttree->reoptnodes[id], blkmem, nvars + nconsprops, 0, 0) );

      SCIPnodeGetConsProps(node,
            &reopt->reopttree->reoptnodes[id]->vars[nvars],
            &reopt->reopttree->reoptnodes[id]->varbounds[nvars],
            &reopt->reopttree->reoptnodes[id]->varboundtypes[nvars],
            &naddedbndchgs,
            reopt->reopttree->reoptnodes[id]->varssize-nvars);

      assert(nvars + naddedbndchgs <= reopt->reopttree->reoptnodes[id]->varssize);

      reopt->reopttree->reoptnodes[id]->nvars += naddedbndchgs;

      *transintoorig = TRUE;
   }

   return SCIP_OKAY;
}

/** save bound changes made after the first bound change based on dual information, e.g., mode by strong branching.
 *
 *  this method is can be used during reoptimization. if we want to reconstruct a node containing dual bound changes we
 *  have to split the node into the original one and at least one node representing the pruned part. all bound changes,
 *  i.e., (constraint) propagation, made after the first bound change based on dual information are still valid for
 *  the original node after changing the objective function. thus, we can store them for the following iterations.
 *
 *  it should be noted, that these bound change will be found by (constraint) propagation methods anyway after changing
 *  the objective function. do not saving these information and find them again might be useful for conflict analysis.
 */
static
SCIP_RETCODE saveAfterDualBranchings(
   SCIP_REOPT*           reopt,              /**< reoptimization data structure */
   BMS_BLKMEM*           blkmem,             /**< block memory */
   SCIP_NODE*            node,               /**< node of the search tree */
   unsigned int          id,                 /**< id of the node */
   SCIP_Bool*            transintoorig       /**< transform variables into originals */
   )
{
   int nbranchvars;

   assert(reopt != NULL);
   assert(blkmem != NULL);
   assert(node != NULL);
   assert(0 < id && id < reopt->reopttree->reoptnodessize);
   assert(reopt->reopttree->reoptnodes[id] != NULL );

   nbranchvars = 0;

   /* allocate memory */
   if (reopt->reopttree->reoptnodes[id]->afterdualvarssize == 0)
   {
      assert(reopt->reopttree->reoptnodes[id]->afterdualvars == NULL );
      assert(reopt->reopttree->reoptnodes[id]->afterdualvarbounds == NULL );
      assert(reopt->reopttree->reoptnodes[id]->afterdualvarboundtypes == NULL );

      /* allocate block memory for node information */
      reopt->reopttree->reoptnodes[id]->afterdualvarssize = DEFAULT_MEM_VARAFTERDUAL;
      SCIP_ALLOC( BMSallocBlockMemoryArray(blkmem, &(reopt->reopttree->reoptnodes[id]->afterdualvars), reopt->reopttree->reoptnodes[id]->afterdualvarssize) );
      SCIP_ALLOC( BMSallocBlockMemoryArray(blkmem, &(reopt->reopttree->reoptnodes[id]->afterdualvarbounds), reopt->reopttree->reoptnodes[id]->afterdualvarssize) );
      SCIP_ALLOC( BMSallocBlockMemoryArray(blkmem, &(reopt->reopttree->reoptnodes[id]->afterdualvarboundtypes), reopt->reopttree->reoptnodes[id]->afterdualvarssize) );
   }

   assert(reopt->reopttree->reoptnodes[id]->afterdualvarssize > 0);
   assert(reopt->reopttree->reoptnodes[id]->nafterdualvars >= 0);

   SCIPnodeGetBdChgsAfterDual(node,
         reopt->reopttree->reoptnodes[id]->afterdualvars,
         reopt->reopttree->reoptnodes[id]->afterdualvarbounds,
         reopt->reopttree->reoptnodes[id]->afterdualvarboundtypes,
         reopt->reopttree->reoptnodes[id]->nafterdualvars,
         &nbranchvars,
         reopt->reopttree->reoptnodes[id]->afterdualvarssize);

   if( nbranchvars > reopt->reopttree->reoptnodes[id]->afterdualvarssize )
   {
      int newsize;
      newsize = nbranchvars + 1;
      SCIP_ALLOC( BMSreallocBlockMemoryArray(blkmem, &(reopt->reopttree->reoptnodes[id]->afterdualvars), reopt->reopttree->reoptnodes[id]->afterdualvarssize, newsize) );
      SCIP_ALLOC( BMSreallocBlockMemoryArray(blkmem, &(reopt->reopttree->reoptnodes[id]->afterdualvarbounds), reopt->reopttree->reoptnodes[id]->afterdualvarssize, newsize) );
      SCIP_ALLOC( BMSreallocBlockMemoryArray(blkmem, &(reopt->reopttree->reoptnodes[id]->afterdualvarboundtypes), reopt->reopttree->reoptnodes[id]->afterdualvarssize, newsize) );
      reopt->reopttree->reoptnodes[id]->afterdualvarssize = newsize;

      SCIPnodeGetBdChgsAfterDual(node,
            reopt->reopttree->reoptnodes[id]->afterdualvars,
            reopt->reopttree->reoptnodes[id]->afterdualvarbounds,
            reopt->reopttree->reoptnodes[id]->afterdualvarboundtypes,
            reopt->reopttree->reoptnodes[id]->nafterdualvars,
            &nbranchvars,
            reopt->reopttree->reoptnodes[id]->afterdualvarssize);
   }

   /* the stored variables of this node need to be transformed into the original space */
   if( nbranchvars > 0 )
      *transintoorig = TRUE;

   SCIPdebugMessage(" -> save %d bound changes after dual reductions\n", nbranchvars);

   assert(nbranchvars <= reopt->reopttree->reoptnodes[id]->afterdualvarssize); /* this should be the case */

   reopt->reopttree->reoptnodes[id]->nafterdualvars = nbranchvars;

   return SCIP_OKAY;
}

/** transform variable and bounds back to the original space */
static
SCIP_RETCODE transformIntoOrig(
   SCIP_REOPT*           reopt,              /**< reoptimization data structure */
   unsigned int          id                  /**< id of the node */
   )
{
   int varnr;

   assert(reopt != NULL );
   assert(0 < id && id < reopt->reopttree->reoptnodessize);
   assert(reopt->reopttree->reoptnodes[id] != NULL );

   /* transform branching variables and bound changes applied before the first dual reduction */
   for(varnr = 0; varnr < reopt->reopttree->reoptnodes[id]->nvars; varnr++)
   {
      SCIP_Real constant;
      SCIP_Real scalar;

      scalar = 1;
      constant = 0;

      if(!SCIPvarIsOriginal(reopt->reopttree->reoptnodes[id]->vars[varnr]))
      {
         SCIP_CALL( SCIPvarGetOrigvarSum(&reopt->reopttree->reoptnodes[id]->vars[varnr], &scalar, &constant)) ;
         reopt->reopttree->reoptnodes[id]->varbounds[varnr] = (reopt->reopttree->reoptnodes[id]->varbounds[varnr] - constant) / scalar;
      }
      assert(SCIPvarIsOriginal(reopt->reopttree->reoptnodes[id]->vars[varnr]));
   }

   /* transform bound changes affected by dual reduction */
   for(varnr = 0; varnr < reopt->reopttree->reoptnodes[id]->nafterdualvars; varnr++)
   {
      SCIP_Real constant;
      SCIP_Real scalar;

      scalar = 1;
      constant = 0;

      if(!SCIPvarIsOriginal(reopt->reopttree->reoptnodes[id]->afterdualvars[varnr]))
      {
         SCIP_CALL( SCIPvarGetOrigvarSum(&reopt->reopttree->reoptnodes[id]->afterdualvars[varnr], &scalar, &constant)) ;
         reopt->reopttree->reoptnodes[id]->afterdualvarbounds[varnr] = (reopt->reopttree->reoptnodes[id]->afterdualvarbounds[varnr] - constant) / scalar;
      }
      assert(SCIPvarIsOriginal(reopt->reopttree->reoptnodes[id]->afterdualvars[varnr]));
   }

   return SCIP_OKAY;
}

/** search the next node along the root path that was saved by reoptimization */
static
SCIP_RETCODE getLastSavedNode(
   SCIP_REOPT*           reopt,              /**< reoptimization data structure */
   SCIP_SET*             set,                /**< global SCIP settings */
   SCIP_NODE*            node,               /**< node of the search tree */
   SCIP_NODE**           parent,             /**< parent node within the search tree */
   unsigned int*         parentid,           /**< id of the parent node */
   int*                  nbndchgs            /**< number of bound changes */
   )
{
   assert(reopt != NULL);
   assert(reopt->reopttree != NULL);
   assert(reopt->reopttree->reoptnodes != NULL);

   (*nbndchgs) = 0;
   (*parent) = node;

   /* look for a saved parent along the root-path */
   while( SCIPnodeGetDepth(*parent) != 0 )
   {
      int nbranchings;
      int nconsprop;

      nbranchings = 0;
      nconsprop = 0;

      if( set->reopt_saveconsprop )
         SCIPnodeGetNDomchg((*parent), &nbranchings, &nconsprop, NULL);
      else
         SCIPnodeGetNDomchg((*parent), &nbranchings, NULL, NULL);

      (*nbndchgs) = (*nbndchgs) + nbranchings + nconsprop;
      (*parent) = SCIPnodeGetParent(*parent);

      if( SCIPnodeGetDepth(*parent) == 0)
      {
         (*parentid) = 0;
         break;
      }
      else if( SCIPnodeGetReopttype((*parent)) >= SCIP_REOPTTYPE_TRANSIT )
      {
         assert(SCIPnodeGetReoptID((*parent)) < reopt->reopttree->reoptnodessize);
         (*parentid) = SCIPnodeGetReoptID((*parent));
         assert((*parentid) && (*parentid) < reopt->reopttree->reoptnodessize);
         break;
      }
   }

   return SCIP_OKAY;
}

/** adds the id @p childid to the array of child nodes of @p parentid */
static
SCIP_RETCODE reoptAddChild(
   SCIP_REOPTTREE*       reopttree,          /**< reoptimization tree */
   BMS_BLKMEM*           blkmem,             /**< block memory */
   unsigned int          parentid,           /**< id of the parent node */
   unsigned int          childid             /**< id of the child node */
   )
{
   int nchilds;

   assert(reopttree != NULL);
   assert(blkmem != NULL);
   assert(parentid < (unsigned int)reopttree->reoptnodessize);
   assert(childid < (unsigned int)reopttree->reoptnodessize);
   assert(reopttree->reoptnodes[parentid] != NULL);

   nchilds = reopttree->reoptnodes[parentid]->nchilds;

   /* ensure that the array is large enough */
   SCIP_CALL( reoptnodeCheckMemory(reopttree->reoptnodes[parentid], blkmem, 0, nchilds+1, 0) );
   assert(reopttree->reoptnodes[parentid]->allocchildmem > nchilds);

   /* add the child */
   reopttree->reoptnodes[parentid]->childids[nchilds] = childid;
   ++reopttree->reoptnodes[parentid]->nchilds;

   SCIPdebugMessage("add ID %u as a child of ID %u.\n", childid, parentid);

   return SCIP_OKAY;
}

/** move all children to the next node (along the root path) stored in the reoptimization tree */
static
SCIP_RETCODE moveChildrenUp(
   SCIP_REOPT*           reopt,              /**< reoptimization data structure */
   BMS_BLKMEM*           blkmem,             /**< block memory */
   unsigned int          nodeid,             /**< id of the node */
   unsigned int          parentid            /**< id of the parent node */
   )
{
   unsigned int childid;
   int varnr;
   int nvars;

   assert(reopt != NULL);
   assert(blkmem != NULL);
   assert(0 < nodeid && nodeid < reopt->reopttree->reoptnodessize);
   assert(parentid < reopt->reopttree->reoptnodessize);
   assert(reopt->reopttree->reoptnodes[nodeid]->childids != NULL);

   /* ensure that enough memory at the parentID is available */
   SCIP_CALL( reoptnodeCheckMemory(reopt->reopttree->reoptnodes[parentid], blkmem, 0, reopt->reopttree->reoptnodes[parentid]->nchilds + reopt->reopttree->reoptnodes[nodeid]->nchilds, 0) );

   while( reopt->reopttree->reoptnodes[nodeid]->nchilds > 0 )
   {
      int nchilds;

      nchilds = reopt->reopttree->reoptnodes[nodeid]->nchilds;
      childid = reopt->reopttree->reoptnodes[nodeid]->childids[nchilds-1];
      assert(0 < childid && childid < reopt->reopttree->reoptnodessize);

      /* check the memory */
      SCIP_CALL( reoptnodeCheckMemory(reopt->reopttree->reoptnodes[childid], blkmem, reopt->reopttree->reoptnodes[childid]->nvars + reopt->reopttree->reoptnodes[nodeid]->nvars, 0, 0) );
      assert(reopt->reopttree->reoptnodes[childid]->varssize >= reopt->reopttree->reoptnodes[childid]->nvars + reopt->reopttree->reoptnodes[nodeid]->nvars);

      /* save branching information */
      for(varnr = 0; varnr < reopt->reopttree->reoptnodes[nodeid]->nvars; varnr++)
      {
         nvars = reopt->reopttree->reoptnodes[childid]->nvars;
         reopt->reopttree->reoptnodes[childid]->vars[nvars] = reopt->reopttree->reoptnodes[nodeid]->vars[varnr];
         reopt->reopttree->reoptnodes[childid]->varbounds[nvars] = reopt->reopttree->reoptnodes[nodeid]->varbounds[varnr];
         reopt->reopttree->reoptnodes[childid]->varboundtypes[nvars] = reopt->reopttree->reoptnodes[nodeid]->varboundtypes[varnr];
         ++reopt->reopttree->reoptnodes[childid]->nvars;
      }

      /* update the ID of the parent node */
      reopt->reopttree->reoptnodes[childid]->parentID = parentid;

      /* insert the node as a child */
      SCIP_CALL( reoptAddChild(reopt->reopttree, blkmem, parentid, childid) );

      /* reduce the number of child nodes by 1 */
      --reopt->reopttree->reoptnodes[nodeid]->nchilds;
   }

   return SCIP_OKAY;
}

/** delete all nodes in the subtree induced by nodeID */
static
SCIP_RETCODE deleteChildrenBelow(
   SCIP_REOPTTREE*       reopttree,          /**< reoptimization tree */
   SCIP_SET*             set,                /**< global SCIP settings */
   BMS_BLKMEM*           blkmem,             /**< block memory */
   unsigned int          id,                 /**< id of the node */
   SCIP_Bool             delnodeitself,      /**< should the node deleted after deleting the induced subtree? */
   SCIP_Bool             exitsolve           /**< will the solving process end after deletion */
   )
{
   assert(reopttree != NULL );
   assert(blkmem != NULL);
   assert(id < reopttree->reoptnodessize);
   assert(reopttree->reoptnodes[id] != NULL);

   /* delete all children below */
   if( reopttree->reoptnodes[id]->childids != NULL && reopttree->reoptnodes[id]->nchilds > 0 )
   {
      SCIPdebugMessage("-> delete subtree induced by ID %u (hard remove = %u)\n", id, exitsolve);

      while( reopttree->reoptnodes[id]->nchilds > 0 )
      {
         int nchilds;
         unsigned int childid;

         nchilds = reopttree->reoptnodes[id]->nchilds;
         childid = reopttree->reoptnodes[id]->childids[nchilds-1];
         assert(0 < childid && childid < reopttree->reoptnodessize);

         SCIP_CALL( deleteChildrenBelow(reopttree, set, blkmem, childid, TRUE, exitsolve) );

         --reopttree->reoptnodes[id]->nchilds;
      }
   }

   /* delete node data*/
   if( delnodeitself )
   {
      SCIP_CALL( reopttreeDeleteNode(reopttree, set, blkmem, id, exitsolve) );
      SCIP_CALL( SCIPqueueInsert(reopttree->openids, (void*) (size_t) id) );
   }

   return SCIP_OKAY;
}

/** replaces a reoptimization nodes by its stored child nodes */
static
SCIP_RETCODE shrinkNode(
   SCIP_REOPT*           reopt,              /**< reoptimization data structure */
   SCIP_SET*             set,                /**< global SCIP settings */
   SCIP_NODE*            node,               /**< node of the search tree */
   unsigned int          id,                 /**< id of the node */
   SCIP_Bool*            shrank,             /**< pointer to store if the node was shrank */
   BMS_BLKMEM*           blkmem              /**< block memory */
   )
{
   SCIP_NODE* parent;
   int ndomchgs;
   unsigned int parentid;

   assert(reopt != NULL);
   assert(node != NULL);
   assert(id < reopt->reopttree->reoptnodessize);
   assert(reopt->reopttree->reoptnodes[id] != NULL);

   if( reopt->reopttree->reoptnodes[id]->childids != NULL && reopt->reopttree->reoptnodes[id]->nchilds > 0 )
   {
      ndomchgs = 0;
      parentid = 0;
      parent = NULL;

      SCIP_CALL( getLastSavedNode(reopt, set, node, &parent, &parentid, &ndomchgs) );

      assert(parentid != id);
      assert(reopt->reopttree->reoptnodes[parentid] != NULL );
      assert(reopt->reopttree->reoptnodes[parentid]->childids != NULL && reopt->reopttree->reoptnodes[parentid]->nchilds);

      /* check if we want move all children to the next saved node above
       * we want to shrink the path if either
       * - the maximal number of bound changes fix and the number of bound changes is
       *   less than the given threshold set->reopt_maxdiffofnodes
       * or
       * - the number is calculated dynamically and the number of bound changes
       *   is less than log2(SCIPgetNBinVars - (#vars of parent))
       * */
      if( ndomchgs <= set->reopt_maxdiffofnodes )
      {
         int c;

         SCIPdebugMessage(" -> shrink node %lld at ID %u, replaced by %d child nodes.\n", SCIPnodeGetNumber(node), id, reopt->reopttree->reoptnodes[id]->nchilds);

         /* copy the references of child nodes to the parent*/
         SCIP_CALL( moveChildrenUp(reopt, blkmem, id, parentid) );

         /* delete the current node */
         c = 0;
         while( reopt->reopttree->reoptnodes[parentid]->childids[c] != id && c < reopt->reopttree->reoptnodes[parentid]->nchilds )
            ++c;

         assert(reopt->reopttree->reoptnodes[parentid]->childids[c] == id);

         /* replace the childid at position c by the last one */
         reopt->reopttree->reoptnodes[parentid]->childids[c] = reopt->reopttree->reoptnodes[parentid]->childids[reopt->reopttree->reoptnodes[parentid]->nchilds-1];
         --reopt->reopttree->reoptnodes[parentid]->nchilds;

         SCIP_CALL( reopttreeDeleteNode(reopt->reopttree, set, blkmem, id, TRUE) );
         SCIP_CALL( SCIPqueueInsert(reopt->reopttree->openids, (void*) (size_t) id) );

         *shrank = TRUE;

         /* set the reopttype to none */
         SCIPnodeSetReopttype(node, SCIP_REOPTTYPE_NONE);
      }
   }

   return SCIP_OKAY;
}

/** change all reopttypes in the subtree induced by @p nodeID */
static
SCIP_RETCODE changeReopttypeOfSubtree(
   SCIP_REOPTTREE*       reopttree,          /**< reopttree */
   unsigned int          id,                 /**< id of the node */
   SCIP_REOPTTYPE        reopttype           /**< reopttype */
   )
{
   assert(reopttree != NULL);
   assert(id < reopttree->reoptnodessize);
   assert(reopttree->reoptnodes[id] != NULL);

   if( reopttree->reoptnodes[id]->childids != NULL && reopttree->reoptnodes[id]->nchilds > 0 )
   {
      unsigned int childid;
      int nchildids;
      int seenids;

      nchildids = reopttree->reoptnodes[id]->nchilds;
      seenids = 0;

      while( seenids < nchildids )
      {
         /* get childID */
         childid = reopttree->reoptnodes[id]->childids[seenids];
         assert(childid < reopttree->reoptnodessize);
         assert(reopttree->reoptnodes[childid] != NULL);

         /* change the reopttype of the node iff the node is neither infeasible nor induces an
          * infeasible subtree and if the node contains no bound changes based on dual decisions */
         if( reopttree->reoptnodes[childid]->reopttype != SCIP_REOPTTYPE_STRBRANCHED
          && reopttree->reoptnodes[childid]->reopttype != SCIP_REOPTTYPE_INFSUBTREE ) /*lint !e641*/
            reopttree->reoptnodes[childid]->reopttype = reopttype; /*lint !e641*/

         /* change reopttype of subtree */
         SCIP_CALL( changeReopttypeOfSubtree(reopttree, childid, reopttype) );

         ++seenids;
      }
   }

   return SCIP_OKAY;
}

/** delete the constraint handling dual information for the current iteration and replace it with the dual constraint
 *  for the next iteration
 */
static
SCIP_RETCODE reoptnodeUpdateDualConss(
   SCIP_REOPTNODE*       reoptnode,          /**< reoptimization node */
   BMS_BLKMEM*           blkmem              /**< block memory */
   )
{
   assert(reoptnode != NULL);
   assert(blkmem != NULL);

   if( reoptnode->dualconscur != NULL )
   {
      SCIPdebugMessage("reset dual (1) information\n");

      BMSfreeBlockMemoryArray(blkmem, &reoptnode->dualconscur->vals, reoptnode->dualconscur->varssize);
      BMSfreeBlockMemoryArray(blkmem, &reoptnode->dualconscur->vars, reoptnode->dualconscur->varssize);
      BMSfreeBlockMemory(blkmem, &reoptnode->dualconscur);
      reoptnode->dualconscur = NULL;
   }

   if( reoptnode->dualconsnex != NULL )
   {
      reoptnode->dualconscur = reoptnode->dualconsnex;
      reoptnode->dualconsnex = NULL;
   }

   reoptnode->dualfixing = (reoptnode->dualconscur != NULL ? 1 : 0);

   return SCIP_OKAY;
}

/** calculates a (local) similarity of a given node and returns if the subproblem should be solved from scratch */
static
SCIP_RETCODE reoptCheckLocalRestart(
   SCIP_REOPT*           reopt,              /**< reoptimization data structure */
   SCIP_SET*             set,                /**< global SCIP settings */
   BMS_BLKMEM*           blkmem,             /**< block memory */
   SCIP_NODE*            node,               /**< node of the search tree */
   SCIP_VAR**            transvars,          /**< transformed variables */
   int                   ntransvars,         /**< number of transformed variables */
   SCIP_Bool*            localrestart        /**< pointer to store if we want to restart solving the (sub)problem */
   )
{
   unsigned int id;

   assert(reopt != NULL);
   assert(reopt->reopttree != NULL);
   assert(set != NULL);
   assert(blkmem != NULL);
   assert(node != NULL);
   assert(transvars != NULL);

   /* node == NULL is equivalent to node == root, this case should be handled by SCIPreoptCheckReopt */
   assert(node != NULL);

   *localrestart = FALSE;

   id = SCIPnodeGetReoptID(node);
   assert(id < reopt->reopttree->reoptnodessize);

   /* set the id to -1 if the node is not part of the reoptimization tree */
   if( SCIPnodeGetDepth(node) > 0 && id == 0 )
      return SCIP_OKAY;

   if( set->reopt_objsimdelay > -1 )
   {
      SCIP_Real sim;
      SCIP_Real lb;
      SCIP_Real ub;
      SCIP_Real oldcoef;
      SCIP_Real newcoef;
      int v;
      int idx;

      if( id == 0 )
         reopt->nlocrestarts = 0;

      sim = 0.0;

      /* since the stored objective functions are already normalize the dot-product is equivalent to the similarity */
      for(v = 0; v < ntransvars; v++)
      {
         lb = SCIPvarGetLbLocal(transvars[v]);
         ub = SCIPvarGetUbLocal(transvars[v]);

         /* skip already fixed variables */
         if( SCIPsetIsFeasLT(set, lb, ub) )
         {
            idx = SCIPvarGetProbindex(transvars[v]);
            assert(0 <= idx && idx < ntransvars);

            oldcoef = SCIPreoptGetOldObjCoef(reopt, reopt->run-1, idx);
            newcoef = SCIPreoptGetOldObjCoef(reopt, reopt->run, idx);

            sim += (oldcoef * newcoef);
         }
      }

      /* delete the stored subtree and information about bound changes
       * based on dual information */
      if( SCIPsetIsLT(set, sim, set->reopt_objsimdelay) )
      {
         /* set the flag */
         *localrestart = TRUE;

         ++reopt->nlocrestarts;
         ++reopt->ntotallocrestarts;

         /* delete the stored subtree */
         SCIP_CALL( deleteChildrenBelow(reopt->reopttree, set, blkmem, id, FALSE, FALSE) );

         /* delete the stored constraints; we do this twice in a row because we want to delete both constraints */
         SCIP_CALL( reoptnodeUpdateDualConss(reopt->reopttree->reoptnodes[id], blkmem) );
         SCIP_CALL( reoptnodeUpdateDualConss(reopt->reopttree->reoptnodes[id], blkmem) );
      }

      SCIPdebugMessage(" -> local similarity: %.4f%s\n", sim, *localrestart ? " (solve subproblem from scratch)" : "");
   }

   return SCIP_OKAY;
}

/** save ancestor branching information up to the next stored node */
static
SCIP_RETCODE saveAncestorBranchings(
   SCIP_REOPTTREE*       reopttree,          /**< reoptimization tree */
   BMS_BLKMEM*           blkmem,             /**< block memory */
   SCIP_NODE*            node,               /**< node of the branch and bound tree */
   SCIP_NODE*            parent,             /**< parent node */
   unsigned int          id,                 /**< id of the node */
   unsigned int          parentid            /**< id of the parent node */
   )
{
   int nbranchvars;

   assert(reopttree != NULL );
   assert(node != NULL );
   assert(parent != NULL );
   assert(1 <= id && id < reopttree->reoptnodessize);
   assert(reopttree->reoptnodes[id] != NULL );
   assert(parentid < reopttree->reoptnodessize);
   assert(parentid == 0 || reopttree->reoptnodes[parentid] != NULL ); /* if the root is the next saved node, the nodedata can be NULL */

   SCIPdebugMessage(" -> save ancestor branchings\n");

   /* allocate memory */
   if (reopttree->reoptnodes[id]->varssize == 0)
   {
      assert(reopttree->reoptnodes[id]->vars == NULL );
      assert(reopttree->reoptnodes[id]->varbounds == NULL );
      assert(reopttree->reoptnodes[id]->varboundtypes == NULL );

      /* allocate memory for node information */
      SCIP_CALL( reoptnodeCheckMemory(reopttree->reoptnodes[id], blkmem, DEFAULT_MEM_VAR, 0, 0) );
   }

   assert(reopttree->reoptnodes[id]->varssize > 0);
   assert(reopttree->reoptnodes[id]->nvars == 0);

   SCIPnodeGetAncestorBranchingsPart(node, parent,
         reopttree->reoptnodes[id]->vars,
         reopttree->reoptnodes[id]->varbounds,
         reopttree->reoptnodes[id]->varboundtypes,
         &nbranchvars,
         reopttree->reoptnodes[id]->varssize);

   if( nbranchvars >  reopttree->reoptnodes[id]->varssize )
   {
      /* reallocate memory */
      SCIP_CALL( reoptnodeCheckMemory(reopttree->reoptnodes[id], blkmem, nbranchvars, 0, 0) );

      SCIPnodeGetAncestorBranchingsPart(node, parent,
            reopttree->reoptnodes[id]->vars,
            reopttree->reoptnodes[id]->varbounds,
            reopttree->reoptnodes[id]->varboundtypes,
            &nbranchvars,
            reopttree->reoptnodes[id]->varssize);
   }

   assert(nbranchvars <= reopttree->reoptnodes[id]->varssize); /* this should be the case */

   reopttree->reoptnodes[id]->nvars = nbranchvars;

   assert(nbranchvars <= reopttree->reoptnodes[id]->varssize);
   assert(reopttree->reoptnodes[id]->vars != NULL );

   return SCIP_OKAY;
}

/** save additional all constraints that were additionally added to @p node */
static
SCIP_RETCODE saveLocalConssData(
   SCIP_REOPTTREE*       reopttree,          /**< reopttree */
   SCIP_SET*             set,                /**< global SCIP settings */
   BMS_BLKMEM*           blkmem,             /**< block memory */
   SCIP_NODE*            node,               /**< node of the branch and bound tree */
   unsigned int          id                  /**< id of the node*/
   )
{
   SCIP_CONS** addedcons;
   SCIP_Real constant;
   SCIP_Real scalar;
   int var;
   int consnr;
   int naddedconss;
   int addedconsssize;
   int nconss;

   assert(node != NULL );
   assert(reopttree != NULL);
   assert(id < reopttree->reoptnodessize);

   /* save the added pseudo-constraint */
   if(SCIPnodeGetNAddedConss(node) > 0)
   {
      addedconsssize = SCIPnodeGetNAddedConss(node);

      SCIPdebugMessage(" -> save %d locally added constraints\n", addedconsssize);

      /* get memory */
      SCIP_CALL( SCIPsetAllocBufferArray(set, &addedcons, addedconsssize) );
      SCIPnodeGetAddedConss(node, addedcons, &naddedconss, addedconsssize);

      nconss = reopttree->reoptnodes[id]->nconss;

      /* check memory for added constraints */
      SCIP_CALL( reoptnodeCheckMemory(reopttree->reoptnodes[id], blkmem, 0, 0, nconss+naddedconss) );

      for(consnr = 0; consnr < naddedconss; consnr++)
      {
         SCIP_Bool success;

         SCIP_ALLOC( BMSallocBlockMemory(blkmem, &reopttree->reoptnodes[id]->conss[nconss]) ); /*lint !e866*/

         success = FALSE;
         SCIP_CALL( SCIPconsGetNVars(addedcons[consnr], set, &reopttree->reoptnodes[id]->conss[nconss]->nvars, &success) );
         assert(success);
         reopttree->reoptnodes[id]->conss[nconss]->varssize = reopttree->reoptnodes[id]->conss[nconss]->nvars;

         SCIP_ALLOC( BMSallocBlockMemoryArray(blkmem, &reopttree->reoptnodes[id]->conss[nconss]->vars,
               reopttree->reoptnodes[id]->conss[nconss]->nvars) );
         SCIP_ALLOC( BMSallocBlockMemoryArray(blkmem, &reopttree->reoptnodes[id]->conss[nconss]->vals,
               reopttree->reoptnodes[id]->conss[nconss]->nvars) );

         success = FALSE;
         SCIP_CALL( SCIPconsGetVars(addedcons[consnr], set, reopttree->reoptnodes[id]->conss[nconss]->vars, reopttree->reoptnodes[id]->conss[nconss]->nvars, &success) );
         assert(success);

         if( strcmp("sepasol", SCIPconsGetName(addedcons[consnr])) == 0 )
            reopttree->reoptnodes[id]->conss[nconss]->constype = REOPT_CONSTYPE_SEPASOLUTION;
         else if( strcmp("infsubtree", SCIPconsGetName(addedcons[consnr])) == 0 )
            reopttree->reoptnodes[id]->conss[nconss]->constype = REOPT_CONSTYPE_INFSUBTREE;
         else if( strcmp("splitcons", SCIPconsGetName(addedcons[consnr])) == 0 )
            reopttree->reoptnodes[id]->conss[nconss]->constype = REOPT_CONSTYPE_STRBRANCHED;

         assert(reopttree->reoptnodes[id]->conss[nconss]->constype == REOPT_CONSTYPE_SEPASOLUTION
             || reopttree->reoptnodes[id]->conss[nconss]->constype == REOPT_CONSTYPE_INFSUBTREE
             || reopttree->reoptnodes[id]->conss[nconss]->constype == REOPT_CONSTYPE_STRBRANCHED);

         for(var = 0; var < reopttree->reoptnodes[id]->conss[nconss]->nvars; var++)
         {
            constant = 0;
            scalar = 1;

            if(!SCIPvarIsOriginal(reopttree->reoptnodes[id]->conss[nconss]->vars[var]))
            {
               if(SCIPvarIsNegated(reopttree->reoptnodes[id]->conss[nconss]->vars[var]))
               {
                  SCIP_CALL(SCIPvarGetOrigvarSum(&reopttree->reoptnodes[id]->conss[nconss]->vars[var], &scalar, &constant));
                  reopttree->reoptnodes[id]->conss[nconss]->vals[var] = 1;
               }
               else
               {
                  SCIP_CALL(SCIPvarGetOrigvarSum(&reopttree->reoptnodes[id]->conss[nconss]->vars[var], &scalar, &constant));
                  reopttree->reoptnodes[id]->conss[nconss]->vals[var] = 0;
               }
               assert(reopttree->reoptnodes[id]->conss[nconss]->vars[var] != NULL );
            }
            assert(SCIPvarIsOriginal(reopttree->reoptnodes[id]->conss[nconss]->vars[var]));
         }

         /* increase the counter for added constraints */
         ++reopttree->reoptnodes[id]->nconss;
         ++nconss;
      }

      assert(reopttree->reoptnodes[id]->nconss == naddedconss);
      SCIPsetFreeBufferArray(set, &addedcons);
   }

   return SCIP_OKAY;
}

/** collect all bound changes based on dual information
 *
 *  if the bound changes are global, all information are already stored because they were caught by the event handler.
 *  otherwise, we have to use SCIPnodeGetDualBoundchgs.
 *
 *  afterwards, we check if the constraint will be added in the next iteration or after splitting the node.
 */
static
SCIP_RETCODE collectDualInformation(
   SCIP_REOPT*           reopt,              /**< reoptimization data structure */
   BMS_BLKMEM*           blkmem,             /**< block memory */
   SCIP_NODE*            node,               /**< node of the search tree */
   unsigned int          id,                 /**< id of the node */
   SCIP_REOPTTYPE        reopttype           /**< reopttype */
   )
{
   SCIP_Real constant;
   SCIP_Real scalar;
   SCIP_Bool cons_is_next;
   int nbndchgs;
   int v;

   assert(reopt != NULL);
   assert(reopt->reopttree != NULL);
   assert(id < reopt->reopttree->reoptnodessize);
   assert(reopt->reopttree->reoptnodes[id]->dualfixing);
   assert(node != NULL);
   assert(blkmem != NULL);

   cons_is_next = TRUE;

   /* first case, all bound changes were global */
   if( reopt->currentnode == SCIPnodeGetNumber(node) && reopt->dualcons != NULL && reopt->dualcons->nvars > 0 )
   {
      nbndchgs = reopt->dualcons->nvars;
   }
   else
   {
      assert(reopt->currentnode == SCIPnodeGetNumber(node));

      /* get the number of bound changes based on dual information */
      nbndchgs = SCIPnodeGetNDualBndchgs(node);

      /* ensure that enough memory is allocated */
      SCIP_CALL( checkMemDualCons(reopt, blkmem, nbndchgs) );

      /* collect the bound changes */
      SCIPnodeGetDualBoundchgs(node,
            reopt->dualcons->vars,
            reopt->dualcons->vals,
            &nbndchgs,
            reopt->dualcons->varssize);

      assert(nbndchgs <= reopt->dualcons->varssize);

      reopt->dualcons->nvars = nbndchgs;

      /* transform the variables into the original space */
      for(v = 0; v < nbndchgs; v++)
      {
         constant = 0.0;
         scalar = 1.0;

         SCIP_CALL( SCIPvarGetOrigvarSum(&reopt->dualcons->vars[v], &scalar, &constant) );
         reopt->dualcons->vals[v] = (reopt->dualcons->vals[v] - constant) / scalar;

         assert(SCIPvarIsOriginal(reopt->dualcons->vars[v]));
      }
   }

   assert(nbndchgs > 0);

   /* due to the strong branching initialization it can be possible that two
    * constraints handling dual information are stored at the same time.
    * during reoptimizing a node we add the constraint stored at dualconscur only,
    * i.e, if dualconscur is not NULL, we need to store the constraint the
    * constraint for the next iteration at dualconsnex because the constraint
    * stored at dualconscur is needed to split the constraint in the current
    * iteration.
    */
   if( reopt->reopttree->reoptnodes[id]->dualconscur != NULL )
   {
      assert(reopt->reopttree->reoptnodes[id]->dualconsnex == NULL);
      cons_is_next = FALSE;
   }
   assert((cons_is_next && reopt->reopttree->reoptnodes[id]->dualconscur == NULL)
       || (!cons_is_next && reopt->reopttree->reoptnodes[id]->dualconsnex == NULL));

   /* the constraint will be added next */
   if( cons_is_next )
   {
      assert(reopt->reopttree->reoptnodes[id]->dualconscur == NULL);
      SCIP_ALLOC( BMSallocBlockMemory(blkmem, &reopt->reopttree->reoptnodes[id]->dualconscur) );
      SCIP_ALLOC( BMSduplicateBlockMemoryArray(blkmem, &reopt->reopttree->reoptnodes[id]->dualconscur->vars,
            reopt->dualcons->vars, nbndchgs) );
      SCIP_ALLOC( BMSduplicateBlockMemoryArray(blkmem, &reopt->reopttree->reoptnodes[id]->dualconscur->vals,
            reopt->dualcons->vals, nbndchgs) );

      reopt->reopttree->reoptnodes[id]->dualconscur->nvars = nbndchgs;
      reopt->reopttree->reoptnodes[id]->dualconscur->varssize = nbndchgs;
      reopt->reopttree->reoptnodes[id]->dualconscur->constype = reopttype == SCIP_REOPTTYPE_STRBRANCHED ? REOPT_CONSTYPE_STRBRANCHED : REOPT_CONSTYPE_INFSUBTREE;

      SCIPdebugMessage(" -> save dual information of type 1: node %lld, nvars %d, constype %d\n",
            SCIPnodeGetNumber(node), reopt->reopttree->reoptnodes[id]->dualconscur->nvars,
            reopt->reopttree->reoptnodes[id]->dualconscur->constype);
   }
   /* the constraint will be added after next */
   else
   {
      assert(reopt->reopttree->reoptnodes[id]->dualconsnex == NULL);
      SCIP_ALLOC( BMSallocBlockMemory(blkmem, &reopt->reopttree->reoptnodes[id]->dualconsnex) );
      reopt->reopttree->reoptnodes[id]->dualconsnex->nvars = -1;

      SCIP_ALLOC( BMSduplicateBlockMemoryArray(blkmem, &reopt->reopttree->reoptnodes[id]->dualconsnex->vars, reopt->dualcons->vars, nbndchgs) );
      SCIP_ALLOC( BMSduplicateBlockMemoryArray(blkmem, &reopt->reopttree->reoptnodes[id]->dualconsnex->vals, reopt->dualcons->vals, nbndchgs) );
      reopt->reopttree->reoptnodes[id]->dualconsnex->nvars = nbndchgs;
      reopt->reopttree->reoptnodes[id]->dualconsnex->varssize = nbndchgs;
      reopt->reopttree->reoptnodes[id]->dualconsnex->constype = reopttype == SCIP_REOPTTYPE_STRBRANCHED ? REOPT_CONSTYPE_STRBRANCHED : REOPT_CONSTYPE_INFSUBTREE;

      SCIPdebugMessage(" -> save dual information of type 2: node %lld, nvars %d, constype %d\n",
            SCIPnodeGetNumber(node), reopt->reopttree->reoptnodes[id]->dualconsnex->nvars,
            reopt->reopttree->reoptnodes[id]->dualconsnex->constype);
   }


   return SCIP_OKAY;
}

/** adds a node of the branch and bound tree to the reoptimization tree */
static
SCIP_RETCODE addNode(
   SCIP_REOPT*           reopt,              /**< reoptimization data structure */
   SCIP_SET*             set,                /**< global SCIP settings */
   BMS_BLKMEM*           blkmem,             /**< block memory */
   SCIP_NODE*            node,               /**< current node */
   SCIP_REOPTTYPE        reopttype,          /**< reason for storing the node*/
   SCIP_Bool             saveafterdual,      /**< save branching decisions after the first dual */
   SCIP_Bool             isrootnode,         /**< node is the root node */
   SCIP_Real             lowerbound          /**< lower bound of the node */
   )
{
   SCIP_NODE* parent;
   SCIP_Bool shrank;
   unsigned int id;
   unsigned int parentid;

   assert(reopt != NULL);
   assert(set != NULL);
   assert(blkmem != NULL);
   assert(node != NULL);

   parentid = 0;
   parent = NULL;
   shrank = FALSE;

   if( set->reopt_maxsavednodes == 0 )
      return SCIP_OKAY;

   assert(reopttype == SCIP_REOPTTYPE_TRANSIT
       || reopttype == SCIP_REOPTTYPE_INFSUBTREE
       || reopttype == SCIP_REOPTTYPE_STRBRANCHED
       || reopttype == SCIP_REOPTTYPE_LOGICORNODE
       || reopttype == SCIP_REOPTTYPE_LEAF
       || reopttype == SCIP_REOPTTYPE_PRUNED
       || reopttype == SCIP_REOPTTYPE_FEASIBLE);

   /* start clock */
   SCIPclockStart(reopt->savingtime, set);

   /* the node was created by reoptimization, i.e., we need to update the
    * stored data */
   if( SCIPnodeGetReoptID(node) >= 1 )
   {
      SCIP_Bool transintoorig;

      assert(reopttype != SCIP_REOPTTYPE_LEAF);
      assert(!isrootnode);

      id = SCIPnodeGetReoptID(node);
      assert(id < reopt->reopttree->reoptnodessize);
      assert(reopt->reopttree->reoptnodes[id] != NULL);

      SCIPdebugMessage("update node %lld at ID %u:\n", SCIPnodeGetNumber(node), id);

      transintoorig = FALSE;

      /* store in*/
      if( saveafterdual )
      {
         SCIP_CALL( saveAfterDualBranchings(reopt, blkmem, node, id, &transintoorig) );
      }

      /* update constraint propagations */
      if( set->reopt_saveconsprop )
      {
         SCIP_CALL( updateConstraintPropagation(reopt, blkmem, node, id, &transintoorig) );
      }

      /* ensure that all variables are original */
      if( transintoorig )
      {
         SCIP_CALL( transformIntoOrig(reopt, id) );
      }

      /* update the lowerbound */
      if( !SCIPsetIsEQ(set, REALABS(lowerbound), SCIPsetInfinity(set)) )
         reopt->reopttree->reoptnodes[id]->lowerbound = lowerbound;

#ifdef SCIP_DEBUG
         int varnr;

         SCIPdebugMessage(" -> nvars: %d, ncons: %d, parentID: %d, reopttype: %d\n",
               reopt->reopttree->reoptnodes[id]->nvars,
               reopt->reopttree->reoptnodes[id]->nconss,
               reopt->reopttree->reoptnodes[id]->parentID, reopttype);
#ifdef SCIP_MORE_DEBUG
         SCIPdebugMessage(" -> saved variables:\n");
         for (varnr = 0; varnr < reopt->reopttree->reoptnodes[id]->nvars; varnr++)
         {
            SCIPdebugMessage("  <%s> %s %g\n", SCIPvarGetName(reopt->reopttree->reoptnodes[id]->vars[varnr]),
                  reopt->reopttree->reoptnodes[id]->varboundtypes[varnr] == SCIP_BOUNDTYPE_LOWER ?
                  "=>" : "<=", reopt->reopttree->reoptnodes[id]->varbounds[varnr]);
         }
         for (varnr = 0; varnr < reopt->reopttree->reoptnodes[id]->nafterdualvars; varnr++)
         {
            SCIPdebugMessage("  <%s> %s %g (after dual red.)\n", SCIPvarGetName(reopt->reopttree->reoptnodes[id]->afterdualvars[varnr]),
                  reopt->reopttree->reoptnodes[id]->afterdualvarboundtypes[varnr] == SCIP_BOUNDTYPE_LOWER ?
                  "=>" : "<=", reopt->reopttree->reoptnodes[id]->afterdualvarbounds[varnr]);
         }
#endif
#endif

      /* update LPI state if node is pseudobranched or feasible */
      switch( reopttype ) {
         case SCIP_REOPTTYPE_TRANSIT:
            assert(reopt->reopttree->reoptnodes[id]->nconss == 0);

            if( set->reopt_shrinkinner )
            {
               SCIP_CALL( shrinkNode(reopt, set, node, id, &shrank, blkmem) );
            }

            goto TRANSIT;

            break; /*lint !e527*/

         case SCIP_REOPTTYPE_LOGICORNODE:
         case SCIP_REOPTTYPE_LEAF:
            goto TRANSIT;
            break; /*lint !e527*/

         case SCIP_REOPTTYPE_INFSUBTREE:
            /* delete the whole subtree induced be the current node */
            SCIP_CALL( deleteChildrenBelow(reopt->reopttree, set, blkmem, id, FALSE, FALSE) );
            goto PSEUDO;
            break; /*lint !e527*/

         case SCIP_REOPTTYPE_STRBRANCHED:
            goto PSEUDO;
            break; /*lint !e527*/

         case SCIP_REOPTTYPE_FEASIBLE:
            /* delete the subtree */
            if( set->reopt_reducetofrontier )
            {
               SCIP_CALL( deleteChildrenBelow(reopt->reopttree, set, blkmem, id, FALSE, FALSE) );
               SCIP_CALL( SCIPreoptResetDualBndchgs(reopt, node, blkmem) );
            }
            /* dive through all children and change the reopttype to PRUNED */
            else
            {
               SCIP_CALL( changeReopttypeOfSubtree(reopt->reopttree, id, SCIP_REOPTTYPE_PRUNED) );
            }
            goto FEASIBLE;
            break; /*lint !e527*/

         case SCIP_REOPTTYPE_PRUNED:
            /* delete the subtree */
            if( set->reopt_reducetofrontier )
            {
               SCIP_CALL( deleteChildrenBelow(reopt->reopttree, set, blkmem, id, FALSE, FALSE) );
               SCIP_CALL( SCIPreoptResetDualBndchgs(reopt, node, blkmem) );
            }
            /* dive through all children and change the reopttype to LEAF */
            else
            {
               SCIP_CALL( changeReopttypeOfSubtree(reopt->reopttree, id, SCIP_REOPTTYPE_PRUNED) );
            }

            ++reopt->reopttree->ncutoffreoptnodes;
            ++reopt->reopttree->ntotalcutoffreoptnodes;

            goto PRUNED;
            break; /*lint !e527*/

         default:
            break;
      } /*lint !e788*/

      /* stop clock */
      SCIPclockStart(reopt->savingtime, set);

      return SCIP_OKAY;
   }

   /* get new IDs */
   SCIP_CALL( reopttreeCheckMemory(reopt->reopttree, blkmem) );

   /* the current node is the root node */
   if( isrootnode )
   {
      id = 0;

      switch( reopttype ) {
         case SCIP_REOPTTYPE_TRANSIT:
            /* ensure that no dual constraints are stored */
            SCIP_CALL( SCIPreoptResetDualBndchgs(reopt, node, blkmem) );

            /* update the lowerbound */
            if( !SCIPsetIsEQ(set, REALABS(lowerbound), SCIPsetInfinity(set)) )
               reopt->reopttree->reoptnodes[id]->lowerbound = lowerbound;

            goto TRANSIT;
            break; /*lint !e527*/

         case SCIP_REOPTTYPE_INFSUBTREE:
         case SCIP_REOPTTYPE_STRBRANCHED:
            reopt->reopttree->reoptnodes[0]->reopttype = (unsigned int)reopttype;
            reopt->reopttree->reoptnodes[0]->dualfixing = TRUE;
            reopt->reopttree->reoptnodes[0]->nvars = 0;

            if( reopttype == SCIP_REOPTTYPE_INFSUBTREE )
            {
               /* delete the whole subtree induced be the current node */
               SCIP_CALL( deleteChildrenBelow(reopt->reopttree, set, blkmem, 0, FALSE, FALSE) );
            }

            SCIPdebugMessage("update node %d at ID %d:\n", 1, 0);
            SCIPdebugMessage(" -> nvars: 0, ncons: 0, parentID: -, reopttype: %u\n", reopttype);

            /* update the lowerbound */
            if( !SCIPsetIsEQ(set, REALABS(lowerbound), SCIPsetInfinity(set)) )
               reopt->reopttree->reoptnodes[id]->lowerbound = lowerbound;

            goto PSEUDO;
            break; /*lint !e527*/

         case SCIP_REOPTTYPE_FEASIBLE:
            ++reopt->reopttree->ntotalfeasnodes;
            ++reopt->reopttree->nfeasnodes;
            reopt->reopttree->reoptnodes[0]->reopttype = (unsigned int)SCIP_REOPTTYPE_FEASIBLE;
            reopt->reopttree->reoptnodes[0]->dualfixing = FALSE;

            if( reopt->reopttree->reoptnodes[0]->childids != NULL && reopt->reopttree->reoptnodes[0]->nchilds > 0 )
            {
              /* delete the subtree */
               if( set->reopt_reducetofrontier )
               {
                  SCIP_CALL( deleteChildrenBelow(reopt->reopttree, set, blkmem, 0, FALSE, FALSE) );
                  SCIP_CALL( SCIPreoptResetDualBndchgs(reopt, node, blkmem) );
               }
               /* dive through all children and change the reopttype to LEAF */
               else
               {
                  SCIP_CALL( changeReopttypeOfSubtree(reopt->reopttree, 0, SCIP_REOPTTYPE_PRUNED) );
               }
            }
            else
               SCIP_CALL( SCIPreoptResetDualBndchgs(reopt, node, blkmem) );

            /* update the lowerbound */
            if( !SCIPsetIsEQ(set, REALABS(lowerbound), SCIPsetInfinity(set)) )
               reopt->reopttree->reoptnodes[id]->lowerbound = lowerbound;

            SCIPdebugMessage("update node %d at ID %d:\n", 1, 0);
            SCIPdebugMessage(" -> nvars: 0, ncons: 0, parentID: -, reopttype: %u\n", reopttype);

            break;

         case SCIP_REOPTTYPE_PRUNED:
            ++reopt->reopttree->nprunednodes;
            ++reopt->reopttree->ntotalprunednodes;
            reopt->reopttree->reoptnodes[0]->reopttype = (unsigned int)SCIP_REOPTTYPE_PRUNED;
            reopt->reopttree->reoptnodes[0]->dualfixing = FALSE;

            if( reopt->reopttree->reoptnodes[0]->childids != NULL && reopt->reopttree->reoptnodes[0]->nchilds > 0 )
            {
               /* delete the subtree */
               if( set->reopt_reducetofrontier )
               {
                  SCIP_CALL( deleteChildrenBelow(reopt->reopttree, set, blkmem, 0, FALSE, FALSE) );
                  SCIP_CALL( SCIPreoptResetDualBndchgs(reopt, node, blkmem) );
               }
               /* dive through all children and change the reopttype to LEAF */
               else
               {
                  SCIP_CALL( changeReopttypeOfSubtree(reopt->reopttree, 0, SCIP_REOPTTYPE_PRUNED) );
               }
            }
            else
               SCIP_CALL( SCIPreoptResetDualBndchgs(reopt, node, blkmem) );

            /* update the lowerbound if it was not set */
            if( !SCIPsetIsEQ(set, REALABS(lowerbound), SCIPsetInfinity(set)) )
               reopt->reopttree->reoptnodes[id]->lowerbound = lowerbound;

            SCIPdebugMessage("update node %d at ID %d:\n", 1, 0);
            SCIPdebugMessage(" -> nvars: 0, ncons: 0, parentID: -, reopttype: %u\n", reopttype);

            break;

         default:
            assert(reopttype == SCIP_REOPTTYPE_TRANSIT
                || reopttype == SCIP_REOPTTYPE_INFSUBTREE
                || reopttype == SCIP_REOPTTYPE_STRBRANCHED
                || reopttype == SCIP_REOPTTYPE_PRUNED
                || reopttype == SCIP_REOPTTYPE_FEASIBLE);
            break;
      }/*lint !e788*/

      /* reset the information of dual bound changes */
      reopt->currentnode = -1;
      if( reopt->dualcons != NULL )
         reopt->dualcons->nvars = 0;

      /* stop clock */
      SCIPclockStop(reopt->savingtime, set);

      return SCIP_OKAY;
   }
   else
   {
      int nbndchgdiff;
      SCIP_Bool transintoorig;

      SCIPdebugMessage("try to add node #%lld to the reopttree\n", SCIPnodeGetNumber(node));
      SCIPdebugMessage(" -> reopttype = %u\n", reopttype);

      /*
       *  check if we really want to save this node:
       *  1. save the node if reopttype is at least LOGICORNODE
       *  2. save the node if the number of bound changes of this node
       *     and the last saved node is at least a given number n
       */

      /* get the ID of the last saved node or 0 for the root */
      SCIP_CALL( getLastSavedNode(reopt, set, node, &parent, &parentid, &nbndchgdiff) );

      if( reopttype < SCIP_REOPTTYPE_INFSUBTREE && nbndchgdiff <= set->reopt_maxdiffofnodes)
      {
         SCIPdebugMessage(" -> skip saving\n");

         /* stop clock */
         SCIPclockStop(reopt->savingtime, set);

         return SCIP_OKAY;
      }

      /* check if there are free slots to store the node */
      SCIP_CALL( reopttreeCheckMemory(reopt->reopttree, blkmem) );

      id = (unsigned int) (size_t) SCIPqueueRemove(reopt->reopttree->openids);

      SCIPdebugMessage(" -> save at ID %u\n", id);

      assert(reopt->reopttree->reoptnodes[id] == NULL
         || (reopt->reopttree->reoptnodes[id]->nvars == 0 && reopt->reopttree->reoptnodes[id]->nconss == 0));
      assert(id >= 1 && id < reopt->reopttree->reoptnodessize);
      assert(!isrootnode);

      /* get memory for nodedata */
      assert(reopt->reopttree->reoptnodes[id] == NULL || reopt->reopttree->reoptnodes[id]->nvars == 0);
      SCIP_CALL( createReoptnode(reopt->reopttree, set, blkmem, id) );
      reopt->reopttree->reoptnodes[id]->parentID = parentid;

      assert(parent != NULL );
      assert((SCIPnodeGetDepth(parent) == 0 && parentid == 0) || (SCIPnodeGetDepth(parent) >= 1 && parentid > 0));
      assert(id >= 1);

      /* create the array of "child nodes" if they not exist */
      if( reopt->reopttree->reoptnodes[parentid]->childids == NULL
       || reopt->reopttree->reoptnodes[parentid]->allocchildmem == 0 )
      {
         SCIP_CALL( reoptnodeCheckMemory(reopt->reopttree->reoptnodes[parentid], blkmem, 0, 10, 0) );
      }

      /* add the "child node" */
      SCIP_CALL( reoptAddChild(reopt->reopttree, blkmem, parentid, id) );

      /* save branching path */
      SCIP_CALL( saveAncestorBranchings(reopt->reopttree, blkmem, node, parent, id, parentid) );

      /* save bound changes after some dual reduction */
      if( saveafterdual )
      {
         SCIP_CALL( saveAfterDualBranchings(reopt, blkmem, node, id, &transintoorig) );
      }
      else
      {
         SCIPdebugMessage(" -> skip saving bound changes after dual reductions.\n");
      }

      /* transform all bounds of branched variables and ensure that they are original. */
      SCIP_CALL( transformIntoOrig(reopt, id) );

      /* save pseudo-constraints (if one exists) */
      if (SCIPnodeGetNAddedConss(node) >= 1)
      {
         assert(reopt->reopttree->reoptnodes[id]->nconss == 0);

         SCIP_CALL( saveLocalConssData(reopt->reopttree, set, blkmem, node, id) );
      }

      /* update the lowerbound if it was not set */
      if( !SCIPsetIsEQ(set, REALABS(lowerbound), SCIPsetInfinity(set)) )
         reopt->reopttree->reoptnodes[id]->lowerbound = lowerbound;

      /* set ID */
      SCIPnodeSetReoptID(node, id);

      /* set the REOPTTYPE */
      SCIPnodeSetReopttype(node, reopttype);

#ifdef SCIP_DEBUG
      int varnr;
      SCIPdebugMessage("save node #%lld successful\n", SCIPnodeGetNumber(node));
      SCIPdebugMessage(" -> ID %d, nvars %d, ncons %d, reopttype %d\n",
            id, reopt->reopttree->reoptnodes[id]->nvars + reopt->reopttree->reoptnodes[id]->nafterdualvars,
            reopt->reopttree->reoptnodes[id]->nconss,
            reopttype);
#ifdef SCIP_MORE_DEBUG
      for (varnr = 0; varnr < reopt->reopttree->reoptnodes[id]->nvars; varnr++)
      {
         SCIPdebugMessage("  <%s> %s %g\n", SCIPvarGetName(reopt->reopttree->reoptnodes[id]->vars[varnr]),
               reopt->reopttree->reoptnodes[id]->varboundtypes[varnr] == SCIP_BOUNDTYPE_LOWER ?
                     "=>" : "<=", reopt->reopttree->reoptnodes[id]->varbounds[varnr]);
      }
      for (varnr = 0; varnr < reopt->reopttree->reoptnodes[id]->nafterdualvars; varnr++)
      {
         SCIPdebugMessage("  <%s> %s %g (after dual red.)\n",
               SCIPvarGetName(reopt->reopttree->reoptnodes[id]->afterdualvars[varnr]),
               reopt->reopttree->reoptnodes[id]->afterdualvarboundtypes[varnr] == SCIP_BOUNDTYPE_LOWER ?
                     "=>" : "<=", reopt->reopttree->reoptnodes[id]->afterdualvarbounds[varnr]);
      }
#endif
#endif
   }

   switch( reopttype ) {
      case SCIP_REOPTTYPE_TRANSIT:
      case SCIP_REOPTTYPE_LOGICORNODE:
      case SCIP_REOPTTYPE_LEAF:
         TRANSIT:

         if( !shrank )
         {
            reopt->reopttree->reoptnodes[id]->reopttype = (unsigned int)reopttype;
         }
         else
         {
            SCIPnodeSetReoptID(node, 0);
            SCIPnodeSetReopttype(node, SCIP_REOPTTYPE_NONE);
         }
         break;

      case SCIP_REOPTTYPE_INFSUBTREE:
      case SCIP_REOPTTYPE_STRBRANCHED:
         PSEUDO:

         assert(reopt->currentnode == SCIPnodeGetNumber(node));

         reopt->reopttree->reoptnodes[id]->reopttype = (unsigned int)reopttype;
         reopt->reopttree->reoptnodes[id]->dualfixing = TRUE;

         /* get all the dual information and decide if the constraint need
          * to be added next or after next */
         SCIP_CALL( collectDualInformation(reopt, blkmem, node, id, reopttype) );

         break;

      case SCIP_REOPTTYPE_FEASIBLE:
         FEASIBLE:
         reopt->reopttree->reoptnodes[id]->reopttype = (unsigned int)SCIP_REOPTTYPE_FEASIBLE;
         reopt->reopttree->reoptnodes[id]->dualfixing = FALSE;
         ++reopt->reopttree->nfeasnodes;
         ++reopt->reopttree->ntotalfeasnodes;

         break;

      case SCIP_REOPTTYPE_PRUNED:
         PRUNED:

         reopt->reopttree->reoptnodes[id]->reopttype = (unsigned int)SCIP_REOPTTYPE_PRUNED;
         reopt->reopttree->reoptnodes[id]->dualfixing = FALSE;
         ++reopt->reopttree->nprunednodes;
         ++reopt->reopttree->ntotalprunednodes;

         break;

      default:
         assert(reopttype == SCIP_REOPTTYPE_TRANSIT
             || reopttype == SCIP_REOPTTYPE_LOGICORNODE
             || reopttype == SCIP_REOPTTYPE_LEAF
             || reopttype == SCIP_REOPTTYPE_INFSUBTREE
             || reopttype == SCIP_REOPTTYPE_STRBRANCHED
             || reopttype == SCIP_REOPTTYPE_FEASIBLE
             || reopttype == SCIP_REOPTTYPE_PRUNED);
         break;
   } /*lint !e788*/

   /* stop clock */
   SCIPclockStop(reopt->savingtime, set);

   /* reset the information of dual bound changes */
   reopt->currentnode = -1;
   if( reopt->dualcons != NULL )
      reopt->dualcons->nvars = 0;

   return SCIP_OKAY;
}

/** delete the stored information about dual bound changes of the last focused node */
static
void deleteLastDualBndchgs(
   SCIP_REOPT*           reopt               /**< reoptimization data structure */
   )
{
   assert(reopt != NULL);

   if( reopt->dualcons != NULL && reopt->dualcons->nvars > 0 )
   {
      SCIPdebugMessage("delete %d dual variable information about node %lld\n", reopt->dualcons->nvars,
            reopt->currentnode);
      reopt->dualcons->nvars = 0;
      reopt->currentnode = -1;
   }
}

/** delete the stored constraints that dual information at the given reoptimization node */
static
SCIP_RETCODE reoptnodeResetDualConss(
   SCIP_REOPTNODE*       reoptnode,          /**< reoptimization node */
   BMS_BLKMEM*           blkmem              /**< block memory */
   )
{
   assert(reoptnode != NULL);
   assert(blkmem != NULL);

   if( reoptnode->dualconscur != NULL )
   {
      SCIPdebugMessage("reset dual (1) information\n");

      BMSfreeBlockMemoryArray(blkmem, &reoptnode->dualconscur->vals, reoptnode->dualconscur->varssize);
      BMSfreeBlockMemoryArray(blkmem, &reoptnode->dualconscur->vars, reoptnode->dualconscur->varssize);
      BMSfreeBlockMemory(blkmem, &reoptnode->dualconscur);
      reoptnode->dualconscur = NULL;
   }

   if( reoptnode->dualconsnex != NULL )
   {
      SCIPdebugMessage("reset dual (2) information\n");

      BMSfreeBlockMemoryArray(blkmem, &reoptnode->dualconsnex->vals, reoptnode->dualconsnex->varssize);
      BMSfreeBlockMemoryArray(blkmem, &reoptnode->dualconsnex->vars, reoptnode->dualconsnex->varssize);
      BMSfreeBlockMemory(blkmem, &reoptnode->dualconsnex);
      reoptnode->dualconsnex = NULL;
   }

   reoptnode->dualfixing = FALSE;

   return SCIP_OKAY;
}

/** generate a global constraint to separate an infeasible subtree */
static
SCIP_RETCODE saveGlobalCons(
   SCIP_REOPT*           reopt,              /**< reoptimization data structure */
   SCIP_SET*             set,                /**< global SCIP settings */
   BMS_BLKMEM*           blkmem,             /**< block memory */
   SCIP_NODE*            node,               /**< node of the search tree */
   REOPT_CONSTYPE        consttype           /**< reopttype of the constraint */
   )
{
   assert(reopt != NULL);
   assert(node != NULL);

   if( consttype == REOPT_CONSTYPE_INFSUBTREE )
   {
      SCIP_BOUNDTYPE* boundtypes;
      int nbranchvars;
      int conssize;
      int nglbconss;
      int v;

      nglbconss = reopt->nglbconss;
      conssize = SCIPnodeGetDepth(node)+1;

      /* check if enough memory to store the global constraint is available */
      SCIP_CALL( checkMemGlbCons(reopt, blkmem, nglbconss+1) );

      /* allocate memory to store the infeasible path
       * we use the permanent allocated array consbounds to store the boundtypes */
      SCIP_ALLOC( BMSallocBlockMemory(blkmem, &reopt->glbconss[nglbconss]) ); /*lint !e866*/
      SCIP_ALLOC( BMSallocBlockMemoryArray(blkmem, &reopt->glbconss[nglbconss]->vars, conssize) );
      SCIP_ALLOC( BMSallocBlockMemoryArray(blkmem, &reopt->glbconss[nglbconss]->vals, conssize) );

      /* allocate buffer */
      SCIP_CALL( SCIPsetAllocBufferArray(set, &boundtypes, conssize) );

      reopt->glbconss[nglbconss]->varssize = conssize;
      reopt->glbconss[nglbconss]->constype = REOPT_CONSTYPE_INFSUBTREE;

      SCIPnodeGetAncestorBranchings(node,
            reopt->glbconss[nglbconss]->vars,
            reopt->glbconss[nglbconss]->vals,
            boundtypes,
            &nbranchvars,
            conssize);

      if( conssize < nbranchvars )
      {
         SCIP_ALLOC( BMSreallocBlockMemoryArray(blkmem, &reopt->glbconss[nglbconss]->vars, conssize, nbranchvars) );
         SCIP_ALLOC( BMSreallocBlockMemoryArray(blkmem, &reopt->glbconss[nglbconss]->vals, conssize, nbranchvars) );
         conssize = nbranchvars;
         reopt->glbconss[nglbconss]->varssize = conssize;

         SCIPnodeGetAncestorBranchings(node, reopt->glbconss[nglbconss]->vars, reopt->glbconss[nglbconss]->vals,
               boundtypes, &nbranchvars, conssize);
      }

      reopt->glbconss[nglbconss]->nvars = nbranchvars;

      /* transform into original variables */
      for(v = 0; v < nbranchvars; v++)
      {
         SCIP_Real constant;
         SCIP_Real scalar;

         constant = 0;
         scalar = 1;

         SCIP_CALL( SCIPvarGetOrigvarSum(&reopt->glbconss[nglbconss]->vars[v], &scalar, &constant) );
         reopt->glbconss[nglbconss]->vals[v] = (reopt->glbconss[nglbconss]->vals[v] - constant)/scalar;

         assert(SCIPsetIsFeasEQ(set, reopt->glbconss[nglbconss]->vals[v], 0.0) || SCIPsetIsFeasEQ(set,
               reopt->glbconss[nglbconss]->vals[v], 1.0));
      }

      /* free buffer */
      SCIPsetFreeBufferArray(set, &boundtypes);

      /* increase the number of global constraints */
      ++reopt->nglbconss;
   }

   return SCIP_OKAY;
}


/** move all id of child nodes from reoptimization node stored at @p id1 to the node stored at @p id2 */
static
SCIP_RETCODE reoptMoveIDs(
   SCIP_REOPTTREE*       reopttree,          /**< reopttree */
   BMS_BLKMEM*           blkmem,             /**< block memory */
   unsigned int          id1,                /**< source id */
   unsigned int          id2                 /**< target id */
   )
{
   int c;
   int nchilds_id1;
   int nchilds_id2;

   assert(reopttree != NULL);
   assert(blkmem != NULL);
   assert(id1 < reopttree->reoptnodessize);
   assert(id2 < reopttree->reoptnodessize);
   assert(reopttree->reoptnodes[id1] != NULL);
   assert(reopttree->reoptnodes[id2] != NULL);

   nchilds_id1 = reopttree->reoptnodes[id1]->nchilds;
   nchilds_id2 = reopttree->reoptnodes[id2]->nchilds;

   /* ensure that the array storing the child id's is large enough */
   SCIP_CALL( reoptnodeCheckMemory(reopttree->reoptnodes[id2], blkmem, 0, nchilds_id1+nchilds_id2, 0) );
   assert(reopttree->reoptnodes[id2]->allocchildmem >= nchilds_id1+nchilds_id2);

   SCIPdebugMessage("move %d IDs: %u -> %u\n", nchilds_id1, id1, id2);

   /* move the ids */
   for(c = 0; c < nchilds_id1; c++)
   {

#ifdef SCIP_DEBUG
      /* check that no id is added twice */
      int k;
      for(k = 0; k < nchilds_id2; k++)
         assert(reopttree->reoptnodes[id2]->childids[k] != reopttree->reoptnodes[id1]->childids[c]);
#endif

      reopttree->reoptnodes[id2]->childids[nchilds_id2+c] = reopttree->reoptnodes[id1]->childids[c];
   }

   /* update the number of childs */
   reopttree->reoptnodes[id1]->nchilds = 0;
   reopttree->reoptnodes[id2]->nchilds += nchilds_id1;

   return SCIP_OKAY;
}

/** change all bound changes along the root path */
static
SCIP_RETCODE changeAncestorBranchings(
   SCIP_REOPT*           reopt,              /**< reoptimization data structure */
   SCIP_SET*             set,                /**< global SCIP settings */
   SCIP_STAT*            stat,               /**< dynamic problem statistics */
   SCIP_PROB*            transprob,          /**< transformed problem */
   SCIP_PROB*            origprob,           /**< original problem */
   SCIP_TREE*            tree,               /**< search tree */
   SCIP_LP*              lp,                 /**< current LP */
   SCIP_BRANCHCAND*      branchcand,         /**< branching candidates */
   SCIP_EVENTQUEUE*      eventqueue,         /**< event queue */
   SCIP_CLIQUETABLE*     cliquetable,        /**< clique table */
   BMS_BLKMEM*           blkmem,             /**< block memory */
   SCIP_NODE*            node,               /**< node of the branch and bound tree */
   unsigned int          id,                 /**< id of stored node */
   SCIP_Bool             afterdualintobranching /**< apply and convert bound changes made after the first based on dual information into branchings */
   )
{
   SCIP_REOPTTREE* reopttree;
   SCIP_REOPTNODE* reoptnode;
   int v;

   assert(reopt != NULL);
   assert(set != NULL);
   assert(stat != NULL);
   assert(transprob != NULL);
   assert(tree != NULL);
   assert(lp != NULL);
   assert(branchcand != NULL);
   assert(eventqueue != NULL);
   assert(cliquetable != NULL);
   assert(node != NULL);
   assert(blkmem != NULL);

   reopttree = reopt->reopttree;
   assert(reopttree != NULL);
   assert(id < reopttree->reoptnodessize);

   reoptnode = reopttree->reoptnodes[id];
   assert(reoptnode != NULL);

   /* copy memory to ensure that only original variables are saved */
   if( reoptnode->nvars == 0 && reoptnode->nafterdualvars == 0)
      return SCIP_OKAY;

   /* change the bounds along the branching path */
   for(v = 0; v < reoptnode->nvars; v++)
   {
      SCIP_VAR* var;
      SCIP_Real val;
      SCIP_BOUNDTYPE boundtype;
      SCIP_Real oldlb;
      SCIP_Real oldub;
      SCIP_Real newbound;

      var = reoptnode->vars[v];
      val = reoptnode->varbounds[v];
      boundtype = reoptnode->varboundtypes[v];

      assert(SCIPvarIsOriginal(var));
      SCIP_CALL( SCIPvarGetProbvarBound(&var, &val, &boundtype) );
      assert(SCIPvarIsTransformed(var));
      assert(SCIPvarGetStatus(var) != SCIP_VARSTATUS_MULTAGGR);

      oldlb = SCIPvarGetLbLocal(var);
      oldub = SCIPvarGetUbLocal(var);
      newbound = val;

      assert(boundtype == SCIP_BOUNDTYPE_LOWER || boundtype == SCIP_BOUNDTYPE_UPPER);

      if(boundtype == SCIP_BOUNDTYPE_LOWER
      && SCIPsetIsGT(set, newbound, oldlb)
      && SCIPsetIsFeasLE(set, newbound, oldub))
      {
         SCIPvarAdjustLb(var, set, &newbound);

         SCIP_CALL( SCIPnodeAddBoundchg(node, blkmem, set, stat, transprob, origprob,
               tree, reopt, lp, branchcand, eventqueue, cliquetable, var, newbound, SCIP_BOUNDTYPE_LOWER, FALSE) );
      }
      else if(boundtype == SCIP_BOUNDTYPE_UPPER
           && SCIPsetIsLT(set, newbound, oldub)
           && SCIPsetIsFeasGE(set, newbound, oldlb))
      {
         SCIPvarAdjustUb(var, set, &newbound);

         SCIP_CALL( SCIPnodeAddBoundchg(node, blkmem, set, stat, transprob, origprob,
               tree, reopt, lp, branchcand, eventqueue, cliquetable, var, newbound, SCIP_BOUNDTYPE_UPPER, FALSE) );
      }
#ifdef SCIP_MORE_DEBUG
      SCIPdebugMessage("  (path) <%s> %s %g\n", SCIPvarGetName(var), boundtype == SCIP_BOUNDTYPE_LOWER ? "=>" : "<=",
            newbound);
#endif
   }

   if( afterdualintobranching && reoptnode->nafterdualvars > 0 )
   {
      /* check the memory to convert this bound changes into 'normal' */
      SCIP_CALL( reoptnodeCheckMemory(reopttree->reoptnodes[id], blkmem, reoptnode->nvars + reoptnode->nafterdualvars,
            0, 0) );

      /* change the bounds */
      for(v = 0; v < reoptnode->nafterdualvars; v++)
      {
         SCIP_VAR* var;
         SCIP_Real val;
         SCIP_BOUNDTYPE boundtype;
         SCIP_Bool bndchgd;
         SCIP_Real oldlb;
         SCIP_Real oldub;
         SCIP_Real newbound;

         var = reoptnode->afterdualvars[v];
         val = reoptnode->afterdualvarbounds[v];
         boundtype = reoptnode->afterdualvarboundtypes[v];

         assert(SCIPvarIsOriginal(var));
         SCIP_CALL( SCIPvarGetProbvarBound(&var, &val, &boundtype) );
         assert(SCIPvarIsTransformed(var));
         assert(SCIPvarGetStatus(var) != SCIP_VARSTATUS_MULTAGGR);

         bndchgd = FALSE;

         oldlb = SCIPvarGetLbLocal(var);
         oldub = SCIPvarGetUbLocal(var);
         newbound = val;

         if(boundtype == SCIP_BOUNDTYPE_LOWER
         && SCIPsetIsGT(set, newbound, oldlb)
         && SCIPsetIsFeasLE(set, newbound, oldub))
         {
            SCIPvarAdjustLb(var, set, &newbound);
            SCIP_CALL( SCIPnodeAddBoundchg(node, blkmem, set, stat, transprob, origprob,
                  tree, reopt, lp, branchcand, eventqueue, cliquetable, var, newbound, SCIP_BOUNDTYPE_LOWER, FALSE) );

            bndchgd = TRUE;
         }
         else if(boundtype == SCIP_BOUNDTYPE_UPPER
              && SCIPsetIsLT(set, newbound, oldub)
              && SCIPsetIsFeasGE(set, newbound, oldlb))
         {
            SCIPvarAdjustUb(var, set, &newbound);
            SCIP_CALL( SCIPnodeAddBoundchg(node, blkmem, set, stat, transprob, origprob,
                  tree, reopt, lp, branchcand, eventqueue, cliquetable, var, newbound, SCIP_BOUNDTYPE_UPPER, FALSE) );

            bndchgd = TRUE;
         }

         assert(boundtype == SCIP_BOUNDTYPE_LOWER || boundtype == SCIP_BOUNDTYPE_UPPER);

#ifdef SCIP_MORE_DEBUG
         SCIPdebugMessage("   (prop) <%s> %s %g\n", SCIPvarGetName(var), boundtype == SCIP_BOUNDTYPE_LOWER ? "=>" : "<=",
               newbound);
#endif
         if( bndchgd )
         {
            int nvars;

            nvars = reoptnode->nvars;
            reoptnode->vars[nvars] = reoptnode->afterdualvars[v];
            reoptnode->varbounds[nvars] = reoptnode->afterdualvarbounds[v];
            reoptnode->varboundtypes[nvars] = reoptnode->afterdualvarboundtypes[v];
            ++reoptnode->nvars;
         }
      }

      /* free the afterdualvars, -bounds, and -boundtypes */
      BMSfreeBlockMemoryArray(blkmem, &reoptnode->afterdualvarboundtypes, reoptnode->afterdualvarssize);
      reoptnode->afterdualvarboundtypes = NULL;

      BMSfreeBlockMemoryArray(blkmem, &reoptnode->afterdualvarbounds, reoptnode->afterdualvarssize);
      reoptnode->afterdualvarbounds = NULL;

      BMSfreeBlockMemoryArray(blkmem, &reoptnode->afterdualvars, reoptnode->afterdualvarssize);
      reoptnode->afterdualvars = NULL;

      reoptnode->nafterdualvars = 0;
      reoptnode->afterdualvarssize = 0;
   }

   return SCIP_OKAY;
}

/** add a constraint to ensure that at least one variable bound gets different */
static
SCIP_RETCODE addSplitcons(
   SCIP_REOPT*           reopt,              /**< reoptimization data structure */
   SCIP*                 scip,               /**< SCIP data structure */
   SCIP_SET*             set,                /**< global SCIP settings */
   SCIP_STAT*            stat,               /**< dynamic problem statistics */
   BMS_BLKMEM*           blkmem,             /**< block memory */
   SCIP_PROB*            transprob,          /**< transformed problem */
   SCIP_PROB*            origprob,           /**< original problem */
   SCIP_TREE*            tree,               /**< search tree */
   SCIP_LP*              lp,                 /**< current LP */
   SCIP_BRANCHCAND*      branchcand,         /**< branching candidates */
   SCIP_EVENTQUEUE*      eventqueue,         /**< event queue */
   SCIP_CLIQUETABLE*     cliquetable,        /**< clique table data structure */
   SCIP_NODE*            node,               /**< node corresponding to the pruned part */
   unsigned int          id                  /**< id of stored node */
   )
{
   SCIP_CONS* cons;
   const char* name;
   int v;

   assert(reopt != NULL);
   assert(reopt->reopttree != NULL);
   assert(id < reopt->reopttree->reoptnodessize);
   assert(reopt->reopttree->reoptnodes[id] != NULL);
   assert(reopt->reopttree->reoptnodes[id]->dualfixing);
   assert(reopt->reopttree->reoptnodes[id]->dualconscur != NULL);
   assert(scip != NULL);
   assert(set != NULL);
   assert(stat != NULL);
   assert(blkmem != NULL);
   assert(transprob != NULL);
   assert(origprob != NULL);
   assert(tree != NULL);
   assert(lp != NULL);
   assert(branchcand != NULL);
   assert(eventqueue != NULL);
   assert(node != NULL);

   if( reopt->reopttree->reoptnodes[id]->dualconscur->constype == REOPT_CONSTYPE_STRBRANCHED )
   {
      SCIPdebugMessage(" create a split-node #%lld\n", SCIPnodeGetNumber(node));
   }
   else if( reopt->reopttree->reoptnodes[id]->dualconscur->constype == REOPT_CONSTYPE_INFSUBTREE )
   {
      SCIPdebugMessage(" separate an infeasible subtree\n");
   }

   /* if the constraint consists of exactly one variable it can be interpreted
    * as a normal branching step, i.e., we can fix the variable to the negated bound */
   if( reopt->reopttree->reoptnodes[id]->dualconscur->nvars == 1 )
   {
      SCIP_VAR* var;
      SCIP_BOUNDTYPE boundtype;
      SCIP_Real oldlb;
      SCIP_Real oldub;
      SCIP_Real newbound;

      var = reopt->reopttree->reoptnodes[id]->dualconscur->vars[0];
      newbound = reopt->reopttree->reoptnodes[id]->dualconscur->vals[0];
      boundtype = SCIPsetIsFeasEQ(set, newbound, 1.0) ? SCIP_BOUNDTYPE_LOWER : SCIP_BOUNDTYPE_UPPER;

      assert(SCIPvarIsOriginal(var));
      SCIP_CALL( SCIPvarGetProbvarBound(&var, &newbound, &boundtype) );
      assert(SCIPvarIsTransformed(var));

      oldlb = SCIPvarGetLbLocal(var);
      oldub = SCIPvarGetUbLocal(var);

      /* negate the bound */
      newbound = 1 - newbound;
      boundtype = (SCIP_BOUNDTYPE) (1 - (int)boundtype);

      if(boundtype == SCIP_BOUNDTYPE_LOWER
      && SCIPsetIsGT(set, newbound, oldlb)
      && SCIPsetIsFeasLE(set, newbound, oldub))
      {
         SCIPvarAdjustLb(var, set, &newbound);
         SCIP_CALL( SCIPnodeAddBoundchg(node, blkmem, set, stat, transprob, origprob,
               tree, reopt, lp, branchcand, eventqueue, cliquetable, var, newbound, SCIP_BOUNDTYPE_LOWER, FALSE) );
      }
      else if(boundtype == SCIP_BOUNDTYPE_UPPER
           && SCIPsetIsLT(set, newbound, oldub)
           && SCIPsetIsFeasGE(set, newbound, oldlb))
      {
         SCIPvarAdjustUb(var, set, &newbound);
         SCIP_CALL( SCIPnodeAddBoundchg(node, blkmem, set, stat, transprob, origprob,
               tree, reopt, lp, branchcand, eventqueue, cliquetable, var, newbound, SCIP_BOUNDTYPE_UPPER, FALSE) );
      }

      assert(boundtype == SCIP_BOUNDTYPE_LOWER || boundtype == SCIP_BOUNDTYPE_UPPER);

      SCIPdebugMessage("  -> constraint consists of only one variable: <%s> %s %g\n", SCIPvarGetName(var),
            boundtype == SCIP_BOUNDTYPE_LOWER ? "=>" : "<=", newbound);
   }
   else
   {
      SCIP_VAR** consvars;
      SCIP_Real consval;
      SCIP_BOUNDTYPE consboundtype;

      /* allocate buffer */
      SCIP_CALL( SCIPallocBufferArray(scip, &consvars, reopt->reopttree->reoptnodes[id]->dualconscur->nvars) );

      for(v = 0; v < reopt->reopttree->reoptnodes[id]->dualconscur->nvars; v++)
      {
         consvars[v] = reopt->reopttree->reoptnodes[id]->dualconscur->vars[v];
         consval = reopt->reopttree->reoptnodes[id]->dualconscur->vals[v];
         consboundtype = SCIPsetIsFeasEQ(set, consval, 1.0) ? SCIP_BOUNDTYPE_LOWER : SCIP_BOUNDTYPE_UPPER;

        assert(SCIPvarIsOriginal(consvars[v]));
        SCIP_CALL( SCIPvarGetProbvarBound(&consvars[v], &consval, &consboundtype) );
        assert(SCIPvarIsTransformed(consvars[v]));
        assert(SCIPvarGetStatus(consvars[v]) != SCIP_VARSTATUS_MULTAGGR);

        if ( SCIPsetIsFeasEQ(set, consval, 1.0) )
        {
           SCIP_CALL( SCIPvarNegate(consvars[v], blkmem, set, stat, &consvars[v]) );
           assert(SCIPvarIsNegated(consvars[v]));
        }
      }

      if( reopt->reopttree->reoptnodes[id]->dualconscur->constype == REOPT_CONSTYPE_INFSUBTREE )
         name = "infsubtree";
      else
      {
         assert(reopt->reopttree->reoptnodes[id]->dualconscur->constype == REOPT_CONSTYPE_STRBRANCHED);
         name = "splitcons";
      }

      SCIP_CALL( SCIPcreateConsLogicor(scip, &cons, name, reopt->reopttree->reoptnodes[id]->dualconscur->nvars, consvars,
            FALSE, FALSE, TRUE, FALSE, TRUE, TRUE, FALSE, FALSE, FALSE, TRUE) );

      SCIPdebugMessage(" -> add constraint in node #%lld:\n", SCIPnodeGetNumber(node));
      SCIPdebugPrintCons(scip, cons, NULL);

      SCIP_CALL( SCIPaddConsNode(scip, node, cons, NULL) );
      SCIP_CALL( SCIPreleaseCons(scip, &cons) );

      /* free buffer */
      SCIPfreeBufferArray(scip, &consvars);
   }

   return SCIP_OKAY;
}

/** fix all bounds ad stored in dualconscur at the given node @p node_fix */
static
SCIP_RETCODE fixBounds(
   SCIP_REOPT*           reopt,              /**< reoptimization data structure */
   SCIP_SET*             set,                /**< global SCIP settings */
   SCIP_STAT*            stat,               /**< dynamic problem statistics */
   SCIP_PROB*            transprob,          /**< transformed problem */
   SCIP_PROB*            origprob,           /**< original problem */
   SCIP_TREE*            tree,               /**< search tree */
   SCIP_LP*              lp,                 /**< current LP */
   SCIP_BRANCHCAND*      branchcand,         /**< branching candidates */
   SCIP_EVENTQUEUE*      eventqueue,         /**< event queue */
   SCIP_CLIQUETABLE*     cliquetable,        /**< clique table */
   BMS_BLKMEM*           blkmem,             /**< block memory */
   SCIP_NODE*            node,               /**< node corresponding to the fixed part */
   unsigned int          id,                 /**< id of stored node */
   SCIP_Bool             updatedualconss     /**< update constraint representing dual bound changes */
   )
{
   SCIP_REOPTTREE* reopttree;
   SCIP_REOPTNODE* reoptnode;
   int v;

   assert(reopt != NULL);
   assert(set != NULL);
   assert(stat != NULL);
   assert(transprob != NULL);
   assert(origprob != NULL);
   assert(tree != NULL);
   assert(lp != NULL);
   assert(branchcand != NULL);
   assert(eventqueue != NULL);
   assert(cliquetable != NULL);
   assert(node != NULL);
   assert(blkmem != NULL);

   reopttree = reopt->reopttree;
   assert(0 < id && id < reopttree->reoptnodessize);
   assert(reopttree != NULL);

   reoptnode = reopttree->reoptnodes[id];
   assert(reoptnode != NULL);
   assert(reoptnode->dualfixing);
   assert(reoptnode->dualconscur != NULL);

   /* ensure that the arrays to store the bound changes are large enough */
   SCIP_CALL( reoptnodeCheckMemory(reoptnode, blkmem, reoptnode->nvars + reoptnode->dualconscur->nvars, 0, 0) );

   for(v = 0; v < reoptnode->dualconscur->nvars; v++)
   {
      SCIP_VAR* var;
      SCIP_Real val;
      SCIP_BOUNDTYPE boundtype;
      SCIP_Bool bndchgd;

      var = reoptnode->dualconscur->vars[v];
      val = reoptnode->dualconscur->vals[v];
      boundtype = SCIPsetIsFeasEQ(set, val, 1.0) ? SCIP_BOUNDTYPE_LOWER : SCIP_BOUNDTYPE_UPPER;

      SCIP_CALL(SCIPvarGetProbvarBound(&var, &val, &boundtype));
      assert(SCIPvarIsTransformedOrigvar(var));

      bndchgd = FALSE;

      if(boundtype == SCIP_BOUNDTYPE_LOWER
      && SCIPsetIsGT(set, val, SCIPvarGetLbLocal(var))
      && SCIPsetIsFeasLE(set, val, SCIPvarGetUbLocal(var)))
      {
         SCIPvarAdjustLb(var, set, &val);
         SCIP_CALL( SCIPnodeAddBoundchg(node, blkmem, set, stat, transprob, origprob,
               tree, reopt, lp, branchcand, eventqueue, cliquetable, var, val, SCIP_BOUNDTYPE_LOWER, FALSE) );

         bndchgd = TRUE;
      }
      else if(boundtype == SCIP_BOUNDTYPE_UPPER
           && SCIPsetIsLT(set, val, SCIPvarGetUbLocal(var))
           && SCIPsetIsFeasGE(set, val, SCIPvarGetLbLocal(var)))
      {
         SCIPvarAdjustUb(var, set, &val);
         SCIP_CALL( SCIPnodeAddBoundchg(node, blkmem, set, stat, transprob, origprob,
               tree, reopt, lp, branchcand, eventqueue, cliquetable, var, val, SCIP_BOUNDTYPE_UPPER, FALSE) );

         bndchgd = TRUE;
      }
      else if(boundtype != SCIP_BOUNDTYPE_LOWER && boundtype != SCIP_BOUNDTYPE_UPPER)
      {
         printf("** Unknown boundtype: %d **\n", boundtype);
         assert(boundtype == SCIP_BOUNDTYPE_LOWER || boundtype == SCIP_BOUNDTYPE_UPPER);
      }
#ifdef SCIP_MORE_DEBUG
      SCIPdebugMessage("  (dual) <%s> %s %g\n", SCIPvarGetName(var), boundtype == SCIP_BOUNDTYPE_LOWER ? ">=" : "<=", val);
#endif
      /* add variable and bound to branching path information, because we don't want to delete this data */
      if( bndchgd )
      {
         int pos;
         SCIP_Real constant;
         SCIP_Real scalar;

         pos = reoptnode->nvars;

         reoptnode->vars[pos] = var;
         scalar = 1.0;
         constant = 0.0;
         SCIP_CALL( SCIPvarGetOrigvarSum(&reoptnode->vars[pos], &scalar, &constant) );
         assert(SCIPvarIsOriginal(reoptnode->vars[pos]));

         reoptnode->varbounds[pos] = reoptnode->dualconscur->vals[v];
         reoptnode->varboundtypes[pos] = (SCIPsetIsFeasEQ(set, reoptnode->varbounds[pos], 0.0) ? SCIP_BOUNDTYPE_UPPER : SCIP_BOUNDTYPE_LOWER);
         ++reoptnode->nvars;
      }
   }

   if( updatedualconss )
   {
      /* delete dualconscur and move dualconsnex -> dualconscur */
      SCIP_CALL( reoptnodeUpdateDualConss(reoptnode, blkmem) );
   }

   return SCIP_OKAY;
}

/** fix all bounds corresponding to dual bound changes in a previous iteration in the fashion of interdiction branching;
 *  keep the first negbndchg-1 bound changes as stored in dualconscur and negate the negbndchg-th bound.
 */
static
SCIP_RETCODE fixInterdiction(
   SCIP_REOPT*           reopt,              /**< reoptimization data structure */
   SCIP_SET*             set,                /**< global SCIP settings */
   SCIP_STAT*            stat,               /**< dynamic problem statistics */
   SCIP_PROB*            transprob,          /**< transformed problem */
   SCIP_PROB*            origprob,           /**< original problem */
   SCIP_TREE*            tree,               /**< search tree */
   SCIP_LP*              lp,                 /**< current LP */
   SCIP_BRANCHCAND*      branchcand,         /**< branching candidates */
   SCIP_EVENTQUEUE*      eventqueue,         /**< event queue */
   SCIP_CLIQUETABLE*     cliquetable,        /**< clique table */
   BMS_BLKMEM*           blkmem,             /**< block memory */
   SCIP_NODE*            node,               /**< child node */
   unsigned int          id,                 /**< id of the node */
   SCIP_VAR**            vars,               /**< variables in permuted order */
   SCIP_Real*            vals,               /**< bounds in permuted order */
   int                   nvars,              /**< number of variables */
   int                   negbndchg           /**< index of the variable that should negated */
   )
{
   SCIP_VAR* var;
   SCIP_Real val;
   SCIP_BOUNDTYPE boundtype;
   int nbndchgs;
   int v;

   assert(reopt != NULL);
   assert(set != NULL);
   assert(stat != NULL);
   assert(transprob != NULL);
   assert(origprob != NULL);
   assert(tree != NULL);
   assert(lp != NULL);
   assert(branchcand != NULL);
   assert(eventqueue != NULL);
   assert(cliquetable != NULL);
   assert(node != NULL);
   assert(vars != NULL);
   assert(vals != NULL);
   assert(nvars >= 0);
   assert(blkmem != NULL);
   assert(0 < id && id < reopt->reopttree->reoptnodessize);

#ifndef NDEBUG
   {
      SCIP_REOPTTREE* reopttree;
      SCIP_REOPTNODE* reoptnode;

      reopttree = reopt->reopttree;
      assert(reopttree != NULL);

      reoptnode = reopttree->reoptnodes[id];
      assert(reoptnode != NULL);
      assert(reoptnode->dualfixing);
   }
#endif

   nbndchgs = MIN(negbndchg, nvars);

   /* change the first negbndchg-1 bounds as stored in dualconscur and negate the negbndchg-th bound */
   for(v = 0; v < nbndchgs; v++)
   {
      var = vars[v];
      val = vals[v];
      boundtype = SCIPsetIsFeasEQ(set, val, 1.0) ? SCIP_BOUNDTYPE_LOWER : SCIP_BOUNDTYPE_UPPER;

      SCIP_CALL(SCIPvarGetProbvarBound(&var, &val, &boundtype));
      assert(SCIPvarIsTransformedOrigvar(var));

      /* negate the negbndchg-th bound */
      if( v == nbndchgs-1 )
      {
         val = 1-val;
         boundtype = (SCIP_BOUNDTYPE)(SCIP_BOUNDTYPE_UPPER - boundtype); /*lint !e656*/
      }

      if(boundtype == SCIP_BOUNDTYPE_LOWER
      && SCIPsetIsGT(set, val, SCIPvarGetLbLocal(var))
      && SCIPsetIsFeasLE(set, val, SCIPvarGetUbLocal(var)))
      {
         SCIPvarAdjustLb(var, set, &val);
         SCIP_CALL( SCIPnodeAddBoundchg(node, blkmem, set, stat, transprob, origprob,
               tree, reopt, lp, branchcand, eventqueue, cliquetable, var, val, SCIP_BOUNDTYPE_LOWER, FALSE) );
      }
      else if(boundtype == SCIP_BOUNDTYPE_UPPER
           && SCIPsetIsLT(set, val, SCIPvarGetUbLocal(var))
           && SCIPsetIsFeasGE(set, val, SCIPvarGetLbLocal(var)))
      {
         SCIPvarAdjustUb(var, set, &val);
         SCIP_CALL( SCIPnodeAddBoundchg(node, blkmem, set, stat, transprob, origprob,
               tree, reopt, lp, branchcand, eventqueue, cliquetable, var, val, SCIP_BOUNDTYPE_UPPER, FALSE) );
      }
      else if(boundtype != SCIP_BOUNDTYPE_LOWER && boundtype != SCIP_BOUNDTYPE_UPPER)
      {
         printf("** Unknown boundtype: %d **\n", boundtype);
         assert(boundtype == SCIP_BOUNDTYPE_LOWER || boundtype == SCIP_BOUNDTYPE_UPPER);
      }
#ifdef SCIP_MORE_DEBUG
      SCIPdebugMessage("  (dual) <%s> %s %g\n", SCIPvarGetName(var), boundtype == SCIP_BOUNDTYPE_LOWER ? ">=" : "<=", val);
#endif
   }

   return SCIP_OKAY;
}

/** add all constraints stored at @p id to the given nodes @p node_fix and @p node_cons */
static
SCIP_RETCODE addLocalConss(
   SCIP*                 scip,               /**< SCIP data structure */
   SCIP_REOPT*           reopt,              /**< reoptimization data structure */
   SCIP_SET*             set,                /**< global SCIP settings */
   SCIP_STAT*            stat,               /**< dynamic problem statistics */
   BMS_BLKMEM*           blkmem,             /**< block memory */
   SCIP_NODE*            node,               /**< node of the branch and bound tree*/
   unsigned int          id                  /**< id of stored node */
   )
{
   int c;
   const char* name;

   assert(scip != NULL);
   assert(reopt != NULL);
   assert(reopt->reopttree != NULL);
   assert(set != NULL);
   assert(stat != NULL);
   assert(blkmem != NULL);
   assert(node != NULL);
   assert(0 < id && id < reopt->reopttree->reoptnodessize);

   if( reopt->reopttree->reoptnodes[id]->nconss == 0 )
      return SCIP_OKAY;

   SCIPdebugMessage(" -> add %d constraint(s) to node #%lld:\n", reopt->reopttree->reoptnodes[id]->nconss, SCIPnodeGetNumber(node));

   for( c = 0; c < reopt->reopttree->reoptnodes[id]->nconss; c++ )
   {
      SCIP_CONS* cons;
      LOGICORDATA* consdata;
      SCIP_VAR** consvars;
      SCIP_Real consval;
      SCIP_BOUNDTYPE consboundtype;
      int v;

      consdata = reopt->reopttree->reoptnodes[id]->conss[c];
      assert(consdata != NULL);
      assert(consdata->nvars > 0);
      assert(consdata->varssize >= consdata->nvars);

      /* allocate buffer */
      SCIP_CALL( SCIPallocBufferArray(scip, &consvars, consdata->nvars) );

      /* iterate over all variable and transform them */
      for(v = 0; v < consdata->nvars; v++)
      {
         consvars[v] = consdata->vars[v];
         consval= consdata->vals[v];
         consboundtype = SCIPsetIsFeasEQ(set, consval, 0.0) ? SCIP_BOUNDTYPE_UPPER : SCIP_BOUNDTYPE_LOWER;

         assert(SCIPvarIsOriginal(consvars[v]));
         SCIP_CALL( SCIPvarGetProbvarBound(&consvars[v], &consval, &consboundtype) );
         assert(SCIPvarIsTransformed(consvars[v]));
         assert(SCIPvarGetStatus(consvars[v]) != SCIP_VARSTATUS_MULTAGGR);

         if( SCIPsetIsFeasEQ(set, consval, 1.0) )
         {
            SCIP_CALL( SCIPvarNegate(consvars[v], blkmem, set, stat, &consvars[v]) );
            assert(SCIPvarIsNegated(consvars[v]));
         }
      }

      assert(consdata->constype == REOPT_CONSTYPE_INFSUBTREE || consdata->constype == REOPT_CONSTYPE_STRBRANCHED);

      if( consdata->constype == REOPT_CONSTYPE_INFSUBTREE )
         name = "infsubtree";
      else
         name = "splitcons";


      /* create the constraints and add them to the corresponding nodes */
      SCIP_CALL( SCIPcreateConsLogicor(scip, &cons, name, consdata->nvars, consvars,
            FALSE, FALSE, TRUE, FALSE, TRUE, TRUE, FALSE, FALSE, FALSE, TRUE) );

      SCIPdebugPrintCons(scip, cons, NULL);

      SCIP_CALL( SCIPaddConsNode(scip, node, cons, NULL) );
      SCIP_CALL( SCIPreleaseCons(scip, &cons) );

      /* free buffer */
      SCIPfreeBufferArray(scip, &consvars);
   }

   return SCIP_OKAY;
}

/** reset the internal statistics at the beginning of a new iteration */
static
void resetStats(
   SCIP_REOPT*           reopt               /**< reoptimization data structure */
   )
{
   assert(reopt != NULL);

   reopt->lastbranched = -1;
   reopt->currentnode = -1;
   reopt->lastseennode = -1;
   reopt->reopttree->nfeasnodes = 0;
   reopt->reopttree->ninfnodes = 0;
   reopt->reopttree->nprunednodes = 0;
   reopt->reopttree->ncutoffreoptnodes = 0;

   return;
}

/** check the stored bound changes of all child nodes for redundancy and infeasibility.
 *
 *  due to strongbranching initialization at node stored at @p id it can happen, that some bound changes stored in the
 *  child nodes of the reoptimization node stored at @p id become redundant or make the subproblem infeasible. in this
 *  method we remove all redundant bound changes and delete infeasible child nodes.
 */
static
SCIP_RETCODE dryBranch(
   SCIP_REOPT*           reopt,              /**< reoptimization data structure */
   SCIP_SET*             set,                /**< global SCIP settings */
   BMS_BLKMEM*           blkmem,             /**< block memory */
   SCIP_Bool*            runagain,           /**< pointer to store of this method should run again */
   unsigned int          id                  /**< id of stored node */
   )
{
   SCIP_REOPTNODE* reoptnode;
   unsigned int* cutoffchilds;
   int ncutoffchilds;
   unsigned int* redchilds;
   int nredchilds;
   int c;

   assert(reopt != NULL);
   assert(reopt->reopttree != NULL);
   assert(id < reopt->reopttree->reoptnodessize);
   assert(reopt->reopttree->reoptnodes != NULL);
   assert(reopt->reopttree->reoptnodes[id] != NULL);

   reoptnode = reopt->reopttree->reoptnodes[id];

   *runagain = FALSE;
   ncutoffchilds = 0;
   nredchilds = 0;

   SCIPdebugMessage("start dry branching of node at ID %u\n", id);

   /* allocate buffer arrays */
   SCIP_CALL( SCIPsetAllocBufferArray(set, &cutoffchilds, reoptnode->nchilds) );
   SCIP_CALL( SCIPsetAllocBufferArray(set, &redchilds, reoptnode->nchilds) );

   /* iterate over all child nodes and check each bound changes
    * for redundancy and conflict */
   for( c = 0; c < reoptnode->nchilds; c++ )
   {
      SCIP_REOPTNODE* child;
      SCIP_Bool cutoff;
      SCIP_Bool redundant;
      int* redundantvars;
      int nredundantvars;
      int v;
      unsigned int childid;

      cutoff = FALSE;
      redundant = FALSE;
      nredundantvars = 0;

      childid = reoptnode->childids[c];
      assert(childid < reopt->reopttree->reoptnodessize);
      child = reopt->reopttree->reoptnodes[childid];
      assert(child != NULL);
#ifdef SCIP_MORE_DEBUG
      SCIPdebugMessage("-> check child at ID %d (%d vars, %d conss):\n", childid, child->nvars, child->nconss);
#endif
      if( child->nvars > 0 )
      {
         /* allocate buffer memory to store the redundant variables */
         SCIP_CALL( SCIPsetAllocBufferArray(set, &redundantvars, child->nvars) );

         for(v = 0; v < child->nvars && !cutoff; v++)
         {
            SCIP_VAR* transvar;
            SCIP_Real transval;
            SCIP_BOUNDTYPE transbndtype;
            SCIP_Real ub;
            SCIP_Real lb;

            transvar = child->vars[v];
            transval = child->varbounds[v];
            transbndtype = child->varboundtypes[v];

            /* transform into the transformed space */
            SCIP_CALL( SCIPvarGetProbvarBound(&transvar, &transval, &transbndtype) );

            lb = SCIPvarGetLbLocal(transvar);
            ub = SCIPvarGetUbLocal(transvar);

            /* check for infeasibility */
            if( SCIPsetIsFeasEQ(set, lb, ub) && !SCIPsetIsFeasEQ(set, lb, transval) )
            {
               SCIPdebugMessage(" -> <%s> is fixed to %g, can not change bound to %g -> cutoff\n",
                  SCIPvarGetName(transvar), lb, transval);

               cutoff = TRUE;
               break;
            }

            /* check for redundancy */
            if( SCIPsetIsFeasEQ(set, lb, ub) && SCIPsetIsFeasEQ(set, lb, transval) )
            {
               SCIPdebugMessage(" -> <%s> is already fixed to %g -> redundant bound change\n",
                  SCIPvarGetName(transvar), lb);

               redundantvars[nredundantvars] = v;
               ++nredundantvars;
            }
         }

         if( !cutoff && nredundantvars > 0 )
         {
            for(v = 0; v < nredundantvars; v++)
            {
               /* replace the redundant variable by the last stored variable */
               child->vars[redundantvars[v]] = child->vars[child->nvars-1];
               child->varbounds[redundantvars[v]] = child->varbounds[child->nvars-1];
               child->varboundtypes[redundantvars[v]] = child->varboundtypes[child->nvars-1];
               --child->nvars;
            }
         }

         /* free buffer memory */
         SCIPsetFreeBufferArray(set, &redundantvars);
      }
      else if( child->nconss == 0 )
      {
         redundant = TRUE;
         SCIPdebugMessage(" -> redundant node found.\n");
      }

      if( cutoff )
      {
         cutoffchilds[ncutoffchilds] = childid;
         ++ncutoffchilds;
      }
      else if( redundant )
      {
         redchilds[nredchilds] = childid;
         ++nredchilds;
      }
   }

   SCIPdebugMessage("-> found %d redundant and %d infeasible nodes\n", nredchilds, ncutoffchilds);

   c = 0;

   /* delete all nodes that can be cut off */
   while( ncutoffchilds > 0 )
   {
      /* delete the node and the induced subtree */
      SCIP_CALL( deleteChildrenBelow(reopt->reopttree, set, blkmem, cutoffchilds[ncutoffchilds-1], TRUE, TRUE) );

      /* find the position in the childid array */
      c = 0;
      while( reoptnode->childids[c] != cutoffchilds[ncutoffchilds-1] && c < reoptnode->nchilds )
         ++c;
      assert(reoptnode->childids[c] == cutoffchilds[ncutoffchilds-1]);

      /* replace the ID at position c by the last ID */
      reoptnode->childids[c] = reoptnode->childids[reoptnode->nchilds-1];
      --reoptnode->nchilds;

      /* decrease the number of nodes to cutoff */
      --ncutoffchilds;
   }

   c = 0;

   /* replace all redundant nodes their child nodes or cutoff the node if it is a leaf */
   while( nredchilds > 0 )
   {
      /* find the position in the childid array */
      c = 0;
      while( reoptnode->childids[c] != redchilds[nredchilds-1] && c < reoptnode->nchilds )
         ++c;
      assert(reoptnode->childids[c] == redchilds[nredchilds-1]);

      /* the node is a leaf and we can cutoff them  */
      if( reopt->reopttree->reoptnodes[redchilds[nredchilds-1]]->nchilds == 0 )
      {
         /* delete the node and the induced subtree */
         SCIP_CALL( deleteChildrenBelow(reopt->reopttree, set, blkmem, redchilds[nredchilds-1], TRUE, TRUE) );

         /* replace the ID at position c by the last ID */
         reoptnode->childids[c] = reoptnode->childids[reoptnode->nchilds-1];
         --reoptnode->nchilds;

         /* decrease the number of redundant nodes */
         --nredchilds;
      }
      else
      {
         int cc;
         int ncc;

         /* replace the ID at position c by the last ID */
         reoptnode->childids[c] = reoptnode->childids[reoptnode->nchilds-1];
         --reoptnode->nchilds;

         ncc = reopt->reopttree->reoptnodes[redchilds[nredchilds-1]]->nchilds;

         /* check the memory */
         SCIP_CALL( reoptnodeCheckMemory(reopt->reopttree->reoptnodes[id], blkmem, 0, reoptnode->nchilds+ncc, 0) );

         /* add all IDs of child nodes to the current node */
         for(cc = 0; cc < ncc; cc++)
         {
            reoptnode->childids[reoptnode->nchilds] = reopt->reopttree->reoptnodes[redchilds[nredchilds-1]]->childids[cc];
            ++reoptnode->nchilds;
         }

         /* delete the redundant node */
         SCIP_CALL( reopttreeDeleteNode(reopt->reopttree, set, blkmem, redchilds[nredchilds-1], TRUE) );

         /* decrease the number of redundant nodes */
         --nredchilds;

         /* update the flag to rerun this method */
         *runagain = TRUE;
      }
   }

   /* free buffer arrays */
   SCIPsetFreeBufferArray(set, &cutoffchilds);
   SCIPsetFreeBufferArray(set, &redchilds);

   return SCIP_OKAY;
}

/** return the number of all nodes in the subtree induced by the reoptimization node stored at @p id */
static
int reopttreeGetNNodes(
   SCIP_REOPTTREE*       reopttree,          /**< reopttree */
   unsigned int          id                  /**< id of stored node */
   )
{
   int nnodes;
   int i;

   assert(reopttree != NULL);
   assert(id < reopttree->reoptnodessize);

   nnodes = 0;

   for(i = 0; i < reopttree->reoptnodes[id]->nchilds; i++)
   {
      nnodes += reopttreeGetNNodes(reopttree, reopttree->reoptnodes[id]->childids[i]);
   }

   return nnodes + 1;
}

/** returns the number of leaf nodes of the induced subtree */
static
int reoptGetNLeaves(
   SCIP_REOPT*           reopt,              /**< reoptimization data structure */
   unsigned int          id                  /**< id of stored node */
   )
{
   int i;
   int nleaves;

   assert(reopt != NULL);
   assert(id < reopt->reopttree->reoptnodessize);
   assert(reopt->reopttree->reoptnodes[id] != NULL);

   nleaves = 0;

   /* iterate over all child nods and check whether they are leaves or not */
   for(i = 0; i < reopt->reopttree->reoptnodes[id]->nchilds; i++)
   {
      unsigned int childid;

      childid = reopt->reopttree->reoptnodes[id]->childids[i];
      assert(childid < reopt->reopttree->reoptnodessize);

      if( reopt->reopttree->reoptnodes[childid]->nchilds == 0 )
         ++nleaves;
      else
         nleaves += reoptGetNLeaves(reopt, childid);
   }

   return nleaves;
}

/** returns all leaves of the subtree induced by the node stored at @p id*/
static
SCIP_RETCODE reoptGetLeaves(
   SCIP_REOPT*           reopt,              /**< reoptimization data structure*/
   unsigned int          id,                 /**< id of stored node */
   unsigned int*         leaves,             /**< array of leave nodes */
   int                   leavessize,         /**< size of leaves array */
   int*                  nleaves             /**< pointer to store the number of leave nodes */
   )
{
   int i;
   int l;

   assert(reopt != NULL);
   assert(leavessize > 0 && leaves != NULL);
   assert((*nleaves) >= 0);
   assert(id < reopt->reopttree->reoptnodessize);
   assert(reopt->reopttree->reoptnodes[id] != NULL);

   for(i = 0, l = 0; i < reopt->reopttree->reoptnodes[id]->nchilds; i++)
   {
      unsigned int childid;

      assert(*nleaves <= leavessize);

      childid = reopt->reopttree->reoptnodes[id]->childids[i];
      assert(childid < reopt->reopttree->reoptnodessize);

      if( reopt->reopttree->reoptnodes[childid]->nchilds == 0 )
      {
         leaves[l] = reopt->reopttree->reoptnodes[id]->childids[i];
         ++l;
         ++(*nleaves);
      }
      else
      {
         int nleaves2;

         nleaves2 = 0;
         SCIP_CALL( reoptGetLeaves(reopt, childid, &leaves[l], leavessize - l, &nleaves2) );
         l += nleaves2;
         (*nleaves) += nleaves2;
      }
   }

   return SCIP_OKAY;
}

/** after restarting the reoptimization and an after compressing the search tree we have to delete all stored information */
static
SCIP_RETCODE reoptResetTree(
   SCIP_REOPT*           reopt,              /**< reoptimization data structure */
   SCIP_SET*             set,                /**< global SCIP settings */
   BMS_BLKMEM*           blkmem,             /**< block memory */
   SCIP_Bool             softreset           /**< mark the nodes to overwriteable (TRUE) or delete them completely (FALSE) */
   )
{
   assert(reopt != NULL);
   assert(set != NULL);
   assert(blkmem != NULL);

   /* clear the tree */
   SCIP_CALL( clearReoptnodes(reopt->reopttree, set, blkmem, softreset) );
   assert(reopt->reopttree->nreoptnodes == 0);

   /* reset the dual constraint */
   if( reopt->dualcons != NULL )
      reopt->dualcons->nvars = 0;

   reopt->currentnode = -1;

   return SCIP_OKAY;
}

/** restart the reoptimization by removing all stored information about nodes and increase the number of restarts */
static
SCIP_RETCODE reoptRestart(
   SCIP_REOPT*           reopt,              /**< reoptimization data structure */
   SCIP_SET*             set,                /**< global SCIP settings */
   BMS_BLKMEM*           blkmem              /**< block memory */
   )
{
   assert(reopt != NULL);
   assert(reopt->reopttree != NULL);
   assert(set != NULL);
   assert(blkmem != NULL);

   /* clear the tree */
   SCIP_CALL( reoptResetTree(reopt, set, blkmem, FALSE) );
   assert(reopt->reopttree->nreoptnodes == 0);

   /* allocate memory for the root node */
   SCIP_CALL( createReoptnode(reopt->reopttree, set, blkmem, 0) );

   reopt->nglbrestarts += 1;

   if( reopt->firstrestart == -1 )
      reopt->firstrestart = reopt->run;

   reopt->lastrestart = reopt->run;

   return SCIP_OKAY;
}

/** save the new objective function */
static
SCIP_RETCODE reoptSaveNewObj(
   SCIP_REOPT*           reopt,              /**< reoptimization data */
   SCIP_SET*             set,                /**< global SCIP settings */
   BMS_BLKMEM*           blkmem,             /**< block memory */
   SCIP_VAR**            transvars,          /**< transformed problem variables */
   int                   ntransvars          /**< number of transformed problem variables */
   )
{
   SCIP_Real norm;
   int v;
   int idx;

   assert(reopt != NULL);

   /* check memory */
   SCIP_CALL( ensureRunSize(reopt, reopt->run, blkmem) );

   norm = 0;

   /* get memory */
   SCIP_ALLOC( BMSallocMemoryArray(&reopt->objs[reopt->run-1], ntransvars) ); /*lint !e866*/

   /* save coefficients */
   for( v = 0; v < ntransvars; v++ )
   {
      SCIP_Real glblb;
      SCIP_Real glbub;

      assert(SCIPvarIsActive(transvars[v]));
      assert(!SCIPvarIsOriginal(transvars[v]));

      idx = SCIPvarGetProbindex(transvars[v]);
      assert(idx < ntransvars);
      assert(0 <= idx);

      reopt->objs[reopt->run-1][idx] = SCIPvarGetObj(transvars[v]);

      /* we skip global fixed variables */
      glblb = SCIPvarGetLbGlobal(transvars[v]);
      glbub = SCIPvarGetUbGlobal(transvars[v]);

      if( SCIPsetIsFeasLT(set, glblb, glbub) )
         norm += SQR(reopt->objs[reopt->run-1][idx]);

      /* mark this objective as the first non empty */
      if( reopt->firstobj == -1 && reopt->objs[reopt->run-1][idx] != 0 )
         reopt->firstobj = reopt->run-1;
   }
   assert(norm >= 0);
   norm = SQRT(norm);

   /* normalize the coefficients */
   for(idx = 0; idx < ntransvars && norm > 0; idx++)
      reopt->objs[reopt->run-1][idx] /= norm;

   /* calculate similarity to last objective */
   if( reopt->run-1 > 1 )
   {
      /* calculate similarity to first objective */
      if( reopt->run-1 > 1 && reopt->firstobj < reopt->run-1 && reopt->firstobj >= 0 )
         reopt->simtofirstobj = reoptSimilarity(reopt, set, reopt->run-1, reopt->firstobj, transvars, ntransvars);

      /* calculate similarity to last objective */
      reopt->simtolastobj = reoptSimilarity(reopt, set, reopt->run-1, reopt->run-2, transvars, ntransvars);

      SCIPdebugMessage("new objective has similarity of %g/%g compared to first/previous.\n", reopt->simtofirstobj,
            reopt->simtolastobj);
      printf("new objective has similarity of %g/%g compared to first/previous.\n", reopt->simtofirstobj,
            reopt->simtolastobj);
   }

   SCIPdebugMessage("saved obj for run %d.\n", reopt->run);

   return SCIP_OKAY;
}

/** permute the variable and bound array randomly */
static
void permuteRandom(
   SCIP_VAR**            vars,               /**< variable array to permute */
   SCIP_Real*            vals,               /**< bound array to permute in the same order */
   int                   nvars,              /**< number of variables */
   unsigned int*         randseed            /**< seed value for the random generator */
   )
{
   SCIP_VAR* tmpvar;
   SCIP_Real tmpval;
   int end;
   int i;

   end = nvars;

   /* loop backwards through all variables (and bounds) and always swap the current last element to a random position */
   while( end > 1 )
   {
      --end;

      /* get a random position into which the last variable should be shuffled */
      i = SCIPgetRandomInt(0, end, randseed);

      /* swap the last variable and the random variable */
      tmpvar = vars[i];
      vars[i] = vars[end];
      vars[end] = tmpvar;

      /* swap the last variable and the random variable */
      tmpval = vals[i];
      vals[i] = vals[end];
      vals[end] = tmpval;
   }
}

/*
 * public methods
 */

/* ---------------- methods of general reoptimization ---------------- */

/* In debug mode, the following methods are implemented as function calls to ensure
 * type validity.
 * In optimized mode, the methods are implemented as defines to improve performance.
 * However, we want to have them in the library anyways, so we have to undef the defines.
 */

#undef SCIPreoptGetNRestartsGlobal
#undef SCIPreoptGetNRestartsLocal
#undef SCIPreoptGetNTotalRestartsLocal
#undef SCIPreoptGetFirstRestarts
#undef SCIPreoptGetLastRestarts
#undef SCIPreoptGetNFeasNodes
#undef SCIPreoptGetNTotalFeasNodes
#undef SCIPreoptGetNPrunedNodes
#undef SCIPreoptGetNTotalPrunedNodes
#undef SCIPreoptGetNCutoffReoptnodes
#undef SCIPreoptGetNTotalCutoffReoptnodes
#undef SCIPreoptGetNInfNodes
#undef SCIPreoptGetNTotalInfNodes
#undef SCIPreoptGetNInfSubtrees


/** returns the number of global restarts */
int SCIPreoptGetNRestartsGlobal(
   SCIP_REOPT*           reopt               /**< reoptimization data structure */
   )
{
   assert(reopt != NULL);

   return reopt->nglbrestarts;
}

/** returns the number of local restarts in the current run */
int SCIPreoptGetNRestartsLocal(
   SCIP_REOPT*           reopt               /**< reoptimization data structure */
   )
{
   assert(reopt != NULL);

   return reopt->nlocrestarts;
}

/** returns the number of local restarts over all runs */
int SCIPreoptGetNTotalRestartsLocal(
   SCIP_REOPT*           reopt               /**< reoptimization data structure */
   )
{
   assert(reopt != NULL);

   return reopt->ntotallocrestarts;
}

/** returns the number of iteration with the first global restarts */
int SCIPreoptGetFirstRestarts(
   SCIP_REOPT*           reopt               /**< reoptimization data structure */
   )
{
   assert(reopt != NULL);

   return reopt->firstrestart;
}

/** returns the number of iteration with the last global restarts */
int SCIPreoptGetLastRestarts(
   SCIP_REOPT*           reopt               /**< reoptimization data structure */
   )
{
   assert(reopt != NULL);

   return reopt->lastrestart;
}

/** returns the number of stored nodes providing an improving feasible LP solution in the current run */
int SCIPreoptGetNFeasNodes(
   SCIP_REOPT*           reopt               /**< reoptimization data structure */
   )
{
   assert(reopt != NULL);

   return reopt->reopttree->nfeasnodes;
}

/** returns the number of stored nodes providing an improving feasible LP solution over all runs */
int SCIPreoptGetNTotalFeasNodes(
   SCIP_REOPT*           reopt               /**< reoptimization data structure */
   )
{
   assert(reopt != NULL);

   return reopt->reopttree->ntotalfeasnodes;
}

/** returns the number of stored nodes that exceeded the cutoff bound in the current run */
int SCIPreoptGetNPrunedNodes(
   SCIP_REOPT*           reopt               /**< reoptimization data structure */
   )
{
   assert(reopt != NULL);

   return reopt->reopttree->nprunednodes;
}

/** returns the number of stored nodes that exceeded the cutoff bound over all runs */
int SCIPreoptGetNTotalPrunedNodes(
   SCIP_REOPT*           reopt               /**< reoptimization data structure */
   )
{
   assert(reopt != NULL);

   return reopt->reopttree->ntotalprunednodes;
}

/** rerturns the number of reoptimized nodes that were cutoff in the same iteration in the current run */
int SCIPreoptGetNCutoffReoptnodes(
   SCIP_REOPT*           reopt               /**< reoptimization data structure */
   )
{
   assert(reopt != NULL);

   return reopt->reopttree->ncutoffreoptnodes;
}

/** rerturns the number of reoptimized nodes that were cutoff in the same iteration over all runs */
int SCIPreoptGetNTotalCutoffReoptnodes(
   SCIP_REOPT*           reopt               /**< reoptimization data structure */
   )
{
   assert(reopt != NULL);

   return reopt->reopttree->ntotalcutoffreoptnodes;
}

/** returns the number of stored nodes with an infeasible LP in the current run */
int SCIPreoptGetNInfNodes(
   SCIP_REOPT*           reopt               /**< reoptimization data structure */
   )
{
   assert(reopt != NULL);

   return reopt->reopttree->ninfnodes;
}

/** returns the number of stored nodes with an infeasible LP over all runs */
int SCIPreoptGetNTotalInfNodes(
   SCIP_REOPT*           reopt               /**< reoptimization data structure */
   )
{
   assert(reopt != NULL);

   return reopt->reopttree->ntotalinfnodes;
}

/** returns the number of found infeasible subtrees */
int SCIPreoptGetNInfSubtrees(
   SCIP_REOPT*           reopt               /**< reoptimization data structure */
   )
{
   assert(reopt != NULL);

   return reopt->reopttree->ninfsubtrees;
}


/** constructor for the reoptimization data */
SCIP_RETCODE SCIPreoptCreate(
   SCIP_REOPT**          reopt,              /**< pointer to reoptimization data structure */
   SCIP_SET*             set,                /**< global SCIP settings */
   BMS_BLKMEM*           blkmem              /**< block memory */
   )
{
   SCIP_EVENTHDLR* eventhdlr;
   int i;

   assert(reopt != NULL);

   SCIP_ALLOC( BMSallocMemory(reopt) );
   (*reopt)->runsize = DEFAULT_MEM_RUN;
   (*reopt)->run = 0;
   (*reopt)->simtolastobj = -2.0;
   (*reopt)->simtofirstobj = -2.0;
   (*reopt)->firstobj = -1;
   (*reopt)->currentnode = -1;
   (*reopt)->lastbranched = -1;
   (*reopt)->dualcons = NULL;
   (*reopt)->glbconss = NULL;
   (*reopt)->nglbconss = 0;
   (*reopt)->allocmemglbconss = 0;
   (*reopt)->ncheckedsols = 0;
   (*reopt)->nimprovingsols = 0;
   (*reopt)->noptsolsbyreoptsol = 0;
   (*reopt)->nglbrestarts = 0;
   (*reopt)->nlocrestarts = 0;
   (*reopt)->ntotallocrestarts = 0;
   (*reopt)->firstrestart = 0;
   (*reopt)->lastrestart = 0;
   (*reopt)->varhistory = NULL;

   SCIP_ALLOC( BMSallocBlockMemoryArray(blkmem, &(*reopt)->prevbestsols, (*reopt)->runsize) );
   SCIP_ALLOC( BMSallocMemoryArray(&(*reopt)->objs, (*reopt)->runsize) );

   for(i = 0; i < (*reopt)->runsize; i++)
   {
      (*reopt)->objs[i] = NULL;
      (*reopt)->prevbestsols[i] = NULL;
   }

   /* clocks */
   SCIP_CALL( SCIPclockCreate(&(*reopt)->savingtime, SCIP_CLOCKTYPE_DEFAULT) );

   /* create and initialize SCIP_SOLTREE */
   SCIP_ALLOC( BMSallocMemory(&(*reopt)->soltree) );
   SCIP_CALL( createSolTree((*reopt)->soltree, blkmem) );

   /* create and initialize SCIP_REOPTTREE */
   SCIP_ALLOC( BMSallocMemory(&(*reopt)->reopttree) );
   SCIP_CALL( createReopttree((*reopt)->reopttree, set, blkmem) );

   /* create event handler for node events */
   eventhdlr = NULL;

   /* include event handler into SCIP */
   SCIP_CALL( SCIPeventhdlrCreate(&eventhdlr, EVENTHDLR_NAME, EVENTHDLR_DESC, NULL, NULL, NULL, NULL, eventInitsolReopt,
         eventExitsolReopt, NULL, eventExecReopt, NULL) );
   SCIP_CALL( SCIPsetIncludeEventhdlr(set, eventhdlr) );
   assert(eventhdlr != NULL);

   return SCIP_OKAY;
}

/** frees reoptimization data */
SCIP_RETCODE SCIPreoptFree(
   SCIP_REOPT**          reopt,              /**< reoptimization data structure */
   SCIP_SET*             set,                /**< global SCIP settings */
   SCIP_PRIMAL*          origprimal,         /**< original primal */
   BMS_BLKMEM*           blkmem              /**< block memory */
   )
{
   int p;

   assert(reopt != NULL);
   assert(*reopt != NULL);
   assert(set != NULL);
   assert(origprimal != NULL || set->stage == SCIP_STAGE_INIT);
   assert(blkmem != NULL);

   /* free reopttree */
   SCIP_CALL( freeReoptTree((*reopt)->reopttree, set, blkmem) );

   /* free solutions */
   if( set->stage >= SCIP_STAGE_PROBLEM )
   {
      for( p = (*reopt)->run-1; p >= 0; p-- )
      {
         if( (*reopt)->soltree->sols[p] != NULL )
         {
            BMSfreeBlockMemoryArray(blkmem, &(*reopt)->soltree->sols[p], (*reopt)->soltree->solssize[p]); /*lint !e866*/
            (*reopt)->soltree->sols[p] = NULL;
         }

         if( (*reopt)->objs[p] != NULL )
         {
            BMSfreeMemoryArray(&(*reopt)->objs[p]);
         }
      }
   }

   /* free solution tree */
   SCIP_CALL( freeSolTree((*reopt), set, origprimal, blkmem) );

   if( (*reopt)->dualcons != NULL )
   {
      if( (*reopt)->dualcons->varssize > 0 )
      {
         BMSfreeBlockMemoryArray(blkmem, &(*reopt)->dualcons->vals, (*reopt)->dualcons->varssize);
         BMSfreeBlockMemoryArray(blkmem, &(*reopt)->dualcons->vars, (*reopt)->dualcons->varssize);
         BMSfreeBlockMemory(blkmem, &(*reopt)->dualcons);
         (*reopt)->dualcons = NULL;
      }
   }

   if( (*reopt)->glbconss != NULL && (*reopt)->allocmemglbconss > 0 )
   {
      --(*reopt)->nglbconss;

      /* free all constraint */
      while( (*reopt)->nglbconss > 0 )
      {
         int c;
         c = (*reopt)->nglbconss;

         if( (*reopt)->glbconss[c] != NULL )
         {
            if( (*reopt)->glbconss[c]->varssize > 0 )
            {
               BMSfreeBlockMemoryArray(blkmem, &(*reopt)->glbconss[c]->vals, (*reopt)->glbconss[c]->varssize);
               BMSfreeBlockMemoryArray(blkmem, &(*reopt)->glbconss[c]->vars, (*reopt)->glbconss[c]->varssize);
               (*reopt)->glbconss[c]->varssize = 0;
            }
            BMSfreeBlockMemory(blkmem, &(*reopt)->glbconss[c]); /*lint !e866*/
         }

         --(*reopt)->nglbconss;
      }
      assert((*reopt)->nglbconss == 0);

      BMSfreeBlockMemoryArray(blkmem, &(*reopt)->glbconss, (*reopt)->allocmemglbconss);
      (*reopt)->allocmemglbconss = 0;
   }

   /* clocks */
   SCIPclockFree(&(*reopt)->savingtime);

   BMSfreeBlockMemoryArray(blkmem, &(*reopt)->prevbestsols, (*reopt)->runsize);
   BMSfreeMemoryArray(&(*reopt)->objs);
   BMSfreeMemory(reopt);

   return SCIP_OKAY;
}

/** returns the number of constraints added by the reoptimization plug-in */
int SCIPreoptGetNAddedConss(
   SCIP_REOPT*           reopt,              /**< reoptimization data structure */
   SCIP_NODE*            node                /**< node of the search tree */
   )
{
   unsigned int id;

   assert(reopt != NULL);
   assert(node != NULL);

   id = SCIPnodeGetReoptID(node);
   assert(id < reopt->reopttree->reoptnodessize);

   /* set the id to -1 if the node is not part of the reoptimization tree */
   if( SCIPnodeGetDepth(node) > 0 && id == 0 )
      return SCIPnodeGetNAddedConss(node);

   if( id >= 1 && reopt->reopttree->reoptnodes[id]->nconss > 0 )
      return MAX(SCIPnodeGetNAddedConss(node), reopt->reopttree->reoptnodes[id]->nconss); /*lint !e666*/
   else
      return SCIPnodeGetNAddedConss(node);
}

/** add a solution to the solution tree */
SCIP_RETCODE SCIPreoptAddSol(
   SCIP_REOPT*           reopt,              /**< reoptimization data */
   SCIP_SET*             set,                /**< global SCIP settings */
   SCIP_STAT*            stat,               /**< dynamic problem statistics */
   SCIP_PRIMAL*          origprimal,         /**< original primal */
   BMS_BLKMEM*           blkmem,             /**< block memory */
   SCIP_SOL*             sol,                /**< solution to add */
   SCIP_Bool             bestsol,            /**< is the current solution an optimal solution? */
   SCIP_Bool*            added,              /**< pointer to store the information if the soltion was added */
   SCIP_VAR**            vars,               /**< variable array */
   int                   nvars,              /**< number of variables */
   int                   run                 /**< number of the current run (1,2,...) */
   )
{
   SCIP_SOLNODE* solnode;
   SCIP_HEUR* heur;
   int insertpos;

   assert(reopt != NULL);
   assert(set != NULL);
   assert(sol != NULL);
   assert(run > 0);

   assert(reopt->soltree->sols[run-1] != NULL);

   /* if the solution was found by reoptsols the solutions is already stored */
   heur = SCIPsolGetHeur(sol);
   if( heur != NULL && strcmp(SCIPheurGetName(heur), "reoptsols") == 0 && bestsol )
      ++reopt->noptsolsbyreoptsol;
   else if( bestsol )
      reopt->noptsolsbyreoptsol = 0;

   /* check memory */
   SCIP_CALL( ensureSolsSize(reopt, set, blkmem, reopt->soltree->nsols[run-1], run-1) );

   solnode = NULL;

   /* add solution to solution tree */
   SCIP_CALL( soltreeAddSol(reopt, set, stat, origprimal, blkmem, vars, sol, &solnode, nvars, bestsol, added) );

   if( (*added) )
   {
      assert(solnode != NULL);

      /* add solution */
      insertpos = reopt->soltree->nsols[run-1];
      reopt->soltree->sols[run-1][insertpos] = solnode;
      ++reopt->soltree->nsols[run-1];
      assert(reopt->soltree->nsols[run-1] <= set->reopt_savesols);
   }

   return SCIP_OKAY;
}

/** we want to store the optimal solution of each run in a separate array */
SCIP_RETCODE SCIPreoptAddOptSol(
   SCIP_REOPT*           reopt,              /**< reoptimization data structure */
   SCIP_SOL*             sol,                /**< solution to add */
   BMS_BLKMEM*           blkmem,             /**< block memory */
   SCIP_SET*             set,                /**< global SCIP settings */
   SCIP_STAT*            stat,               /**< dynamic problem statistics */
   SCIP_PRIMAL*          origprimal          /**< original primal */
   )
{
   SCIP_SOL* solcopy;

   assert(reopt != NULL);
   assert(reopt->run-1 >= 0);
   assert(sol != NULL);
   assert(blkmem != NULL);
   assert(set != NULL);
   assert(stat != NULL);
   assert(origprimal != NULL);

   SCIP_CALL( SCIPsolCopy(&solcopy, blkmem, set, stat, origprimal, sol) );
   reopt->prevbestsols[reopt->run-1] = solcopy;

   return SCIP_OKAY;
}

/** add a new iteration after changing the objective function */
SCIP_RETCODE SCIPreoptAddRun(
   SCIP_REOPT*           reopt,              /**< reoptimization data sturcture */
   SCIP_SET*             set,                /**< global SCIP settings */
   BMS_BLKMEM*           blkmem,             /**< block memory */
   SCIP_VAR**            transvars,          /**< transformed variables */
   int                   ntransvars,         /**< number of transformed variables */
   int                   size                /**< number of expected solutions */
   )
{
   assert(reopt != NULL);
   assert(set != NULL);
   assert(blkmem !=  NULL);
   assert(transvars != NULL);

   /* increase number of runs */
   ++reopt->run;

   /* check memory */
   SCIP_CALL( ensureRunSize(reopt, reopt->run, blkmem) );

   /* allocate memory */
   reopt->soltree->solssize[reopt->run-1] = size;
   SCIP_ALLOC( BMSallocBlockMemoryArray(blkmem, &reopt->soltree->sols[reopt->run-1], size) ); /*lint !e866*/
   /* save the objective function */
   SCIP_CALL( reoptSaveNewObj(reopt, set, blkmem, transvars, ntransvars) );

   resetStats(reopt);

   return SCIP_OKAY;
}

/** get the number of checked during the reoptimization process */
int SCIPreoptGetNCheckedSols(
   SCIP_REOPT*           reopt               /**< reoptimization data structure */
   )
{
   assert(reopt != NULL);

   return reopt->ncheckedsols;
}

/** update the number of checked during the reoptimization process */
void SCIPreoptSetNCheckedSols(
   SCIP_REOPT*           reopt,              /**< reoptimization data structure */
   int                   ncheckedsols        /**< number of updated solutions */
   )
{
   assert(reopt != NULL);

   reopt->ncheckedsols += ncheckedsols;
}

/** get the number of checked during the reoptimization process */
int SCIPreoptGetNImprovingSols(
   SCIP_REOPT*           reopt               /**< reoptimization data structure */
   )
{
   assert(reopt != NULL);

   return reopt->nimprovingsols;
}

/** update the number of checked during the reoptimization process */
void SCIPreoptSetNImprovingSols(
   SCIP_REOPT*           reopt,              /**< reoptimization data structure */
   int                   nimprovingsols      /**< number of improving solutions */
   )
{
   assert(reopt != NULL);

   reopt->nimprovingsols += nimprovingsols;
}

/** returns number of solution of a given run */
int SCIPreoptGetNSolsRun(
   SCIP_REOPT*           reopt,              /**< reoptimization data structure */
   int                   run                 /**< number of the run (1,2,..) */
   )
{
   assert(reopt != NULL);
   assert(0 < run && run <= reopt->runsize);

   if( reopt->soltree->sols[run-1] == NULL )
      return 0;
   else
      return reopt->soltree->nsols[run-1];
}

/** returns number of all solutions of all runs */
int SCIPreoptGetNSols(
   SCIP_REOPT*           reopt               /**< reoptimization data structure */
   )
{
   int nsols;
   int r;

   assert(reopt != NULL);

   nsols = 0;

   for( r = 0; r < reopt->run; r++)
      nsols += reopt->soltree->nsols[r];

   return nsols;
}

/** return the stored solutions of a given run */
SCIP_RETCODE SCIPreoptGetSolsRun(
   SCIP_REOPT*           reopt,              /**< reoptimization data structure */
   int                   run,                /**< number of the run (1,2,...) */
   SCIP_SOL**            sols,               /**< array of solutions to fill */
   int                   solssize,           /**< length of the array */
   int*                  nsols               /**< pointer to store the number of added solutions */
   )
{
   int s;

   assert(reopt != NULL);
   assert(run > 0 && run <= reopt->run);
   assert(sols != NULL);

   assert(solssize > 0);
   *nsols = 0;

   for( s = 0; s < reopt->soltree->nsols[run-1]; s++ )
   {
      if( !reopt->soltree->sols[run-1][s]->updated )
         ++(*nsols);
   }

   if( solssize < (*nsols) )
      return SCIP_OKAY;

   (*nsols) = 0;
   for( s = 0; s < reopt->soltree->nsols[run-1]; s++ )
   {
      if( !reopt->soltree->sols[run-1][s]->updated )
      {
         sols[*nsols] = reopt->soltree->sols[run-1][s]->sol;
         reopt->soltree->sols[run-1][s]->updated = TRUE;
         ++(*nsols);
      }
   }

   return SCIP_OKAY;
}

/** returns the number of saved solutions overall runs */
int SCIPreoptGetNSavedSols(
   SCIP_REOPT*           reopt               /**< reoptimization data structure */
   )
{
   int nsavedsols;

   assert(reopt != NULL);
   assert(reopt->soltree->root != NULL);

   nsavedsols = 0;

   if( reopt->soltree->root->lchild != NULL
    || reopt->soltree->root->rchild != NULL)
      nsavedsols = soltreeNInducedSols(reopt->soltree->root);

   return nsavedsols;
}

/** check if the reoptimization process should be (locally) restarted.
 *
 *  first, we check whether the current node is the root node, e.g., node == NULL. in this case, we do not need to calculate
 *  the similarity again. we trigger a restart if
 *    1. the objective function has changed too much
 *    2. the number of stored nodes is exceeded
 *    3. the last n optimal solutions were found by heur_reoptsols (in this case, the stored tree was only needed to
 *    prove the optimality and this can be probably faster by solving from scratch)
 *
 *  if the current node is different to the root node we calculate the local similarity, i.e., exclude all variable
 *  that are already fixed by bounding.
 */
SCIP_RETCODE SCIPreoptCheckRestart(
   SCIP_REOPT*           reopt,              /**< reoptimization data structure */
   SCIP_SET*             set,                /**< global SCIP settings */
   BMS_BLKMEM*           blkmem,             /**< block memory */
   SCIP_NODE*            node,               /**< current node of the branch and bound tree (or NULL) */
   SCIP_VAR**            transvars,          /**< transformed problem variables */
   int                   ntransvars,         /**< number of transformed problem variables */
   SCIP_Bool*            restart             /**< pointer to store if the reoptimization process should be restarted */
   )
{
   SCIP_Real sim;

   assert(reopt != NULL);
   assert(set != NULL);
   assert(blkmem != NULL);
   assert(transvars != NULL);
   assert(ntransvars >= 0);

   sim = 1.0;
   *restart = FALSE;

   /* check if the whole reoptimization process should start from scratch */
   if( node == NULL )
   {
      if( reopt->run > 0 && set->reopt_objsimdelay > -1.0 )
      {
         sim = reopt->simtolastobj;
      }

      /* check similarity */
      if( SCIPsetIsFeasLT(set, sim, set->reopt_objsimdelay) )
      {
         SCIPdebugMessage("-> restart reoptimization (objective functions are not similar enough)\n");
         *restart = TRUE;
      }
      /* check size of the reoptimization tree */
      else if( reopt->reopttree->nreoptnodes > set->reopt_maxsavednodes )
      {
         SCIPdebugMessage("-> restart reoptimization (node limit reached)\n");
         *restart = TRUE;
      }
      /* check if the tree was only needed to prove optimality */
      else if( reopt->noptsolsbyreoptsol >= set->reopt_forceheurrestart )
      {
         SCIPdebugMessage("-> restart reoptimization (found last %d optimal solutions by <reoptsols>)\n",
               reopt->noptsolsbyreoptsol);
         reopt->noptsolsbyreoptsol = 0;
         *restart = TRUE;
      }

      if( *restart )
      {
         /* trigger a restart */
         SCIP_CALL( reoptRestart(reopt, set, blkmem) );
      }
   }
   /* check for a local restart, ie, start the solving process of an inner node from scatch */
   else
   {
      SCIP_CALL( reoptCheckLocalRestart(reopt, set, blkmem, node, transvars, ntransvars, restart) );
   }
   return SCIP_OKAY;
}

/** returns the similarity to the previous objective function, if no exist return -2.0 */
SCIP_Real SCIPreoptGetSimToPrevious(
   SCIP_REOPT*           reopt               /**< reoptimization data structure */
   )
{
   assert(reopt != NULL);
   return reopt->simtolastobj;
}

/**returns the similarity to the first objective different to the zero-function function, if no exist return -2.0 */
SCIP_Real SCIPreoptGetSimToFirst(
   SCIP_REOPT*           reopt               /**< reoptimization data structure */
   )
{
   assert(reopt != NULL);
   return reopt->simtofirstobj;
}

/** return the similarity between two of objective functions of two given runs */
SCIP_Real SCIPreoptGetSimilarity(
   SCIP_REOPT*           reopt,              /**< reoptimization data structure */
   SCIP_SET*             set,                /**< global SCIP settings */
   int                   run1,               /**< number of the first run */
   int                   run2,               /**< number of the second run */
   SCIP_VAR**            transvars,          /**< original problem variables */
   int                   ntransvars          /**< number of original problem variables */
   )
{
   assert(reopt != NULL);
   assert(run1 > 0 && run1 <= reopt->run);
   assert(run2 > 0 && run2 <= reopt->run);
   assert(transvars != NULL);
   assert(ntransvars >= 0);

   return reoptSimilarity(reopt, set, run1-1, run2-1, transvars, ntransvars);
}

/** returns the best solution of the last run */
SCIP_SOL* SCIPreoptGetLastBestSol(
   SCIP_REOPT*           reopt               /**< reoptimization data structure */
   )
{
   assert(reopt != NULL);
   assert(reopt->prevbestsols != NULL);

   if( reopt->run-2 < 0 )
      return NULL;
   else
   {
      assert(reopt->prevbestsols[reopt->run-2] != NULL);
      return reopt->prevbestsols[reopt->run-2];
   }
}

/** returns the node of the reoptimization tree corresponding to the unique @p id */
SCIP_REOPTNODE* SCIPreoptGetReoptnode(
   SCIP_REOPT*           reopt,              /**< reoptimization data structure */
   unsigned int          id                  /**< unique id */
   )
{
   assert(reopt != NULL);
   assert(reopt->reopttree != NULL);
   assert(id < reopt->reopttree->reoptnodessize);
   assert(reopt->reopttree->reoptnodes[id] != NULL);

   return reopt->reopttree->reoptnodes[id];
}

/** returns the coefficient of variable with index @p idx in run @p run */
SCIP_Real SCIPreoptGetOldObjCoef(
   SCIP_REOPT*           reopt,              /**< reoptimization data structure */
   int                   run,                /**< number of the run (1,2,...) */
   int                   idx                 /**< index of variable */
   )
{
   assert(reopt != NULL);
   assert(0 < run && run <= reopt->runsize);

   return reopt->objs[run-1][idx];
}

/** return the best solution of a given run.
 *
 *  @note the return solution is part of the original space.
 */
SCIP_SOL* SCIPreoptGetBestSolRun(
   SCIP_REOPT*           reopt,              /**< reoptimization data structure */
   int                   run                 /**< number of the run (1,2,...) */
   )
{
   assert(reopt != NULL);
   assert(0 < run && run <= reopt->run);

   return reopt->prevbestsols[run-1];
}

/** reset marks of stored solutions to not updated */
void SCIPreoptResetSolMarks(
   SCIP_REOPT*           reopt               /**< reoptimization data structure */
   )
{
   assert(reopt != NULL);
   assert(reopt->soltree != NULL);
   assert(reopt->soltree->root != NULL);

   if( reopt->soltree->root->rchild != NULL )
      soltreeResetMarks(reopt->soltree->root->rchild);
   if( reopt->soltree->root->lchild )
      soltreeResetMarks(reopt->soltree->root->lchild);
}

/** returns the number of stored nodes in the subtree induced by @p node */
int SCIPreoptGetNNodes(
   SCIP_REOPT*           reopt,              /**< reoptimization data structure */
   SCIP_NODE*            node                /**< node of the search tree */
   )
{
   unsigned int id;

   assert(reopt != NULL);

   if( node == NULL || SCIPnodeGetDepth(node) == 0 )
      return reopt->reopttree->nreoptnodes;

   id = SCIPnodeGetReoptID(node);
   assert(id < reopt->reopttree->reoptnodessize);

   /* set the id to -1 if the node is not part of the reoptimization tree */
   if( SCIPnodeGetDepth(node) > 0 && id == 0 )
      return 0;

   assert(0 < id && id < reopt->reopttree->reoptnodessize);

   return reopttreeGetNNodes(reopt->reopttree, id);
}

/* ---------------- methods of general reoptimization nodes ---------------- */

/** In debug mode, the following methods are implemented as function calls to ensure
 * type validity.
 * In optimized mode, the methods are implemented as defines to improve performance.
 * However, we want to have them in the library anyways, so we have to undef the defines.
 */

#undef SCIPreoptnodeGetNVars
#undef SCIPreoptnodeGetNConss
#undef SCIPreoptnodeGetNDualBoundChgs
#undef SCIPreoptnodeGetNChildren
#undef SCIPreoptnodeGetLowerbound
#undef SCIPreoptnodeGetType

/** returns the number of bound changes stored in the reopttree at ID id */
int SCIPreoptnodeGetNVars(
   SCIP_REOPTNODE*       reoptnode           /**< node of the roepttree */
   )
{
   assert(reoptnode != NULL);

   return reoptnode->nvars + reoptnode->nafterdualvars;
}

/** returns the number of bound changes at the node stored at ID id */
int SCIPreoptnodeGetNConss(
   SCIP_REOPTNODE*       reoptnode           /**< node of the reoptimization tree */
   )
{
   assert(reoptnode != NULL);

   return reoptnode->nconss;
}

/** returns the number of stored bound changes based on dual information in the reopttree at ID id */
int SCIPreoptnodeGetNDualBoundChgs(
   SCIP_REOPTNODE*       reoptnode           /**< node of the reoptimization tree */
   )
{
   assert(reoptnode != NULL);

   if( reoptnode->dualconscur == NULL )
      return 0;
   else
      return reoptnode->dualconscur->nvars;
}

/** returns the number of child nodes of @p reoptnode */
int SCIPreoptnodeGetNChildren(
   SCIP_REOPTNODE*       reoptnode           /**< node of the reoptimizzation tree */
   )
{
   assert(reoptnode != NULL);

   return reoptnode->nchilds;
}

/** return the lower bound stored at @p ID id */
SCIP_Real SCIPreoptnodeGetLowerbound(
   SCIP_REOPTNODE*       reoptnode           /**< node of the reoptimization tree */
   )
{
   assert(reoptnode != NULL);

   return reoptnode->lowerbound;
}

/** returns the type of the @p reoptnode */
SCIP_REOPTTYPE SCIPreoptnodeGetType(
   SCIP_REOPTNODE*       reoptnode           /**< node of the reoptimization tree */
   )
{
   assert(reoptnode != NULL);

   return (SCIP_REOPTTYPE)reoptnode->reopttype;
}

/** create the constraint which splits the node stored at ID id on the basis of
 *  the stored dual information.
 */
void SCIPreoptnodeGetSplitCons(
   SCIP_REOPTNODE*       reoptnode,          /**< node of the reoptimization tree */
   SCIP_VAR**            vars,               /**< array to store the variables of the constraint */
   SCIP_Real*            vals,               /**< array to store the coefficients of the variables */
   REOPT_CONSTYPE*       constype,           /**< type of the constraint */
   int                   conssize,           /**< size of the arrays */
   int*                  nvars               /**< pointer to store the size of the constraints */
   )
{
   int v;

   assert(reoptnode != NULL);
   assert(vars != NULL);
   assert(vals != NULL);

   (*nvars) = reoptnode->dualconscur == NULL ? 0 : reoptnode->dualconscur->nvars;

   if( *nvars == 0 || *nvars > conssize )
      return;

   /* copy the variable information */
   for(v = 0; v < *nvars; v++)
   {
      vars[v] = reoptnode->dualconscur->vars[v];
      vals[v] = reoptnode->dualconscur->vals[v];
   }

   *constype = reoptnode->dualconscur->constype;

   return;
}

/** returns all added constraints at ID id */
void SCIPreoptnodeGetConss(
   SCIP_REOPTNODE*       reoptnode,          /**< node of the reoptimization tree */
   SCIP_VAR***           vars,               /**< 2-dim array of variables */
   SCIP_Real**           vals,               /**< 2-dim array of values */
   int                   mem,                /**< allocated memory for constraints */
   int*                  nconss,             /**< pointer to store the number of constraints */
   int*                  nvars               /**< pointer to store the number of variables */
   )
{
   int c;

   assert(reoptnode != NULL);
   assert(vars != NULL);
   assert(vals != NULL);
   assert(nvars != NULL);


   (*nconss) = reoptnode->nconss;

   if( mem < *nconss )
      return;

   for(c = 0; c < *nconss; c++)
   {
      assert(vars[c] != NULL);
      assert(vals[c] != NULL);

      vars[c] = reoptnode->conss[c]->vars;
      vals[c] = reoptnode->conss[c]->vals;
      nvars[c] = reoptnode->conss[c]->nvars;
   }

   return;
}

/** set the parent id */
void SCIPreoptnodeSetParentID(
   SCIP_REOPTNODE*       reoptnode,          /**< node of the reopttree */
   unsigned int          parentid            /**< id of the parent node */
   )
{
   assert(reoptnode != NULL);
   assert(parentid <= 536870912); /* id can be at least 2^29 */

   reoptnode->parentID = parentid;
}

/** returns the number of leaf nodes of the subtree induced by @p node (of the whole tree if node == NULL) */
int SCIPreoptGetNLeaves(
   SCIP_REOPT*           reopt,              /**< reoptimization data structure */
   SCIP_NODE*            node                /**< node of the search tree (or NULL) */
   )
{
   int nleaves;
   unsigned int id;
   int i;

   assert(reopt != NULL);

   nleaves = 0;
   id = (node == NULL) ? 0 : SCIPnodeGetReoptID(node);
   assert(id < reopt->reopttree->reoptnodessize);

   /* return if the node is not part of the reoptimization tree */
   if( node != NULL && SCIPnodeGetDepth(node) > 0 && id == 0 )
      return nleaves;

   for(i = 0; i < reopt->reopttree->reoptnodes[id]->nchilds; i++)
   {
      unsigned int childid;

      childid = reopt->reopttree->reoptnodes[id]->childids[i]; /*lint !e713*/
      assert(childid < reopt->reopttree->reoptnodessize);

      if( reopt->reopttree->reoptnodes[childid]->nchilds == 0 )
         ++nleaves;
      else
         nleaves += reoptGetNLeaves(reopt, childid);
   }

   return nleaves;
}

/** save information that given node is infeasible */
SCIP_RETCODE SCIPreoptAddInfNode(
   SCIP_REOPT*           reopt,              /**< reoptimization data structure */
   SCIP_SET*             set,                /**< global SCIP settings */
   BMS_BLKMEM*           blkmem,             /**< block memory */
   SCIP_NODE*            node                /**< node of the search tree */
   )
{
   assert(reopt != NULL);
   assert(set != NULL);
   assert(blkmem != NULL);
   assert(node != NULL);

   if( set->reopt_sepaglbinfsubtrees )
   {
      SCIP_CALL( saveGlobalCons(reopt, set, blkmem, node, REOPT_CONSTYPE_INFSUBTREE) );
      ++reopt->reopttree->ninfsubtrees;
   }

   ++reopt->reopttree->ninfnodes;
   ++reopt->reopttree->ntotalinfnodes;

   return SCIP_OKAY;
}

/** check the reason for cut off a node and if necessary store the node */
SCIP_RETCODE SCIPreoptCheckCutoff(
   SCIP_REOPT*           reopt,              /**< reoptimization data structure */
   SCIP_SET*             set,                /**< global SCIP settings */
   BMS_BLKMEM*           blkmem,             /**< block memory */
   SCIP_NODE*            node,               /**< node of the search tree */
   SCIP_EVENTTYPE        eventtype,          /**< eventtype */
   SCIP_LPSOLSTAT        lpsolstat,          /**< solution status of the LP */
   SCIP_Bool             isrootnode,         /**< the node is the root */
   SCIP_Bool             isfocusnode,        /**< the node is the current focus node */
   SCIP_Real             lowerbound,         /**< lower bound of the node */
   int                   effectiverootdepth  /**< effective root depth */
   )
{
   SCIP_Bool strongbranched;

   assert(reopt != NULL);
   assert(node != NULL);
   assert(eventtype == SCIP_EVENTTYPE_NODEBRANCHED
       || eventtype == SCIP_EVENTTYPE_NODEFEASIBLE
       || eventtype == SCIP_EVENTTYPE_NODEINFEASIBLE);

   if( reopt->lastseennode == SCIPnodeGetNumber(node) )
      return SCIP_OKAY;

   reopt->lastseennode = SCIPnodeGetNumber(node);

   SCIPdebugMessage("catch event %x for node %lld\n", eventtype, SCIPnodeGetNumber(node));

   /* case 1: the current node is the root node
    * we can skip if the root is (in)feasible or branched w/o bound
    * changes based on dual information.
    *
    * case 2: we need to store the current node if it contains
    * bound changes based on dual information or is a leave node
    */

   if( isrootnode )
   {
      if( SCIPreoptGetNDualBndchgs(reopt, node) > 0 )
      {
         goto CHECK;
      }
      else if( eventtype == SCIP_EVENTTYPE_NODEBRANCHED )
      {
         /* store or update the information */
         SCIP_CALL( addNode(reopt, set, blkmem, node, SCIP_REOPTTYPE_TRANSIT, TRUE, isrootnode, lowerbound) );
      }
      else if( eventtype == SCIP_EVENTTYPE_NODEFEASIBLE )
      {
         /* delete saved dual information which would lead to split the node in a further iteration */
         SCIP_CALL( SCIPreoptResetDualBndchgs(reopt, node, blkmem) );

         /* store or update the information */
         SCIP_CALL( addNode(reopt, set, blkmem, node, SCIP_REOPTTYPE_FEASIBLE, FALSE, isrootnode, lowerbound) );
      }
      else if( eventtype == SCIP_EVENTTYPE_NODEINFEASIBLE )
      {
         /* delete saved dual information which would lead to split the node in a further iteration */
         SCIP_CALL( SCIPreoptResetDualBndchgs(reopt, node, blkmem) );

         /* store or update the information */
         SCIP_CALL( addNode(reopt, set, blkmem, node, reopt->currentnode == 1 ? SCIP_REOPTTYPE_INFSUBTREE : SCIP_REOPTTYPE_PRUNED, FALSE,
               isrootnode, lowerbound) );
      }

      assert(reopt->currentnode == -1);
      assert(reopt->dualcons == NULL || reopt->dualcons->nvars == 0);

      return SCIP_OKAY;
   }

  CHECK:

   if( effectiverootdepth == SCIPnodeGetDepth(node) )
   {
      strongbranched = SCIPreoptGetNDualBndchgs(reopt, node) > 0 ? TRUE : FALSE;
   }
   else
   {
      strongbranched = SCIPnodeGetNDualBndchgs(node) > 0 ? TRUE : FALSE;
   }

   SCIPdebugMessage("check the reason of cutoff for node %lld:\n", SCIPnodeGetNumber(node));
   SCIPdebugMessage(" -> focusnode       : %s\n", isfocusnode ? "yes" : "no");
   SCIPdebugMessage(" -> depth           : %d (eff. %d)\n", SCIPnodeGetDepth(node), effectiverootdepth);
   SCIPdebugMessage(" -> strong branched : %s\n", strongbranched ? "yes" : "no");
   SCIPdebugMessage(" -> LP lpsolstat    : %d\n", lpsolstat);

   switch( eventtype ) {
      case SCIP_EVENTTYPE_NODEFEASIBLE:
         /* current node has to be the eventnode */
         assert(isfocusnode);

         SCIPdebugMessage(" -> new reopttype   : %d\n", SCIP_REOPTTYPE_FEASIBLE);

         /* delete strong branching information of some exists */
         deleteLastDualBndchgs(reopt);

         SCIP_CALL( addNode(reopt, set, blkmem, node, SCIP_REOPTTYPE_FEASIBLE, FALSE, isrootnode, lowerbound) );
         break;

      case SCIP_EVENTTYPE_NODEINFEASIBLE:
         /* we have to check if the current node is the event node.
          * if the current node is not the event node, we have to save this node, else we have to
          * look at LP lpsolstat and decide.
          */
         if( isfocusnode )
         {
            /* an after-branch heuristic says NODEINFEASIBLE, maybe the cutoff bound is reached.
             * because the node is already branched we have all children and can delete this node. */
            if( SCIPnodeGetNumber(node) == reopt->lastbranched )
            {
               deleteLastDualBndchgs(reopt);
               break;
            }

            /*
             * if the node is strong branched we possible detect an infeasible subtree, if not,
             * the whole node is either infeasible or exceeds the cutoff bound.
             */
            if( strongbranched )
            {
               /*
                * 1. the LP is not solved or infeasible: the subnode is infeasible and can be discarded
                *    because either the LP proves infeasibility or a constraint handler.
                *    We have to store an infeasible subtree constraint
                * 2. the LP exceeds the objective limit, we have to store the node and can delete the
                *    strong branching information
                */
               if( lpsolstat == SCIP_LPSOLSTAT_INFEASIBLE )
               {
                  /* add a dummy variable, because the bound changes were not global in the
                   * sense of effective root depth
                   */
                  if( SCIPnodeGetDepth(node) > effectiverootdepth )
                  {
                     SCIP_CALL( SCIPreoptAddDualBndchg(reopt, set, blkmem, node, NULL, 0.0, 1.0) );
                  }

                  SCIPdebugMessage(" -> new reopttype   : %d\n", SCIP_REOPTTYPE_INFSUBTREE);
                  SCIPdebugMessage(" -> new constype    : %d\n", REOPT_CONSTYPE_INFSUBTREE);

                  /* save the node as a strong branched node */
                  SCIP_CALL( addNode(reopt, set, blkmem, node, SCIP_REOPTTYPE_INFSUBTREE, FALSE, isrootnode, lowerbound) );
               }
               else
               {
                  assert(SCIP_LPSOLSTAT_OBJLIMIT || SCIP_LPSOLSTAT_OPTIMAL || SCIP_LPSOLSTAT_NOTSOLVED);

                  SCIPdebugMessage(" -> new reopttype   : %d\n", SCIP_REOPTTYPE_PRUNED);

                  /* delete strong branching information of some exists */
                  deleteLastDualBndchgs(reopt);

                  SCIP_CALL( addNode(reopt, set, blkmem, node, SCIP_REOPTTYPE_PRUNED, FALSE, isrootnode, lowerbound) );
               }
            }
            else
            {
               /*
                * 1. the LP is not solved or infeasible: the whole node is infeasible and can be discarded
                *    because either the LP proves infeasibility or a constraint handler.
                * 2. the LP exceeds the objective limit, we have to store the node and can delete the
                *    strong branching information
                */
               if( lpsolstat == SCIP_LPSOLSTAT_INFEASIBLE )
               {
                  /* save the information of an infeasible node */
                  SCIPdebugMessage(" -> new reopttype   : infeasible\n");
                  SCIP_CALL( SCIPreoptAddInfNode(reopt, set, blkmem, node) );
               }
               else
               {
                  SCIPdebugMessage(" -> new reopttype   : %d\n", SCIP_REOPTTYPE_PRUNED);

                  /* store the node */
                  SCIP_CALL( addNode(reopt, set, blkmem, node, SCIP_REOPTTYPE_PRUNED, TRUE, isrootnode, lowerbound) );
               }
            }
         }
         else
         {
            SCIPdebugMessage(" -> new reopttype   : %d\n", SCIP_REOPTTYPE_PRUNED);

            /* if the node was created by branch_nodereopt, nothing happens */
            SCIP_CALL(addNode(reopt, set, blkmem, node, SCIP_REOPTTYPE_PRUNED, TRUE, isrootnode, lowerbound) );

         }
         break;

      case SCIP_EVENTTYPE_NODEBRANCHED:
         /* current node has to be the eventnode */
         assert(isfocusnode);

         reopt->lastbranched = SCIPnodeGetNumber(node);

         /* we have to check the depth of the current node. if the depth is equal to the effective
          * root depth, then all information about bound changes based on dual information already exists,
          * else we have to look at the domchg-data-structure.*/
         if (SCIPnodeGetDepth(node) == effectiverootdepth)
         {
            /* Save the node if there are added constraints, because this means the node is a copy create by the
             * reoptimization plug-in and contains at least one logic-or-constraint */
            if( strongbranched )
            {
               SCIPdebugMessage(" -> new reopttype   : %d\n", SCIP_REOPTTYPE_STRBRANCHED);
               SCIPdebugMessage(" -> new constype    : %d\n", REOPT_CONSTYPE_STRBRANCHED);
               SCIP_CALL( addNode(reopt, set, blkmem, node, SCIP_REOPTTYPE_STRBRANCHED, TRUE, isrootnode, lowerbound) );
            }
            else if( SCIPreoptGetNAddedConss(reopt, node) > 0 )
            {
               SCIPdebugMessage(" -> new reopttype   : %d\n", SCIP_REOPTTYPE_LOGICORNODE);
               SCIP_CALL( addNode(reopt, set, blkmem, node, SCIP_REOPTTYPE_LOGICORNODE, TRUE, isrootnode, lowerbound) );
            }
            else
            {
               SCIPdebugMessage(" -> new reopttype   : %d\n", SCIP_REOPTTYPE_TRANSIT);
               SCIP_CALL( addNode(reopt, set, blkmem, node, SCIP_REOPTTYPE_TRANSIT, TRUE, isrootnode, lowerbound) );
            }
         }
         else
         {
            /* we only branch on binary variables and var == NULL indicates memory allocation w/o saving information.
             *
             * we have to do this in the following order:
             * 1) all bound-changes are local, thats way we have to mark the node to include bound changes based
             *    on dual information.
             * 2) save or update the node.
             */
            if( strongbranched )
            {
               SCIPdebugMessage(" -> new reopttype   : %d\n", SCIP_REOPTTYPE_STRBRANCHED);
               SCIPdebugMessage(" -> new constype    : %d\n", REOPT_CONSTYPE_STRBRANCHED);
               SCIP_CALL( SCIPreoptAddDualBndchg(reopt, set, blkmem, node, NULL, 0.0, 1.0) );
               SCIP_CALL( addNode(reopt, set, blkmem, node, SCIP_REOPTTYPE_STRBRANCHED, TRUE, isrootnode, lowerbound) );
            }
            else if( SCIPreoptGetNAddedConss(reopt, node) > 0 )
            {
               SCIPdebugMessage(" -> new reopttype   : %d\n", SCIP_REOPTTYPE_LOGICORNODE);
               SCIP_CALL( addNode(reopt, set, blkmem, node, SCIP_REOPTTYPE_LOGICORNODE, TRUE, isrootnode, lowerbound) );
            }
            else
            {
               SCIPdebugMessage(" -> new reopttype   : %d\n", SCIP_REOPTTYPE_TRANSIT);
               SCIP_CALL( addNode(reopt, set, blkmem, node, SCIP_REOPTTYPE_TRANSIT, TRUE, isrootnode, lowerbound) );
            }
         }
         break;

      default:
         break;
   }

   assert(reopt->currentnode == -1);
   assert(reopt->dualcons == NULL || reopt->dualcons->nvars == 0);

   return SCIP_OKAY;
}

/** store bound change based on dual information */
SCIP_RETCODE SCIPreoptAddDualBndchg(
   SCIP_REOPT*           reopt,              /**< reoptimization data structure */
   SCIP_SET*             set,                /**< global SCIP settings */
   BMS_BLKMEM*           blkmem,             /**< block memory */
   SCIP_NODE*            node,               /**< node of the search tree */
   SCIP_VAR*             var,                /**< variables */
   SCIP_Real             newval,             /**< new bound */
   SCIP_Real             oldval              /**< old bound */
   )
{
   SCIP_Real constant;
   SCIP_Real scalar;

   assert(reopt != NULL);
   assert(node != NULL);

   constant = 0.0;
   scalar = 1.0;

   /* If var == NULL, we save all information by calling SCIPreoptNodeFinished().
    * In that case, all bound changes were not global and we can find them within the
    * domchg data structure.
    * Otherwise, we allocate memory and store the information.
    */
   if( var != NULL )
   {
      int allocmem;

      assert(SCIPsetIsFeasEQ(set, newval, 0.0) || SCIPsetIsFeasEQ(set, newval, 1.0));

      allocmem = (reopt->dualcons == NULL || reopt->dualcons->varssize == 0) ? DEFAULT_MEM_DUALCONS : reopt->dualcons->varssize+2;

      /* allocate memory of necessary */
      SCIP_CALL( checkMemDualCons(reopt, blkmem, allocmem) );

      assert(reopt->dualcons->varssize > 0);
      assert(reopt->dualcons->nvars >= 0);
      assert(reopt->currentnode == -1 || reopt->dualcons->nvars > 0);
      assert((reopt->dualcons->nvars > 0 && reopt->currentnode == SCIPnodeGetNumber(node))
           || reopt->dualcons->nvars == 0);

      reopt->currentnode = SCIPnodeGetNumber(node);

      /* transform into the original space and then save the bound change */
      SCIP_CALL(SCIPvarGetOrigvarSum(&var, &scalar, &constant));
      newval = (newval - constant) / scalar;
      oldval = (oldval - constant) / scalar;

      assert(SCIPvarIsOriginal(var));

      reopt->dualcons->vars[reopt->dualcons->nvars] = var;
      reopt->dualcons->vals[reopt->dualcons->nvars] = newval;
      ++reopt->dualcons->nvars;

      SCIPdebugMessage(">> store bound change of <%s>: %g -> %g\n", SCIPvarGetName(var), oldval, newval);
   }
   else
   {
      assert(reopt->currentnode == -1);
      assert(reopt->dualcons == NULL || reopt->dualcons->nvars == 0);

      reopt->currentnode = SCIPnodeGetNumber(node);
   }

   return SCIP_OKAY;
}

/** returns the number of bound changes based on dual information */
int SCIPreoptGetNDualBndchgs(
   SCIP_REOPT*           reopt,              /**< reoptimization data structure */
   SCIP_NODE*            node                /**< node of the search tree */
   )
{
   int ndualbndchgs;

   assert(reopt != NULL);
   assert(node != NULL);

   ndualbndchgs = 0;

   if( SCIPnodeGetNumber(node) == reopt->currentnode )
   {
      assert(reopt->dualcons != NULL);
      ndualbndchgs = reopt->dualcons->nvars;
   }

   return ndualbndchgs;
}

/** returns the child nodes of @p node that need to be reoptimized next or NULL if @p node is a leaf */
SCIP_RETCODE SCIPreoptGetChildIDs(
   SCIP_REOPT*           reopt,              /**< reoptimization data structure */
   SCIP_SET*             set,                /**< global SCIP settings */
   BMS_BLKMEM*           blkmem,             /**< block memory */
   SCIP_NODE*            node,               /**< node of the search tree */
   unsigned int*         childs,             /**< array to store the child ids */
   int                   childssize,         /**< size of the childs array */
   int*                  nchilds             /**< pointer to store the number of child nodes */
   )
{
   SCIP_Bool runagain;
   unsigned int id;

   assert(reopt != NULL);
   assert(childssize > 0 && childs != NULL);

   (*nchilds) = 0;

   if( node == NULL )
      id = 0;
   else
      id = SCIPnodeGetReoptID(node);

   assert(id >= 1 || SCIPnodeGetDepth(node) == 0);
   assert(id < reopt->reopttree->reoptnodessize);
   assert(reopt->reopttree->reoptnodes[id] != NULL);

   /* check if there are redundant bound changes or infeasible nodes */
   runagain = TRUE;
   while( runagain && reopt->reopttree->reoptnodes[id]->nchilds > 0 )
   {
      SCIP_CALL( dryBranch(reopt, set, blkmem, &runagain, id) );
   }

   /* return the list of child nodes if some exists; otherwise return NULL */
   if( reopt->reopttree->reoptnodes[id]->childids != NULL && reopt->reopttree->reoptnodes[id]->nchilds > 0 )
   {
      int c;

      (*nchilds) = reopt->reopttree->reoptnodes[id]->nchilds;

      if( childssize < *nchilds )
         return SCIP_OKAY;

      for( c = 0; c < *nchilds; c++ )
      {
         childs[c] = reopt->reopttree->reoptnodes[id]->childids[c];
      }
   }

   return SCIP_OKAY;
}

/** returns all leaves of the subtree induced by @p node */
SCIP_RETCODE SCIPreoptGetLeaves(
   SCIP_REOPT*           reopt,              /**< reoptimization data */
   SCIP_NODE*            node,               /**< node of the search tree */
   unsigned int*         leaves,             /**< array to the the ids */
   int                   leavessize,         /**< size of leaves array */
   int*                  nleaves             /**< pointer to store the number of leav node */
   )
{
   unsigned int id;
   int i;

   assert(reopt != NULL);
   assert(leavessize > 0 && leaves != NULL);
   assert((*nleaves) >= 0);

   if( node == NULL )
      id = 0;
   else
      id = SCIPnodeGetReoptID(node);

   /* return if the node is not part of the reoptimization tree */
   if( id == 0 && node != NULL )
   {
      (*nleaves) = 0;
      return SCIP_OKAY;
   }

   assert(id < reopt->reopttree->reoptnodessize);
   assert(reopt->reopttree->reoptnodes[id] != NULL);

   for( i = 0; i < leavessize; i++ )
      leaves[i] = 0;

   for( i = 0; i < reopt->reopttree->reoptnodes[id]->nchilds; i++ )
   {
      unsigned int childid;

      assert(*nleaves + 1 <= leavessize);

      childid = reopt->reopttree->reoptnodes[id]->childids[i];
      assert(childid < reopt->reopttree->reoptnodessize);

      if( reopt->reopttree->reoptnodes[childid]->nchilds == 0 )
      {
         leaves[(*nleaves)] = reopt->reopttree->reoptnodes[id]->childids[i];
         ++(*nleaves);
      }
      else
      {
         int nleaves2;

         nleaves2 = 0;
         SCIP_CALL( reoptGetLeaves(reopt, childid, &leaves[*nleaves], leavessize - (*nleaves), &nleaves2) );
         (*nleaves) += nleaves2;
      }
   }

   return SCIP_OKAY;
}

/** add all unprocessed nodes to the reoptimization tree */
SCIP_RETCODE SCIPreoptSaveOpenNodes(
   SCIP_REOPT*           reopt,              /**< reoptimization data structure */
   SCIP_SET*             set,                /**< global SCIP settings */
   BMS_BLKMEM*           blkmem,             /**< block memory */
   SCIP_NODE**           leaves,             /**< array of open leave nodes */
   int                   nleaves,            /**< number of open leave nodes */
   SCIP_NODE**           childs,             /**< array of open children nodes */
   int                   nchilds,            /**< number of open leave nodes */
   SCIP_NODE**           siblings,           /**< array of open sibling nodes */
   int                   nsiblings           /**< number of open leave nodes */
   )
{
   int n;

   assert(reopt != NULL);
   assert(set != NULL);
   assert(blkmem != NULL);
   assert(nleaves >= 0);
   assert(nleaves == 0 || leaves != NULL);
   assert(nchilds >= 0);
   assert(nchilds == 0 || childs != NULL);
   assert(nsiblings >= 0);
   assert(nsiblings == 0 || siblings != NULL);

   SCIPdebugMessage("save unprocessed nodes (%d leaves, %d children, %d siblings)\n", nleaves, nchilds, nsiblings);

   /* save open leaves */
   for( n = 0; n < nleaves; n++ )
   {
      SCIP_CALL( addNode(reopt, set, blkmem, leaves[n], SCIP_REOPTTYPE_PRUNED, FALSE, FALSE,
            SCIPnodeGetLowerbound(leaves[n])) );
   }

   /* save open children */
   for( n = 0; n < nchilds; n++ )
   {
      SCIP_CALL( addNode(reopt, set, blkmem, childs[n], SCIP_REOPTTYPE_PRUNED, FALSE, FALSE,
            SCIPnodeGetLowerbound(childs[n])) );
   }

   /* save open siblings */
   for( n = 0; n < nsiblings; n++ )
   {
      SCIP_CALL( addNode(reopt, set, blkmem, siblings[n], SCIP_REOPTTYPE_PRUNED, FALSE, FALSE,
            SCIPnodeGetLowerbound(siblings[n])) );
   }

   return SCIP_OKAY;
}

/** merges the variable history of the current run with the stored history */
SCIP_RETCODE SCIPreoptMergeVarHistory(
   SCIP_REOPT*           reopt,
   SCIP_STAT*            stat,
   SCIP_VAR**            vars,
   int                   nvars
   )
{
   int idx;
   int v;

   assert(reopt != NULL);
   assert(stat != NULL);
   assert(nvars >= 0);

   if( reopt->simtolastobj < 0.975 || reopt->varhistory == NULL )
   {
      if( reopt->varhistory != NULL )
      {
         for( v = 0; v < nvars; v++ )
         {
            idx = SCIPvarGetProbindex(vars[v]);
            assert(idx >= 0 && idx < nvars);

            SCIPhistoryReset(reopt->varhistory[idx]);
         }
      }

      return SCIP_OKAY;
   }

   for( v = 0; v < nvars; v++ )
   {
      idx = SCIPvarGetProbindex(vars[v]);
      assert(0 <= idx && idx <= nvars);

      SCIPvarSetHistory(vars[v], reopt->varhistory[idx], stat);
   }

   return SCIP_OKAY;
}

/** updates the variable history */
SCIP_RETCODE SCIPreoptUpdateVarHistory(
   SCIP_REOPT*           reopt,
   SCIP_SET*             set,
   SCIP_STAT*            stat,
   SCIP_PROB*            origprob,
   SCIP_PROB*            transprob,
   BMS_BLKMEM*           blkmem,
   SCIP_VAR**            vars,
   int                   nvars
   )
{
   SCIP_SOL* lastoptsol;
   SCIP_Real objdelta;
   SCIP_Real oldobj;
   int v;

   assert(reopt != NULL);
   assert(stat != NULL);
   assert(blkmem != NULL);
   assert(nvars >= 0);

   SCIPdebugMessage("updating variable history\n");
   printf("updating variable history\n");

   if( reopt->varhistory == NULL )
   {
      /* allocate memory */
      SCIP_ALLOC( BMSallocBlockMemoryArray(blkmem, &reopt->varhistory, nvars) );

      for( v = 0; v < nvars; v++ )
      {
         SCIP_CALL( SCIPhistoryCreate(&(reopt->varhistory[v]), blkmem) );
      }
   }

   /* optimal solution of the current run */
   lastoptsol = reopt->prevbestsols[reopt->run-1];

   /* bst objective value of the previous run */
   if( reopt->run == 1 )
      oldobj = 0;
   else
   {
      assert(reopt->run >= 2);

      oldobj = 0;
      for( v = 0; v < nvars; v++ )
      {
         SCIP_Real objval;
         SCIP_Real solval;
         int idx;

         idx = SCIPvarGetProbindex(vars[v]);
         solval = SCIPsolGetVal(lastoptsol, set, stat, vars[v]);
         objval = reopt->objs[reopt->run-2][idx];

         oldobj += objval * solval;
      }
   }

   /* the objective delta is defined as: new LP obj - old LP obj and has to be non-negative. for the reoptimization we
    * are interested in the obj value of the best solution of the current iteration wrt the objective function of the
    * previous iteration instead of the old LP obj.
    * hence, c_{i}(x_{i}) <= c_{i-1}(x_{i}) <==> c_{i}(x_{i}) - c_{i-1}(x_{i}) <= 0 we multiply with -1.
    */
   objdelta = SCIPsolGetObj(lastoptsol, set, transprob, origprob) - oldobj;
   objdelta *= -1.0;
   assert(!SCIPsetIsNegative(set, objdelta));

   /* update the history and scale them */
   for( v = 0; v < nvars; v++ )
   {
      SCIP_Real solvedelta;
      SCIP_Real avginference[2];
      SCIP_Real avgcutoff[2];
      int idx;
      int d;

      idx = SCIPvarGetProbindex(vars[v]);
      assert(idx >= 0 && idx < nvars);

      /* get and scale stored data and data from the current iteration for both directions */
      for( d = 0; d <= 1; d++ )
      {
         /* pseudo cost */
         if( d == 0 )
            solvedelta = SCIPsolGetVal(lastoptsol, set, stat, vars[v]) - SCIPvarGetAvgSol(vars[v]);

         /* inference score */
         avginference[d] = SCIPvarGetAvgInferences(vars[v], stat, (SCIP_BRANCHDIR)d);
         avginference[d] += SCIPhistoryGetAvgInferences(reopt->varhistory[idx], (SCIP_BRANCHDIR)d);
         avginference[d] /= 2;

         /* cutoff score */
         avgcutoff[d] = SCIPvarGetAvgCutoffs(vars[v], stat, (SCIP_BRANCHDIR)d);
         avgcutoff[d] += SCIPhistoryGetAvgCutoffs(reopt->varhistory[idx], (SCIP_BRANCHDIR)d);
         avgcutoff[d] /= 2;
      }

      /* reset the history */
      SCIPhistoryReset(reopt->varhistory[idx]);

      /* set the updated history for both directions */
      for( d = 0; d <= 1; d++ )
      {
         SCIPhistoryIncNBranchings(reopt->varhistory[idx], (SCIP_BRANCHDIR)d, 1);

         if( d == 1 )
            SCIPhistoryUpdatePseudocost(reopt->varhistory[idx], set, solvedelta, 0, 1);

         SCIPhistoryIncInferenceSum(reopt->varhistory[idx], (SCIP_BRANCHDIR)d, avginference[d]);
         SCIPhistoryIncCutoffSum(reopt->varhistory[idx], (SCIP_BRANCHDIR)d, avgcutoff[d]);
      }
   }

   return SCIP_OKAY;
}

/** reset the complete tree and set the given search frontier */
SCIP_RETCODE SCIPreoptApplyCompression(
   SCIP_REOPT*           reopt,              /**< reoptimization data structure */
   SCIP_SET*             set,                /**< global SCIP settings */
   BMS_BLKMEM*           blkmem,             /**< block memory */
   SCIP_REOPTNODE**      representatives,    /**< array of representatives */
   int                   nrepresentatives,   /**< number of representatives */
   SCIP_Bool*            success             /**< pointer to store if the method was successful */
   )
{
   SCIP_REOPTTREE* reopttree;
   unsigned int id;
   int r;

   assert(reopt != NULL);
   assert(set != NULL);
   assert(blkmem != NULL);
   assert(representatives != NULL);
   assert(nrepresentatives > 0);

   reopttree = reopt->reopttree;

   /* reset the current search tree */
   SCIP_CALL( reoptResetTree(reopt, set, blkmem, FALSE) );
   assert(reopttree->nreoptnodes == 0);

   /* create a new root node */
   id = 0;
   SCIP_CALL( createReoptnode(reopttree, set, blkmem, id) );

   /* set the reopttype */
   reopttree->reoptnodes[0]->reopttype = (unsigned int)SCIP_REOPTTYPE_TRANSIT;

   /* add all representatives */
   for( r = 0; r < nrepresentatives; r++ )
   {
      /* get an empty slot*/
      id = (unsigned int) (size_t) SCIPqueueRemove(reopttree->openids);
      assert(1 <= id && id < reopttree->reoptnodessize);
      assert(reopttree->reoptnodes[id] == NULL);

      SCIP_CALL( createReoptnode(reopttree, set, blkmem, id) );
      assert(reopttree->reoptnodes[id] != NULL);

      /* set the new node
       * 1. copy all variables, bounds, and boundtypes
       * 2. copy all constraints
       * 3. set the parent relation */
      if( representatives[r]->nvars > 0 )
      {
         assert(representatives[r]->nvars <= representatives[r]->varssize);
         SCIP_ALLOC( BMSduplicateBlockMemoryArray(blkmem, &reopttree->reoptnodes[id]->vars, representatives[r]->vars,
               representatives[r]->nvars) );
         SCIP_ALLOC( BMSduplicateBlockMemoryArray(blkmem, &reopttree->reoptnodes[id]->varbounds,
               representatives[r]->varbounds, representatives[r]->nvars) );
         SCIP_ALLOC( BMSduplicateBlockMemoryArray(blkmem, &reopttree->reoptnodes[id]->varboundtypes,
               representatives[r]->varboundtypes, representatives[r]->nvars) );
         reopttree->reoptnodes[id]->varssize = representatives[r]->varssize;
         reopttree->reoptnodes[id]->nvars = representatives[r]->nvars;
      }

      if( representatives[r]->nconss > 0 )
      {
         int c;

         assert(representatives[r]->nconss <= representatives[r]->consssize);

         for( c = 0; c < representatives[r]->nconss; c++ )
         {
            SCIP_CALL( SCIPreoptnodeAddCons(reopttree->reoptnodes[id], blkmem, representatives[r]->conss[c]->vars,
                  representatives[r]->conss[c]->vals, representatives[r]->conss[c]->nvars,
                  representatives[r]->conss[c]->constype) );
         }
      }

      reopttree->reoptnodes[id]->parentID = representatives[r]->parentID; /*lint !e732*/

      assert(reopttree->reoptnodes[id]->parentID == 0);
      assert(reopttree->reoptnodes[id]->nvars >= 0);
      assert(reopttree->reoptnodes[id]->nvars <= reopttree->reoptnodes[id]->varssize);
      assert(reopttree->reoptnodes[id]->nconss >= 0);

      /* set the reopttype */
      if( reopttree->reoptnodes[id]->nconss == 0 )
         reopttree->reoptnodes[id]->reopttype = (unsigned int)SCIP_REOPTTYPE_LEAF;
      else
         reopttree->reoptnodes[id]->reopttype = (unsigned int)SCIP_REOPTTYPE_LOGICORNODE;

      /* add the representative as a child of the root */
      SCIP_CALL( reoptAddChild(reopttree, blkmem, 0, id) );
   }

   SCIPdebugMessage("-> new tree consists of %d nodes, the root has %d child nodes.\n",
         reopttree->nreoptnodes, reopttree->reoptnodes[0]->nchilds);

   (*success) = TRUE;

   return SCIP_OKAY;
}

/** splits the root into several nodes and moves the child nodes of the root to one of the created nodes */
SCIP_RETCODE SCIPreoptSplitRoot(
   SCIP_REOPT*           reopt,              /**< reoptimization data structure */
   SCIP_TREE*            tree,               /**< branch and bound tree */
   SCIP_SET*             set,                /**< global SCIP settings */
   BMS_BLKMEM*           blkmem,             /**< block memory */
   unsigned int          randseed,           /**< seed value for random generator */
   int*                  ncreatedchilds,     /**< pointer to store the number of created nodes */
   int*                  naddedconss         /**< pointer to store the number added constraints */
   )
{
   SCIP_REOPTTREE* reopttree;
   LOGICORDATA* consdata;
   SCIP_VAR** vars;
   SCIP_Real* vals;
   unsigned int id;
   int nbndchgs;
   int nchilds;
   int nvars;
   int v;

   assert(reopt != NULL);
   assert(reopt->reopttree != NULL);
   assert(reopt->reopttree->reoptnodes[0] != NULL);
   assert(reopt->reopttree->reoptnodes[0]->dualfixing);
   assert(reopt->reopttree->reoptnodes[0]->reopttype == (unsigned int)SCIP_REOPTTYPE_STRBRANCHED);
   assert(set != NULL);
   assert(blkmem != NULL);

   reopttree = reopt->reopttree;

   nchilds = reopttree->reoptnodes[0]->nchilds;

   assert(reopttree->reoptnodes[0]->dualconscur != NULL);
   nbndchgs = reopttree->reoptnodes[0]->dualconscur->nvars;

   vars = NULL;
   vals = NULL;
   nvars = 0;

   (*ncreatedchilds) = 0;
   (*naddedconss) = 0;

   if( !set->reopt_usesplitcons )
   {
      vars = reopttree->reoptnodes[0]->dualconscur->vars;
      vals = reopttree->reoptnodes[0]->dualconscur->vals;
      nvars = reopttree->reoptnodes[0]->dualconscur->nvars;

      /* calculate the order of the variables */
      switch (set->reopt_varorderinterdiction) {
         case 'd':
            break;

         case 'r':
            permuteRandom(vars, vals, nvars, &randseed);
            break;

         default:
            return SCIP_INVALIDDATA;
      }
   }

   /* create a node with all variables fixed, i.e., reconstruct the root of the last iteration */

   /* ensure that two free slots are available  */
   SCIP_CALL( reopttreeCheckMemory(reopttree, blkmem) );
   id = (unsigned int) (size_t) SCIPqueueRemove(reopttree->openids);

   assert(0 < id && id < reopt->reopttree->reoptnodessize);
   assert(reopttree->reoptnodes[id] == NULL || reopttree->reoptnodes[id]->nvars == 0);

   /*   1. create the node
    *   2. add all bound changes
    *   3. move all child nodes to id
    *   4. add id as a child of the root node
    */
   SCIP_CALL( createReoptnode(reopttree, set, blkmem, id) );
   reopttree->reoptnodes[id]->parentID = 0;
   reopttree->reoptnodes[id]->reopttype = (unsigned int)SCIP_REOPTTYPE_TRANSIT;

   /* check memory */
   SCIP_CALL( reoptnodeCheckMemory(reopttree->reoptnodes[id], blkmem, nbndchgs, nchilds, 0) );
   assert(reopttree->reoptnodes[id]->varssize >= nbndchgs);
   assert(reopttree->reoptnodes[id]->nvars == 0);
   assert(reopttree->reoptnodes[id]->vars != NULL);
   assert(reopttree->reoptnodes[id]->varbounds != NULL);
   assert(reopttree->reoptnodes[id]->varboundtypes != NULL);

   /* copy bounds */
   for(v = 0; v < nbndchgs; v++)
   {
      reopttree->reoptnodes[id]->vars[v] = reopttree->reoptnodes[0]->dualconscur->vars[v];
      reopttree->reoptnodes[id]->varbounds[v] = reopttree->reoptnodes[0]->dualconscur->vals[v];
      reopttree->reoptnodes[id]->varboundtypes[v] = SCIPsetIsFeasEQ(set, reopttree->reoptnodes[0]->dualconscur->vals[v], 1.0) ? SCIP_BOUNDTYPE_LOWER : SCIP_BOUNDTYPE_UPPER;
      ++reopttree->reoptnodes[id]->nvars;
   }
   assert(reopttree->reoptnodes[id]->nvars == reopttree->reoptnodes[0]->dualconscur->nvars);

   /* move the children */
   SCIP_CALL( reoptMoveIDs(reopttree, blkmem, 0, id) );
   assert(reopttree->reoptnodes[0]->nchilds == 0);

   /* add the new reoptimization node as a child of the root node */
   SCIP_CALL( reoptAddChild(reopttree, blkmem, 0, id) );

   ++(*ncreatedchilds);

   if( set->reopt_usesplitcons )
   {
      assert(*ncreatedchilds == 1);

      /* ensure that there is a free slots */
      SCIP_CALL( reopttreeCheckMemory(reopttree, blkmem) );
      id = (unsigned int) (size_t) SCIPqueueRemove(reopttree->openids);
      assert(0 < id && id < reopt->reopttree->reoptnodessize);

      /* 1. create the node
       * 2. add the constraint to ensure that at least one
       *    variable gets different
       * 3. add id as a child of the root node
       */
      SCIP_CALL( createReoptnode(reopttree, set, blkmem, id) );
      reopttree->reoptnodes[id]->parentID = 0;
      reopttree->reoptnodes[id]->reopttype = (unsigned int)SCIP_REOPTTYPE_LOGICORNODE;

      /* create the constraint */
      SCIP_ALLOC( BMSallocBlockMemory(blkmem, &consdata) );
      SCIP_ALLOC( BMSduplicateBlockMemoryArray(blkmem, &consdata->vars, reopttree->reoptnodes[0]->dualconscur->vars, nbndchgs) );
      SCIP_ALLOC( BMSduplicateBlockMemoryArray(blkmem, &consdata->vals, reopttree->reoptnodes[0]->dualconscur->vals, nbndchgs) );

      consdata->varssize = nbndchgs;
      consdata->nvars = nbndchgs;
      consdata->constype = REOPT_CONSTYPE_STRBRANCHED;

      ++(*naddedconss);

      /* check memory for added constraints */
      SCIP_CALL( reoptnodeCheckMemory(reopttree->reoptnodes[id], blkmem, 0, 0, 1) );

      /* add the constraint */
      reopttree->reoptnodes[id]->conss[reopttree->reoptnodes[id]->nconss] = consdata;
      ++reopttree->reoptnodes[id]->nconss;

      /* add id as a child of the root node */
      SCIP_CALL( reoptAddChild(reopttree, blkmem, 0, id) );

      ++(*ncreatedchilds);
   }
   else
   {
      int c;

      assert(*ncreatedchilds == 1);
      assert(vars != NULL);
      assert(vals != NULL);
      assert(nvars > 0);

      /* create nvars nodes in the fashion of interdiction branching */
      for( c = 0; c < nvars; c++ )
      {
         /* ensure that two free slots are available  */
         SCIP_CALL( reopttreeCheckMemory(reopttree, blkmem) );
         id = (unsigned int) (size_t) SCIPqueueRemove(reopttree->openids);

         assert(0 < id && id < reopt->reopttree->reoptnodessize);
         assert(reopttree->reoptnodes[id] == NULL || reopttree->reoptnodes[id]->nvars == 0);

         /*   1. create the node
          *   2. fix the first v bound changes to vals[v] and v+1 to 1-vals[v]
          *   4. add the ID id as a child of the root node
          */
         SCIP_CALL( createReoptnode(reopttree, set, blkmem, id) );
         reopttree->reoptnodes[id]->parentID = 0;
         reopttree->reoptnodes[id]->reopttype = (unsigned int)SCIP_REOPTTYPE_TRANSIT;

         /* check memory */
         SCIP_CALL( reoptnodeCheckMemory(reopttree->reoptnodes[id], blkmem, c+1, 0, 0) );
         assert(reopttree->reoptnodes[id]->varssize >= c+1);
         assert(reopttree->reoptnodes[id]->nvars == 0);
         assert(reopttree->reoptnodes[id]->vars != NULL);
         assert(reopttree->reoptnodes[id]->varbounds != NULL);
         assert(reopttree->reoptnodes[id]->varboundtypes != NULL);

         /* copy first v bound changes */
         for( v = 0; v < c; v++ )
         {
            reopttree->reoptnodes[id]->vars[v] = vars[v];
            reopttree->reoptnodes[id]->varbounds[v] = vals[v];
            reopttree->reoptnodes[id]->varboundtypes[v] = SCIPsetIsFeasEQ(set, vals[v], 1.0) ? SCIP_BOUNDTYPE_LOWER : SCIP_BOUNDTYPE_UPPER;
            ++reopttree->reoptnodes[id]->nvars;
         }

         /* set bound change v+1 (= c) to 1-vals[c] */
         assert(v == c);
         reopttree->reoptnodes[id]->vars[c] = vars[c];
         reopttree->reoptnodes[id]->varbounds[c] = 1-vals[c];
         reopttree->reoptnodes[id]->varboundtypes[c] = SCIPsetIsFeasEQ(set, 1-vals[c], 1.0) ? SCIP_BOUNDTYPE_LOWER : SCIP_BOUNDTYPE_UPPER;
         ++reopttree->reoptnodes[id]->nvars;

         /* add dummy1 as a child of the root node */
         SCIP_CALL( reoptAddChild(reopttree, blkmem, 0, id) );

         ++(*ncreatedchilds);
      }

      assert(*ncreatedchilds == nvars+1);
   }

   /* free the current dualconscur and assign dualconsnex */
   assert(reopttree->reoptnodes[0]->dualconscur->vars != NULL);
   assert(reopttree->reoptnodes[0]->dualconscur->vals != NULL);

   /* free the current dualconscur and assign dualconsnex */
   SCIP_CALL( reoptnodeUpdateDualConss(reopttree->reoptnodes[0], blkmem) );

   /* change the reopttype of the root node */
   SCIPnodeSetReopttype(SCIPtreeGetRootNode(tree), SCIP_REOPTTYPE_TRANSIT);

   return SCIP_OKAY;
}

/** reset the stored information abound bound changes based on dual information */
SCIP_RETCODE SCIPreoptResetDualBndchgs(
   SCIP_REOPT*           reopt,              /**< reoptimization data structure */
   SCIP_NODE*            node,               /**< node of the search tree */
   BMS_BLKMEM*           blkmem              /**< block memory */
   )
{
   unsigned int id;

   assert(reopt != NULL);
   assert(node != NULL);

   id = SCIPnodeGetReoptID(node);
   assert(id < reopt->reopttree->reoptnodessize);

   /* return if the node ist not part of the reoptimization tree */
   if( SCIPnodeGetDepth(node) > 0 && id == 0 )
      return SCIP_OKAY;

   /* reset the dual constraint */
   SCIP_CALL( reoptnodeResetDualConss(reopt->reopttree->reoptnodes[id], blkmem) );

   return SCIP_OKAY;
}

/** return the branching path stored of the given node in the reoptimization tree */
void SCIPreoptnodeGetPath(
   SCIP_REOPT*           reopt,              /**< reoptimization data structure */
   SCIP_REOPTNODE*       reoptnode,          /**< node of the reoptimization tree */
   SCIP_VAR**            vars,               /**< array for variables */
   SCIP_Real*            vals,               /**< array for values */
   SCIP_BOUNDTYPE*       boundtypes,         /**< array for bound types */
   int                   varssize,           /**< size of arrays vars, vals, and boundtypes */
   int*                  nbndchgs,           /**< pointer to store the number of bound changes */
   int*                  nbndchgsafterdual   /**< pointer to store the number of bound changes applied after
                                              *  the first dual reduction at the given node */
   )
{
   int v;
   int nvars2;
   int nafterdualvars2;

   assert(reopt != NULL);
   assert(reoptnode != NULL);
   assert(vars != NULL);
   assert(vals != NULL);
   assert(boundtypes != NULL);

   (*nbndchgs) = reoptnode->nvars;
   (*nbndchgsafterdual) = reoptnode->nafterdualvars;

   if( varssize == 0 || varssize < *nbndchgs + *nbndchgsafterdual )
      return;

   for(v = 0; v < *nbndchgs; v++)
   {
      vars[v] = reoptnode->vars[v];
      vals[v] = reoptnode->varbounds[v];
      boundtypes[v] = reoptnode->varboundtypes[v];
   }

   for(; v < *nbndchgs + *nbndchgsafterdual; v++)
   {
      vars[v] = reoptnode->afterdualvars[v-(*nbndchgs)];
      vals[v] = reoptnode->afterdualvarbounds[v-(*nbndchgs)];
      boundtypes[v] = reoptnode->afterdualvarboundtypes[v-(*nbndchgs)];
   }

   if( reoptnode->parentID != 0 )
   {
      SCIP_REOPTNODE* parent;

      parent = reopt->reopttree->reoptnodes[reoptnode->parentID];
      SCIPreoptnodeGetPath(reopt, parent, &vars[v], &vals[v], &boundtypes[v], varssize, &nvars2, &nafterdualvars2);

      (*nbndchgs) += nvars2;
      (*nbndchgsafterdual) += nafterdualvars2;
   }

   return;
}

/** delete a node stored in the reoptimization tree */
SCIP_RETCODE SCIPreoptDeleteNode(
   SCIP_REOPT*           reopt,              /**< reoptimization data structure */
   SCIP_SET*             set,                /**< global SCIP settings */
   unsigned int          id,                 /**< id of a stored node */
   BMS_BLKMEM*           blkmem              /**< block memory */
   )
{
   assert(reopt != NULL);
   assert(reopt->reopttree != NULL);
   assert(id < reopt->reopttree->reoptnodessize);
   assert(reopt->reopttree->reoptnodes[id] != NULL);
   assert(blkmem != NULL);

   SCIP_CALL( reopttreeDeleteNode(reopt->reopttree, set, blkmem, id, TRUE) );

   return SCIP_OKAY;
}

/** reactivate the given @p reoptnode and split them into several nodes if necessary */
SCIP_RETCODE SCIPreoptApply(
   SCIP_REOPT*           reopt,              /**< reoptimization data structure */
   SCIP*                 scip,               /**< SCIP data structure */
   SCIP_SET*             set,                /**< global SCIP settings */
   SCIP_STAT*            stat,               /**< dynamic problem statistics */
   SCIP_PROB*            transprob,          /**< transformed problem */
   SCIP_PROB*            origprob,           /**< original problem */
   SCIP_TREE*            tree,               /**< branching tree */
   SCIP_LP*              lp,                 /**< current LP */
   SCIP_BRANCHCAND*      branchcand,         /**< branching candidate */
   SCIP_EVENTQUEUE*      eventqueue,         /**< event queue */
   SCIP_CLIQUETABLE*     cliquetable,        /**< clique table */
   BMS_BLKMEM*           blkmem,             /**< block memory */
   unsigned int          randseed,           /**< seed value for random generator */
   SCIP_REOPTNODE*       reoptnode,          /**< node of the reoptimization tree to reactivate */
   unsigned int          id,                 /**< id of the node to reactivate */
   SCIP_Real             estimate,           /**< estimate of the child nodes that should be created */
   SCIP_NODE**           childnodes,         /**< array to store the created child nodes */
   int*                  ncreatedchilds,     /**< pointer to store number of created child nodes */
   int*                  naddedconss,        /**< pointer to store number of generated constraints */
   int                   childnodessize,     /**< available size of childnodes array */
   SCIP_Bool*            success             /**< pointer store the result */
   )
{
   assert(reopt != NULL);
   assert(scip != NULL);
   assert(set != NULL);
   assert(stat != NULL);
   assert(transprob != NULL);
   assert(origprob != NULL);
   assert(tree != NULL);
   assert(lp != NULL);
   assert(branchcand != NULL);
   assert(eventqueue != NULL);
   assert(cliquetable != NULL);
   assert(blkmem != NULL);
   assert(reoptnode != NULL);
   assert(childnodes != NULL);
   assert(reopt->reopttree != NULL);
   assert(id < reopt->reopttree->reoptnodessize);

   SCIPdebugMessage("reactivating node at id %u:\n", id);

   *success = FALSE;

   /* check if we need to split the node */
   if( reoptnode->reopttype == (unsigned int)SCIP_REOPTTYPE_STRBRANCHED
    || reoptnode->reopttype == (unsigned int)SCIP_REOPTTYPE_INFSUBTREE )
   {
      int c;

      assert(reoptnode->dualfixing);

      /* we want use a constraint to split the node into two disjoint node */
      if( set->reopt_usesplitcons )
      {
         if( reoptnode->reopttype == (unsigned int)SCIP_REOPTTYPE_INFSUBTREE )
         {
            assert(reoptnode->dualconscur != NULL);
            assert(reoptnode->dualconscur->constype == REOPT_CONSTYPE_INFSUBTREE);
            (*ncreatedchilds) = 1;
         }
         else
         {
            assert(reoptnode->dualconscur != NULL);
            assert(reoptnode->dualconscur->constype == REOPT_CONSTYPE_STRBRANCHED);
            (*ncreatedchilds) = 2;
         }

         /* in both cases we add exactly one constraint */
         (*naddedconss) = 1;

         if( childnodessize < *ncreatedchilds )
            return SCIP_OKAY;

         /* generate the nodes */
         for( c = 0; c < *ncreatedchilds; c++ )
         {
            /* create the child node */
            SCIP_CALL( SCIPnodeCreateChild(&childnodes[c], blkmem, set, stat, tree, 1.0, estimate) );

            /* change all bounds; convert the bound changes after the first based on dual reductions into branching
             * for second node only. if we generate only one node, i.e., the pruned part, we do not need this
             * changes anyway.
             */
            SCIP_CALL( changeAncestorBranchings(reopt, set, stat, transprob, origprob, tree, lp, branchcand, eventqueue,
                  cliquetable, blkmem, childnodes[c], id, c == 1) );

            /* add all local constraints */
            SCIP_CALL( addLocalConss(scip, reopt, set, stat, blkmem, childnodes[c], id) );

            if( c == 0 )
            {
               /* in both cases the node generated first represents the pruned is currently not part of the reoptimization tree */
               SCIPnodeSetReopttype(childnodes[c], SCIP_REOPTTYPE_NONE);

               /* add the constraint to the node */
               assert(reopt->reopttree->reoptnodes[id]->dualconscur != NULL);
               SCIP_CALL( addSplitcons(reopt, scip, set, stat, blkmem, transprob, origprob, tree, lp, branchcand,
                     eventqueue, cliquetable, childnodes[c], id) );

               /* fixBounds() does the same, but in this case we go not into it */
               if( reoptnode->dualconscur->constype == REOPT_CONSTYPE_INFSUBTREE )
               {
                  assert(reoptnode->dualconscur->nvars > 0);
                  assert(reoptnode->dualconscur->varssize > 0);

                  /* delete dualconscur and move dualconsnex -> dualconscur */
                  SCIP_CALL( reoptnodeUpdateDualConss(reoptnode, blkmem) );
               }
            }
            else
            {
               /* if we reach this lines of code, the current node represents the original node including all bound
                * changes based in dual information.
                */
               assert(reoptnode->dualconscur->constype == REOPT_CONSTYPE_STRBRANCHED);
               if( reoptnode->nconss == 0 )
                  SCIPnodeSetReopttype(childnodes[c], SCIP_REOPTTYPE_TRANSIT);
               else
                  SCIPnodeSetReopttype(childnodes[c], SCIP_REOPTTYPE_LOGICORNODE);

               /* fix all bound changes based on dual information and convert them into branchings */
               assert(reopt->reopttree->reoptnodes[id]->dualconscur != NULL);
               SCIP_CALL( fixBounds(reopt, set, stat, transprob, origprob, tree, lp, branchcand, eventqueue, cliquetable,
                     blkmem, childnodes[c], id, TRUE) );

               /* set the unique id the id of the original node */
               SCIPnodeSetReoptID(childnodes[c], id);
            }

            /* set the estimate */
            if( !SCIPsetIsInfinity(set, REALABS(reoptnode->lowerbound)) )
            {
               if( SCIPsetIsRelGE(set, reoptnode->lowerbound, SCIPnodeGetLowerbound(childnodes[c])) )
                  SCIPnodeSetEstimate(childnodes[c], set, reoptnode->lowerbound);
            }
         }

         /* reset the stored dual constraints */
         SCIP_CALL( reoptnodeUpdateDualConss(reopt->reopttree->reoptnodes[id], blkmem) );

         /* set the reoptimization type */
         if( reopt->reopttree->reoptnodes[id]->dualfixing )
            reopt->reopttree->reoptnodes[id]->reopttype = (unsigned int)SCIP_REOPTTYPE_STRBRANCHED;
         else
            reopt->reopttree->reoptnodes[id]->reopttype = (unsigned int)SCIP_REOPTTYPE_TRANSIT;

         *success = TRUE;
      }
      else
      {
         SCIP_VAR** vars;
         SCIP_Real* vals;
         int nvars;

         vars = reoptnode->dualconscur->vars;
         vals = reoptnode->dualconscur->vals;
         nvars = reoptnode->dualconscur->nvars;

         /* calculate the order of the variables */
         switch (set->reopt_varorderinterdiction)
         {
         case 'd':
            break;

         case 'r':
            permuteRandom(vars, vals, nvars, &randseed);
            break;

         default:
            return SCIP_INVALIDDATA;
         }

         *ncreatedchilds = nvars+1;
         *naddedconss = 0;

         if( childnodessize < *ncreatedchilds )
            return SCIP_OKAY;

         assert(reopt->reopttree->reoptnodes[id] != NULL);
         reoptnode = reopt->reopttree->reoptnodes[id];

         /* enough that the node need to split */
         assert(reoptnode->dualfixing);

         /* iterate over all nodes and change the necessary bounds (nodes[0] corresponds to the original one)
          * we need to do this in the reverse order because we want to transform the bound changes based on dual information
          * into branching decisions at nodes[0].
          */
         for( c = nvars; c >= 0; c-- )
         {
            /* create the child node */
            SCIP_CALL( SCIPnodeCreateChild(&childnodes[c], blkmem, set, stat, tree, 1.0, estimate) );

   #ifdef SCIP_MORE_DEBUG
         SCIPdebugMessage(" change bounds at node %lld\n", SCIPnodeGetNumber(childnodes[c]));
   #endif

            /* change all bounds */
            SCIP_CALL( changeAncestorBranchings(reopt, set, stat, transprob, origprob, tree, lp, branchcand, eventqueue,
                  cliquetable, blkmem, childnodes[c], id, FALSE) );

            /* reconstruct the original node and the pruned part, respectively */
            if( c == 0 )
            {
               /* fix bound changes based on dual information and convert all these bound changes to normal bound changes */
               SCIP_CALL( fixBounds(reopt, set, stat, transprob, origprob, tree, lp, branchcand, eventqueue, cliquetable,
                     blkmem, childnodes[c], id, TRUE) );

               /* set the reopttype of the node */
               SCIPnodeSetReopttype(childnodes[c], SCIP_REOPTTYPE_TRANSIT);

               /* set the unique id */
               SCIPnodeSetReoptID(childnodes[c], id);
            }
            else
            {
               /* fix the first c bound changes and negate the (c+1)th */
               SCIP_CALL( fixInterdiction(reopt, set, stat, transprob, origprob, tree, lp, branchcand, eventqueue, cliquetable,
                     blkmem, childnodes[c], id, vars, vals, nvars, c) );
            }

            /* add all local constraints */
            SCIP_CALL( addLocalConss(scip, reopt, set, stat, blkmem, childnodes[c], id) );

            /* set estimates */
            if( !SCIPsetIsInfinity(set, REALABS(reopt->reopttree->reoptnodes[id]->lowerbound)) )
            {
<<<<<<< HEAD
               if( SCIPsetIsRelGE(set, reoptnode->lowerbound, SCIPnodeGetLowerbound(childnodes[c])))
=======
               if( SCIPsetIsRelGE(set, reoptnode->lowerbound, SCIPnodeGetLowerbound(childnodes[c])) )
>>>>>>> 66fe4839
                  SCIPnodeSetEstimate(childnodes[c], set, reoptnode->lowerbound);
            }
         }

         /* reset the stored dual constraints */
         SCIP_CALL( reoptnodeUpdateDualConss(reopt->reopttree->reoptnodes[id], blkmem) );

         /* set the reoptimization type to transit */
         if( reopt->reopttree->reoptnodes[id]->dualfixing )
            reopt->reopttree->reoptnodes[id]->reopttype = (unsigned int)SCIP_REOPTTYPE_STRBRANCHED;
         else
            reopt->reopttree->reoptnodes[id]->reopttype = (unsigned int)SCIP_REOPTTYPE_TRANSIT;

         *success = TRUE;
      }
   }
   else
   {
      /* we need the create exactly one node to reconstruct the node itself and no additional constraint */
      (*ncreatedchilds) = 1;
      (*naddedconss) = 0;

      if( childnodessize < *ncreatedchilds )
         return SCIP_OKAY;

      /* create the child node */
      SCIP_CALL( SCIPnodeCreateChild(&childnodes[0], blkmem, set, stat, tree, 1.0, estimate) );

      /* change all bounds */
      assert(reoptnode->nafterdualvars == 0);
      SCIP_CALL( changeAncestorBranchings(reopt, set, stat, transprob, origprob, tree, lp, branchcand, eventqueue,
            cliquetable, blkmem, childnodes[0], id, FALSE) );

      /* add all local constraints */
      SCIP_CALL( addLocalConss(scip, reopt, set, stat, blkmem, childnodes[0], id) );

      /* set the estimate */
      if( !SCIPsetIsInfinity(set, REALABS(reopt->reopttree->reoptnodes[id]->lowerbound)) )
      {
         if( SCIPsetIsRelGE(set, reopt->reopttree->reoptnodes[id]->lowerbound, SCIPnodeGetLowerbound(childnodes[0])) )
            SCIPnodeSetEstimate(childnodes[0], set, reopt->reopttree->reoptnodes[id]->lowerbound);
      }

      /* set the reopttype */
      assert(reoptnode->reopttype != (unsigned int)SCIP_REOPTTYPE_INFSUBTREE
          && reoptnode->reopttype != (unsigned int)SCIP_REOPTTYPE_INFSUBTREE);
      SCIPnodeSetReopttype(childnodes[0], (SCIP_REOPTTYPE)reoptnode->reopttype);

      /* set the unique id */
      SCIPnodeSetReoptID(childnodes[0], id);

      *success = TRUE;
   }

   return SCIP_OKAY;
}

#ifdef SCIP_DISABLED_CODE
/** Reoptimize the node stored at ID @p id in the fashion of interdiction branching,
 *  i.e. create and split the node in the current run, if necessary.
 *
 *  To reconstruct the pruned part we create @p nnodes nodes, whereby
 *  - nodes[0] corresponds to the original node
 *  - nodes[k] contains: var[0] = ... = var[k-1] = 0 and var[k] = 1
 *  where var are the (negated) variables fixed to 0 by dual reductions.
 */
SCIP_RETCODE SCIPreoptApplyInterdiction(
   SCIP_REOPT*           reopt,              /**< reoptimization data structure */
   SCIP*                 scip,               /**< SCIP data structure */
   SCIP_SET*             set,                /**< global SCIP settings */
   SCIP_STAT*            stat,               /**< dynamic problem statistics */
   SCIP_PROB*            transprob,          /**< transformed problem */
   SCIP_PROB*            origprob,           /**< original problem */
   SCIP_TREE*            tree,               /**< branching tree */
   SCIP_LP*              lp,                 /**< current LP */
   SCIP_BRANCHCAND*      branchcand,         /**< branching candidates */
   SCIP_EVENTQUEUE*      eventqueue,         /**< event queue */
   SCIP_CLIQUETABLE*     cliquetable,        /**< clique table */
   SCIP_NODE**           nodes,              /**< array to store created nodes */
   int                   nnodes,             /**< size of the array */
   int                   id,                 /**< id of a stored node which should be reoptimized */
   int*                  permutation,        /**< permutation of the variable order (within the constraint) */
   BMS_BLKMEM*           blkmem              /**< block memory */
   )
{
   SCIP_REOPTNODE* reoptnode;
   int c;

   assert(reopt != NULL);
   assert(scip != NULL);
   assert(set != NULL);
   assert(stat != NULL);
   assert(blkmem != NULL);
   assert(transprob != NULL);
   assert(origprob != NULL);
   assert(tree != NULL);
   assert(lp != NULL);
   assert(branchcand != NULL);
   assert(eventqueue != NULL);
   assert(cliquetable != NULL);
   assert(nodes != NULL || nnodes == 0);
   assert(blkmem != NULL);

   SCIPdebugMessage("reoptimizing node at ID %d:\n", id);

   assert(reopt->reopttree->reoptnodes[id] != NULL);
   reoptnode = reopt->reopttree->reoptnodes[id];

   /* enough that the node need to split */
   assert(reoptnode->dualfixing);

   /* iterate over all nodes and change the necessary bounds (nodes[0] corresponds to the original one)
    * we need to do this in the reverse order because we want to transform the bound changes based on dual information
    * into branching decisions at nodes[0].
    */
   for( c = nnodes-1; c >= 0; c-- )
   {
#ifdef SCIP_MORE_DEBUG
      SCIPdebugMessage(" change bounds at node %lld\n", SCIPnodeGetNumber(nodes[c]));
#endif

      /* change all bounds */
      SCIP_CALL( changeAncestorBranchings(reopt, set, stat, transprob, origprob, tree, lp, branchcand, eventqueue,
            cliquetable, blkmem, nodes[c], NULL, id) );

      /* reconstruct the original node and the pruned part, respectively */
      if( c == 0 )
      {
         /* fix bound changes based on dual information and convert all these bound changes to normal bound changes */
         SCIP_CALL( fixBounds(reopt, set, stat, transprob, origprob, tree, lp, branchcand, eventqueue, cliquetable,
               blkmem, nodes[c], id, FALSE) );
      }
      else
      {
         /* fix the first c bound changes and negate the (c+1)th */
         SCIP_CALL( fixInterdiction(reopt, set, stat, transprob, origprob, tree, lp, branchcand, eventqueue, cliquetable,
               blkmem, nodes[c], id, permutation, c) );
      }

      /* add all local constraints to both nodes */
      SCIP_CALL( addLocalConss(scip, reopt, set, stat, blkmem, nodes[c], NULL, id) );

      /* set estimates */
      if( !SCIPsetIsInfinity(set, REALABS(reopt->reopttree->reoptnodes[id]->lowerbound)) )
      {
         if( SCIPsetIsRelGE(set, reopt->reopttree->reoptnodes[id]->lowerbound, SCIPnodeGetLowerbound(nodes[c])))
            SCIPnodeSetEstimate(nodes[c], set, reopt->reopttree->reoptnodes[id]->lowerbound);
      }
   }

   /* reset the stored dual constraints */
   SCIP_CALL( reoptnodeUpdateDualConss(reopt->reopttree->reoptnodes[id], blkmem) );

   return SCIP_OKAY;
}
#endif

/** returns the time needed to store the nodes for reoptimization */
SCIP_Real SCIPreoptGetSavingtime(
   SCIP_REOPT*           reopt               /**< reoptimization data structure */
   )
{
   assert(reopt != NULL);

   return SCIPclockGetTime(reopt->savingtime);
}

/** store a global constraint that should be added at the beginning of the next iteration */
SCIP_RETCODE SCIPreoptAddGlbCons(
   SCIP_REOPT*           reopt,              /**< reoptimization data structure */
   SCIP_VAR**            vars,               /**< array to store the variables of the constraint */
   SCIP_Real*            vals,               /**< array to store the coefficients of the variables */
   int                   nvars,              /**< pointer to store the size of the constraints */
   BMS_BLKMEM*           blkmem              /**< block memory */
   )
{
   assert(reopt != NULL);
   assert(vars != NULL);
   assert(vals != NULL);
   assert(blkmem != NULL);

   if( nvars > 0 )
   {
      int pos;

      /* check the memory */
      SCIP_CALL( checkMemGlbCons(reopt, blkmem, reopt->nglbconss + 1) );
      assert(reopt->allocmemglbconss >= reopt->nglbconss+1);

      pos = reopt->nglbconss;

      /* allocate memory */
      SCIP_ALLOC( BMSallocBlockMemory(blkmem, &reopt->glbconss[pos]) ); /*lint !e866*/
      SCIP_ALLOC( BMSduplicateBlockMemoryArray(blkmem, &reopt->glbconss[pos]->vars, &vars, nvars) );
      SCIP_ALLOC( BMSduplicateBlockMemoryArray(blkmem, &reopt->glbconss[pos]->vals, &vals, nvars) );
      reopt->glbconss[pos]->varssize = nvars;
      reopt->glbconss[pos]->nvars = nvars;

      ++reopt->nglbconss;
   }

   return SCIP_OKAY;
}

/** add the stored constraints globally to the problem */
SCIP_RETCODE SCIPreoptApplyGlbConss(
   SCIP*                 scip,               /**< SCIP data structure */
   SCIP_REOPT*           reopt,              /**< reoptimization data structure */
   SCIP_SET*             set,                /**< global SCIP settings */
   SCIP_STAT*            stat,               /**< dynamic problem statistics */
   BMS_BLKMEM*           blkmem              /**< block memory */
   )
{
   int c;

   assert(scip != NULL);
   assert(reopt != NULL);
   assert(set != NULL);
   assert(stat != NULL);
   assert(blkmem != NULL);

   if( reopt->glbconss == NULL || reopt->nglbconss == 0 )
      return SCIP_OKAY;

   SCIPdebugMessage("try to add %d glb constraints\n", reopt->nglbconss);

   for(c = 0; c < reopt->nglbconss; c++)
   {
      SCIP_CONS* cons;
      SCIP_VAR** consvars;
      int v;

      assert(reopt->glbconss[c]->nvars > 0);

      /* allocate buffer */
      SCIP_CALL( SCIPallocBufferArray(scip, &consvars, reopt->glbconss[c]->nvars) );

      SCIPdebugMessage("-> add constraints with %d vars\n", reopt->glbconss[c]->nvars);

      for(v = 0; v < reopt->glbconss[c]->nvars; v++)
      {
         consvars[v] = SCIPvarGetTransVar(reopt->glbconss[c]->vars[v]);

         /* negate the variable if it was fixed to 1 */
         if( SCIPsetIsFeasEQ(set, reopt->glbconss[c]->vals[v], 1.0) )
         {
            SCIP_CALL( SCIPvarNegate(consvars[v], blkmem, set, stat, &consvars[v]) );
         }
      }

      /* create the logic-or constraint and add them to the problem */
      SCIP_CALL( SCIPcreateConsLogicor(scip, &cons, "glblogicor", reopt->glbconss[c]->nvars,
            consvars, FALSE, FALSE, TRUE, FALSE, TRUE, FALSE, FALSE, FALSE, FALSE, TRUE) );

      SCIPdebugPrintCons(scip, cons, NULL);

      SCIP_CALL( SCIPaddCons(scip, cons) );
      SCIP_CALL( SCIPreleaseCons(scip, &cons) );

      /* delete the global constraints data */
      SCIPfreeBlockMemoryArrayNull(scip, &reopt->glbconss[c]->vals, reopt->glbconss[c]->nvars);
      SCIPfreeBlockMemoryArrayNull(scip, &reopt->glbconss[c]->vars, reopt->glbconss[c]->nvars);
      SCIPfreeBlockMemoryNull(scip, &reopt->glbconss[c]); /*lint !e866*/

      /* free buffer */
      SCIPfreeBufferArray(scip, &consvars);
   }

   /* reset the number of global constraints */
#ifdef SCIP_DEBUG
   for(c = 0; c < reopt->nglbconss; c++)
   {
      assert(reopt->glbconss[c]->nvars == 0);
      assert(reopt->glbconss[c]->vars == NULL);
      assert(reopt->glbconss[c]->vals == NULL);
   }
#endif
   reopt->nglbconss = 0;

   return SCIP_OKAY;
}

/** check if the LP of the given node should be solved or not */
SCIP_Bool SCIPreoptGetSolveLP(
   SCIP_REOPT*           reopt,              /**< reoptimization data structure */
   SCIP_SET*             set,                /**< global SCIP settings */
   SCIP_NODE*            node                /**< node of the current search tree */
   )
{
   unsigned int id;

   assert(reopt != NULL);
   assert(node != NULL);

   /* get the ID */
   id = SCIPnodeGetReoptID(node);
   assert(id < reopt->reopttree->reoptnodessize);

   /* return if the node is not part of the reoptimization tree */
   if( SCIPnodeGetDepth(node) > 0 && id == 0 )
      return TRUE;

   /* current node is the root */
   if( id == 0 )
   {
      if( reopt->reopttree->reoptnodes[0]->nchilds > 0 )
      {
         /* the objective function has changed only slightly */
         if( reopt->simtolastobj >= set->reopt_objsimrootlp )
            return FALSE;
      }
   }
   else
   {
      /* solve node LP if the node type is greater or equal to solvelp or there were too many bound changes at the current node */
      if( reopt->reopttree->reoptnodes[id]->nvars < set->reopt_solvelpdiff && (int) SCIPnodeGetReopttype(node) < set->reopt_solvelp )
      {
         assert(reopt->reopttree->reoptnodes[id]->nchilds > 0);
         return FALSE;
      }
   }

   return TRUE;
}

/** initialize an empty node */
void SCIPreoptnodeInit(
   SCIP_REOPTNODE*       reoptnode,          /**< node of the reopttree */
   SCIP_SET*             set                 /**< global SCIP settings */
   )
{
   assert(reoptnode != NULL);
   assert(set != NULL);

   reoptnode->conss = NULL;
   reoptnode->nconss = 0;
   reoptnode->consssize = 0;
   reoptnode->childids = NULL;
   reoptnode->allocchildmem = 0;
   reoptnode->nchilds = 0;
   reoptnode->nvars = 0;
   reoptnode->nafterdualvars = 0;
   reoptnode->parentID = 0;
   reoptnode->dualfixing = FALSE;
   reoptnode->reopttype = (unsigned int)SCIP_REOPTTYPE_NONE;
   reoptnode->varssize = 0;
   reoptnode->afterdualvarssize = 0;
   reoptnode->vars = NULL;
   reoptnode->varbounds = NULL;
   reoptnode->varboundtypes = NULL;
   reoptnode->afterdualvars = NULL;
   reoptnode->afterdualvarbounds = NULL;
   reoptnode->afterdualvarboundtypes = NULL;
   reoptnode->dualconscur = NULL;
   reoptnode->dualconsnex = NULL;
   reoptnode->lowerbound = -SCIPsetInfinity(set);
}

/** reset the given reoptimization node */
SCIP_RETCODE SCIPreoptnodeReset(
   SCIP_REOPT*           reopt,              /**< reoptimization data structure */
   SCIP_SET*             set,                /**< global SCIP settings */
   BMS_BLKMEM*           blkmem,             /**< block memory */
   SCIP_REOPTNODE*       reoptnode           /**< reoptimization node */
   )
{
   assert(reopt != NULL);
   assert(set != NULL);
   assert(blkmem != NULL);
   assert(reoptnode != NULL);

   SCIP_CALL( reoptnodeReset(reoptnode, set, blkmem) );

   return SCIP_OKAY;
}

/** delete the given reoptimization node */
SCIP_RETCODE SCIPreoptnodeDelete(
   SCIP_REOPTNODE**      reoptnode,          /**< pointer of reoptnode */
   BMS_BLKMEM*           blkmem              /**< block memory */
   )
{
   assert(reoptnode != NULL);
   assert(blkmem != NULL);

   SCIP_CALL( reoptnodeDelete(reoptnode, blkmem) );

   return SCIP_OKAY;
}

/** add a variable to a given reoptnode */
SCIP_RETCODE SCIPreoptnodeAddBndchg(
   SCIP_REOPTNODE*       reoptnode,          /**< node of the reopttree */
   BMS_BLKMEM*           blkmem,             /**< block memory */
   SCIP_VAR*             var,                /**< variable to add */
   SCIP_Real             val,                /**< value of the variable */
   SCIP_BOUNDTYPE        boundtype           /**< boundtype of the variable */
   )
{
   int nvars;

   assert(reoptnode != NULL);
   assert(var != NULL);
   assert(blkmem != NULL);

   nvars = reoptnode->nvars;

   SCIP_CALL( reoptnodeCheckMemory(reoptnode, blkmem, nvars + 1, 0, 0) );

   reoptnode->vars[nvars] = var;
   reoptnode->varbounds[nvars] = val;
   reoptnode->varboundtypes[nvars] = boundtype;
   ++reoptnode->nvars;

   return SCIP_OKAY;
}

/** add a constraint to a given reoptnode */
SCIP_RETCODE SCIPreoptnodeAddCons(
   SCIP_REOPTNODE*       reoptnode,          /**< node of the reopttree */
   BMS_BLKMEM*           blkmem,             /**< block memory */
   SCIP_VAR**            consvars,           /**< variables which are part of the constraint */
   SCIP_Real*            consvals,           /**< values of the variables */
   int                   nvars,              /**< number of variables */
   REOPT_CONSTYPE        constype            /**< type of the constraint */
   )
{
   int nconss;

   assert(reoptnode != NULL);
   assert(consvars != NULL);
   assert(consvals != NULL);
   assert(nvars > 0);
   assert(blkmem != NULL);

   /* the constraint can be interpreted as a normal bound change */
   if( nvars == 1 )
   {
      SCIPdebugMessage("-> constraint has size 1 -> save as normal bound change.\n");

      SCIP_CALL( SCIPreoptnodeAddBndchg(reoptnode, blkmem, consvars[0], 1-consvals[0],
            1-consvals[0] == 1 ? SCIP_BOUNDTYPE_LOWER : SCIP_BOUNDTYPE_UPPER) );
   }
   else
   {
      nconss = reoptnode->nconss;

      SCIP_CALL( reoptnodeCheckMemory(reoptnode, blkmem, 0, 0, nconss+1) );

      /* create the constraint */
      SCIP_ALLOC( BMSallocBlockMemory(blkmem, &reoptnode->conss[nconss]) ); /*lint !e866*/
      SCIP_ALLOC( BMSduplicateBlockMemoryArray(blkmem, &reoptnode->conss[nconss]->vars, consvars, nvars) );
      SCIP_ALLOC( BMSduplicateBlockMemoryArray(blkmem, &reoptnode->conss[nconss]->vals, consvals, nvars) );

      reoptnode->conss[nconss]->varssize = nvars;
      reoptnode->conss[nconss]->nvars = nvars;
      reoptnode->conss[nconss]->constype = constype;
      ++reoptnode->nconss;
   }
   return SCIP_OKAY;
}<|MERGE_RESOLUTION|>--- conflicted
+++ resolved
@@ -6220,11 +6220,7 @@
             /* set estimates */
             if( !SCIPsetIsInfinity(set, REALABS(reopt->reopttree->reoptnodes[id]->lowerbound)) )
             {
-<<<<<<< HEAD
-               if( SCIPsetIsRelGE(set, reoptnode->lowerbound, SCIPnodeGetLowerbound(childnodes[c])))
-=======
                if( SCIPsetIsRelGE(set, reoptnode->lowerbound, SCIPnodeGetLowerbound(childnodes[c])) )
->>>>>>> 66fe4839
                   SCIPnodeSetEstimate(childnodes[c], set, reoptnode->lowerbound);
             }
          }
