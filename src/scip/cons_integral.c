--- conflicted
+++ resolved
@@ -131,10 +131,10 @@
 
    SCIPdebugMessage("Enfolp method of integrality constraint: %d fractional variables\n", SCIPgetNLPBranchCands(scip));
 
-<<<<<<< HEAD
 #ifdef WITH_EXACTSOLVE
    /* in exactip mode with pure rational approach, the branching is based on the exact LP solution 
-    * (computed in enfolp method of exactlp constraint handler) 
+    * (computed in enfolp method of exactlp constraint handler) and unbounded root LPs are also handled
+    * in exactlp constraint handler  
     */
    assert(SCIPisExactSolve(scip));
    if( SCIPselectDualBoundMethod(scip, FALSE) == 'e' )
@@ -143,7 +143,7 @@
       return SCIP_OKAY;
    }
 #endif
-=======
+
    /* if the root LP is unbounded, we want to terminate with UNBOUNDED or INFORUNBOUNDED,
     * depending on whether we are able to construct an integral solution; in any case we do not want to branch
     */
@@ -155,7 +155,6 @@
          *result = SCIP_INFEASIBLE;
       return SCIP_OKAY;
    }
->>>>>>> 9948ed2b
 
    /* call branching methods */
    SCIP_CALL( SCIPbranchLP(scip, result) );
