--- conflicted
+++ resolved
@@ -454,7 +454,6 @@
    /* close variable list and write right hand side */
    SCIPinfoMessage(scip, file, ") = %d", consdata->rhs);
 
-<<<<<<< HEAD
    /* write integer variable if it exists */
    if( consdata->intvar != NULL )
    {
@@ -463,8 +462,6 @@
       SCIPinfoMessage(scip, file, ")");
    }
 
-=======
->>>>>>> 00e007ee
    if( endline )
       SCIPinfoMessage(scip, file, "\n");
 
