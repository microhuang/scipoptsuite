--- conflicted
+++ resolved
@@ -312,11 +312,8 @@
    SCIP_Bool             misc_transorigsols; /**< should SCIP try to transfer original solutions to the extended space (after presolving)? */
    SCIP_Bool             misc_calcintegral;  /**< should SCIP calculate the primal dual integral value which may require
                                               *   a large number of additional clock calls (and decrease the performance)? */
-<<<<<<< HEAD
    SCIP_Bool             misc_reusesols;     /**< should solutions from orig space used in primal space after transformation? */
-=======
    SCIP_Bool             misc_finitesolstore;/**< should SCIP try to remove infinite fixings from solutions copied to the solution store? */
->>>>>>> c9697d05
 
    /* node selection settings */
    char                  nodesel_childsel;   /**< child selection rule ('d'own, 'u'p, 'p'seudo costs, 'i'nference, 'l'p value,
