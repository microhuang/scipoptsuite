/* * * * * * * * * * * * * * * * * * * * * * * * * * * * * * * * * * * * * * */
/*                                                                           */
/*                  This file is part of the program and library             */
/*         SCIP --- Solving Constraint Integer Programs                      */
/*                                                                           */
/*    Copyright (C) 2002-2016 Konrad-Zuse-Zentrum                            */
/*                            fuer Informationstechnik Berlin                */
/*                                                                           */
/*  SCIP is distributed under the terms of the ZIB Academic License.         */
/*                                                                           */
/*  You should have received a copy of the ZIB Academic License              */
/*  along with SCIP; see the file COPYING. If not email to scip@zib.de.      */
/*                                                                           */
/* * * * * * * * * * * * * * * * * * * * * * * * * * * * * * * * * * * * * * */

/**@file   struct_set.h
 * @brief  datastructures for global SCIP settings
 * @author Tobias Achterberg
 */

/*---+----1----+----2----+----3----+----4----+----5----+----6----+----7----+----8----+----9----+----0----+----1----+----2*/

#ifndef __SCIP_STRUCT_SET_H__
#define __SCIP_STRUCT_SET_H__


#include "scip/def.h"
#include "scip/message.h"
#include "scip/type_set.h"
#include "scip/type_clock.h"
#include "scip/type_paramset.h"
#include "scip/type_event.h"
#include "scip/type_scip.h"
#include "scip/type_branch.h"
#include "scip/type_conflict.h"
#include "scip/type_cons.h"
#include "scip/type_disp.h"
#include "scip/type_dialog.h"
#include "scip/type_heur.h"
#include "scip/type_compr.h"
#include "scip/type_nodesel.h"
#include "scip/type_presol.h"
#include "scip/type_pricer.h"
#include "scip/type_reader.h"
#include "scip/type_relax.h"
#include "scip/type_sepa.h"
#include "scip/type_prop.h"
#include "nlpi/type_nlpi.h"
#include "scip/debug.h"

#ifdef __cplusplus
extern "C" {
#endif

/** global SCIP settings */
struct SCIP_Set
{
   SCIP_STAGE            stage;              /**< SCIP operation stage */
   SCIP*                 scip;               /**< very ugly: pointer to scip main data structure for callback methods */
   SCIP_PARAMSET*        paramset;           /**< set of parameters */
   BMS_BUFMEM*           buffer;             /**< memory buffers for short living temporary objects */
   BMS_BUFMEM*           cleanbuffer;        /**< memory buffers for short living temporary objects init. to all zero */
   SCIP_READER**         readers;            /**< file readers */
   SCIP_PRICER**         pricers;            /**< variable pricers */
   SCIP_CONSHDLR**       conshdlrs;          /**< constraint handlers (sorted by check priority) */
   SCIP_CONSHDLR**       conshdlrs_sepa;     /**< constraint handlers (sorted by separation priority) */
   SCIP_CONSHDLR**       conshdlrs_enfo;     /**< constraint handlers (sorted by enforcement priority) */
   SCIP_CONSHDLR**       conshdlrs_include;  /**< constraint handlers (sorted by inclusion order) */
   SCIP_CONFLICTHDLR**   conflicthdlrs;      /**< conflict handlers */
   SCIP_PRESOL**         presols;            /**< presolvers */
   SCIP_RELAX**          relaxs;             /**< relaxators */
   SCIP_SEPA**           sepas;              /**< separators */
   SCIP_PROP**           props;              /**< propagators */
   SCIP_HEUR**           heurs;              /**< primal heuristics */
   SCIP_COMPR**          comprs;             /**< tree compressions */
   SCIP_EVENTHDLR**      eventhdlrs;         /**< event handlers */
   SCIP_NODESEL**        nodesels;           /**< node selectors */
   SCIP_NODESEL*         nodesel;            /**< currently used node selector, or NULL if invalid */
   SCIP_BRANCHRULE**     branchrules;        /**< branching rules */
   SCIP_DISP**           disps;              /**< display columns */
   SCIP_DIALOG**         dialogs;            /**< dialogs */
   SCIP_NLPI**           nlpis;              /**< interfaces to NLP solvers */
   SCIP_DEBUGSOLDATA*    debugsoldata;       /**< data for debug solutions */
   char**                extcodenames;       /**< names of externals codes */
   char**                extcodedescs;       /**< descriptions of external codes */
   int                   nreaders;           /**< number of file readers */
   int                   readerssize;        /**< size of readers array */
   int                   npricers;           /**< number of variable pricers */
   int                   nactivepricers;     /**< number of variable pricers used in the current problem */
   int                   pricerssize;        /**< size of pricers array */
   int                   nconshdlrs;         /**< number of constraint handlers */
   int                   conshdlrssize;      /**< size of conshdlrs array */
   int                   nconflicthdlrs;     /**< number of conflict handlers */
   int                   conflicthdlrssize;  /**< size of conflicthdlrs array */
   int                   npresols;           /**< number of presolvers */
   int                   presolssize;        /**< size of presols array */
   int                   nrelaxs;            /**< number of relaxators */
   int                   relaxssize;         /**< size of relaxs array */
   int                   nsepas;             /**< number of separators */
   int                   sepassize;          /**< size of sepas array */
   int                   nprops;             /**< number of propagators */
   int                   propssize;          /**< size of props array */
   int                   nheurs;             /**< number of primal heuristics */
   int                   heurssize;          /**< size of heurs array */
   int                   ncomprs;            /**< number of tree compressions */
   int                   comprssize;         /**< size of comprs array */
   int                   neventhdlrs;        /**< number of event handlers */
   int                   eventhdlrssize;     /**< size of eventhdlrs array */
   int                   nnodesels;          /**< number of node selectors */
   int                   nodeselssize;       /**< size of nodesels array */
   int                   nbranchrules;       /**< number of branching rules */
   int                   branchrulessize;    /**< size of branchrules array */
   int                   ndisps;             /**< number of display columns */
   int                   dispssize;          /**< size of disps array */
   int                   ndialogs;           /**< number of dialogs */
   int                   dialogssize;        /**< size of dialogs array */
   int                   nnlpis;             /**< number of NLPIs */
   int                   nlpissize;          /**< size of NLPIs array */
   int                   nextcodes;          /**< number of external codes */
   int                   extcodessize;       /**< size of external code arrays */
   SCIP_Bool             pricerssorted;      /**< are the pricers sorted by activity and priority? */
   SCIP_Bool             pricersnamesorted;  /**< are the pricers sorted by name? */
   SCIP_Bool             conflicthdlrssorted;/**< are the conflict handlers sorted by priority? */
   SCIP_Bool             conflicthdlrsnamesorted;/**< are the conflict handlers sorted by name? */
   SCIP_Bool             presolssorted;      /**< are the presolvers sorted by priority? */
   SCIP_Bool             presolsnamesorted;  /**< are the presolvers sorted by name? */
   SCIP_Bool             relaxssorted;       /**< are the relaxators sorted by priority? */
   SCIP_Bool             relaxsnamesorted;   /**< are the relaxators sorted by name? */
   SCIP_Bool             sepassorted;        /**< are the separators sorted by priority? */
   SCIP_Bool             sepasnamesorted;    /**< are the separators sorted by name? */
   SCIP_Bool             propssorted;        /**< are the propagators sorted by priority? */
   SCIP_Bool             propspresolsorted;  /**< are the propagators sorted by priority for presolving? */
   SCIP_Bool             propsnamesorted;    /**< are the propagators sorted by name? */
   SCIP_Bool             heurssorted;        /**< are the heuristics sorted by priority? */
   SCIP_Bool             heursnamesorted;    /**< are the heuristics sorted by name? */
   SCIP_Bool             comprssorted;       /**< are the compressions sorted by priority? */
   SCIP_Bool             comprsnamesorted;   /**< are the compressions sorted by name? */
   SCIP_Bool             branchrulessorted;  /**< are the branching rules sorted by priority? */
   SCIP_Bool             branchrulesnamesorted;/**< are the branching rules sorted by name? */
   SCIP_Bool             nlpissorted;        /**< are the NLPIs sorted by priority? */
   SCIP_Bool             limitchanged;       /**< marks whether any of the limit parameters was changed */

   /* branching settings */
   char                  branch_scorefunc;   /**< branching score function ('s'um, 'p'roduct, 'q'uotient) */
   char                  branch_firstsbchild;/**< child node to be regarded first during strong branching (only with propagation): 'u'p child, 'd'own child, 'h'istory-based, or 'a'utomatic */
   SCIP_Real             branch_scorefac;    /**< branching score factor to weigh downward and upward gain prediction
                                              *   in sum score function */
   SCIP_Bool             branch_preferbinary;/**< should branching on binary variables be preferred? */
   SCIP_Real             branch_clamp;       /**< minimal fractional distance of branching point to a continuous variable' bounds; a value of 0.5 leads to branching always in the middle of a bounded domain */
   char                  branch_lpgainnorm;  /**< strategy for normalizing LP gain when updating pseudo costs of continuous variables */
   SCIP_Bool             branch_delaypscost; /**< whether to delay pseudo costs updates for continuous variables to after separation */
   SCIP_Bool             branch_divingpscost;/**< should pseudo costs be updated also in diving and probing mode? */
   SCIP_Bool             branch_forceall;    /**< should all strong branching children be regarded even if
                                              *   one is detected to be infeasible? (only with propagation) */
   SCIP_Bool             branch_checksbsol;  /**< should LP solutions during strong branching with propagation be checked for feasibility? */
   SCIP_Bool             branch_roundsbsol;  /**< should LP solutions during strong branching with propagation be rounded? (only when checksbsol=TRUE) */

   /* conflict analysis settings */
   SCIP_Real             conf_maxvarsfac;    /**< maximal fraction of variables involved in a conflict constraint */
   int                   conf_minmaxvars;    /**< minimal absolute maximum of variables involved in a conflict constraint */
   int                   conf_maxlploops;    /**< maximal number of LP resolving loops during conflict analysis
                                              *   (-1: no limit) */
   int                   conf_lpiterations;  /**< maximal number of LP iterations in each LP resolving loop
                                              *   (-1: no limit) */
   int                   conf_fuiplevels;    /**< number of depth levels up to which first UIP's are used in conflict
                                              *   analysis (-1: use All-FirstUIP rule) */
   int                   conf_interconss;    /**< maximal number of intermediate conflict constraints generated in conflict
                                              *   graph (-1: use every intermediate constraint) */
   int                   conf_maxconss;      /**< maximal number of conflict constraints accepted at an infeasible node
                                              *   (-1: use all generated conflict constraints) */
   int                   conf_reconvlevels;  /**< number of depth levels up to which UIP reconvergence constraints are
                                              *   generated (-1: generate reconvergence constraints in all depth levels) */
   SCIP_Bool             conf_enable;        /**< should conflict analysis be enabled? */
   SCIP_Bool             conf_useprop;       /**< should propagation conflict analysis be used? */
   SCIP_Bool             conf_useinflp;      /**< should infeasible LP conflict analysis be used? */
   SCIP_Bool             conf_useboundlp;    /**< should bound exceeding LP conflict analysis be used? */
   SCIP_Bool             conf_usesb;         /**< should infeasible/bound exceeding strong branching conflict analysis be
                                              *   used? */
   SCIP_Bool             conf_usepseudo;     /**< should pseudo solution conflict analysis be used? */
   SCIP_Bool             conf_preferbinary;  /**< should binary conflicts be preferred? */
   SCIP_Bool             conf_allowlocal;    /**< should conflict constraints be generated that are only valid locally? */
   SCIP_Bool             conf_settlelocal;   /**< should conflict constraints be attached only to the local subtree where
                                              *   they can be useful? */
   SCIP_Bool             conf_repropagate;   /**< should earlier nodes be repropagated in order to replace branching
                                              *   decisions by deductions? */
   SCIP_Bool             conf_keepreprop;    /**< should constraints be kept for repropagation even if they are too long? */
   SCIP_Bool             conf_seperate;      /**< should the conflict constraints be separated? */
   SCIP_Bool             conf_dynamic;       /**< should the conflict constraints be subject to aging? */
   SCIP_Bool             conf_removable;     /**< should the conflict's relaxations be subject to LP aging and cleanup? */
   SCIP_Real             conf_depthscorefac; /**< score factor for depth level in bound relaxation heuristic of LP analysis */
   SCIP_Real             conf_scorefac;      /**< factor to decrease importance of variables' earlier conflict scores */
   int                   conf_restartnum;    /**< number of successful conflict analysis calls that trigger a restart
                                              *   (0: disable conflict restarts) */
   SCIP_Real             conf_restartfac;    /**< factor to increase restartnum with after each restart */
   SCIP_Bool             conf_ignorerelaxedbd;/**< should relaxed bounds be ignored? */
   int                   conf_maxvarsdetectimpliedbounds;/**< maximal number of variables to try to detect global bound
                                                          *   implications and shorten the whole conflict set (0:
                                                          *   disabled )
                                                          */
   SCIP_Bool             conf_fullshortenconflict;/**< try to shorten the whole conflict set or terminate early
                                                   *   (depending on the 'maxvarsdetectimpliedbounds' parameter)
                                                   */
   SCIP_Real             conf_conflictweight;/**< the weight the VSIDS score is weight by updating the VSIDS for a
                                              *   variable if it is part of a conflict
                                              */
   SCIP_Real             conf_conflictgraphweight; /**< the weight the VSIDS score is weight by updating the VSIDS for a
                                                    *   variable if it is part of a conflict graph
                                                    */

   /* constraint settings */
   int                   cons_agelimit;      /**< maximum age an unnecessary constraint can reach before it is deleted
                                              *   (0: dynamic, -1: disable aging) */
   int                   cons_obsoleteage;   /**< age of a constraint after which it is marked obsolete
                                              *   (0: dynamic, -1: disable obsoletion) */
   SCIP_Bool             cons_disableenfops; /**< should enforcement of pseudo solution be disabled? */

   /* display settings */
   SCIP_VERBLEVEL        disp_verblevel;     /**< verbosity level of output */
   int                   disp_width;         /**< maximal number of characters in a node information line */
   int                   disp_freq;          /**< frequency for displaying node information lines */
   int                   disp_headerfreq;    /**< frequency for displaying header lines (every n'th node information line) */
   SCIP_Bool             disp_lpinfo;        /**< should the LP solver display status messages? */
   SCIP_Bool             disp_allviols;      /**< display all violations of the best solution after the solving process finished? */

   /* history settings */
   SCIP_Bool             history_valuebased; /**< should statistics be collected for variable domain value pairs? */
   SCIP_Bool             history_allowmerge; /**< should variable histories be merged from sub-SCIPs whenever possible? */
   SCIP_Bool             history_allowtransfer; /**< should variable histories be transferred to initialize SCIP copies? */

   /* limit settings */
   SCIP_Real             limit_time;         /**< maximal time in seconds to run */
   SCIP_Real             limit_memory;       /**< maximal memory usage in MB */
   SCIP_Real             limit_gap;          /**< solving stops, if the given gap is reached */
   SCIP_Real             limit_absgap;       /**< solving stops, if the absolute difference between primal and dual bound
                                              *   reaches this value */
   SCIP_Longint          limit_nodes;        /**< maximal number of nodes to process (-1: no limit) */
   SCIP_Longint          limit_totalnodes;   /**< maximal number of total nodes (incl. restarts) to process (-1: no limit) */
   SCIP_Longint          limit_stallnodes;   /**< solving stops, if the given number of nodes was processed since the
                                              *   last improvement of the primal solution value (-1: no limit) */
   int                   limit_solutions;    /**< solving stops, if the given number of solutions were found (-1: no limit) */
   int                   limit_bestsol;      /**< solving stops, if the given number of solution improvements were found
                                              *   (-1: no limit) */
   int                   limit_maxsol;       /**< maximal number of solutions to store in the solution storage */
   int                   limit_maxorigsol;   /**< maximal number of solutions candidates to store in the solution storage of the original problem */
   int                   limit_restarts;     /**< solving stops, if the given number of restarts was triggered (-1: no limit) */
   int                   limit_autorestartnodes;/**< nodes to trigger automatic restart */

   SCIP_Bool             istimelimitfinite;  /**< is the time limit finite */

   /* LP settings */
   int                   lp_solvefreq;       /**< frequency for solving LP at the nodes (-1: never; 0: only root LP) */
   SCIP_Longint          lp_iterlim;         /**< iteration limit for each single LP solve; -1: no limit */
   SCIP_Longint          lp_rootiterlim;     /**< iteration limit for initial root LP solve; -1: no limit */
   int                   lp_solvedepth;      /**< maximal depth for solving LP at the nodes (-1: no depth limit) */
   char                  lp_initalgorithm;   /**< LP algorithm for solving initial LP relaxations ('s'implex, 'b'arrier,
                                              *   barrier with 'c'rossover) */
   char                  lp_resolvealgorithm;/**< LP algorithm for resolving LP relaxations if a starting basis exists
                                              *   ('s'implex, 'b'arrier, barrier with 'c'rossover) */
   char                  lp_pricing;         /**< LP pricing strategy ('a'uto, 'f'ull pricing, 's'teepest edge pricing,
                                              *   'q'uickstart steepest edge pricing, 'd'evex pricing) */
   SCIP_Bool             lp_clearinitialprobinglp;/**< should lp state be cleared at the end of probing mode when LP
                                              *   was initially unsolved, e.g., when called right after presolving? */
   SCIP_Bool             lp_resolverestore;  /**< should the LP be resolved to restore the state at start of diving (if
                                              *   FALSE we buffer the solution values)? */
   SCIP_Bool             lp_freesolvalbuffers; /**< should the buffers for storing LP solution values during diving be
                                              *   freed at end of diving? */
   int                   lp_colagelimit;     /**< maximum age a column can reach before it is deleted from the SCIP_LP
                                              *   (-1: don't delete columns due to aging) */
   int                   lp_rowagelimit;     /**< maximum age a row can reach before it is deleted from the LP 
                                              *   (-1: don't delete rows due to aging) */
   SCIP_Bool             lp_cleanupcols;     /**< should new non-basic columns be removed after LP solving? */
   SCIP_Bool             lp_cleanupcolsroot; /**< should new non-basic columns be removed after root LP solving? */
   SCIP_Bool             lp_cleanuprows;     /**< should new basic rows be removed after LP solving? */
   SCIP_Bool             lp_cleanuprowsroot; /**< should new basic rows be removed after root LP solving? */
   SCIP_Bool             lp_checkstability;  /**< should LP solver's return status be checked for stability? */
   SCIP_Real             lp_conditionlimit;  /**< maximum condition number of LP basis counted as stable (-1.0: no check) */
   SCIP_Bool             lp_checkprimfeas;   /**< should LP solutions be checked for primal feasibility, resolving LP when numerical troubles occur? */
   SCIP_Bool             lp_checkdualfeas;   /**< should LP solutions be checked for dual feasibility, resolving LP when numerical troubles occur? */
   int                   lp_fastmip;         /**< which FASTMIP setting of LP solver should be used? 0: off, 1: medium, 2: full */
   SCIP_Bool             lp_scaling;         /**< should scaling of LP solver be used? */
   SCIP_Bool             lp_presolving;      /**< should presolving of LP solver be used? */
   SCIP_Bool             lp_lexdualalgo;     /**< should the lexicographic dual algorithm be used? */
   SCIP_Bool             lp_lexdualrootonly; /**< should the lexicographic dual algorithm be applied only at the root node */
   int                   lp_lexdualmaxrounds;/**< maximum number of rounds in the lexicographic dual algorithm */
   SCIP_Bool             lp_lexdualbasic;    /**< choose fractional basic variables in lexicographic dual algorithm */
   SCIP_Bool             lp_lexdualstalling; /**< turn on the lex dual algorithm only when stalling? */
   int                   lp_disablecutoff;   /**< disable the cutoff bound in the LP solver? (0: enabled, 1: disabled, 2: auto) */
   SCIP_Real             lp_rowrepswitch;    /**< simplex algorithm shall use row representation of the basis
                                              *   if number of rows divided by number of columns exceeds this value */
   int                   lp_threads;         /**< number of threads used for solving the LP (0: automatic) */
   SCIP_Real             lp_resolveiterfac;  /**< factor of average LP iterations that is used as LP iteration limit
                                              *   for LP resolve (-1: unlimited) */
   int                   lp_resolveitermin;  /**< minimum number of iterations that are allowed for LP resolve */
   int                   lp_randomseed;      /**< random seed for LP solver, e.g. for perturbations in the simplex (0: LP default) */

   /* NLP settings */
   SCIP_Bool             nlp_disable;        /**< should the NLP be disabled even if a constraint handler enabled it? */
   char*                 nlp_solver;         /**< name of NLP solver to use */

   /* memory settings */
   SCIP_Real             mem_savefac;        /**< fraction of maximal memory usage resulting in switch to memory saving mode */
   SCIP_Real             mem_arraygrowfac;   /**< memory growing factor for dynamically allocated arrays */
   SCIP_Real             mem_treegrowfac;    /**< memory growing factor for tree array */
   SCIP_Real             mem_pathgrowfac;    /**< memory growing factor for path array */
   int                   mem_arraygrowinit;  /**< initial size of dynamically allocated arrays */
   int                   mem_treegrowinit;   /**< initial size of tree array */
   int                   mem_pathgrowinit;   /**< initial size of path array */

   /* miscellaneous settings */
   SCIP_Bool             misc_catchctrlc;    /**< should the CTRL-C interrupt be caught by SCIP? */
   SCIP_Bool             misc_usevartable;   /**< should a hashtable be used to map from variable names to variables? */
   SCIP_Bool             misc_useconstable;  /**< should a hashtable be used to map from constraint names to constraints? */
   SCIP_Bool             misc_usesmalltables;/**< should smaller hashtables be used? yields better performance for small problems with about 100 variables */
   SCIP_Bool             misc_exactsolve;    /**< should the problem be solved exactly (with proven dual bounds)? */
   SCIP_Bool             misc_resetstat;     /**< should the statistics be reset if the transformed problem is freed
                                              *   otherwise the statistics get reset after original problem is freed (in
                                              *   case of bender decomposition this parameter should be set to FALSE and
                                              *   therefore can be used to collect statistics over all runs) */
   SCIP_Bool             misc_improvingsols; /**< should only solutions be checked which improve the primal bound */
   SCIP_Bool             misc_printreason;   /**< should the reason be printed if a given start solution is infeasible? */
   SCIP_Bool             misc_estimexternmem;/**< should the usage of external memory be estimated? */
   SCIP_Bool             misc_transorigsols; /**< should SCIP try to transfer original solutions to the transformed space (after presolving)? */
   SCIP_Bool             misc_transsolsorig; /**< should SCIP try to transfer transformed solutions to the original space (after solving)? */
   SCIP_Bool             misc_calcintegral;  /**< should SCIP calculate the primal dual integral value which may require
                                              *   a large number of additional clock calls (and decrease the performance)? */
   SCIP_Bool             misc_finitesolstore;/**< should SCIP try to remove infinite fixings from solutions copied to the solution store? */
   SCIP_Bool             misc_outputorigsol; /**< should the best solution be transformed to the orignal space and be output in command line run? */
   SCIP_Bool             misc_allowdualreds; /**< should dual reductions in propagation methods and presolver be allowed? */
   SCIP_Bool             misc_allowobjprop;  /**< should propagation to the current objective be allowed in propagation methods? */
   SCIP_Real             misc_referencevalue;/**< objective value for reference purposes */
<<<<<<< HEAD
=======

   /* randomization parameters */
   int                   random_randomseedshift;/**< global shift of all random seeds in the plugins, this will have no impact on the permutation and LP seeds */
   int                   random_permutationseed;/**< seed value for permuting the problem after the problem was tranformed
                                                 *   (0: no permutation) */
   int                   random_randomseed;     /**< random seed for LP solver, e.g. for perturbations in the simplex (0: LP default) */
   SCIP_Bool             random_permuteconss;   /**< should order of constraints be permuted (depends on permutationseed)? */
   SCIP_Bool             random_permutevars;    /**< should order of variables be permuted (depends on permutationseed)? */
>>>>>>> d64635d7

   /* node selection settings */
   char                  nodesel_childsel;   /**< child selection rule ('d'own, 'u'p, 'p'seudo costs, 'i'nference, 'l'p value,
                                              *   'r'oot LP value difference, 'h'brid inference/root LP value difference) */

   /* numerical settings */
   SCIP_Real             num_infinity;       /**< values larger than this are considered infinity */
   SCIP_Real             num_epsilon;        /**< absolute values smaller than this are considered zero */
   SCIP_Real             num_sumepsilon;     /**< absolute values of sums smaller than this are considered zero */
   SCIP_Real             num_feastol;        /**< feasibility tolerance for constraints */
   SCIP_Real             num_checkfeastolfac;/**< factor to change the feasibility tolerance when testing the best
                                              *   solution for feasibility (after solving process) */
   SCIP_Real             num_lpfeastol;      /**< primal feasibility tolerance of LP solver */
   SCIP_Real             num_dualfeastol;    /**< feasibility tolerance for reduced costs */
   SCIP_Real             num_barrierconvtol; /**< convergence tolerance used in barrier algorithm */
   SCIP_Real             num_boundstreps;    /**< minimal improve for strengthening bounds */
   SCIP_Real             num_pseudocosteps;  /**< minimal variable distance value to use for pseudo cost updates */
   SCIP_Real             num_pseudocostdelta;/**< minimal objective distance value to use for pseudo cost updates */
   SCIP_Real             num_recompfac;      /**< minimal decrease factor that causes the recomputation of a value
                                              *   (e.g., pseudo objective) instead of an update */
   SCIP_Real             num_hugeval;        /**< values larger than this are considered huge and should be handled
                                              *   separately (e.g., in activity computation) */

   /* presolving settings */
   SCIP_Real             presol_abortfac;    /**< abort presolve, if l.t. this frac of the problem was changed in last round */
   int                   presol_maxrounds;   /**< maximal number of presolving rounds (-1: unlimited) */
   int                   presol_maxrestarts; /**< maximal number of restarts (-1: unlimited) */
   SCIP_Real             presol_restartfac;  /**< fraction of integer variables that were fixed in the root node
                                              *   triggering a restart with preprocessing after root node evaluation */
   SCIP_Real             presol_immrestartfac;/**< fraction of integer variables that were fixed in the root node triggering an
                                               *   immediate restart with preprocessing */
   SCIP_Real             presol_subrestartfac;/**< fraction of integer variables that were globally fixed during the
                                               *   solving process triggering a restart with preprocessing */
   SCIP_Real             presol_restartminred;/**< minimal fraction of integer variables removed after restart to allow for
                                               *   an additional restart */
   SCIP_Bool             presol_donotmultaggr;/**< should multi-aggregation of variables be forbidden? */
   SCIP_Bool             presol_donotaggr;   /**< shouldaggregation of variables be forbidden? */

   /* pricing settings */
   SCIP_Real             price_abortfac;     /**< pricing is aborted, if fac * maxpricevars pricing candidates were found */
   int                   price_maxvars;      /**< maximal number of variables priced in per pricing round */
   int                   price_maxvarsroot;  /**< maximal number of priced variables at the root node */
   SCIP_Bool             price_delvars;      /**< should variables created at the current node be deleted when the node is solved
                                              *   in case they are not present in the LP anymore? */
   SCIP_Bool             price_delvarsroot;  /**< should variables created at the root node be deleted when the root is solved
                                              *   in case they are not present in the LP anymore? */

   /* propagation settings */
   int                   prop_maxrounds;     /**< maximal number of propagation rounds per node (-1: unlimited) */
   int                   prop_maxroundsroot; /**< maximal number of propagation rounds in the root node (-1: unlimited) */
   SCIP_Bool             prop_abortoncutoff; /**< should propagation be aborted immediately? setting this to FALSE could
                                              *   help conflict analysis to produce more conflict constraints */

   /* reoptimization settings */
   SCIP_Real             reopt_objsimsol;    /**< similarity of two objective functions to reuse stored solutions. */
   SCIP_Real             reopt_objsimrootlp; /**< similarity of two sequential objective function to disable solving the root LP. */
   SCIP_Real             reopt_objsimdelay;  /**< minimum similarity for using reoptimization of the search tree. */
   char                  reopt_varorderinterdiction; /** use the 'd'efault or a 'r'andom variable order for interdiction branching when applying the reoptimization */
   int                   reopt_forceheurrestart; /**< force a restart if the last n optimal solutions were found by heuristic reoptsols */
   int                   reopt_maxcutage;    /**< maximal age of cuts to use them in reoptimization */
   int                   reopt_maxdiffofnodes;/**< maximal number of bound changes between two stored nodes on one path */
   int                   reopt_maxsavednodes;/**< maximal number of saved nodes */
   int                   reopt_solvelp;      /**< strategy for solving the LP at nodes from reoptimization */
   int                   reopt_solvelpdiff;  /**< maximal number of bound changes at node to skip solving the LP */
   int                   reopt_savesols;     /**< number of best solutions which should be saved for the following runs. (-1: save all) */
   SCIP_Bool             reopt_commontimelimit;/**< time limit over all reoptimization rounds? */
   SCIP_Bool             reopt_enable;       /**< enable reoptimization */
   SCIP_Bool             reopt_reducetofrontier; /**< delete stored nodes which were not reoptimized */
   SCIP_Bool             reopt_saveconsprop; /**< save constraint propagations */
   SCIP_Bool             reopt_sbinit;       /**< try to fix variables before reoptimizing by probing like strong branching */
   SCIP_Bool             reopt_shrinkinner;  /**< replace branched inner nodes by their child nodes, if the number of bound changes is not to large */
   SCIP_Bool             reopt_sepaglbinfsubtrees;/**< save global constraints to separate infeasible subtrees */
   SCIP_Bool             reopt_sepabestsol;  /**< separate only the best solution, i.e., for constrained shortest path */
   SCIP_Bool             reopt_storevarhistory;/**< use variable history of the previouse solve if the objctive function has changed only slightly */
   SCIP_Bool             reopt_usepscost;    /**< reuse pseudo costs if the objective function changed only slightly */
   SCIP_Bool             reopt_usecuts;      /**< reoptimize cuts found at the root node */
   SCIP_Bool             reopt_usesplitcons; /**< use constraints to reconstruct the subtree pruned be dual reduction when reactivating the node */

   /* separation settings */
   SCIP_Real             sepa_maxbounddist;  /**< maximal relative distance from current node's dual bound to primal bound
                                              *   compared to best node's dual bound for applying separation
                                              *   (0.0: only on current best node, 1.0: on all nodes) */
   SCIP_Real             sepa_minefficacy;   /**< minimal efficacy for a cut to enter the LP */
   SCIP_Real             sepa_minefficacyroot; /**< minimal efficacy for a cut to enter the LP in the root node */
   SCIP_Real             sepa_minortho;      /**< minimal orthogonality for a cut to enter the LP */
   SCIP_Real             sepa_minorthoroot;  /**< minimal orthogonality for a cut to enter the LP in the root node */
   SCIP_Real             sepa_objparalfac;   /**< factor to scale objective parallelism of cut in separation score calc. */
   SCIP_Real             sepa_orthofac;      /**< factor to scale orthogonality of cut in separation score calculation */
   SCIP_Real             sepa_feastolfac;    /**< factor on cut infeasibility to limit feasibility tolerance for relaxation solver (-1: off) */
   SCIP_Real             sepa_primfeastol;   /**< primal feasibility tolerance derived from cut feasibility (set by sepastore, not a parameter) */
   SCIP_Real             sepa_minactivityquot; /**< minimum cut activity quotient to convert cuts into constraints
                                                *   during a restart (0.0: all cuts are converted) */
   char                  sepa_orthofunc;     /**< function used for calc. scalar prod. in orthogonality test ('e'uclidean, 'd'iscrete) */
   char                  sepa_efficacynorm;  /**< row norm to use for efficacy calculation ('e'uclidean, 'm'aximum, 's'um,
                                              *   'd'iscrete) */
   char                  sepa_cutselrestart; /**< cut selection during restart ('a'ge, activity 'q'uotient) */
   char                  sepa_cutselsubscip; /**< cut selection for sub SCIPs  ('a'ge, activity 'q'uotient) */
   int                   sepa_maxruns;       /**< maximal number of runs for which separation is enabled (-1: unlimited) */
   int                   sepa_maxrounds;     /**< maximal number of separation rounds per node (-1: unlimited) */
   int                   sepa_maxroundsroot; /**< maximal number of separation rounds in the root node (-1: unlimited) */
   int                   sepa_maxroundsrootsubrun; /**< maximal number of separation rounds in the root node of a subsequent run (-1: unlimited) */
   int                   sepa_maxaddrounds;  /**< maximal additional number of separation rounds in subsequent price-and-cut
                                              *   loops (-1: no additional restriction) */
   int                   sepa_maxstallrounds;/**< maximal number of consecutive separation rounds without objective
                                              *   or integrality improvement (-1: no additional restriction) */
   int                   sepa_maxcuts;       /**< maximal number of cuts separated per separation round */
   int                   sepa_maxcutsroot;   /**< maximal number of separated cuts at the root node */
   int                   sepa_cutagelimit;   /**< maximum age a cut can reach before it is deleted from the global cut pool */
   int                   sepa_poolfreq;      /**< separation frequency for the global cut pool */

   /* timing settings */
   SCIP_CLOCKTYPE        time_clocktype;     /**< default clock type to use */
   SCIP_Bool             time_enabled;       /**< is timing enabled? */
   SCIP_Bool             time_reading;       /**< belongs reading time to solving time? */
   SCIP_Bool             time_rareclockcheck;/**< should clock checks of solving time be performed less frequently (might exceed time limit slightly) */
   SCIP_Bool             time_statistictiming;  /**< should timing for statistic output be enabled? */

   /* tree compression parameters (for reoptimization) */
   SCIP_Bool             compr_enable;       /**< should automatic tree compression after presolving be enabled? (only for reoptimization) */
   SCIP_Real             compr_time;         /**< maximum time to run tree compression heuristics */

   /* visualization settings */
   char*                 visual_vbcfilename; /**< name of the VBC tool output file, or - if no VBC output should be created */
   char*                 visual_bakfilename; /**< name of the BAK tool output file, or - if no BAK output should be created */
   SCIP_Bool             visual_realtime;    /**< should the real solving time be used instead of time step counter in visualization? */
   SCIP_Bool             visual_dispsols;    /**< should the node where solutions are found be visualized? */
   SCIP_Bool             visual_objextern;   /**< should be output the external value of the objective? */

   /* Reading */
   SCIP_Bool             read_initialconss;  /**< should model constraints be marked as initial? */
   SCIP_Bool             read_dynamicconss;  /**< should model constraints be subject to aging? */
   SCIP_Bool             read_dynamiccols;   /**< should columns be added and removed dynamically to the LP? */
   SCIP_Bool             read_dynamicrows;   /**< should rows be added and removed dynamically to the LP? */

   /* Writing */
   SCIP_Bool             write_allconss;     /**< should all constraints be written (including the redundant constraints)? */
   SCIP_Bool             write_printzeros;   /**< should variables set to zero be printed? */
   int                   write_genoffset;    /**< when writing the problem with generic names, we start with index
                                              *   0; using this parameter we can change the starting index to be
                                              *   different */
};

#ifdef __cplusplus
}
#endif

#endif<|MERGE_RESOLUTION|>--- conflicted
+++ resolved
@@ -291,7 +291,6 @@
    SCIP_Real             lp_resolveiterfac;  /**< factor of average LP iterations that is used as LP iteration limit
                                               *   for LP resolve (-1: unlimited) */
    int                   lp_resolveitermin;  /**< minimum number of iterations that are allowed for LP resolve */
-   int                   lp_randomseed;      /**< random seed for LP solver, e.g. for perturbations in the simplex (0: LP default) */
 
    /* NLP settings */
    SCIP_Bool             nlp_disable;        /**< should the NLP be disabled even if a constraint handler enabled it? */
@@ -328,8 +327,6 @@
    SCIP_Bool             misc_allowdualreds; /**< should dual reductions in propagation methods and presolver be allowed? */
    SCIP_Bool             misc_allowobjprop;  /**< should propagation to the current objective be allowed in propagation methods? */
    SCIP_Real             misc_referencevalue;/**< objective value for reference purposes */
-<<<<<<< HEAD
-=======
 
    /* randomization parameters */
    int                   random_randomseedshift;/**< global shift of all random seeds in the plugins, this will have no impact on the permutation and LP seeds */
@@ -338,7 +335,6 @@
    int                   random_randomseed;     /**< random seed for LP solver, e.g. for perturbations in the simplex (0: LP default) */
    SCIP_Bool             random_permuteconss;   /**< should order of constraints be permuted (depends on permutationseed)? */
    SCIP_Bool             random_permutevars;    /**< should order of variables be permuted (depends on permutationseed)? */
->>>>>>> d64635d7
 
    /* node selection settings */
    char                  nodesel_childsel;   /**< child selection rule ('d'own, 'u'p, 'p'seudo costs, 'i'nference, 'l'p value,
