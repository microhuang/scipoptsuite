--- conflicted
+++ resolved
@@ -7339,13 +7339,8 @@
          consdata->lincoefsmax = MAX(consdata->lincoefsmax, REALABS(consdata->lincoefs[i]));
       }
 
-<<<<<<< HEAD
-      /* add nlrow respresentation to NLP, if NLP had been constructed */
+      /* add nlrow representation to NLP, if NLP had been constructed */
       if( SCIPisNLPConstructed(scip) && SCIPconsIsChecked(conss[c]) )
-=======
-      /* add nlrow representation to NLP, if NLP had been constructed */
-      if( SCIPisNLPConstructed(scip) )
->>>>>>> fc959709
       {
          if( consdata->nlrow == NULL )
          {
