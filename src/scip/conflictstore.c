--- conflicted
+++ resolved
@@ -863,9 +863,9 @@
    conflictstore->dualrayconfs[conflictstore->ndualrayconfs] = dualproof;
    ++conflictstore->ndualrayconfs;
 
-<<<<<<< HEAD
-   SCIP_CALL( SCIPconsAddLocksSoft(dualraycons, set, +1, +1) );
-=======
+   /* add soft locks */
+   SCIP_CALL( SCIPconsAddLocksSoft(dualproof, set, +1, +1) );
+
    /* increase the number of non-zeros */
    SCIP_CALL( SCIPconsGetNVars(dualproof, set, &nvars, &success) );
    assert(success);
@@ -956,11 +956,13 @@
    conflictstore->updateside[conflictstore->ndualsolconfs] = updateside;
    ++conflictstore->ndualsolconfs;
 
+   /* add soft locks */
+   SCIP_CALL( SCIPconsAddLocksSoft(dualproof, set, +1, +1) );
+
    /* increase the number of non-zeros */
    SCIP_CALL( SCIPconsGetNVars(dualproof, set, &nvars, &success) );
    assert(success);
    conflictstore->nnzdualsols += nvars;
->>>>>>> 2d6d8a9f
 
    return SCIP_OKAY;
 }
