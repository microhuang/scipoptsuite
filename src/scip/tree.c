/* * * * * * * * * * * * * * * * * * * * * * * * * * * * * * * * * * * * * * */
/*                                                                           */
/*                  This file is part of the program and library             */
/*         SCIP --- Solving Constraint Integer Programs                      */
/*                                                                           */
/*    Copyright (C) 2002-2016 Konrad-Zuse-Zentrum                            */
/*                            fuer Informationstechnik Berlin                */
/*                                                                           */
/*  SCIP is distributed under the terms of the ZIB Academic License.         */
/*                                                                           */
/*  You should have received a copy of the ZIB Academic License              */
/*  along with SCIP; see the file COPYING. If not email to scip@zib.de.      */
/*                                                                           */
/* * * * * * * * * * * * * * * * * * * * * * * * * * * * * * * * * * * * * * */

/**@file   tree.c
 * @brief  methods for branch and bound tree
 * @author Tobias Achterberg
 * @author Timo Berthold
 * @author Gerald Gamrath
 */

/*---+----1----+----2----+----3----+----4----+----5----+----6----+----7----+----8----+----9----+----0----+----1----+----2*/

#include <assert.h>

#include "scip/def.h"
#include "scip/set.h"
#include "scip/stat.h"
#include "scip/clock.h"
#include "scip/visual.h"
#include "scip/event.h"
#include "scip/lp.h"
#include "scip/var.h"
#include "scip/implics.h"
#include "scip/primal.h"
#include "scip/tree.h"
#include "scip/reopt.h"
#include "scip/conflictstore.h"
#include "scip/solve.h"
#include "scip/cons.h"
#include "scip/nodesel.h"
#include "scip/prop.h"
#include "scip/debug.h"
#include "scip/prob.h"
#include "scip/scip.h"
#include "scip/pub_message.h"
#include "lpi/lpi.h"


#define MAXREPROPMARK       511  /**< maximal subtree repropagation marker; must correspond to node data structure */


/*
 * dynamic memory arrays
 */

/** resizes children arrays to be able to store at least num nodes */
static
SCIP_RETCODE treeEnsureChildrenMem(
   SCIP_TREE*            tree,               /**< branch and bound tree */
   SCIP_SET*             set,                /**< global SCIP settings */
   int                   num                 /**< minimal number of node slots in array */
   )
{
   assert(tree != NULL);
   assert(set != NULL);

   if( num > tree->childrensize )
   {
      int newsize;

      newsize = SCIPsetCalcMemGrowSize(set, num);
      SCIP_ALLOC( BMSreallocMemoryArray(&tree->children, newsize) );
      SCIP_ALLOC( BMSreallocMemoryArray(&tree->childrenprio, newsize) );
      tree->childrensize = newsize;
   }
   assert(num <= tree->childrensize);

   return SCIP_OKAY;
}

/** resizes path array to be able to store at least num nodes */
static
SCIP_RETCODE treeEnsurePathMem(
   SCIP_TREE*            tree,               /**< branch and bound tree */
   SCIP_SET*             set,                /**< global SCIP settings */
   int                   num                 /**< minimal number of node slots in path */
   )
{
   assert(tree != NULL);
   assert(set != NULL);

   if( num > tree->pathsize )
   {
      int newsize;

      newsize = SCIPsetCalcPathGrowSize(set, num);
      SCIP_ALLOC( BMSreallocMemoryArray(&tree->path, newsize) );
      SCIP_ALLOC( BMSreallocMemoryArray(&tree->pathnlpcols, newsize) );
      SCIP_ALLOC( BMSreallocMemoryArray(&tree->pathnlprows, newsize) );
      tree->pathsize = newsize;
   }
   assert(num <= tree->pathsize);

   return SCIP_OKAY;
}

/** resizes pendingbdchgs array to be able to store at least num nodes */
static
SCIP_RETCODE treeEnsurePendingbdchgsMem(
   SCIP_TREE*            tree,               /**< branch and bound tree */
   SCIP_SET*             set,                /**< global SCIP settings */
   int                   num                 /**< minimal number of node slots in path */
   )
{
   assert(tree != NULL);
   assert(set != NULL);

   if( num > tree->pendingbdchgssize )
   {
      int newsize;

      newsize = SCIPsetCalcMemGrowSize(set, num);
      SCIP_ALLOC( BMSreallocMemoryArray(&tree->pendingbdchgs, newsize) );
      tree->pendingbdchgssize = newsize;
   }
   assert(num <= tree->pendingbdchgssize);

   return SCIP_OKAY;
}




/*
 * Node methods
 */

/** node comparator for best lower bound */
SCIP_DECL_SORTPTRCOMP(SCIPnodeCompLowerbound)
{  /*lint --e{715}*/
   assert(elem1 != NULL);
   assert(elem2 != NULL);

   if( ((SCIP_NODE*)elem1)->lowerbound < ((SCIP_NODE*)elem2)->lowerbound )
      return -1;
   else if( ((SCIP_NODE*)elem1)->lowerbound > ((SCIP_NODE*)elem2)->lowerbound )
      return +1;
   else
      return 0;
}

/** increases the reference counter of the LP state in the fork */
static
void forkCaptureLPIState(
   SCIP_FORK*            fork,               /**< fork data */
   int                   nuses               /**< number to add to the usage counter */
   )
{
   assert(fork != NULL);
   assert(fork->nlpistateref >= 0);
   assert(nuses > 0);

   fork->nlpistateref += nuses;
   SCIPdebugMessage("captured LPI state of fork %p %d times -> new nlpistateref=%d\n", (void*)fork, nuses, fork->nlpistateref);
}

/** decreases the reference counter of the LP state in the fork */
static
SCIP_RETCODE forkReleaseLPIState(
   SCIP_FORK*            fork,               /**< fork data */
   BMS_BLKMEM*           blkmem,             /**< block memory buffers */
   SCIP_LP*              lp                  /**< current LP data */
   )
{
   assert(fork != NULL);
   assert(fork->nlpistateref > 0);
   assert(blkmem != NULL);
   assert(lp != NULL);

   fork->nlpistateref--;
   if( fork->nlpistateref == 0 )
   {
      SCIP_CALL( SCIPlpFreeState(lp, blkmem, &(fork->lpistate)) );
   }

   SCIPdebugMessage("released LPI state of fork %p -> new nlpistateref=%d\n", (void*)fork, fork->nlpistateref);

   return SCIP_OKAY;
}

/** increases the reference counter of the LP state in the subroot */
static
void subrootCaptureLPIState(
   SCIP_SUBROOT*         subroot,            /**< subroot data */
   int                   nuses               /**< number to add to the usage counter */
   )
{
   assert(subroot != NULL);
   assert(subroot->nlpistateref >= 0);
   assert(nuses > 0);

   subroot->nlpistateref += nuses;
   SCIPdebugMessage("captured LPI state of subroot %p %d times -> new nlpistateref=%d\n", 
      (void*)subroot, nuses, subroot->nlpistateref);
}

/** decreases the reference counter of the LP state in the subroot */
static
SCIP_RETCODE subrootReleaseLPIState(
   SCIP_SUBROOT*         subroot,            /**< subroot data */
   BMS_BLKMEM*           blkmem,             /**< block memory buffers */
   SCIP_LP*              lp                  /**< current LP data */
   )
{
   assert(subroot != NULL);
   assert(subroot->nlpistateref > 0);
   assert(blkmem != NULL);
   assert(lp != NULL);

   subroot->nlpistateref--;
   if( subroot->nlpistateref == 0 )
   {
      SCIP_CALL( SCIPlpFreeState(lp, blkmem, &(subroot->lpistate)) );
   }

   SCIPdebugMessage("released LPI state of subroot %p -> new nlpistateref=%d\n", (void*)subroot, subroot->nlpistateref);

   return SCIP_OKAY;
}

/** increases the reference counter of the LP state in the fork or subroot node */
SCIP_RETCODE SCIPnodeCaptureLPIState(
   SCIP_NODE*            node,               /**< fork/subroot node */
   int                   nuses               /**< number to add to the usage counter */
   )
{
   assert(node != NULL);

   SCIPdebugMessage("capture %d times LPI state of node #%" SCIP_LONGINT_FORMAT " at depth %d (current: %d)\n",
      nuses, SCIPnodeGetNumber(node), SCIPnodeGetDepth(node),
      SCIPnodeGetType(node) == SCIP_NODETYPE_FORK ? node->data.fork->nlpistateref : node->data.subroot->nlpistateref);

   switch( SCIPnodeGetType(node) )
   {  
   case SCIP_NODETYPE_FORK:
      forkCaptureLPIState(node->data.fork, nuses);
      break;
   case SCIP_NODETYPE_SUBROOT:
      subrootCaptureLPIState(node->data.subroot, nuses);
      break;
   default:
      SCIPerrorMessage("node for capturing the LPI state is neither fork nor subroot\n");
      SCIPABORT();
      return SCIP_INVALIDDATA;  /*lint !e527*/
   }  /*lint !e788*/
   return SCIP_OKAY;
}

/** decreases the reference counter of the LP state in the fork or subroot node */
SCIP_RETCODE SCIPnodeReleaseLPIState(
   SCIP_NODE*            node,               /**< fork/subroot node */
   BMS_BLKMEM*           blkmem,             /**< block memory buffers */
   SCIP_LP*              lp                  /**< current LP data */
   )
{
   assert(node != NULL);

   SCIPdebugMessage("release LPI state of node #%" SCIP_LONGINT_FORMAT " at depth %d (current: %d)\n",
      SCIPnodeGetNumber(node), SCIPnodeGetDepth(node),
      SCIPnodeGetType(node) == SCIP_NODETYPE_FORK ? node->data.fork->nlpistateref : node->data.subroot->nlpistateref);
   switch( SCIPnodeGetType(node) )
   {  
   case SCIP_NODETYPE_FORK:
      return forkReleaseLPIState(node->data.fork, blkmem, lp);
   case SCIP_NODETYPE_SUBROOT:
      return subrootReleaseLPIState(node->data.subroot, blkmem, lp);
   default:
      SCIPerrorMessage("node for releasing the LPI state is neither fork nor subroot\n");
      return SCIP_INVALIDDATA;
   }  /*lint !e788*/
}

/** creates probingnode data without LP information */
static
SCIP_RETCODE probingnodeCreate(
   SCIP_PROBINGNODE**    probingnode,        /**< pointer to probingnode data */
   BMS_BLKMEM*           blkmem,             /**< block memory */
   SCIP_LP*              lp                  /**< current LP data */
   )
{
   assert(probingnode != NULL);

   SCIP_ALLOC( BMSallocBlockMemory(blkmem, probingnode) );

   (*probingnode)->lpistate = NULL;
   (*probingnode)->ninitialcols = SCIPlpGetNCols(lp);
   (*probingnode)->ninitialrows = SCIPlpGetNRows(lp);
   (*probingnode)->ncols = (*probingnode)->ninitialcols;
   (*probingnode)->nrows = (*probingnode)->ninitialrows;
   (*probingnode)->origobjvars = NULL;
   (*probingnode)->origobjvals = NULL;
   (*probingnode)->nchgdobjs = 0;

   SCIPdebugMessage("created probingnode information (%d cols, %d rows)\n", (*probingnode)->ncols, (*probingnode)->nrows);

   return SCIP_OKAY;
}

/** updates LP information in probingnode data */
static
SCIP_RETCODE probingnodeUpdate(
   SCIP_PROBINGNODE*     probingnode,        /**< probingnode data */
   BMS_BLKMEM*           blkmem,             /**< block memory */
   SCIP_TREE*            tree,               /**< branch and bound tree */
   SCIP_LP*              lp                  /**< current LP data */
   )
{
   assert(probingnode != NULL);
   assert(SCIPtreeIsPathComplete(tree));
   assert(lp != NULL);

   /* free old LP state */
   if( probingnode->lpistate != NULL )
   {
      SCIP_CALL( SCIPlpFreeState(lp, blkmem, &probingnode->lpistate) );
   }

   /* get current LP state */
   if( lp->flushed && lp->solved )
   {
      SCIP_CALL( SCIPlpGetState(lp, blkmem, &probingnode->lpistate) );
      probingnode->lpwasprimfeas = lp->primalfeasible;
      probingnode->lpwasdualfeas = lp->dualfeasible;
   }
   else
      probingnode->lpistate = NULL;

   probingnode->ncols = SCIPlpGetNCols(lp);
   probingnode->nrows = SCIPlpGetNRows(lp);

   SCIPdebugMessage("updated probingnode information (%d cols, %d rows)\n", probingnode->ncols, probingnode->nrows);

   return SCIP_OKAY;
}

/** frees probingnode data */
static
SCIP_RETCODE probingnodeFree(
   SCIP_PROBINGNODE**    probingnode,        /**< probingnode data */
   BMS_BLKMEM*           blkmem,             /**< block memory */
   SCIP_LP*              lp                  /**< current LP data */
   )
{
   assert(probingnode != NULL);
   assert(*probingnode != NULL);

   /* free the associated LP state */
   if( (*probingnode)->lpistate != NULL )
   {
      SCIP_CALL( SCIPlpFreeState(lp, blkmem, &(*probingnode)->lpistate) );
   }

   /* free objective information */
   if( (*probingnode)->nchgdobjs > 0 )
   {
      assert((*probingnode)->origobjvars != NULL);
      assert((*probingnode)->origobjvals != NULL);

      BMSfreeMemoryArray(&(*probingnode)->origobjvars);
      BMSfreeMemoryArray(&(*probingnode)->origobjvals);
   }

   BMSfreeBlockMemory(blkmem, probingnode);

   return SCIP_OKAY;
}

/** initializes junction data */
static
SCIP_RETCODE junctionInit(
   SCIP_JUNCTION*        junction,           /**< pointer to junction data */
   SCIP_TREE*            tree                /**< branch and bound tree */
   )
{
   assert(junction != NULL);
   assert(tree != NULL);
   assert(tree->nchildren > 0);
   assert(SCIPtreeIsPathComplete(tree));
   assert(tree->focusnode != NULL);

   junction->nchildren = tree->nchildren;

   /* increase the LPI state usage counter of the current LP fork */
   if( tree->focuslpstatefork != NULL )
   {
      SCIP_CALL( SCIPnodeCaptureLPIState(tree->focuslpstatefork, tree->nchildren) );
   }

   return SCIP_OKAY;
}

/** creates pseudofork data */
static
SCIP_RETCODE pseudoforkCreate(
   SCIP_PSEUDOFORK**     pseudofork,         /**< pointer to pseudofork data */
   BMS_BLKMEM*           blkmem,             /**< block memory */
   SCIP_TREE*            tree,               /**< branch and bound tree */
   SCIP_LP*              lp                  /**< current LP data */
   )
{
   assert(pseudofork != NULL);
   assert(blkmem != NULL);
   assert(tree != NULL);
   assert(tree->nchildren > 0);
   assert(SCIPtreeIsPathComplete(tree));
   assert(tree->focusnode != NULL);

   SCIP_ALLOC( BMSallocBlockMemory(blkmem, pseudofork) );

   (*pseudofork)->addedcols = NULL;
   (*pseudofork)->addedrows = NULL;
   (*pseudofork)->naddedcols = SCIPlpGetNNewcols(lp);
   (*pseudofork)->naddedrows = SCIPlpGetNNewrows(lp);
   (*pseudofork)->nchildren = tree->nchildren;

   SCIPdebugMessage("creating pseudofork information with %d children (%d new cols, %d new rows)\n",
      (*pseudofork)->nchildren, (*pseudofork)->naddedcols, (*pseudofork)->naddedrows);

   if( (*pseudofork)->naddedcols > 0 )
   {
      /* copy the newly created columns to the pseudofork's col array */
      SCIP_ALLOC( BMSduplicateBlockMemoryArray(blkmem, &(*pseudofork)->addedcols, SCIPlpGetNewcols(lp),
            (*pseudofork)->naddedcols) );
   }
   if( (*pseudofork)->naddedrows > 0 )
   {
      int i;

      /* copy the newly created rows to the pseudofork's row array */
      SCIP_ALLOC( BMSduplicateBlockMemoryArray(blkmem, &(*pseudofork)->addedrows, SCIPlpGetNewrows(lp),
            (*pseudofork)->naddedrows) );

      /* capture the added rows */
      for( i = 0; i < (*pseudofork)->naddedrows; ++i )
         SCIProwCapture((*pseudofork)->addedrows[i]);
   }

   /* increase the LPI state usage counter of the current LP fork */
   if( tree->focuslpstatefork != NULL )
   {
      SCIP_CALL( SCIPnodeCaptureLPIState(tree->focuslpstatefork, tree->nchildren) );
   }

   return SCIP_OKAY;
}

/** frees pseudofork data */
static
SCIP_RETCODE pseudoforkFree(
   SCIP_PSEUDOFORK**     pseudofork,         /**< pseudofork data */
   BMS_BLKMEM*           blkmem,             /**< block memory */
   SCIP_SET*             set,                /**< global SCIP settings */
   SCIP_LP*              lp                  /**< current LP data */
   )
{
   int i;

   assert(pseudofork != NULL);
   assert(*pseudofork != NULL);
   assert((*pseudofork)->nchildren == 0);
   assert(blkmem != NULL);
   assert(set != NULL);

   /* release the added rows */
   for( i = 0; i < (*pseudofork)->naddedrows; ++i )
   {
      SCIP_CALL( SCIProwRelease(&(*pseudofork)->addedrows[i], blkmem, set, lp) );
   }

   BMSfreeBlockMemoryArrayNull(blkmem, &(*pseudofork)->addedcols, (*pseudofork)->naddedcols);
   BMSfreeBlockMemoryArrayNull(blkmem, &(*pseudofork)->addedrows, (*pseudofork)->naddedrows);
   BMSfreeBlockMemory(blkmem, pseudofork);

   return SCIP_OKAY;
}

/** creates fork data */
static
SCIP_RETCODE forkCreate(
   SCIP_FORK**           fork,               /**< pointer to fork data */
   BMS_BLKMEM*           blkmem,             /**< block memory */
   SCIP_SET*             set,                /**< global SCIP settings */
   SCIP_PROB*            prob,               /**< transformed problem after presolve */
   SCIP_TREE*            tree,               /**< branch and bound tree */
   SCIP_LP*              lp                  /**< current LP data */
   )
{
   assert(fork != NULL);
   assert(blkmem != NULL);
   assert(tree != NULL);
   assert(tree->nchildren > 0);
   assert(tree->nchildren < (1 << 30));
   assert(SCIPtreeIsPathComplete(tree));
   assert(tree->focusnode != NULL);
   assert(lp != NULL);
   assert(lp->flushed);
   assert(lp->solved);
   assert(SCIPlpGetSolstat(lp) == SCIP_LPSOLSTAT_OPTIMAL);

   SCIP_ALLOC( BMSallocBlockMemory(blkmem, fork) );

   SCIP_CALL( SCIPlpGetState(lp, blkmem, &((*fork)->lpistate)) );
   (*fork)->lpwasprimfeas = lp->primalfeasible;
   (*fork)->lpwasdualfeas = lp->dualfeasible;
   (*fork)->lpobjval = SCIPlpGetObjval(lp, set, prob);
   (*fork)->nlpistateref = 0;
   (*fork)->addedcols = NULL;
   (*fork)->addedrows = NULL;
   (*fork)->naddedcols = SCIPlpGetNNewcols(lp);
   (*fork)->naddedrows = SCIPlpGetNNewrows(lp);
   (*fork)->nchildren = (unsigned int) tree->nchildren;

   SCIPsetDebugMsg(set, "creating fork information with %u children (%d new cols, %d new rows)\n", (*fork)->nchildren, (*fork)->naddedcols, (*fork)->naddedrows);

   if( (*fork)->naddedcols > 0 )
   {
      /* copy the newly created columns to the fork's col array */
      SCIP_ALLOC( BMSduplicateBlockMemoryArray(blkmem, &(*fork)->addedcols, SCIPlpGetNewcols(lp), (*fork)->naddedcols) );
   }
   if( (*fork)->naddedrows > 0 )
   {
      int i;

      /* copy the newly created rows to the fork's row array */
      SCIP_ALLOC( BMSduplicateBlockMemoryArray(blkmem, &(*fork)->addedrows, SCIPlpGetNewrows(lp), (*fork)->naddedrows) );

      /* capture the added rows */
      for( i = 0; i < (*fork)->naddedrows; ++i )
         SCIProwCapture((*fork)->addedrows[i]);
   }

   /* capture the LPI state for the children */
   forkCaptureLPIState(*fork, tree->nchildren);

   return SCIP_OKAY;
}

/** frees fork data */
static
SCIP_RETCODE forkFree(
   SCIP_FORK**           fork,               /**< fork data */
   BMS_BLKMEM*           blkmem,             /**< block memory */
   SCIP_SET*             set,                /**< global SCIP settings */
   SCIP_LP*              lp                  /**< current LP data */
   )
{
   int i;

   assert(fork != NULL);
   assert(*fork != NULL);
   assert((*fork)->nchildren == 0);
   assert((*fork)->nlpistateref == 0);
   assert((*fork)->lpistate == NULL);
   assert(blkmem != NULL);
   assert(set != NULL);
   assert(lp != NULL);

   /* release the added rows */
   for( i = (*fork)->naddedrows - 1; i >= 0; --i )
   {
      SCIP_CALL( SCIProwRelease(&(*fork)->addedrows[i], blkmem, set, lp) );
   }

   BMSfreeBlockMemoryArrayNull(blkmem, &(*fork)->addedcols, (*fork)->naddedcols);
   BMSfreeBlockMemoryArrayNull(blkmem, &(*fork)->addedrows, (*fork)->naddedrows);
   BMSfreeBlockMemory(blkmem, fork);

   return SCIP_OKAY;
}

#ifdef WITHSUBROOTS /** @todo test whether subroots should be created */
/** creates subroot data */
static
SCIP_RETCODE subrootCreate(
   SCIP_SUBROOT**        subroot,            /**< pointer to subroot data */
   BMS_BLKMEM*           blkmem,             /**< block memory */
   SCIP_SET*             set,                /**< global SCIP settings */
   SCIP_PROB*            prob,               /**< transformed problem after presolve */
   SCIP_TREE*            tree,               /**< branch and bound tree */
   SCIP_LP*              lp                  /**< current LP data */
   )
{
   int i;

   assert(subroot != NULL);
   assert(blkmem != NULL);
   assert(tree != NULL);
   assert(tree->nchildren > 0);
   assert(SCIPtreeIsPathComplete(tree));
   assert(tree->focusnode != NULL);
   assert(lp != NULL);
   assert(lp->flushed);
   assert(lp->solved);
   assert(SCIPlpGetSolstat(lp) == SCIP_LPSOLSTAT_OPTIMAL);

   SCIP_ALLOC( BMSallocBlockMemory(blkmem, subroot) );
   (*subroot)->lpobjval = SCIPlpGetObjval(lp, set, prob);
   (*subroot)->nlpistateref = 0;
   (*subroot)->ncols = SCIPlpGetNCols(lp);
   (*subroot)->nrows = SCIPlpGetNRows(lp);
   (*subroot)->nchildren = (unsigned int) tree->nchildren;
   SCIP_CALL( SCIPlpGetState(lp, blkmem, &((*subroot)->lpistate)) );
   (*subroot)->lpwasprimfeas = lp->primalfeasible;
   (*subroot)->lpwasdualfeas = lp->dualfeasible;

   if( (*subroot)->ncols != 0 )
   {
      SCIP_ALLOC( BMSduplicateBlockMemoryArray(blkmem, &(*subroot)->cols, SCIPlpGetCols(lp), (*subroot)->ncols) );
   }
   else
      (*subroot)->cols = NULL;
   if( (*subroot)->nrows != 0 )
   {
      SCIP_ALLOC( BMSduplicateBlockMemoryArray(blkmem, &(*subroot)->rows, SCIPlpGetRows(lp), (*subroot)->nrows) );
   }
   else
      (*subroot)->rows = NULL;

   /* capture the rows of the subroot */
   for( i = 0; i < (*subroot)->nrows; ++i )
      SCIProwCapture((*subroot)->rows[i]);

   /* capture the LPI state for the children */
   subrootCaptureLPIState(*subroot, tree->nchildren);

   return SCIP_OKAY;
}
#endif

/** frees subroot */
static
SCIP_RETCODE subrootFree(
   SCIP_SUBROOT**        subroot,            /**< subroot data */
   BMS_BLKMEM*           blkmem,             /**< block memory */
   SCIP_SET*             set,                /**< global SCIP settings */
   SCIP_LP*              lp                  /**< current LP data */
   )
{
   int i;

   assert(subroot != NULL);
   assert(*subroot != NULL);
   assert((*subroot)->nchildren == 0);
   assert((*subroot)->nlpistateref == 0);
   assert((*subroot)->lpistate == NULL);
   assert(blkmem != NULL);
   assert(set != NULL);
   assert(lp != NULL);

   /* release the rows of the subroot */
   for( i = 0; i < (*subroot)->nrows; ++i )
   {
      SCIP_CALL( SCIProwRelease(&(*subroot)->rows[i], blkmem, set, lp) );
   }

   BMSfreeBlockMemoryArrayNull(blkmem, &(*subroot)->cols, (*subroot)->ncols);
   BMSfreeBlockMemoryArrayNull(blkmem, &(*subroot)->rows, (*subroot)->nrows);
   BMSfreeBlockMemory(blkmem, subroot);

   return SCIP_OKAY;
}

/** removes given sibling node from the siblings array */
static
void treeRemoveSibling(
   SCIP_TREE*            tree,               /**< branch and bound tree */
   SCIP_NODE*            sibling             /**< sibling node to remove */
   )
{
   int delpos;

   assert(tree != NULL);
   assert(sibling != NULL);
   assert(SCIPnodeGetType(sibling) == SCIP_NODETYPE_SIBLING);
   assert(sibling->data.sibling.arraypos >= 0 && sibling->data.sibling.arraypos < tree->nsiblings);
   assert(tree->siblings[sibling->data.sibling.arraypos] == sibling);
   assert(SCIPnodeGetType(tree->siblings[tree->nsiblings-1]) == SCIP_NODETYPE_SIBLING);

   delpos = sibling->data.sibling.arraypos;

   /* move last sibling in array to position of removed sibling */
   tree->siblings[delpos] = tree->siblings[tree->nsiblings-1];
   tree->siblingsprio[delpos] = tree->siblingsprio[tree->nsiblings-1];
   tree->siblings[delpos]->data.sibling.arraypos = delpos;
   sibling->data.sibling.arraypos = -1;
   tree->nsiblings--;
}

/** adds given child node to children array of focus node */
static
SCIP_RETCODE treeAddChild(
   SCIP_TREE*            tree,               /**< branch and bound tree */
   SCIP_SET*             set,                /**< global SCIP settings */
   SCIP_NODE*            child,              /**< child node to add */
   SCIP_Real             nodeselprio         /**< node selection priority of child node */
   )
{
   assert(tree != NULL);
   assert(child != NULL);
   assert(SCIPnodeGetType(child) == SCIP_NODETYPE_CHILD);
   assert(child->data.child.arraypos == -1);

   SCIP_CALL( treeEnsureChildrenMem(tree, set, tree->nchildren+1) );
   tree->children[tree->nchildren] = child;
   tree->childrenprio[tree->nchildren] = nodeselprio;
   child->data.child.arraypos = tree->nchildren;
   tree->nchildren++;

   return SCIP_OKAY;
}

/** removes given child node from the children array */
static
void treeRemoveChild(
   SCIP_TREE*            tree,               /**< branch and bound tree */
   SCIP_NODE*            child               /**< child node to remove */
   )
{
   int delpos;

   assert(tree != NULL);
   assert(child != NULL);
   assert(SCIPnodeGetType(child) == SCIP_NODETYPE_CHILD);
   assert(child->data.child.arraypos >= 0 && child->data.child.arraypos < tree->nchildren);
   assert(tree->children[child->data.child.arraypos] == child);
   assert(SCIPnodeGetType(tree->children[tree->nchildren-1]) == SCIP_NODETYPE_CHILD);

   delpos = child->data.child.arraypos;

   /* move last child in array to position of removed child */
   tree->children[delpos] = tree->children[tree->nchildren-1];
   tree->childrenprio[delpos] = tree->childrenprio[tree->nchildren-1];
   tree->children[delpos]->data.child.arraypos = delpos;
   child->data.child.arraypos = -1;
   tree->nchildren--;
}

/** makes node a child of the given parent node, which must be the focus node; if the child is a probing node,
 *  the parent node can also be a refocused node or a probing node
 */
static
SCIP_RETCODE nodeAssignParent(
   SCIP_NODE*            node,               /**< child node */
   BMS_BLKMEM*           blkmem,             /**< block memory buffers */
   SCIP_SET*             set,                /**< global SCIP settings */
   SCIP_TREE*            tree,               /**< branch and bound tree */
   SCIP_NODE*            parent,             /**< parent (= focus) node (or NULL, if node is root) */
   SCIP_Real             nodeselprio         /**< node selection priority of child node */
   )
{
   assert(node != NULL);
   assert(node->parent == NULL);
   assert(SCIPnodeGetType(node) == SCIP_NODETYPE_CHILD || SCIPnodeGetType(node) == SCIP_NODETYPE_PROBINGNODE);
   assert(node->conssetchg == NULL);
   assert(node->domchg == NULL);
   assert(SCIPsetIsInfinity(set, -node->lowerbound)); /* node was just created */
   assert(blkmem != NULL);
   assert(set != NULL);
   assert(tree != NULL);
   assert(SCIPtreeIsPathComplete(tree));
   assert(tree->pathlen == 0 || tree->path[tree->pathlen-1] == parent);
   assert(parent == tree->focusnode || SCIPnodeGetType(parent) == SCIP_NODETYPE_PROBINGNODE);
   assert(parent == NULL || SCIPnodeGetType(parent) == SCIP_NODETYPE_FOCUSNODE
      || (SCIPnodeGetType(node) == SCIP_NODETYPE_PROBINGNODE
         && (SCIPnodeGetType(parent) == SCIP_NODETYPE_REFOCUSNODE
            || SCIPnodeGetType(parent) == SCIP_NODETYPE_PROBINGNODE)));

   /* link node to parent */
   node->parent = parent;
   if( parent != NULL )
   {
      assert(parent->lowerbound <= parent->estimate);
      node->lowerbound = parent->lowerbound;
      node->estimate = parent->estimate;
      node->depth = parent->depth+1; /*lint !e732*/
      node->ncomponents = parent->ncomponents;
      if( parent->depth >= SCIP_MAXTREEDEPTH-1 )
      {
         SCIPerrorMessage("maximal depth level exceeded\n");
         return SCIP_MAXDEPTHLEVEL;
      }
   }
   SCIPsetDebugMsg(set, "assigning parent #%" SCIP_LONGINT_FORMAT " to node #%" SCIP_LONGINT_FORMAT " at depth %d\n",
      parent != NULL ? SCIPnodeGetNumber(parent) : -1, SCIPnodeGetNumber(node), SCIPnodeGetDepth(node));

   /* register node in the childlist of the focus (the parent) node */
   if( SCIPnodeGetType(node) == SCIP_NODETYPE_CHILD )
   {
      assert(parent == NULL || SCIPnodeGetType(parent) == SCIP_NODETYPE_FOCUSNODE);
      SCIP_CALL( treeAddChild(tree, set, node, nodeselprio) );
   }

   return SCIP_OKAY;
}

/** decreases number of children of the parent, frees it if no children are left */
static
SCIP_RETCODE nodeReleaseParent(
   SCIP_NODE*            node,               /**< child node */
   BMS_BLKMEM*           blkmem,             /**< block memory buffer */
   SCIP_SET*             set,                /**< global SCIP settings */
   SCIP_STAT*            stat,               /**< problem statistics */
   SCIP_EVENTQUEUE*      eventqueue,         /**< event queue */
   SCIP_TREE*            tree,               /**< branch and bound tree */
   SCIP_LP*              lp                  /**< current LP data */
   )
{
   SCIP_NODE* parent;

   assert(node != NULL);
   assert(blkmem != NULL);
   assert(tree != NULL);

   SCIPsetDebugMsg(set, "releasing parent-child relationship of node #%" SCIP_LONGINT_FORMAT " at depth %d of type %d with parent #%" SCIP_LONGINT_FORMAT " of type %d\n",
      SCIPnodeGetNumber(node), SCIPnodeGetDepth(node), SCIPnodeGetType(node),
      node->parent != NULL ? SCIPnodeGetNumber(node->parent) : -1,
      node->parent != NULL ? (int)SCIPnodeGetType(node->parent) : -1);
   parent = node->parent;
   if( parent != NULL )
   {
      SCIP_Bool freeParent;
      SCIP_Bool singleChild;

      freeParent = FALSE;
      singleChild = FALSE;
      switch( SCIPnodeGetType(parent) )
      {
      case SCIP_NODETYPE_FOCUSNODE:
         assert(parent->active);
         assert(SCIPnodeGetType(node) == SCIP_NODETYPE_CHILD || SCIPnodeGetType(node) == SCIP_NODETYPE_PROBINGNODE
            || SCIPnodeGetType(node) == SCIP_NODETYPE_LEAF);
         if( SCIPnodeGetType(node) == SCIP_NODETYPE_CHILD )
            treeRemoveChild(tree, node);
         /* don't kill the focus node at this point => freeParent = FALSE */
         break;
      case SCIP_NODETYPE_PROBINGNODE:
         assert(SCIPtreeProbing(tree));
         /* probing nodes have to be freed individually => freeParent = FALSE */
         break;
      case SCIP_NODETYPE_SIBLING:
         SCIPerrorMessage("sibling cannot be a parent node\n");
         return SCIP_INVALIDDATA;
      case SCIP_NODETYPE_CHILD:
         SCIPerrorMessage("child cannot be a parent node\n");
         return SCIP_INVALIDDATA;
      case SCIP_NODETYPE_LEAF:
         SCIPerrorMessage("leaf cannot be a parent node\n");
         return SCIP_INVALIDDATA;
      case SCIP_NODETYPE_DEADEND:
         SCIPerrorMessage("dead-end cannot be a parent node\n");
         return SCIP_INVALIDDATA;
      case SCIP_NODETYPE_JUNCTION:
         assert(parent->data.junction.nchildren > 0);
         parent->data.junction.nchildren--;
         freeParent = (parent->data.junction.nchildren == 0); /* free parent if it has no more children */
         singleChild = (parent->data.junction.nchildren == 1);
         break;
      case SCIP_NODETYPE_PSEUDOFORK:
         assert(parent->data.pseudofork != NULL);
         assert(parent->data.pseudofork->nchildren > 0);
         parent->data.pseudofork->nchildren--;
         freeParent = (parent->data.pseudofork->nchildren == 0); /* free parent if it has no more children */
         singleChild = (parent->data.pseudofork->nchildren == 1);
         break;
      case SCIP_NODETYPE_FORK:
         assert(parent->data.fork != NULL);
         assert(parent->data.fork->nchildren > 0);
         parent->data.fork->nchildren--;
         freeParent = (parent->data.fork->nchildren == 0); /* free parent if it has no more children */
         singleChild = (parent->data.fork->nchildren == 1);
         break;
      case SCIP_NODETYPE_SUBROOT:
         assert(parent->data.subroot != NULL);
         assert(parent->data.subroot->nchildren > 0);
         parent->data.subroot->nchildren--;
         freeParent = (parent->data.subroot->nchildren == 0); /* free parent if it has no more children */
         singleChild = (parent->data.subroot->nchildren == 1);
         break;
      case SCIP_NODETYPE_REFOCUSNODE:
         /* the only possible child a refocused node can have in its refocus state is the probing root node;
          * we don't want to free the refocused node, because we first have to convert it back to its original
          * type (where it possibly has children) => freeParent = FALSE
          */
         assert(SCIPnodeGetType(node) == SCIP_NODETYPE_PROBINGNODE);
         assert(!SCIPtreeProbing(tree));
         break;
      default:
         SCIPerrorMessage("unknown node type %d\n", SCIPnodeGetType(parent));
         return SCIP_INVALIDDATA;
      }

      /* free parent, if it is not on the current active path */
      if( freeParent && !parent->active )
      {
         SCIP_CALL( SCIPnodeFree(&node->parent, blkmem, set, stat, eventqueue, tree, lp) );
      }

      /* update the effective root depth
       * in reoptimization we must not increase the effective root depth
       */
      assert(tree->effectiverootdepth >= 0);
      if( singleChild && SCIPnodeGetDepth(parent) == tree->effectiverootdepth && !set->reopt_enable )
      {
         tree->effectiverootdepth++;
         SCIPsetDebugMsg(set, "unlinked node #%" SCIP_LONGINT_FORMAT " in depth %d -> new effective root depth: %d\n",
            SCIPnodeGetNumber(node), SCIPnodeGetDepth(node), tree->effectiverootdepth);
      }
   }

   return SCIP_OKAY;
}

/** creates a node data structure */
static
SCIP_RETCODE nodeCreate(
   SCIP_NODE**           node,               /**< pointer to node data structure */
   BMS_BLKMEM*           blkmem,             /**< block memory */
   SCIP_SET*             set                 /**< global SCIP settings */
   )
{
   assert(node != NULL);

   SCIP_ALLOC( BMSallocBlockMemory(blkmem, node) );
   (*node)->parent = NULL;
   (*node)->conssetchg = NULL;
   (*node)->domchg = NULL;
   (*node)->number = 0;
   (*node)->lowerbound = -SCIPsetInfinity(set);
   (*node)->estimate = -SCIPsetInfinity(set);
   (*node)->reoptid = 0;
   (*node)->reopttype = (unsigned int) SCIP_REOPTTYPE_NONE;
   (*node)->ncomponents = 1;
   (*node)->depth = 0;
   (*node)->active = FALSE;
   (*node)->cutoff = FALSE;
   (*node)->reprop = FALSE;
   (*node)->repropsubtreemark = 0;

   return SCIP_OKAY;
}

/** creates a child node of the focus node */
SCIP_RETCODE SCIPnodeCreateChild(
   SCIP_NODE**           node,               /**< pointer to node data structure */
   BMS_BLKMEM*           blkmem,             /**< block memory */
   SCIP_SET*             set,                /**< global SCIP settings */
   SCIP_STAT*            stat,               /**< problem statistics */
   SCIP_TREE*            tree,               /**< branch and bound tree */
   SCIP_Real             nodeselprio,        /**< node selection priority of new node */
   SCIP_Real             estimate            /**< estimate for (transformed) objective value of best feasible solution in subtree */
   )
{
   assert(node != NULL);
   assert(blkmem != NULL);
   assert(set != NULL);
   assert(stat != NULL);
   assert(tree != NULL);
   assert(SCIPtreeIsPathComplete(tree));
   assert(tree->pathlen == 0 || tree->path != NULL);
   assert((tree->pathlen == 0) == (tree->focusnode == NULL));
   assert(tree->focusnode == NULL || tree->focusnode == tree->path[tree->pathlen-1]);
   assert(tree->focusnode == NULL || SCIPnodeGetType(tree->focusnode) == SCIP_NODETYPE_FOCUSNODE);

   stat->ncreatednodes++;
   stat->ncreatednodesrun++;

   /* create the node data structure */
   SCIP_CALL( nodeCreate(node, blkmem, set) );
   (*node)->number = stat->ncreatednodesrun;

   /* mark node to be a child node */
   (*node)->nodetype = SCIP_NODETYPE_CHILD; /*lint !e641*/
   (*node)->data.child.arraypos = -1;

   /* make focus node the parent of the new child */
   SCIP_CALL( nodeAssignParent(*node, blkmem, set, tree, tree->focusnode, nodeselprio) );

   /* update the estimate of the child */
   SCIPnodeSetEstimate(*node, set, estimate);

   /* output node creation to visualization file */
   SCIP_CALL( SCIPvisualNewChild(stat->visual, set, stat, *node) );

   SCIPsetDebugMsg(set, "created child node #%" SCIP_LONGINT_FORMAT " at depth %u (prio: %g)\n", SCIPnodeGetNumber(*node), (*node)->depth, nodeselprio);

   return SCIP_OKAY;
}

/** frees node */
SCIP_RETCODE SCIPnodeFree(
   SCIP_NODE**           node,               /**< node data */
   BMS_BLKMEM*           blkmem,             /**< block memory buffer */
   SCIP_SET*             set,                /**< global SCIP settings */
   SCIP_STAT*            stat,               /**< problem statistics */
   SCIP_EVENTQUEUE*      eventqueue,         /**< event queue */
   SCIP_TREE*            tree,               /**< branch and bound tree */
   SCIP_LP*              lp                  /**< current LP data */
   )
{
   SCIP_Bool isroot;

   assert(node != NULL);
   assert(*node != NULL);
   assert(!(*node)->active);
   assert(blkmem != NULL);
   assert(tree != NULL);

   SCIPsetDebugMsg(set, "free node #%" SCIP_LONGINT_FORMAT " at depth %d of type %d\n", SCIPnodeGetNumber(*node), SCIPnodeGetDepth(*node), SCIPnodeGetType(*node));

   /* inform solution debugger, that the node has been freed */
   assert( stat->inrestart || SCIPdebugRemoveNode(blkmem, set, *node) ); /*lint !e506 !e774*/

   /* check, if the node to be freed is the root node */
   isroot = (SCIPnodeGetDepth(*node) == 0);

   /* free nodetype specific data, and release no longer needed LPI states */
   switch( SCIPnodeGetType(*node) )
   {
   case SCIP_NODETYPE_FOCUSNODE:
      assert(tree->focusnode == *node);
      assert(!SCIPtreeProbing(tree));
      SCIPerrorMessage("cannot free focus node - has to be converted into a dead end first\n");
      return SCIP_INVALIDDATA;
   case SCIP_NODETYPE_PROBINGNODE:
      assert(SCIPtreeProbing(tree));
      assert(SCIPnodeGetDepth(tree->probingroot) <= SCIPnodeGetDepth(*node));
      assert(SCIPnodeGetDepth(*node) > 0);
      SCIP_CALL( probingnodeFree(&((*node)->data.probingnode), blkmem, lp) );
      break;
   case SCIP_NODETYPE_SIBLING:
      assert((*node)->data.sibling.arraypos >= 0);
      assert((*node)->data.sibling.arraypos < tree->nsiblings);
      assert(tree->siblings[(*node)->data.sibling.arraypos] == *node);
      if( tree->focuslpstatefork != NULL )
      {
         assert(SCIPnodeGetType(tree->focuslpstatefork) == SCIP_NODETYPE_FORK
            || SCIPnodeGetType(tree->focuslpstatefork) == SCIP_NODETYPE_SUBROOT);
         SCIP_CALL( SCIPnodeReleaseLPIState(tree->focuslpstatefork, blkmem, lp) );
      }
      treeRemoveSibling(tree, *node);
      break;
   case SCIP_NODETYPE_CHILD:
      assert((*node)->data.child.arraypos >= 0);
      assert((*node)->data.child.arraypos < tree->nchildren);
      assert(tree->children[(*node)->data.child.arraypos] == *node);
      /* The children capture the LPI state at the moment, where the focus node is
       * converted into a junction, pseudofork, fork, or subroot, and a new node is focused.
       * At the same time, they become siblings or leaves, such that freeing a child
       * of the focus node doesn't require to release the LPI state;
       * we don't need to call treeRemoveChild(), because this is done in nodeReleaseParent()
       */
      break;
   case SCIP_NODETYPE_LEAF:
      if( (*node)->data.leaf.lpstatefork != NULL )
      {
         SCIP_CALL( SCIPnodeReleaseLPIState((*node)->data.leaf.lpstatefork, blkmem, lp) );
      }
      break;
   case SCIP_NODETYPE_DEADEND:
   case SCIP_NODETYPE_JUNCTION:
      break;
   case SCIP_NODETYPE_PSEUDOFORK:
      SCIP_CALL( pseudoforkFree(&((*node)->data.pseudofork), blkmem, set, lp) );
      break;
   case SCIP_NODETYPE_FORK:

      /* release special root LPI state capture which is used to keep the root LPI state over the whole solving
       * process
       */
      if( isroot )
      {
         SCIP_CALL( SCIPnodeReleaseLPIState(*node, blkmem, lp) );
      }
      SCIP_CALL( forkFree(&((*node)->data.fork), blkmem, set, lp) );
      break;
   case SCIP_NODETYPE_SUBROOT:
      SCIP_CALL( subrootFree(&((*node)->data.subroot), blkmem, set, lp) );
      break;
   case SCIP_NODETYPE_REFOCUSNODE:
      SCIPerrorMessage("cannot free node as long it is refocused\n");
      return SCIP_INVALIDDATA;
   default:
      SCIPerrorMessage("unknown node type %d\n", SCIPnodeGetType(*node));
      return SCIP_INVALIDDATA;
   }

   /* free common data */
   SCIP_CALL( SCIPconssetchgFree(&(*node)->conssetchg, blkmem, set) );
   SCIP_CALL( SCIPdomchgFree(&(*node)->domchg, blkmem, set, eventqueue, lp) );
   SCIP_CALL( nodeReleaseParent(*node, blkmem, set, stat, eventqueue, tree, lp) );

   /* check, if the node is the current probing root */
   if( *node == tree->probingroot )
   {
      assert(SCIPnodeGetType(*node) == SCIP_NODETYPE_PROBINGNODE);
      tree->probingroot = NULL;
   }

   BMSfreeBlockMemory(blkmem, node);

   /* delete the tree's root node pointer, if the freed node was the root */
   if( isroot )
      tree->root = NULL;

   return SCIP_OKAY;
}

/** cuts off node and whole sub tree from branch and bound tree */
SCIP_RETCODE SCIPnodeCutoff(
   SCIP_NODE*            node,               /**< node that should be cut off */
   SCIP_SET*             set,                /**< global SCIP settings */
   SCIP_STAT*            stat,               /**< problem statistics */
   SCIP_TREE*            tree,               /**< branch and bound tree */
   SCIP_REOPT*           reopt,              /**< reoptimization data structure */
   SCIP_LP*              lp,                 /**< current LP */
   BMS_BLKMEM*           blkmem              /**< block memory */
   )
{
   SCIP_Real oldlowerbound;

   assert(node != NULL);
   assert(set != NULL);
   assert(stat != NULL);
   assert(tree != NULL);

   oldlowerbound = node->lowerbound;

   node->cutoff = TRUE;
   node->lowerbound = SCIPsetInfinity(set);
   node->estimate = SCIPsetInfinity(set);
   if( node->active )
      tree->cutoffdepth = MIN(tree->cutoffdepth, (int)node->depth);

   SCIPvisualCutoffNode(stat->visual, set, stat, node, TRUE);

   if( set->reopt_enable )
   {
      assert(reopt != NULL);
      /* check if the node should be stored for reoptimization */
      SCIP_CALL( SCIPreoptCheckCutoff(reopt, set, blkmem, node, SCIP_EVENTTYPE_NODEINFEASIBLE, SCIPlpGetSolstat(lp),
            tree->root == node, tree->focusnode == node, oldlowerbound, tree->effectiverootdepth) );
   }

   SCIPsetDebugMsg(set, "cutting off %s node #%" SCIP_LONGINT_FORMAT " at depth %d (cutoffdepth: %d)\n",
      node->active ? "active" : "inactive", SCIPnodeGetNumber(node), SCIPnodeGetDepth(node), tree->cutoffdepth);

   return SCIP_OKAY;
}

/** marks node, that propagation should be applied again the next time, a node of its subtree is focused */
void SCIPnodePropagateAgain(
   SCIP_NODE*            node,               /**< node that should be propagated again */
   SCIP_SET*             set,                /**< global SCIP settings */
   SCIP_STAT*            stat,               /**< problem statistics */
   SCIP_TREE*            tree                /**< branch and bound tree */
   )
{
   assert(node != NULL);
   assert(set != NULL);
   assert(stat != NULL);
   assert(tree != NULL);

   if( !node->reprop )
   {
      node->reprop = TRUE;
      if( node->active )
         tree->repropdepth = MIN(tree->repropdepth, (int)node->depth);

      SCIPvisualMarkedRepropagateNode(stat->visual, stat, node);

      SCIPsetDebugMsg(set, "marked %s node #%" SCIP_LONGINT_FORMAT " at depth %d to be propagated again (repropdepth: %d)\n",
         node->active ? "active" : "inactive", SCIPnodeGetNumber(node), SCIPnodeGetDepth(node), tree->repropdepth);
   }
}

/** marks node, that it is completely propagated in the current repropagation subtree level */
void SCIPnodeMarkPropagated(
   SCIP_NODE*            node,               /**< node that should be marked to be propagated */
   SCIP_TREE*            tree                /**< branch and bound tree */
   )
{
   assert(node != NULL);
   assert(tree != NULL);

   if( node->parent != NULL )
      node->repropsubtreemark = node->parent->repropsubtreemark; /*lint !e732*/
   node->reprop = FALSE;

   /* if the node was the highest repropagation node in the path, update the repropdepth in the tree data */
   if( node->active && node->depth == tree->repropdepth )
   {
      do
      {
         assert(tree->repropdepth < tree->pathlen);
         assert(tree->path[tree->repropdepth]->active);
         assert(!tree->path[tree->repropdepth]->reprop);
         tree->repropdepth++;
      }
      while( tree->repropdepth < tree->pathlen && !tree->path[tree->repropdepth]->reprop );
      if( tree->repropdepth == tree->pathlen )
         tree->repropdepth = INT_MAX;
   }
}

/** moves the subtree repropagation counter to the next value */
static
void treeNextRepropsubtreecount(
   SCIP_TREE*            tree                /**< branch and bound tree */
   )
{
   assert(tree != NULL);

   tree->repropsubtreecount++;
   tree->repropsubtreecount %= (MAXREPROPMARK+1);
}

/** applies propagation on the node, that was marked to be propagated again */
static
SCIP_RETCODE nodeRepropagate(
   SCIP_NODE*            node,               /**< node to apply propagation on */
   BMS_BLKMEM*           blkmem,             /**< block memory buffers */
   SCIP_SET*             set,                /**< global SCIP settings */
   SCIP_STAT*            stat,               /**< dynamic problem statistics */
   SCIP_PROB*            transprob,          /**< transformed problem */
   SCIP_PROB*            origprob,           /**< original problem */
   SCIP_PRIMAL*          primal,             /**< primal data */
   SCIP_TREE*            tree,               /**< branch and bound tree */
   SCIP_REOPT*           reopt,              /**< reoptimization data structure */
   SCIP_LP*              lp,                 /**< current LP data */
   SCIP_BRANCHCAND*      branchcand,         /**< branching candidate storage */
   SCIP_CONFLICT*        conflict,           /**< conflict analysis data */
   SCIP_EVENTFILTER*     eventfilter,        /**< event filter for global (not variable dependent) events */
   SCIP_EVENTQUEUE*      eventqueue,         /**< event queue */
   SCIP_CLIQUETABLE*     cliquetable,        /**< clique table data structure */
   SCIP_Bool*            cutoff              /**< pointer to store whether the node can be cut off */
   )
{
   SCIP_NODETYPE oldtype;
   SCIP_NODE* oldfocusnode;
   SCIP_NODE* oldfocuslpfork;
   SCIP_NODE* oldfocuslpstatefork;
   SCIP_NODE* oldfocussubroot;
   SCIP_Longint oldfocuslpstateforklpcount;
   int oldnchildren;
   int oldnsiblings;
   SCIP_Bool oldfocusnodehaslp;
   SCIP_Longint oldnboundchgs;
   SCIP_Bool initialreprop;
   SCIP_Bool clockisrunning;

   assert(node != NULL);
   assert((SCIP_NODETYPE)node->nodetype == SCIP_NODETYPE_FOCUSNODE
      || (SCIP_NODETYPE)node->nodetype == SCIP_NODETYPE_JUNCTION
      || (SCIP_NODETYPE)node->nodetype == SCIP_NODETYPE_PSEUDOFORK
      || (SCIP_NODETYPE)node->nodetype == SCIP_NODETYPE_FORK
      || (SCIP_NODETYPE)node->nodetype == SCIP_NODETYPE_SUBROOT);
   assert(node->active);
   assert(node->reprop || node->repropsubtreemark != node->parent->repropsubtreemark);
   assert(stat != NULL);
   assert(tree != NULL);
   assert(SCIPeventqueueIsDelayed(eventqueue));
   assert(cutoff != NULL);

   SCIPsetDebugMsg(set, "propagating again node #%" SCIP_LONGINT_FORMAT " at depth %d\n", SCIPnodeGetNumber(node), SCIPnodeGetDepth(node));
   initialreprop = node->reprop;

   SCIPvisualRepropagatedNode(stat->visual, stat, node);

   /* process the delayed events in order to flush the problem changes */
   SCIP_CALL( SCIPeventqueueProcess(eventqueue, blkmem, set, primal, lp, branchcand, eventfilter) );

   /* stop node activation timer */
   clockisrunning = SCIPclockIsRunning(stat->nodeactivationtime);
   if( clockisrunning )
      SCIPclockStop(stat->nodeactivationtime, set);

   /* mark the node refocused and temporarily install it as focus node */
   oldtype = (SCIP_NODETYPE)node->nodetype;
   oldfocusnode = tree->focusnode;
   oldfocuslpfork = tree->focuslpfork;
   oldfocuslpstatefork = tree->focuslpstatefork;
   oldfocussubroot = tree->focussubroot;
   oldfocuslpstateforklpcount = tree->focuslpstateforklpcount;
   oldnchildren = tree->nchildren;
   oldnsiblings = tree->nsiblings;
   oldfocusnodehaslp = tree->focusnodehaslp;
   node->nodetype = SCIP_NODETYPE_REFOCUSNODE; /*lint !e641*/
   tree->focusnode = node;
   tree->focuslpfork = NULL;
   tree->focuslpstatefork = NULL;
   tree->focussubroot = NULL;
   tree->focuslpstateforklpcount = -1;
   tree->nchildren = 0;
   tree->nsiblings = 0;
   tree->focusnodehaslp = FALSE;

   /* propagate the domains again */
   oldnboundchgs = stat->nboundchgs;
   SCIP_CALL( SCIPpropagateDomains(blkmem, set, stat, transprob, origprob, primal, tree, reopt, lp, branchcand,
         eventqueue, conflict, cliquetable, SCIPnodeGetDepth(node), 0, SCIP_PROPTIMING_ALWAYS, cutoff) );
   assert(!node->reprop || *cutoff);
   assert(node->parent == NULL || node->repropsubtreemark == node->parent->repropsubtreemark);
   assert((SCIP_NODETYPE)node->nodetype == SCIP_NODETYPE_REFOCUSNODE);
   assert(tree->focusnode == node);
   assert(tree->focuslpfork == NULL);
   assert(tree->focuslpstatefork == NULL);
   assert(tree->focussubroot == NULL);
   assert(tree->focuslpstateforklpcount == -1);
   assert(tree->nchildren == 0);
   assert(tree->nsiblings == 0);
   assert(tree->focusnodehaslp == FALSE);
   assert(stat->nboundchgs >= oldnboundchgs);
   stat->nreprops++;
   stat->nrepropboundchgs += stat->nboundchgs - oldnboundchgs;
   if( *cutoff )
      stat->nrepropcutoffs++;

   SCIPsetDebugMsg(set, "repropagation %" SCIP_LONGINT_FORMAT " at depth %u changed %" SCIP_LONGINT_FORMAT " bounds (total reprop bound changes: %" SCIP_LONGINT_FORMAT "), cutoff: %u\n",
      stat->nreprops, node->depth, stat->nboundchgs - oldnboundchgs, stat->nrepropboundchgs, *cutoff);

   /* if a propagation marked with the reprop flag was successful, we want to repropagate the whole subtree */
   /**@todo because repropsubtree is only a bit flag, we cannot mark a whole subtree a second time for
    *       repropagation; use a (small) part of the node's bits to be able to store larger numbers,
    *       and update tree->repropsubtreelevel with this number
    */
   if( initialreprop && !(*cutoff) && stat->nboundchgs > oldnboundchgs )
   {
      treeNextRepropsubtreecount(tree);
      node->repropsubtreemark = tree->repropsubtreecount; /*lint !e732*/
      SCIPsetDebugMsg(set, "initial repropagation at depth %u changed %" SCIP_LONGINT_FORMAT " bounds -> repropagating subtree (new mark: %d)\n",
         node->depth, stat->nboundchgs - oldnboundchgs, tree->repropsubtreecount);
      assert((int)(node->repropsubtreemark) == tree->repropsubtreecount); /* bitfield must be large enough */
   }

   /* reset the node's type and reinstall the old focus node */
   node->nodetype = oldtype; /*lint !e641*/
   tree->focusnode = oldfocusnode;
   tree->focuslpfork = oldfocuslpfork;
   tree->focuslpstatefork = oldfocuslpstatefork;
   tree->focussubroot = oldfocussubroot;
   tree->focuslpstateforklpcount = oldfocuslpstateforklpcount;
   tree->nchildren = oldnchildren;
   tree->nsiblings = oldnsiblings;
   tree->focusnodehaslp = oldfocusnodehaslp;

   /* make the domain change data static again to save memory */
   if( (SCIP_NODETYPE)node->nodetype != SCIP_NODETYPE_FOCUSNODE )
   {
      SCIP_CALL( SCIPdomchgMakeStatic(&node->domchg, blkmem, set, eventqueue, lp) );
   }

   /* start node activation timer again */
   if( clockisrunning )
      SCIPclockStart(stat->nodeactivationtime, set);

   /* delay events in path switching */
   SCIP_CALL( SCIPeventqueueDelay(eventqueue) );

   /* mark the node to be cut off if a cutoff was detected */
   if( *cutoff )
   {
      SCIP_CALL( SCIPnodeCutoff(node, set, stat, tree, reopt, lp, blkmem) );
   }

   return SCIP_OKAY;
}

/** informs node, that it is now on the active path and applies any domain and constraint set changes */
static
SCIP_RETCODE nodeActivate(
   SCIP_NODE*            node,               /**< node to activate */
   BMS_BLKMEM*           blkmem,             /**< block memory buffers */
   SCIP_SET*             set,                /**< global SCIP settings */
   SCIP_STAT*            stat,               /**< problem statistics */
   SCIP_PROB*            transprob,          /**< transformed problem */
   SCIP_PROB*            origprob,           /**< original problem */
   SCIP_PRIMAL*          primal,             /**< primal data */
   SCIP_TREE*            tree,               /**< branch and bound tree */
   SCIP_REOPT*           reopt,              /**< reotimization data structure */
   SCIP_LP*              lp,                 /**< current LP data */
   SCIP_BRANCHCAND*      branchcand,         /**< branching candidate storage */
   SCIP_CONFLICT*        conflict,           /**< conflict analysis data */
   SCIP_EVENTFILTER*     eventfilter,        /**< event filter for global (not variable dependent) events */
   SCIP_EVENTQUEUE*      eventqueue,         /**< event queue */
   SCIP_CLIQUETABLE*     cliquetable,        /**< clique table data structure */
   SCIP_Bool*            cutoff              /**< pointer to store whether the node can be cut off */
   )
{
   assert(node != NULL);
   assert(!node->active);
   assert(stat != NULL);
   assert(tree != NULL);
   assert(!SCIPtreeProbing(tree));
   assert(cutoff != NULL);

   SCIPsetDebugMsg(set, "activate node #%" SCIP_LONGINT_FORMAT " at depth %d of type %d (reprop subtree mark: %u)\n",
      SCIPnodeGetNumber(node), SCIPnodeGetDepth(node), SCIPnodeGetType(node), node->repropsubtreemark);

   /* apply domain and constraint set changes */
   SCIP_CALL( SCIPconssetchgApply(node->conssetchg, blkmem, set, stat, node->depth,
         (SCIPnodeGetType(node) == SCIP_NODETYPE_FOCUSNODE)) );
   SCIP_CALL( SCIPdomchgApply(node->domchg, blkmem, set, stat, lp, branchcand, eventqueue, node->depth, cutoff) );

   /* mark node active */
   node->active = TRUE;
   stat->nactivatednodes++;

   /* check if the domain change produced a cutoff */
   if( *cutoff )
   {
      /* try to repropagate the node to see, if the propagation also leads to a conflict and a conflict constraint
       * could be generated; if propagation conflict analysis is turned off, repropagating the node makes no
       * sense, since it is already cut off
       */
      node->reprop = set->conf_enable && set->conf_useprop;

      /* mark the node to be cut off */
      SCIP_CALL( SCIPnodeCutoff(node, set, stat, tree, reopt, lp, blkmem) );
   }

   /* propagate node again, if the reprop flag is set; in the new focus node, no repropagation is necessary, because
    * the focus node is propagated anyways
    */
   if( SCIPnodeGetType(node) != SCIP_NODETYPE_FOCUSNODE
      && (node->reprop || (node->parent != NULL && node->repropsubtreemark != node->parent->repropsubtreemark)) )
   {
      SCIP_Bool propcutoff;

      SCIP_CALL( nodeRepropagate(node, blkmem, set, stat, transprob, origprob, primal, tree, reopt, lp, branchcand, conflict,
            eventfilter, eventqueue, cliquetable, &propcutoff) );
      *cutoff = *cutoff || propcutoff;
   }

   return SCIP_OKAY;
}

/** informs node, that it is no longer on the active path and undoes any domain and constraint set changes */
static
SCIP_RETCODE nodeDeactivate(
   SCIP_NODE*            node,               /**< node to deactivate */
   BMS_BLKMEM*           blkmem,             /**< block memory buffers */
   SCIP_SET*             set,                /**< global SCIP settings */
   SCIP_STAT*            stat,               /**< problem statistics */
   SCIP_TREE*            tree,               /**< branch and bound tree */
   SCIP_LP*              lp,                 /**< current LP data */
   SCIP_BRANCHCAND*      branchcand,         /**< branching candidate storage */
   SCIP_EVENTQUEUE*      eventqueue          /**< event queue */
   )
{
   SCIP_Bool freeNode;

   assert(node != NULL);
   assert(node->active);
   assert(tree != NULL);
   assert(SCIPnodeGetType(node) != SCIP_NODETYPE_FOCUSNODE);

   SCIPsetDebugMsg(set, "deactivate node #%" SCIP_LONGINT_FORMAT " at depth %d of type %d  (reprop subtree mark: %u)\n",
      SCIPnodeGetNumber(node), SCIPnodeGetDepth(node), SCIPnodeGetType(node), node->repropsubtreemark);

   /* undo domain and constraint set changes */
   SCIP_CALL( SCIPdomchgUndo(node->domchg, blkmem, set, stat, lp, branchcand, eventqueue) );
   SCIP_CALL( SCIPconssetchgUndo(node->conssetchg, blkmem, set, stat) );

   /* mark node inactive */
   node->active = FALSE;

   /* count number of deactivated nodes (ignoring probing switches) */
   if( !SCIPtreeProbing(tree) )
      stat->ndeactivatednodes++;

   /* free node if it is a dead-end node, i.e., has no children */
   freeNode = FALSE;
   switch( SCIPnodeGetType(node) )   
   {
   case SCIP_NODETYPE_FOCUSNODE:
   case SCIP_NODETYPE_PROBINGNODE:
   case SCIP_NODETYPE_SIBLING:
   case SCIP_NODETYPE_CHILD:
   case SCIP_NODETYPE_LEAF:
   case SCIP_NODETYPE_DEADEND:
   case SCIP_NODETYPE_REFOCUSNODE:
      freeNode = FALSE;
      break;
   case SCIP_NODETYPE_JUNCTION:
      freeNode = (node->data.junction.nchildren == 0); 
      break;
   case SCIP_NODETYPE_PSEUDOFORK:
      freeNode = (node->data.pseudofork->nchildren == 0); 
      break;
   case SCIP_NODETYPE_FORK:
      freeNode = (node->data.fork->nchildren == 0); 
      break;
   case SCIP_NODETYPE_SUBROOT:
      freeNode = (node->data.subroot->nchildren == 0); 
      break;
   default:
      SCIPerrorMessage("unknown node type %d\n", SCIPnodeGetType(node));
      return SCIP_INVALIDDATA;
   }
   if( freeNode ) 
   {
      SCIP_CALL( SCIPnodeFree(&node, blkmem, set, stat, eventqueue, tree, lp) );
   }

   return SCIP_OKAY;
}

/** adds constraint locally to the node and captures it; activates constraint, if node is active;
 *  if a local constraint is added to the root node, it is automatically upgraded into a global constraint
 */
SCIP_RETCODE SCIPnodeAddCons(
   SCIP_NODE*            node,               /**< node to add constraint to */
   BMS_BLKMEM*           blkmem,             /**< block memory */
   SCIP_SET*             set,                /**< global SCIP settings */
   SCIP_STAT*            stat,               /**< problem statistics */
   SCIP_TREE*            tree,               /**< branch and bound tree */
   SCIP_CONS*            cons                /**< constraint to add */
   )
{
   assert(node != NULL);
   assert(cons != NULL);
   assert(cons->validdepth <= SCIPnodeGetDepth(node));
   assert(tree != NULL);
   assert(tree->effectiverootdepth >= 0);
   assert(tree->root != NULL);
   assert(SCIPconsIsGlobal(cons) || SCIPnodeGetDepth(node) > tree->effectiverootdepth);

#ifndef NDEBUG
   /* check if we add this constraint to the same scip, where we create the constraint */
   if( cons->scip != set->scip )
   {
      SCIPerrorMessage("try to add a constraint of another scip instance\n");
      return SCIP_INVALIDDATA;
   }
#endif

   /* add constraint addition to the node's constraint set change data, and activate constraint if node is active */
   SCIP_CALL( SCIPconssetchgAddAddedCons(&node->conssetchg, blkmem, set, stat, cons, node->depth,
         (SCIPnodeGetType(node) == SCIP_NODETYPE_FOCUSNODE), node->active) );
   assert(node->conssetchg != NULL);
   assert(node->conssetchg->addedconss != NULL);
   assert(!node->active || SCIPconsIsActive(cons));

   return SCIP_OKAY;
}

/** locally deletes constraint at the given node by disabling its separation, enforcing, and propagation capabilities
 *  at the node; captures constraint; disables constraint, if node is active
 */
SCIP_RETCODE SCIPnodeDelCons(
   SCIP_NODE*            node,               /**< node to add constraint to */
   BMS_BLKMEM*           blkmem,             /**< block memory */
   SCIP_SET*             set,                /**< global SCIP settings */
   SCIP_STAT*            stat,               /**< problem statistics */
   SCIP_TREE*            tree,               /**< branch and bound tree */
   SCIP_CONS*            cons                /**< constraint to locally delete */
   )
{
   assert(node != NULL);
   assert(tree != NULL);
   assert(cons != NULL);

   SCIPsetDebugMsg(set, "disabling constraint <%s> at node at depth %u\n", cons->name, node->depth);

   /* add constraint disabling to the node's constraint set change data */
   SCIP_CALL( SCIPconssetchgAddDisabledCons(&node->conssetchg, blkmem, set, cons) );
   assert(node->conssetchg != NULL);
   assert(node->conssetchg->disabledconss != NULL);

   /* disable constraint, if node is active */
   if( node->active && cons->enabled && !cons->updatedisable )
   {
      SCIP_CALL( SCIPconsDisable(cons, set, stat) );
   }

   return SCIP_OKAY;
}

/** returns all constraints added to a given node */
void SCIPnodeGetAddedConss(
   SCIP_NODE*            node,               /**< node */
   SCIP_CONS**           addedconss,         /**< array to store the constraints */
   int*                  naddedconss,        /**< number of added constraints */
   int                   addedconsssize      /**< size of the constraint array */
   )
{
   int cons;

   assert(node != NULL );
   assert(node->conssetchg != NULL);
   assert(node->conssetchg->addedconss != NULL);
   assert(node->conssetchg->naddedconss >= 1);

   *naddedconss = node->conssetchg->naddedconss;

   /* check the size and return if the array is not large enough */
   if( addedconsssize < *naddedconss )
      return;

   /* fill the array */
   for( cons = 0; cons < *naddedconss; cons++ )
   {
      addedconss[cons] = node->conssetchg->addedconss[cons];
   }

   return;
}

/** returns the number of added constraints to the given node */
int SCIPnodeGetNAddedConss(
   SCIP_NODE*            node                /**< node */
   )
{
   assert(node != NULL);

   if( node->conssetchg == NULL )
      return 0;
   else
      return node->conssetchg->naddedconss;
}

/** adds the given bound change to the list of pending bound changes */
static
SCIP_RETCODE treeAddPendingBdchg(
   SCIP_TREE*            tree,               /**< branch and bound tree */
   SCIP_SET*             set,                /**< global SCIP settings */
   SCIP_NODE*            node,               /**< node to add bound change to */
   SCIP_VAR*             var,                /**< variable to change the bounds for */
   SCIP_Real             newbound,           /**< new value for bound */
   SCIP_BOUNDTYPE        boundtype,          /**< type of bound: lower or upper bound */
   SCIP_CONS*            infercons,          /**< constraint that deduced the bound change, or NULL */
   SCIP_PROP*            inferprop,          /**< propagator that deduced the bound change, or NULL */
   int                   inferinfo,          /**< user information for inference to help resolving the conflict */
   SCIP_Bool             probingchange       /**< is the bound change a temporary setting due to probing? */
   )
{
   assert(tree != NULL);

   /* make sure that enough memory is allocated for the pendingbdchgs array */
   SCIP_CALL( treeEnsurePendingbdchgsMem(tree, set, tree->npendingbdchgs+1) );

   /* capture the variable */
   SCIPvarCapture(var);

   /* add the bound change to the pending list */
   tree->pendingbdchgs[tree->npendingbdchgs].node = node;
   tree->pendingbdchgs[tree->npendingbdchgs].var = var;
   tree->pendingbdchgs[tree->npendingbdchgs].newbound = newbound;
   tree->pendingbdchgs[tree->npendingbdchgs].boundtype = boundtype;
   tree->pendingbdchgs[tree->npendingbdchgs].infercons = infercons;
   tree->pendingbdchgs[tree->npendingbdchgs].inferprop = inferprop;
   tree->pendingbdchgs[tree->npendingbdchgs].inferinfo = inferinfo;
   tree->pendingbdchgs[tree->npendingbdchgs].probingchange = probingchange;
   tree->npendingbdchgs++;

   /* check global pending boundchanges against debug solution */
   if( node->depth == 0 )
   {
#ifndef NDEBUG
      SCIP_Real bound = newbound;

      /* get bound adjusted for integrality(, this should already be done) */
      SCIPvarAdjustBd(var, set, boundtype, &bound);

      if( boundtype == SCIP_BOUNDTYPE_LOWER )
      {
	 /* check that the bound is feasible */
	 if( bound > SCIPvarGetUbGlobal(var) )
	 {
	    /* due to numerics we only want to be feasible in feasibility tolerance */
	    assert(SCIPsetIsFeasLE(set, bound, SCIPvarGetUbGlobal(var)));
	    bound = SCIPvarGetUbGlobal(var);
	 }
      }
      else
      {
	 assert(boundtype == SCIP_BOUNDTYPE_UPPER);

	 /* check that the bound is feasible */
	 if( bound < SCIPvarGetLbGlobal(var) )
	 {
	    /* due to numerics we only want to be feasible in feasibility tolerance */
	    assert(SCIPsetIsFeasGE(set, bound, SCIPvarGetLbGlobal(var)));
	    bound = SCIPvarGetLbGlobal(var);
	 }
      }
      /* check that the given bound was already adjusted for integrality */
      assert(SCIPsetIsEQ(set, newbound, bound));
#endif
      if( boundtype == SCIP_BOUNDTYPE_LOWER )
      {
	 /* check bound on debugging solution */
	 SCIP_CALL( SCIPdebugCheckLbGlobal(set->scip, var, newbound) ); /*lint !e506 !e774*/
      }
      else
      {
	 assert(boundtype == SCIP_BOUNDTYPE_UPPER);

	 /* check bound on debugging solution */
	 SCIP_CALL( SCIPdebugCheckUbGlobal(set->scip, var, newbound) ); /*lint !e506 !e774*/
      }
   }

   return SCIP_OKAY;
}

/** adds bound change with inference information to focus node, child of focus node, or probing node;
 *  if possible, adjusts bound to integral value;
 *  at most one of infercons and inferprop may be non-NULL
 */
SCIP_RETCODE SCIPnodeAddBoundinfer(
   SCIP_NODE*            node,               /**< node to add bound change to */
   BMS_BLKMEM*           blkmem,             /**< block memory */
   SCIP_SET*             set,                /**< global SCIP settings */
   SCIP_STAT*            stat,               /**< problem statistics */
   SCIP_PROB*            transprob,          /**< transformed problem after presolve */
   SCIP_PROB*            origprob,           /**< original problem */
   SCIP_TREE*            tree,               /**< branch and bound tree */
   SCIP_REOPT*           reopt,              /**< reoptimization data structure */
   SCIP_LP*              lp,                 /**< current LP data */
   SCIP_BRANCHCAND*      branchcand,         /**< branching candidate storage */
   SCIP_EVENTQUEUE*      eventqueue,         /**< event queue */
   SCIP_CLIQUETABLE*     cliquetable,        /**< clique table data structure */
   SCIP_VAR*             var,                /**< variable to change the bounds for */
   SCIP_Real             newbound,           /**< new value for bound */
   SCIP_BOUNDTYPE        boundtype,          /**< type of bound: lower or upper bound */
   SCIP_CONS*            infercons,          /**< constraint that deduced the bound change, or NULL */
   SCIP_PROP*            inferprop,          /**< propagator that deduced the bound change, or NULL */
   int                   inferinfo,          /**< user information for inference to help resolving the conflict */
   SCIP_Bool             probingchange       /**< is the bound change a temporary setting due to probing? */
   )
{
   SCIP_VAR* infervar;
   SCIP_BOUNDTYPE inferboundtype;
   SCIP_Real oldlb;
   SCIP_Real oldub;
   SCIP_Real oldbound;

   assert(node != NULL);
   assert((SCIP_NODETYPE)node->nodetype == SCIP_NODETYPE_FOCUSNODE
      || (SCIP_NODETYPE)node->nodetype == SCIP_NODETYPE_PROBINGNODE
      || (SCIP_NODETYPE)node->nodetype == SCIP_NODETYPE_CHILD
      || (SCIP_NODETYPE)node->nodetype == SCIP_NODETYPE_REFOCUSNODE
      || node->depth == 0);
   assert(set != NULL);
   assert(tree != NULL);
   assert(tree->effectiverootdepth >= 0);
   assert(tree->root != NULL);
   assert(var != NULL);
   assert(node->active || (infercons == NULL && inferprop == NULL));
   assert((SCIP_NODETYPE)node->nodetype == SCIP_NODETYPE_PROBINGNODE || !probingchange);

   SCIPsetDebugMsg(set, "adding boundchange at node %llu at depth %u to variable <%s>: old bounds=[%g,%g], new %s bound: %g (infer%s=<%s>, inferinfo=%d)\n",
      node->number, node->depth, SCIPvarGetName(var), SCIPvarGetLbLocal(var), SCIPvarGetUbLocal(var),
      boundtype == SCIP_BOUNDTYPE_LOWER ? "lower" : "upper", newbound, infercons != NULL ? "cons" : "prop",
      infercons != NULL ? SCIPconsGetName(infercons) : (inferprop != NULL ? SCIPpropGetName(inferprop) : "-"), inferinfo);

   /* remember variable as inference variable, and get corresponding active variable, bound and bound type */
   infervar = var;
   inferboundtype = boundtype;

   SCIP_CALL( SCIPvarGetProbvarBound(&var, &newbound, &boundtype) );

   if( SCIPvarGetStatus(var) == SCIP_VARSTATUS_MULTAGGR )
   {
      SCIPerrorMessage("cannot change bounds of multi-aggregated variable <%s>\n", SCIPvarGetName(var));
      SCIPABORT();
      return SCIP_INVALIDDATA; /*lint !e527*/
   }
   assert(SCIPvarGetStatus(var) == SCIP_VARSTATUS_LOOSE || SCIPvarGetStatus(var) == SCIP_VARSTATUS_COLUMN);

   if( (int) node->depth <= tree->effectiverootdepth )
   {
      oldlb = SCIPvarGetLbGlobal(var);
      oldub = SCIPvarGetUbGlobal(var);
   }
   else
   {
      oldlb = SCIPvarGetLbLocal(var);
      oldub = SCIPvarGetUbLocal(var);
   }
   assert(SCIPsetIsLE(set, oldlb, oldub));

   if( boundtype == SCIP_BOUNDTYPE_LOWER )
   {
      /* adjust lower bound w.r.t. to integrality */
      SCIPvarAdjustLb(var, set, &newbound);
      assert(SCIPsetIsGT(set, newbound, oldlb));
      assert(SCIPsetIsFeasLE(set, newbound, oldub));
      oldbound = oldlb;
      newbound = MIN(newbound, oldub);

      if ( set->stage == SCIP_STAGE_SOLVING && SCIPsetIsInfinity(set, newbound) )
      {
         SCIPerrorMessage("cannot change lower bound of variable <%s> to infinity.\n", SCIPvarGetName(var));
         SCIPABORT();
         return SCIP_INVALIDDATA; /*lint !e527*/
      }
   }
   else
   {
      assert(boundtype == SCIP_BOUNDTYPE_UPPER);

      /* adjust the new upper bound */
      SCIPvarAdjustUb(var, set, &newbound);
      assert(SCIPsetIsLT(set, newbound, oldub));
      assert(SCIPsetIsFeasGE(set, newbound, oldlb));
      oldbound = oldub;
      newbound = MAX(newbound, oldlb);

      if ( set->stage == SCIP_STAGE_SOLVING && SCIPsetIsInfinity(set, -newbound) )
      {
         SCIPerrorMessage("cannot change upper bound of variable <%s> to minus infinity.\n", SCIPvarGetName(var));
         SCIPABORT();
         return SCIP_INVALIDDATA; /*lint !e527*/
      }
   }

   SCIPsetDebugMsg(set, " -> transformed to active variable <%s>: old bounds=[%g,%g], new %s bound: %g, obj: %g\n",
      SCIPvarGetName(var), oldlb, oldub, boundtype == SCIP_BOUNDTYPE_LOWER ? "lower" : "upper", newbound,
      SCIPvarGetObj(var));

   /* if the bound change takes place at an active node but is conflicting with the current local bounds,
    * we cannot apply it immediately because this would introduce inconsistencies to the bound change data structures
    * in the tree and to the bound change information data in the variable;
    * instead we have to remember the bound change as a pending bound change and mark the affected nodes on the active
    * path to be infeasible
    */
   if( node->active )
   {
      int conflictingdepth;

      conflictingdepth = SCIPvarGetConflictingBdchgDepth(var, set, boundtype, newbound);

      if( conflictingdepth >= 0 )
      {
         /* 0 would mean the bound change conflicts with a global bound */
         assert(conflictingdepth > 0);
         assert(conflictingdepth < tree->pathlen);

         SCIPsetDebugMsg(set, " -> bound change <%s> %s %g violates current local bounds [%g,%g] since depth %d: remember for later application\n",
            SCIPvarGetName(var), boundtype == SCIP_BOUNDTYPE_LOWER ? ">=" : "<=", newbound,
            SCIPvarGetLbLocal(var), SCIPvarGetUbLocal(var), conflictingdepth);

         /* remember the pending bound change */
         SCIP_CALL( treeAddPendingBdchg(tree, set, node, var, newbound, boundtype, infercons, inferprop, inferinfo, 
               probingchange) );

         /* mark the node with the conflicting bound change to be cut off */
         SCIP_CALL( SCIPnodeCutoff(tree->path[conflictingdepth], set, stat, tree, reopt, lp, blkmem) );

         return SCIP_OKAY;
      }
   }

   stat->nboundchgs++;

   /* if we are in probing mode we have to additionally count the bound changes for the probing statistic */
   if( tree->probingroot != NULL )
      stat->nprobboundchgs++;

   /* if the node is the root node: change local and global bound immediately */
   if( SCIPnodeGetDepth(node) <= tree->effectiverootdepth )
   {
      assert(node->active || tree->focusnode == NULL );
      assert(SCIPnodeGetType(node) != SCIP_NODETYPE_PROBINGNODE);
      assert(!probingchange);

      SCIPsetDebugMsg(set, " -> bound change in root node: perform global bound change\n");
      SCIP_CALL( SCIPvarChgBdGlobal(var, blkmem, set, stat, lp, branchcand, eventqueue, cliquetable, newbound, boundtype) );

      if( set->stage == SCIP_STAGE_SOLVING )
      {
         /* the root should be repropagated due to the bound change */
         SCIPnodePropagateAgain(tree->root, set, stat, tree);
         SCIPsetDebugMsg(set, "marked root node to be repropagated due to global bound change <%s>:[%g,%g] -> [%g,%g] found in depth %u\n",
            SCIPvarGetName(var), oldlb, oldub, boundtype == SCIP_BOUNDTYPE_LOWER ? newbound : oldlb,
            boundtype == SCIP_BOUNDTYPE_LOWER ? oldub : newbound, node->depth);
      }

      return SCIP_OKAY;
   }

   /* if the node is a child, or the bound is a temporary probing bound
    *  - the bound change is a branching decision
    *  - the child's lower bound can be updated due to the changed pseudo solution
    * otherwise:
    *  - the bound change is an inference
    */
   if( SCIPnodeGetType(node) == SCIP_NODETYPE_CHILD || probingchange )
   {
      SCIP_Real newpseudoobjval;
      SCIP_Real lpsolval;

      assert(!node->active || SCIPnodeGetType(node) == SCIP_NODETYPE_PROBINGNODE);

      /* get the solution value of variable in last solved LP on the active path:
       *  - if the LP was solved at the current node, the LP values of the columns are valid
       *  - if the last solved LP was the one in the current lpstatefork, the LP value in the columns are still valid
       *  - otherwise, the LP values are invalid
       */
      if( SCIPtreeHasCurrentNodeLP(tree)
         || (tree->focuslpstateforklpcount == stat->lpcount && SCIPvarGetStatus(var) == SCIP_VARSTATUS_COLUMN) )
      {
         lpsolval = SCIPvarGetLPSol(var);
      }
      else
         lpsolval = SCIP_INVALID;

      /* remember the bound change as branching decision (infervar/infercons/inferprop are not important: use NULL) */
      SCIP_CALL( SCIPdomchgAddBoundchg(&node->domchg, blkmem, set, var, newbound, boundtype, SCIP_BOUNDCHGTYPE_BRANCHING, 
            lpsolval, NULL, NULL, NULL, 0, inferboundtype) );

      /* update the child's lower bound */
      if( set->misc_exactsolve )
         newpseudoobjval = SCIPlpGetModifiedProvedPseudoObjval(lp, set, var, oldbound, newbound, boundtype);
      else
         newpseudoobjval = SCIPlpGetModifiedPseudoObjval(lp, set, transprob, var, oldbound, newbound, boundtype);
      SCIPnodeUpdateLowerbound(node, stat, set, tree, transprob, origprob, newpseudoobjval);
   }
   else
   {
      /* check the infered bound change on the debugging solution */
      SCIP_CALL( SCIPdebugCheckInference(blkmem, set, node, var, newbound, boundtype) ); /*lint !e506 !e774*/

      /* remember the bound change as inference (lpsolval is not important: use 0.0) */
      SCIP_CALL( SCIPdomchgAddBoundchg(&node->domchg, blkmem, set, var, newbound, boundtype,
            infercons != NULL ? SCIP_BOUNDCHGTYPE_CONSINFER : SCIP_BOUNDCHGTYPE_PROPINFER, 
            0.0, infervar, infercons, inferprop, inferinfo, inferboundtype) );
   }

   assert(node->domchg != NULL);
   assert(node->domchg->domchgdyn.domchgtype == SCIP_DOMCHGTYPE_DYNAMIC); /*lint !e641*/
   assert(node->domchg->domchgdyn.boundchgs != NULL);
   assert(node->domchg->domchgdyn.nboundchgs > 0);
   assert(node->domchg->domchgdyn.boundchgs[node->domchg->domchgdyn.nboundchgs-1].var == var);
   assert(node->domchg->domchgdyn.boundchgs[node->domchg->domchgdyn.nboundchgs-1].newbound == newbound); /*lint !e777*/

   /* if node is active, apply the bound change immediately */
   if( node->active )
   {
      SCIP_Bool cutoff;

      /**@todo if the node is active, it currently must either be the effective root (see above) or the current node;
       *       if a bound change to an intermediate active node should be added, we must make sure, the bound change
       *       information array of the variable stays sorted (new info must be sorted in instead of putting it to
       *       the end of the array), and we should identify now redundant bound changes that are applied at a
       *       later node on the active path
       */
      assert(SCIPtreeGetCurrentNode(tree) == node); 
      SCIP_CALL( SCIPboundchgApply(&node->domchg->domchgdyn.boundchgs[node->domchg->domchgdyn.nboundchgs-1],
            blkmem, set, stat, lp, branchcand, eventqueue, node->depth, node->domchg->domchgdyn.nboundchgs-1, &cutoff) );
      assert(node->domchg->domchgdyn.boundchgs[node->domchg->domchgdyn.nboundchgs-1].var == var);
      assert(!cutoff);
   }

   return SCIP_OKAY;
}

/** adds bound change to focus node, or child of focus node, or probing node;
 *  if possible, adjusts bound to integral value
 */
SCIP_RETCODE SCIPnodeAddBoundchg(
   SCIP_NODE*            node,               /**< node to add bound change to */
   BMS_BLKMEM*           blkmem,             /**< block memory */
   SCIP_SET*             set,                /**< global SCIP settings */
   SCIP_STAT*            stat,               /**< problem statistics */
   SCIP_PROB*            transprob,          /**< transformed problem after presolve */
   SCIP_PROB*            origprob,           /**< original problem */
   SCIP_TREE*            tree,               /**< branch and bound tree */
   SCIP_REOPT*           reopt,              /**< reoptimization data structure */
   SCIP_LP*              lp,                 /**< current LP data */
   SCIP_BRANCHCAND*      branchcand,         /**< branching candidate storage */
   SCIP_EVENTQUEUE*      eventqueue,         /**< event queue */
   SCIP_CLIQUETABLE*     cliquetable,        /**< clique table data structure */
   SCIP_VAR*             var,                /**< variable to change the bounds for */
   SCIP_Real             newbound,           /**< new value for bound */
   SCIP_BOUNDTYPE        boundtype,          /**< type of bound: lower or upper bound */
   SCIP_Bool             probingchange       /**< is the bound change a temporary setting due to probing? */
   )
{
   SCIP_CALL( SCIPnodeAddBoundinfer(node, blkmem, set, stat, transprob, origprob, tree, reopt, lp, branchcand, eventqueue,
         cliquetable, var, newbound, boundtype, NULL, NULL, 0, probingchange) );

   return SCIP_OKAY;
}

/** adds hole with inference information to focus node, child of focus node, or probing node;
 *  if possible, adjusts bound to integral value;
 *  at most one of infercons and inferprop may be non-NULL
 */
SCIP_RETCODE SCIPnodeAddHoleinfer(
   SCIP_NODE*            node,               /**< node to add bound change to */
   BMS_BLKMEM*           blkmem,             /**< block memory */
   SCIP_SET*             set,                /**< global SCIP settings */
   SCIP_STAT*            stat,               /**< problem statistics */
   SCIP_TREE*            tree,               /**< branch and bound tree */
   SCIP_EVENTQUEUE*      eventqueue,         /**< event queue */
   SCIP_VAR*             var,                /**< variable to change the bounds for */
   SCIP_Real             left,               /**< left bound of open interval defining the hole (left,right) */
   SCIP_Real             right,              /**< right bound of open interval defining the hole (left,right) */
   SCIP_CONS*            infercons,          /**< constraint that deduced the bound change, or NULL */
   SCIP_PROP*            inferprop,          /**< propagator that deduced the bound change, or NULL */
   int                   inferinfo,          /**< user information for inference to help resolving the conflict */
   SCIP_Bool             probingchange,      /**< is the bound change a temporary setting due to probing? */
   SCIP_Bool*            added               /**< pointer to store whether the hole was added, or NULL */
   )
{
#if 0
   SCIP_VAR* infervar;
#endif

   assert(node != NULL);
   assert((SCIP_NODETYPE)node->nodetype == SCIP_NODETYPE_FOCUSNODE
      || (SCIP_NODETYPE)node->nodetype == SCIP_NODETYPE_PROBINGNODE
      || (SCIP_NODETYPE)node->nodetype == SCIP_NODETYPE_CHILD
      || (SCIP_NODETYPE)node->nodetype == SCIP_NODETYPE_REFOCUSNODE
      || node->depth == 0);
   assert(blkmem != NULL);
   assert(set != NULL);
   assert(tree != NULL);
   assert(tree->effectiverootdepth >= 0);
   assert(tree->root != NULL);
   assert(var != NULL);
   assert(node->active || (infercons == NULL && inferprop == NULL));
   assert((SCIP_NODETYPE)node->nodetype == SCIP_NODETYPE_PROBINGNODE || !probingchange);

   /* the interval should not be empty */
   assert(SCIPsetIsLT(set, left, right));

#ifndef NDEBUG
   {
      SCIP_Real adjustedleft;
      SCIP_Real adjustedright;

      adjustedleft = left;
      adjustedright = right;

      SCIPvarAdjustUb(var, set, &adjustedleft);
      SCIPvarAdjustLb(var, set, &adjustedright);

      assert(SCIPsetIsEQ(set, left, adjustedleft));
      assert(SCIPsetIsEQ(set, right, adjustedright));
   }
#endif

   /* the hole should lay within the lower and upper bounds */
   assert(SCIPsetIsGE(set, left, SCIPvarGetLbLocal(var)));
   assert(SCIPsetIsLE(set, right, SCIPvarGetUbLocal(var)));

   SCIPsetDebugMsg(set, "adding hole (%g,%g) at node at depth %u to variable <%s>: bounds=[%g,%g], (infer%s=<%s>, inferinfo=%d)\n",
      left, right, node->depth, SCIPvarGetName(var), SCIPvarGetLbLocal(var), SCIPvarGetUbLocal(var), infercons != NULL ? "cons" : "prop",
      infercons != NULL ? SCIPconsGetName(infercons) : (inferprop != NULL ? SCIPpropGetName(inferprop) : "-"), inferinfo);

#if 0
   /* remember variable as inference variable, and get corresponding active variable, bound and bound type */
   infervar = var;
#endif
   SCIP_CALL( SCIPvarGetProbvarHole(&var, &left, &right) );

   if( SCIPvarGetStatus(var) == SCIP_VARSTATUS_MULTAGGR )
   {
      SCIPerrorMessage("cannot change bounds of multi-aggregated variable <%s>\n", SCIPvarGetName(var));
      SCIPABORT();
      return SCIP_INVALIDDATA; /*lint !e527*/
   }
   assert(SCIPvarGetStatus(var) == SCIP_VARSTATUS_LOOSE || SCIPvarGetStatus(var) == SCIP_VARSTATUS_COLUMN);

   SCIPsetDebugMsg(set, " -> transformed to active variable <%s>: hole (%g,%g), obj: %g\n", SCIPvarGetName(var), left, right, SCIPvarGetObj(var));

   stat->nholechgs++;

   /* if we are in probing mode we have to additionally count the bound changes for the probing statistic */
   if( tree->probingroot != NULL )
      stat->nprobholechgs++;

   /* if the node is the root node: change local and global bound immediately */
   if( SCIPnodeGetDepth(node) <= tree->effectiverootdepth )
   {
      assert(node->active || tree->focusnode == NULL );
      assert(SCIPnodeGetType(node) != SCIP_NODETYPE_PROBINGNODE);
      assert(!probingchange);

      SCIPsetDebugMsg(set, " -> hole added in root node: perform global domain change\n");
      SCIP_CALL( SCIPvarAddHoleGlobal(var, blkmem, set, stat, eventqueue, left, right, added) );

      if( set->stage == SCIP_STAGE_SOLVING && (*added) )
      {
         /* the root should be repropagated due to the bound change */
         SCIPnodePropagateAgain(tree->root, set, stat, tree);
         SCIPsetDebugMsg(set, "marked root node to be repropagated due to global added hole <%s>: (%g,%g) found in depth %u\n",
            SCIPvarGetName(var), left, right, node->depth);
      }

      return SCIP_OKAY;
   }

   /**@todo add adding of local domain holes */

   (*added) = FALSE;
   SCIPerrorMessage("WARNING: currently domain holes can only be handled globally!\n");

   stat->nholechgs--;

   /* if we are in probing mode we have to additionally count the bound changes for the probing statistic */
   if( tree->probingroot != NULL )
      stat->nprobholechgs--;

   return SCIP_OKAY;
}

/** adds hole change to focus node, or child of focus node */
SCIP_RETCODE SCIPnodeAddHolechg(
   SCIP_NODE*            node,               /**< node to add bound change to */
   BMS_BLKMEM*           blkmem,             /**< block memory */
   SCIP_SET*             set,                /**< global SCIP settings */
   SCIP_STAT*            stat,               /**< problem statistics */
   SCIP_TREE*            tree,               /**< branch and bound tree */
   SCIP_EVENTQUEUE*      eventqueue,         /**< event queue */
   SCIP_VAR*             var,                /**< variable to change the bounds for */
   SCIP_Real             left,               /**< left bound of open interval defining the hole (left,right) */
   SCIP_Real             right,              /**< right bound of open interval defining the hole (left,right) */
   SCIP_Bool             probingchange,      /**< is the bound change a temporary setting due to probing? */
   SCIP_Bool*            added               /**< pointer to store whether the hole was added, or NULL */
   )
{
   assert(node != NULL);
   assert((SCIP_NODETYPE)node->nodetype == SCIP_NODETYPE_FOCUSNODE
      || (SCIP_NODETYPE)node->nodetype == SCIP_NODETYPE_PROBINGNODE
      || (SCIP_NODETYPE)node->nodetype == SCIP_NODETYPE_CHILD);
   assert(blkmem != NULL);

   SCIPsetDebugMsg(set, "adding hole (%g,%g) at node at depth %u of variable <%s>\n",
      left, right, node->depth, SCIPvarGetName(var));

   SCIP_CALL( SCIPnodeAddHoleinfer(node, blkmem, set, stat, tree, eventqueue, var, left, right,
         NULL, NULL, 0, probingchange, added) );

   /**@todo apply hole change on active nodes and issue event */

   return SCIP_OKAY;
}

/** applies the pending bound changes */
static
SCIP_RETCODE treeApplyPendingBdchgs(
   SCIP_TREE*            tree,               /**< branch and bound tree */
   SCIP_REOPT*           reopt,              /**< reoptimization data structure */
   BMS_BLKMEM*           blkmem,             /**< block memory */
   SCIP_SET*             set,                /**< global SCIP settings */
   SCIP_STAT*            stat,               /**< problem statistics */
   SCIP_PROB*            transprob,          /**< transformed problem after presolve */
   SCIP_PROB*            origprob,           /**< original problem */
   SCIP_LP*              lp,                 /**< current LP data */
   SCIP_BRANCHCAND*      branchcand,         /**< branching candidate storage */
   SCIP_EVENTQUEUE*      eventqueue,         /**< event queue */
   SCIP_CLIQUETABLE*     cliquetable         /**< clique table data structure */
   )
{
   SCIP_VAR* var;
   int npendingbdchgs;
   int conflictdepth;
   int i;

   assert(tree != NULL);

   npendingbdchgs = tree->npendingbdchgs;
   for( i = 0; i < npendingbdchgs; ++i )
   {
      var = tree->pendingbdchgs[i].var;
      assert(SCIPnodeGetDepth(tree->pendingbdchgs[i].node) < tree->cutoffdepth);

      conflictdepth = SCIPvarGetConflictingBdchgDepth(var, set, tree->pendingbdchgs[i].boundtype,
         tree->pendingbdchgs[i].newbound);

      /* It can happen, that a pending bound change conflicts with the global bounds, because when it was collected, it
       * just conflicted with the local bounds, but a conflicting global bound change was applied afterwards. In this
       * case, we can cut off the node where the pending bound change should be applied.
       */
      if( conflictdepth == 0 )
      {
         SCIP_CALL( SCIPnodeCutoff(tree->pendingbdchgs[i].node, set, stat, tree, reopt, lp, blkmem) );

         if( ((int) tree->pendingbdchgs[i].node->depth) <= tree->effectiverootdepth )
            return SCIP_OKAY;
         else
            continue;
      }

      assert(conflictdepth == -1);

      SCIPsetDebugMsg(set, "applying pending bound change <%s>[%g,%g] %s %g\n", SCIPvarGetName(var),
         SCIPvarGetLbLocal(var), SCIPvarGetUbLocal(var),
         tree->pendingbdchgs[i].boundtype == SCIP_BOUNDTYPE_LOWER ? ">=" : "<=",
         tree->pendingbdchgs[i].newbound);

      /* ignore bounds that are now redundant (for example, multiple entries in the pendingbdchgs for the same
       * variable)
       */
      if( tree->pendingbdchgs[i].boundtype == SCIP_BOUNDTYPE_LOWER )
      {
         SCIP_Real lb;

         lb = SCIPvarGetLbLocal(var);
         if( !SCIPsetIsGT(set, tree->pendingbdchgs[i].newbound, lb) )
         {
            /* release the variable */
            SCIP_CALL( SCIPvarRelease(&var, blkmem, set, eventqueue, lp) );
            continue;
         }
      }
      else
      {
         SCIP_Real ub;

         assert(tree->pendingbdchgs[i].boundtype == SCIP_BOUNDTYPE_UPPER);
         ub = SCIPvarGetUbLocal(var);
         if( !SCIPsetIsLT(set, tree->pendingbdchgs[i].newbound, ub) )
         {
            /* release the variable */
            SCIP_CALL( SCIPvarRelease(&var, blkmem, set, eventqueue, lp) );
            continue;
         }
      }

      SCIP_CALL( SCIPnodeAddBoundinfer(tree->pendingbdchgs[i].node, blkmem, set, stat, transprob, origprob, tree, reopt,
            lp, branchcand, eventqueue, cliquetable, var, tree->pendingbdchgs[i].newbound, tree->pendingbdchgs[i].boundtype,
            tree->pendingbdchgs[i].infercons, tree->pendingbdchgs[i].inferprop, tree->pendingbdchgs[i].inferinfo,
            tree->pendingbdchgs[i].probingchange) );
      assert(tree->npendingbdchgs == npendingbdchgs); /* this time, the bound change can be applied! */

      /* release the variable */
      SCIP_CALL( SCIPvarRelease(&var, blkmem, set, eventqueue, lp) );
   }
   tree->npendingbdchgs = 0;

   return SCIP_OKAY;
}

/** if given value is larger than the node's lower bound, sets the node's lower bound to the new value */
void SCIPnodeUpdateLowerbound(
   SCIP_NODE*            node,               /**< node to update lower bound for */
   SCIP_STAT*            stat,               /**< problem statistics */
   SCIP_SET*             set,                /**< global SCIP settings */
   SCIP_TREE*            tree,               /**< branch and bound tree */
   SCIP_PROB*            transprob,          /**< transformed problem after presolve */
   SCIP_PROB*            origprob,           /**< original problem */
   SCIP_Real             newbound            /**< new lower bound for the node (if it's larger than the old one) */
   )
{
   assert(node != NULL);
   assert(stat != NULL);

   if( newbound > node->lowerbound )
   {
      SCIP_Real oldlowerbound;

      oldlowerbound = node->lowerbound;
      node->lowerbound = newbound;
      node->estimate = MAX(node->estimate, newbound);
      if( node->depth == 0 )
      {
         stat->rootlowerbound = newbound;
         if( set->misc_calcintegral )
            SCIPstatUpdatePrimalDualIntegral(stat, set, transprob, origprob, SCIPsetInfinity(set), newbound);
      }
      else if( set->misc_calcintegral && SCIPsetIsEQ(set, oldlowerbound, stat->lastlowerbound) )
      {
         SCIP_Real lowerbound;
         lowerbound = SCIPtreeGetLowerbound(tree, set);
         assert(newbound >= lowerbound);

         /* updating the primal integral is only necessary if dual bound has increased since last evaluation */
         if( lowerbound > stat->lastlowerbound )
            SCIPstatUpdatePrimalDualIntegral(stat, set, transprob, origprob, SCIPsetInfinity(set), lowerbound);
      }
   }
}

/** updates lower bound of node using lower bound of LP */
SCIP_RETCODE SCIPnodeUpdateLowerboundLP(
   SCIP_NODE*            node,               /**< node to set lower bound for */
   SCIP_SET*             set,                /**< global SCIP settings */
   SCIP_STAT*            stat,               /**< problem statistics */
   SCIP_TREE*            tree,               /**< branch and bound tree */
   SCIP_PROB*            transprob,          /**< transformed problem after presolve */
   SCIP_PROB*            origprob,           /**< original problem */
   SCIP_LP*              lp                  /**< LP data */
   )
{
   SCIP_Real lpobjval;

   assert(set != NULL);
   assert(lp->flushed);

   /* in case of iteration or time limit, the LP value may not be a valid dual bound */
   /* @todo check for dual feasibility of LP solution and use sub-optimal solution if they are dual feasible */
   if( lp->lpsolstat == SCIP_LPSOLSTAT_ITERLIMIT || lp->lpsolstat == SCIP_LPSOLSTAT_TIMELIMIT )
      return SCIP_OKAY;

   if( set->misc_exactsolve )
   {
      SCIP_CALL( SCIPlpGetProvedLowerbound(lp, set, &lpobjval) );
   }
   else
      lpobjval = SCIPlpGetObjval(lp, set, transprob);

   SCIPnodeUpdateLowerbound(node, stat, set, tree, transprob, origprob, lpobjval);

   return SCIP_OKAY;
}


/** change the node selection priority of the given child */
void SCIPchildChgNodeselPrio(
   SCIP_TREE*            tree,               /**< branch and bound tree */
   SCIP_NODE*            child,              /**< child to update the node selection priority */
   SCIP_Real             priority            /**< node selection priority value */
   )
{
   int pos;

   assert( SCIPnodeGetType(child) == SCIP_NODETYPE_CHILD );

   pos = child->data.child.arraypos;
   assert( pos >= 0 );

   tree->childrenprio[pos] = priority;
}


/** sets the node's estimated bound to the new value */
void SCIPnodeSetEstimate(
   SCIP_NODE*            node,               /**< node to update lower bound for */
   SCIP_SET*             set,                /**< global SCIP settings */
   SCIP_Real             newestimate         /**< new estimated bound for the node */
   )
{
   assert(node != NULL);
   assert(set != NULL);
   assert(SCIPsetIsRelGE(set, newestimate, node->lowerbound));

   node->estimate = newestimate;
}

/** propagates implications of binary fixings at the given node triggered by the implication graph and the clique table */
SCIP_RETCODE SCIPnodePropagateImplics(
   SCIP_NODE*            node,               /**< node to propagate implications on */
   BMS_BLKMEM*           blkmem,             /**< block memory */
   SCIP_SET*             set,                /**< global SCIP settings */
   SCIP_STAT*            stat,               /**< problem statistics */
   SCIP_PROB*            transprob,          /**< transformed problem after presolve */
   SCIP_PROB*            origprob,           /**< original problem */
   SCIP_TREE*            tree,               /**< branch and bound tree */
   SCIP_REOPT*           reopt,              /**< reoptimization data structure */
   SCIP_LP*              lp,                 /**< current LP data */
   SCIP_BRANCHCAND*      branchcand,         /**< branching candidate storage */
   SCIP_EVENTQUEUE*      eventqueue,         /**< event queue */
   SCIP_CLIQUETABLE*     cliquetable,        /**< clique table data structure */
   SCIP_Bool*            cutoff              /**< pointer to store whether the node can be cut off */
   )
{
   int nboundchgs;
   int i;

   assert(node != NULL);
   assert(SCIPnodeIsActive(node));
   assert(SCIPnodeGetType(node) == SCIP_NODETYPE_FOCUSNODE
      || SCIPnodeGetType(node) == SCIP_NODETYPE_REFOCUSNODE
      || SCIPnodeGetType(node) == SCIP_NODETYPE_PROBINGNODE);
   assert(cutoff != NULL);

   SCIPsetDebugMsg(set, "implication graph propagation of node #%" SCIP_LONGINT_FORMAT " in depth %d\n",
      SCIPnodeGetNumber(node), SCIPnodeGetDepth(node));

   *cutoff = FALSE;

   /* propagate all fixings of binary variables performed at this node */
   nboundchgs = SCIPdomchgGetNBoundchgs(node->domchg);
   for( i = 0; i < nboundchgs && !(*cutoff); ++i )
   {
      SCIP_BOUNDCHG* boundchg;
      SCIP_VAR* var;

      boundchg = SCIPdomchgGetBoundchg(node->domchg, i);

      /* ignore redundant bound changes */
      if( SCIPboundchgIsRedundant(boundchg) )
         continue;

      var = SCIPboundchgGetVar(boundchg);
      if( SCIPvarIsBinary(var) )
      {
         SCIP_Bool varfixing;
         int nimpls;
         SCIP_VAR** implvars;
         SCIP_BOUNDTYPE* impltypes;
         SCIP_Real* implbounds;
         SCIP_CLIQUE** cliques;
         int ncliques;
         int j;

         varfixing = (SCIPboundchgGetBoundtype(boundchg) == SCIP_BOUNDTYPE_LOWER);
         nimpls = SCIPvarGetNImpls(var, varfixing);
         implvars = SCIPvarGetImplVars(var, varfixing);
         impltypes = SCIPvarGetImplTypes(var, varfixing);
         implbounds = SCIPvarGetImplBounds(var, varfixing);

         /* apply implications */
         for( j = 0; j < nimpls; ++j )
         {
            SCIP_Real lb;
            SCIP_Real ub;

            /* @note should this be checked here (because SCIPnodeAddBoundinfer fails for multi-aggregated variables)
             *       or should SCIPnodeAddBoundinfer() just return for multi-aggregated variables?
             */
            if( SCIPvarGetStatus(SCIPvarGetProbvar(implvars[j])) == SCIP_VARSTATUS_MULTAGGR )
               continue;

            /* check for infeasibility */
            lb = SCIPvarGetLbLocal(implvars[j]);
            ub = SCIPvarGetUbLocal(implvars[j]);
            if( impltypes[j] == SCIP_BOUNDTYPE_LOWER )
            {
               if( SCIPsetIsFeasGT(set, implbounds[j], ub) )
               {
                  *cutoff = TRUE;
                  return SCIP_OKAY;
               }
               if( SCIPsetIsFeasLE(set, implbounds[j], lb) )
                  continue;
            }
            else
            {
               if( SCIPsetIsFeasLT(set, implbounds[j], lb) )
               {
                  *cutoff = TRUE;
                  return SCIP_OKAY;
               }
               if( SCIPsetIsFeasGE(set, implbounds[j], ub) )
                  continue;
            }

            /* apply the implication */
            SCIP_CALL( SCIPnodeAddBoundinfer(node, blkmem, set, stat, transprob, origprob, tree, reopt, lp, branchcand,
                  eventqueue, cliquetable, implvars[j], implbounds[j], impltypes[j], NULL, NULL, 0, FALSE) );
         }

         /* apply cliques */
         ncliques = SCIPvarGetNCliques(var, varfixing);
         cliques = SCIPvarGetCliques(var, varfixing);
         for( j = 0; j < ncliques; ++j )
         {
            SCIP_VAR** vars;
            SCIP_Bool* values;
            int nvars;
            int k;

            nvars = SCIPcliqueGetNVars(cliques[j]);
            vars = SCIPcliqueGetVars(cliques[j]);
            values = SCIPcliqueGetValues(cliques[j]);
            for( k = 0; k < nvars; ++k )
            {
               SCIP_Real lb;
               SCIP_Real ub;

               assert(SCIPvarIsBinary(vars[k]));

               if( SCIPvarGetStatus(vars[k]) == SCIP_VARSTATUS_MULTAGGR )
                  continue;

               if( vars[k] == var && values[k] == varfixing )
                  continue;

               /* check for infeasibility */
               lb = SCIPvarGetLbLocal(vars[k]);
               ub = SCIPvarGetUbLocal(vars[k]);
               if( values[k] == FALSE )
               {
                  if( ub < 0.5 )
                  {
                     *cutoff = TRUE;
                     return SCIP_OKAY;
                  }
                  if( lb > 0.5 )
                     continue;
               }
               else
               {
                  if( lb > 0.5 )
                  {
                     *cutoff = TRUE;
                     return SCIP_OKAY;
                  }
                  if( ub < 0.5 )
                     continue;
               }

               /* apply the clique implication */
               SCIP_CALL( SCIPnodeAddBoundinfer(node, blkmem, set, stat, transprob, origprob, tree, reopt, lp, branchcand,
                     eventqueue, cliquetable, vars[k], (SCIP_Real)(!values[k]), values[k] ? SCIP_BOUNDTYPE_UPPER : SCIP_BOUNDTYPE_LOWER,
                     NULL, NULL, 0, FALSE) );
            }
         }
      }
   }

   return SCIP_OKAY;
}




/*
 * Path Switching
 */

/** updates the LP sizes of the active path starting at the given depth */
static
SCIP_RETCODE treeUpdatePathLPSize(
   SCIP_TREE*            tree,               /**< branch and bound tree */
   int                   startdepth          /**< depth to start counting */
   )
{
   SCIP_NODE* node;
   int ncols;
   int nrows;
   int i;

   assert(tree != NULL);
   assert(startdepth >= 0);
   assert(startdepth <= tree->pathlen);

   if( startdepth == 0 )
   {
      ncols = 0;
      nrows = 0;
   }
   else
   {
      ncols = tree->pathnlpcols[startdepth-1];
      nrows = tree->pathnlprows[startdepth-1];
   }

   for( i = startdepth; i < tree->pathlen; ++i )
   {
      node = tree->path[i];
      assert(node != NULL);
      assert(node->active);
      assert((int)(node->depth) == i);

      switch( SCIPnodeGetType(node) )
      {
      case SCIP_NODETYPE_FOCUSNODE:
         assert(i == tree->pathlen-1 || SCIPtreeProbing(tree));
         break;
      case SCIP_NODETYPE_PROBINGNODE:
         assert(SCIPtreeProbing(tree));
         assert(i >= 1);
         assert(SCIPnodeGetType(tree->path[i-1]) == SCIP_NODETYPE_FOCUSNODE
            || (ncols == node->data.probingnode->ninitialcols && nrows == node->data.probingnode->ninitialrows));
         assert(ncols <= node->data.probingnode->ncols || !tree->focuslpconstructed);
         assert(nrows <= node->data.probingnode->nrows || !tree->focuslpconstructed);
         if( i < tree->pathlen-1 )
         {
            ncols = node->data.probingnode->ncols;
            nrows = node->data.probingnode->nrows;
         }
         else
         {
            /* for the current probing node, the initial LP size is stored in the path */
            ncols = node->data.probingnode->ninitialcols;
            nrows = node->data.probingnode->ninitialrows;
         }
         break;
      case SCIP_NODETYPE_SIBLING:
         SCIPerrorMessage("sibling cannot be in the active path\n");
         SCIPABORT();
         return SCIP_INVALIDDATA;  /*lint !e527*/
      case SCIP_NODETYPE_CHILD:
         SCIPerrorMessage("child cannot be in the active path\n");
         SCIPABORT();
         return SCIP_INVALIDDATA;  /*lint !e527*/
      case SCIP_NODETYPE_LEAF:
         SCIPerrorMessage("leaf cannot be in the active path\n");
         SCIPABORT();
         return SCIP_INVALIDDATA;  /*lint !e527*/
      case SCIP_NODETYPE_DEADEND:
         SCIPerrorMessage("dead-end cannot be in the active path\n");
         SCIPABORT();
         return SCIP_INVALIDDATA;  /*lint !e527*/
      case SCIP_NODETYPE_JUNCTION:
         break;
      case SCIP_NODETYPE_PSEUDOFORK:
         assert(node->data.pseudofork != NULL);
         ncols += node->data.pseudofork->naddedcols;
         nrows += node->data.pseudofork->naddedrows;
         break;
      case SCIP_NODETYPE_FORK:
         assert(node->data.fork != NULL);
         ncols += node->data.fork->naddedcols;
         nrows += node->data.fork->naddedrows;
         break;
      case SCIP_NODETYPE_SUBROOT:
         assert(node->data.subroot != NULL);
         ncols = node->data.subroot->ncols;
         nrows = node->data.subroot->nrows;
         break;
      case SCIP_NODETYPE_REFOCUSNODE:
         SCIPerrorMessage("node cannot be of type REFOCUSNODE at this point\n");
         SCIPABORT();
         return SCIP_INVALIDDATA;  /*lint !e527*/
      default:
         SCIPerrorMessage("unknown node type %d\n", SCIPnodeGetType(node));
         SCIPABORT();
         return SCIP_INVALIDDATA;  /*lint !e527*/
      }
      tree->pathnlpcols[i] = ncols;
      tree->pathnlprows[i] = nrows;
   }
   return SCIP_OKAY;
}

/** finds the common fork node, the new LP state defining fork, and the new focus subroot, if the path is switched to
 *  the given node
 */
static
void treeFindSwitchForks(
   SCIP_TREE*            tree,               /**< branch and bound tree */
   SCIP_NODE*            node,               /**< new focus node, or NULL */
   SCIP_NODE**           commonfork,         /**< pointer to store common fork node of old and new focus node */
   SCIP_NODE**           newlpfork,          /**< pointer to store the new LP defining fork node */
   SCIP_NODE**           newlpstatefork,     /**< pointer to store the new LP state defining fork node */
   SCIP_NODE**           newsubroot,         /**< pointer to store the new subroot node */
   SCIP_Bool*            cutoff              /**< pointer to store whether the given node can be cut off and no path switching
                                              *   should be performed */
   )
{
   SCIP_NODE* fork;
   SCIP_NODE* lpfork;
   SCIP_NODE* lpstatefork;
   SCIP_NODE* subroot;

   assert(tree != NULL);
   assert(tree->root != NULL);
   assert((tree->focusnode == NULL) == !tree->root->active);
   assert(tree->focuslpfork == NULL || tree->focusnode != NULL);
   assert(tree->focuslpfork == NULL || tree->focuslpfork->depth < tree->focusnode->depth);
   assert(tree->focuslpstatefork == NULL || tree->focuslpfork != NULL);
   assert(tree->focuslpstatefork == NULL || tree->focuslpstatefork->depth <= tree->focuslpfork->depth);
   assert(tree->focussubroot == NULL || tree->focuslpstatefork != NULL);
   assert(tree->focussubroot == NULL || tree->focussubroot->depth <= tree->focuslpstatefork->depth);
   assert(tree->cutoffdepth >= 0);
   assert(tree->cutoffdepth == INT_MAX || tree->cutoffdepth < tree->pathlen);
   assert(tree->cutoffdepth == INT_MAX || tree->path[tree->cutoffdepth]->cutoff);
   assert(tree->repropdepth >= 0);
   assert(tree->repropdepth == INT_MAX || tree->repropdepth < tree->pathlen);
   assert(tree->repropdepth == INT_MAX || tree->path[tree->repropdepth]->reprop);
   assert(commonfork != NULL);
   assert(newlpfork != NULL);
   assert(newlpstatefork != NULL);
   assert(newsubroot != NULL);
   assert(cutoff != NULL);

   *commonfork = NULL;
   *newlpfork = NULL;
   *newlpstatefork = NULL;
   *newsubroot = NULL;
   *cutoff = FALSE;

   /* if the new focus node is NULL, there is no common fork node, and the new LP fork, LP state fork, and subroot
    * are NULL
    */
   if( node == NULL )
   {
      tree->cutoffdepth = INT_MAX;
      tree->repropdepth = INT_MAX;
      return;
   }

   /* check if the new node is marked to be cut off */
   if( node->cutoff )
   {
      *cutoff = TRUE;
      return;
   }

   /* if the old focus node is NULL, there is no common fork node, and we have to search the new LP fork, LP state fork
    * and subroot
    */
   if( tree->focusnode == NULL )
   {
      assert(!tree->root->active);
      assert(tree->pathlen == 0);
      assert(tree->cutoffdepth == INT_MAX);
      assert(tree->repropdepth == INT_MAX);

      lpfork = node;
      while( SCIPnodeGetType(lpfork) != SCIP_NODETYPE_PSEUDOFORK
         && SCIPnodeGetType(lpfork) != SCIP_NODETYPE_FORK && SCIPnodeGetType(lpfork) != SCIP_NODETYPE_SUBROOT )
      {
         lpfork = lpfork->parent;
         if( lpfork == NULL )
            return;
         if( lpfork->cutoff )
         {
            *cutoff = TRUE;
            return;
         }
      }
      *newlpfork = lpfork;

      lpstatefork = lpfork;
      while( SCIPnodeGetType(lpstatefork) != SCIP_NODETYPE_FORK && SCIPnodeGetType(lpstatefork) != SCIP_NODETYPE_SUBROOT )
      {
         lpstatefork = lpstatefork->parent;
         if( lpstatefork == NULL )
            return;
         if( lpstatefork->cutoff )
         {
            *cutoff = TRUE;
            return;
         }
      }
      *newlpstatefork = lpstatefork;

      subroot = lpstatefork;
      while( SCIPnodeGetType(subroot) != SCIP_NODETYPE_SUBROOT )
      {
         subroot = subroot->parent;
         if( subroot == NULL )
            return;
         if( subroot->cutoff )
         {
            *cutoff = TRUE;
            return;
         }
      }
      *newsubroot = subroot;

      fork = subroot;
      while( fork->parent != NULL )
      {
         fork = fork->parent;
         if( fork->cutoff )
         {
            *cutoff = TRUE;
            return;
         }
      }
      return;
   }

   /* find the common fork node, the new LP defining fork, the new LP state defining fork, and the new focus subroot */
   fork = node;
   lpfork = NULL;
   lpstatefork = NULL;
   subroot = NULL;

   while( !fork->active )
   {
      fork = fork->parent;
      assert(fork != NULL); /* because the root is active, there must be a common fork node */

      if( fork->cutoff )
      {
         *cutoff = TRUE;
         return;
      }
      if( lpfork == NULL
         && (SCIPnodeGetType(fork) == SCIP_NODETYPE_PSEUDOFORK
            || SCIPnodeGetType(fork) == SCIP_NODETYPE_FORK || SCIPnodeGetType(fork) == SCIP_NODETYPE_SUBROOT) )
         lpfork = fork;
      if( lpstatefork == NULL
         && (SCIPnodeGetType(fork) == SCIP_NODETYPE_FORK || SCIPnodeGetType(fork) == SCIP_NODETYPE_SUBROOT) )
         lpstatefork = fork;
      if( subroot == NULL && SCIPnodeGetType(fork) == SCIP_NODETYPE_SUBROOT )
         subroot = fork;
   }
   assert(lpfork == NULL || !lpfork->active || lpfork == fork);
   assert(lpstatefork == NULL || !lpstatefork->active || lpstatefork == fork);
   assert(subroot == NULL || !subroot->active || subroot == fork);
   SCIPdebugMessage("find switch forks: forkdepth=%u\n", fork->depth);

   /* if the common fork node is below the current cutoff depth, the cutoff node is an ancestor of the common fork
    * and thus an ancestor of the new focus node, s.t. the new node can also be cut off
    */
   assert((int)fork->depth != tree->cutoffdepth);
   if( (int)fork->depth > tree->cutoffdepth )
   {
#ifndef NDEBUG
      while( fork != NULL && !fork->cutoff )
         fork = fork->parent;
      assert(fork != NULL);
      assert((int)fork->depth >= tree->cutoffdepth);
#endif
      *cutoff = TRUE;
      return;
   }
   tree->cutoffdepth = INT_MAX;

   /* if not already found, continue searching the LP defining fork; it cannot be deeper than the common fork */
   if( lpfork == NULL )
   {
      if( tree->focuslpfork != NULL && (int)(tree->focuslpfork->depth) > fork->depth )
      {
         /* focuslpfork is not on the same active path as the new node: we have to continue searching */
         lpfork = fork;
         while( lpfork != NULL
            && SCIPnodeGetType(lpfork) != SCIP_NODETYPE_PSEUDOFORK
            && SCIPnodeGetType(lpfork) != SCIP_NODETYPE_FORK
            && SCIPnodeGetType(lpfork) != SCIP_NODETYPE_SUBROOT )
         {
            assert(lpfork->active);
            lpfork = lpfork->parent;
         }
      }
      else
      {
         /* focuslpfork is on the same active path as the new node: old and new node have the same lpfork */
         lpfork = tree->focuslpfork;
      }
      assert(lpfork == NULL || (int)(lpfork->depth) <= fork->depth);
      assert(lpfork == NULL || lpfork->active);
   }
   assert(lpfork == NULL
      || SCIPnodeGetType(lpfork) == SCIP_NODETYPE_PSEUDOFORK
      || SCIPnodeGetType(lpfork) == SCIP_NODETYPE_FORK
      || SCIPnodeGetType(lpfork) == SCIP_NODETYPE_SUBROOT);
   SCIPdebugMessage("find switch forks: lpforkdepth=%d\n", lpfork == NULL ? -1 : (int)(lpfork->depth));

   /* if not already found, continue searching the LP state defining fork; it cannot be deeper than the
    * LP defining fork and the common fork
    */
   if( lpstatefork == NULL )
   {
      if( tree->focuslpstatefork != NULL && (int)(tree->focuslpstatefork->depth) > fork->depth )
      {
         /* focuslpstatefork is not on the same active path as the new node: we have to continue searching */
         if( lpfork != NULL && lpfork->depth < fork->depth )
            lpstatefork = lpfork;
         else
            lpstatefork = fork;
         while( lpstatefork != NULL
            && SCIPnodeGetType(lpstatefork) != SCIP_NODETYPE_FORK
            && SCIPnodeGetType(lpstatefork) != SCIP_NODETYPE_SUBROOT )
         {
            assert(lpstatefork->active);
            lpstatefork = lpstatefork->parent;
         }
      }
      else
      {
         /* focuslpstatefork is on the same active path as the new node: old and new node have the same lpstatefork */
         lpstatefork = tree->focuslpstatefork;
      }
      assert(lpstatefork == NULL || (int)(lpstatefork->depth) <= fork->depth);
      assert(lpstatefork == NULL || lpstatefork->active);
   }
   assert(lpstatefork == NULL
      || SCIPnodeGetType(lpstatefork) == SCIP_NODETYPE_FORK
      || SCIPnodeGetType(lpstatefork) == SCIP_NODETYPE_SUBROOT);
   assert(lpstatefork == NULL || (lpfork != NULL && lpstatefork->depth <= lpfork->depth));
   SCIPdebugMessage("find switch forks: lpstateforkdepth=%d\n", lpstatefork == NULL ? -1 : (int)(lpstatefork->depth));

   /* if not already found, continue searching the subroot; it cannot be deeper than the LP defining fork, the
    * LP state fork and the common fork
    */
   if( subroot == NULL )
   {
      if( tree->focussubroot != NULL && (int)(tree->focussubroot->depth) > fork->depth )
      {
         /* focussubroot is not on the same active path as the new node: we have to continue searching */
         if( lpstatefork != NULL && lpstatefork->depth < fork->depth )
            subroot = lpstatefork;
         else if( lpfork != NULL && lpfork->depth < fork->depth )
            subroot = lpfork;
         else
            subroot = fork;
         while( subroot != NULL && SCIPnodeGetType(subroot) != SCIP_NODETYPE_SUBROOT )
         {
            assert(subroot->active);
            subroot = subroot->parent;
         }
      }
      else
         subroot = tree->focussubroot;
      assert(subroot == NULL || subroot->depth <= fork->depth);
      assert(subroot == NULL || subroot->active);
   }
   assert(subroot == NULL || SCIPnodeGetType(subroot) == SCIP_NODETYPE_SUBROOT);
   assert(subroot == NULL || (lpstatefork != NULL && subroot->depth <= lpstatefork->depth));
   SCIPdebugMessage("find switch forks: subrootdepth=%d\n", subroot == NULL ? -1 : (int)(subroot->depth));

   /* if a node prior to the common fork should be repropagated, we select the node to be repropagated as common
    * fork in order to undo all bound changes up to this node, repropagate the node, and redo the bound changes
    * afterwards
    */
   if( (int)fork->depth > tree->repropdepth )
   {
      fork = tree->path[tree->repropdepth];
      assert(fork->active);
      assert(fork->reprop);
   }

   *commonfork = fork;
   *newlpfork = lpfork;
   *newlpstatefork = lpstatefork;
   *newsubroot = subroot;

#ifndef NDEBUG
   while( fork != NULL )
   {
      assert(fork->active);
      assert(!fork->cutoff);
      assert(fork->parent == NULL || !fork->parent->reprop);
      fork = fork->parent;
   }
#endif
   tree->repropdepth = INT_MAX;
}

/** switches the active path to the new focus node, applies domain and constraint set changes */
static
SCIP_RETCODE treeSwitchPath(
   SCIP_TREE*            tree,               /**< branch and bound tree */
   SCIP_REOPT*           reopt,              /**< reoptimization data structure */
   BMS_BLKMEM*           blkmem,             /**< block memory buffers */
   SCIP_SET*             set,                /**< global SCIP settings */
   SCIP_STAT*            stat,               /**< problem statistics */
   SCIP_PROB*            transprob,          /**< transformed problem after presolve */
   SCIP_PROB*            origprob,           /**< original problem */
   SCIP_PRIMAL*          primal,             /**< primal data */
   SCIP_LP*              lp,                 /**< current LP data */
   SCIP_BRANCHCAND*      branchcand,         /**< branching candidate storage */
   SCIP_CONFLICT*        conflict,           /**< conflict analysis data */
   SCIP_EVENTFILTER*     eventfilter,        /**< event filter for global (not variable dependent) events */
   SCIP_EVENTQUEUE*      eventqueue,         /**< event queue */
   SCIP_CLIQUETABLE*     cliquetable,        /**< clique table data structure */
   SCIP_NODE*            fork,               /**< common fork node of old and new focus node, or NULL */
   SCIP_NODE*            focusnode,          /**< new focus node, or NULL */
   SCIP_Bool*            cutoff              /**< pointer to store whether the new focus node can be cut off */
   )
{
   int focusnodedepth;  /* depth of the new focus node, or -1 if focusnode == NULL */
   int forkdepth;       /* depth of the common subroot/fork/pseudofork/junction node, or -1 if no common fork exists */
   int i;

   assert(tree != NULL);
   assert(fork == NULL || (fork->active && !fork->cutoff));
   assert(fork == NULL || focusnode != NULL);
   assert(focusnode == NULL || (!focusnode->active && !focusnode->cutoff));
   assert(focusnode == NULL || SCIPnodeGetType(focusnode) == SCIP_NODETYPE_FOCUSNODE);
   assert(cutoff != NULL);

   *cutoff = FALSE;

   SCIPsetDebugMsg(set, "switch path: old pathlen=%d\n", tree->pathlen);

   /* get the nodes' depths */
   focusnodedepth = (focusnode != NULL ? (int)focusnode->depth : -1);
   forkdepth = (fork != NULL ? (int)fork->depth : -1);
   assert(forkdepth <= focusnodedepth);
   assert(forkdepth < tree->pathlen);

   /* delay events in path switching */
   SCIP_CALL( SCIPeventqueueDelay(eventqueue) );

   /* undo the domain and constraint set changes of the old active path by deactivating the path's nodes */
   for( i = tree->pathlen-1; i > forkdepth; --i )
   {
      SCIP_CALL( nodeDeactivate(tree->path[i], blkmem, set, stat, tree, lp, branchcand, eventqueue) );
   }
   tree->pathlen = forkdepth+1;

   /* apply the pending bound changes */
   SCIP_CALL( treeApplyPendingBdchgs(tree, reopt, blkmem, set, stat, transprob, origprob, lp, branchcand, eventqueue, cliquetable) );

   /* create the new active path */
   SCIP_CALL( treeEnsurePathMem(tree, set, focusnodedepth+1) );
   while( focusnode != fork )
   {
      assert(focusnode != NULL);
      assert(!focusnode->active);
      assert(!focusnode->cutoff);
      tree->path[focusnode->depth] = focusnode;
      focusnode = focusnode->parent;
   }

   /* fork might be cut off when applying the pending bound changes */
   if( fork != NULL && fork->cutoff )
      *cutoff = TRUE;
   else if( fork != NULL && fork->reprop )
   {
     /* propagate common fork again, if the reprop flag is set */
      assert(tree->path[forkdepth] == fork);
      assert(fork->active);
      assert(!fork->cutoff);

      SCIP_CALL( nodeRepropagate(fork, blkmem, set, stat, transprob, origprob, primal, tree, reopt, lp, branchcand, conflict,
            eventfilter, eventqueue, cliquetable, cutoff) );
   }
   assert(fork != NULL || !(*cutoff));

   /* Apply domain and constraint set changes of the new path by activating the path's nodes;
    * on the way, domain propagation might be applied again to the path's nodes, which can result in the cutoff of
    * the node (and its subtree).
    * We only activate all nodes down to the parent of the new focus node, because the events in this process are
    * delayed, which means that multiple changes of a bound of a variable are merged (and might even be cancelled out,
    * if the bound is first relaxed when deactivating a node on the old path and then tightened to the same value
    * when activating a node on the new path).
    * This is valid for all nodes down to the parent of the new focus node, since they have already been propagated.
    * Bound change events on the new focus node, however, must not be cancelled out, since they need to be propagated
    * and thus, the event must be thrown and catched by the constraint handlers to mark constraints for propagation.
    */
   for( i = forkdepth+1; i < focusnodedepth && !(*cutoff); ++i )
   {
      assert(!tree->path[i]->cutoff);
      assert(tree->pathlen == i);

      /* activate the node, and apply domain propagation if the reprop flag is set */
      tree->pathlen++;
      SCIP_CALL( nodeActivate(tree->path[i], blkmem, set, stat, transprob, origprob, primal, tree, reopt, lp, branchcand,
            conflict, eventfilter, eventqueue, cliquetable, cutoff) );
   }

   /* process the delayed events */
   SCIP_CALL( SCIPeventqueueProcess(eventqueue, blkmem, set, primal, lp, branchcand, eventfilter) );

   /* activate the new focus node; there is no need to delay these events */
<<<<<<< HEAD
   if( !(*cutoff) && i == focusnodedepth )
=======
   if( !(*cutoff) && (i == focusnodedepth) )
>>>>>>> 0da21340
   {
      assert(!tree->path[focusnodedepth]->cutoff);
      assert(tree->pathlen == focusnodedepth);

      /* activate the node, and apply domain propagation if the reprop flag is set */
      tree->pathlen++;
      SCIP_CALL( nodeActivate(tree->path[focusnodedepth], blkmem, set, stat, transprob, origprob, primal, tree, reopt, lp, branchcand,
            conflict, eventfilter, eventqueue, cliquetable, cutoff) );
   }

   /* mark last node of path to be cut off, if a cutoff was found */
   if( *cutoff )
   {
      assert(tree->pathlen > 0);
      assert(tree->path[tree->pathlen-1]->active);
      SCIP_CALL( SCIPnodeCutoff(tree->path[tree->pathlen-1], set, stat, tree, reopt, lp, blkmem) );
   }

   /* count the new LP sizes of the path */
   SCIP_CALL( treeUpdatePathLPSize(tree, forkdepth+1) );

   SCIPsetDebugMsg(set, "switch path: new pathlen=%d\n", tree->pathlen);

   return SCIP_OKAY;
}

/** loads the subroot's LP data */
static
SCIP_RETCODE subrootConstructLP(
   SCIP_NODE*            subroot,            /**< subroot node to construct LP for */
   BMS_BLKMEM*           blkmem,             /**< block memory buffers */
   SCIP_SET*             set,                /**< global SCIP settings */
   SCIP_EVENTQUEUE*      eventqueue,         /**< event queue */
   SCIP_EVENTFILTER*     eventfilter,        /**< global event filter */
   SCIP_LP*              lp                  /**< current LP data */
   )
{
   SCIP_COL** cols;
   SCIP_ROW** rows;
   int ncols;
   int nrows;
   int c;
   int r;

   assert(subroot != NULL);
   assert(SCIPnodeGetType(subroot) == SCIP_NODETYPE_SUBROOT);
   assert(subroot->data.subroot != NULL);
   assert(blkmem != NULL);
   assert(set != NULL);
   assert(lp != NULL);

   cols = subroot->data.subroot->cols;
   rows = subroot->data.subroot->rows;
   ncols = subroot->data.subroot->ncols;
   nrows = subroot->data.subroot->nrows;

   assert(ncols == 0 || cols != NULL);
   assert(nrows == 0 || rows != NULL);

   for( c = 0; c < ncols; ++c )
   {
      SCIP_CALL( SCIPlpAddCol(lp, set, cols[c], subroot->depth) );
   }
   for( r = 0; r < nrows; ++r )
   {
      SCIP_CALL( SCIPlpAddRow(lp, blkmem, set, eventqueue, eventfilter, rows[r], subroot->depth) );
   }

   return SCIP_OKAY;
}

/** loads the fork's additional LP data */
static
SCIP_RETCODE forkAddLP(
   SCIP_NODE*            fork,               /**< fork node to construct additional LP for */
   BMS_BLKMEM*           blkmem,             /**< block memory buffers */
   SCIP_SET*             set,                /**< global SCIP settings */
   SCIP_EVENTQUEUE*      eventqueue,         /**< event queue */
   SCIP_EVENTFILTER*     eventfilter,        /**< global event filter */
   SCIP_LP*              lp                  /**< current LP data */
   )
{
   SCIP_COL** cols;
   SCIP_ROW** rows;
   int ncols;
   int nrows;
   int c;
   int r;

   assert(fork != NULL);
   assert(SCIPnodeGetType(fork) == SCIP_NODETYPE_FORK);
   assert(fork->data.fork != NULL);
   assert(blkmem != NULL);
   assert(set != NULL);
   assert(lp != NULL);

   cols = fork->data.fork->addedcols;
   rows = fork->data.fork->addedrows;
   ncols = fork->data.fork->naddedcols;
   nrows = fork->data.fork->naddedrows;

   assert(ncols == 0 || cols != NULL);
   assert(nrows == 0 || rows != NULL);

   for( c = 0; c < ncols; ++c )
   {
      SCIP_CALL( SCIPlpAddCol(lp, set, cols[c], fork->depth) );
   }
   for( r = 0; r < nrows; ++r )
   {
      SCIP_CALL( SCIPlpAddRow(lp, blkmem, set, eventqueue, eventfilter, rows[r], fork->depth) );
   }

   return SCIP_OKAY;
}

/** loads the pseudofork's additional LP data */
static
SCIP_RETCODE pseudoforkAddLP(
   SCIP_NODE*            pseudofork,         /**< pseudofork node to construct additional LP for */
   BMS_BLKMEM*           blkmem,             /**< block memory buffers */
   SCIP_SET*             set,                /**< global SCIP settings */
   SCIP_EVENTQUEUE*      eventqueue,         /**< event queue */
   SCIP_EVENTFILTER*     eventfilter,        /**< global event filter */
   SCIP_LP*              lp                  /**< current LP data */
   )
{
   SCIP_COL** cols;
   SCIP_ROW** rows;
   int ncols;
   int nrows;
   int c;
   int r;

   assert(pseudofork != NULL);
   assert(SCIPnodeGetType(pseudofork) == SCIP_NODETYPE_PSEUDOFORK);
   assert(pseudofork->data.pseudofork != NULL);
   assert(blkmem != NULL);
   assert(set != NULL);
   assert(lp != NULL);

   cols = pseudofork->data.pseudofork->addedcols;
   rows = pseudofork->data.pseudofork->addedrows;
   ncols = pseudofork->data.pseudofork->naddedcols;
   nrows = pseudofork->data.pseudofork->naddedrows;

   assert(ncols == 0 || cols != NULL);
   assert(nrows == 0 || rows != NULL);

   for( c = 0; c < ncols; ++c )
   {
      SCIP_CALL( SCIPlpAddCol(lp, set, cols[c], pseudofork->depth) );
   }
   for( r = 0; r < nrows; ++r )
   {
      SCIP_CALL( SCIPlpAddRow(lp, blkmem, set, eventqueue, eventfilter, rows[r], pseudofork->depth) );
   }

   return SCIP_OKAY;
}

#ifndef NDEBUG
/** checks validity of active path */
static
void treeCheckPath(
   SCIP_TREE*            tree                /**< branch and bound tree */
   )
{
   SCIP_NODE* node;
   int ncols;
   int nrows;
   int d;

   assert(tree != NULL);
   assert(tree->path != NULL);

   ncols = 0;
   nrows = 0;
   for( d = 0; d < tree->pathlen; ++d )
   {
      node = tree->path[d];
      assert(node != NULL);
      assert((int)(node->depth) == d);
      switch( SCIPnodeGetType(node) )
      {  
      case SCIP_NODETYPE_PROBINGNODE:
         assert(SCIPtreeProbing(tree));
         assert(d >= 1);
         assert(SCIPnodeGetType(tree->path[d-1]) == SCIP_NODETYPE_FOCUSNODE
            || (ncols == node->data.probingnode->ninitialcols && nrows == node->data.probingnode->ninitialrows));
         assert(ncols <= node->data.probingnode->ncols || !tree->focuslpconstructed);
         assert(nrows <= node->data.probingnode->nrows || !tree->focuslpconstructed);
         if( d < tree->pathlen-1 )
         {
            ncols = node->data.probingnode->ncols;
            nrows = node->data.probingnode->nrows;
         }
         else
         {
            /* for the current probing node, the initial LP size is stored in the path */
            ncols = node->data.probingnode->ninitialcols;
            nrows = node->data.probingnode->ninitialrows;
         }
         break;
      case SCIP_NODETYPE_JUNCTION:
         break;
      case SCIP_NODETYPE_PSEUDOFORK:
         ncols += node->data.pseudofork->naddedcols;
         nrows += node->data.pseudofork->naddedrows;
         break;
      case SCIP_NODETYPE_FORK:
         ncols += node->data.fork->naddedcols;
         nrows += node->data.fork->naddedrows;
         break;
      case SCIP_NODETYPE_SUBROOT:
         ncols = node->data.subroot->ncols;
         nrows = node->data.subroot->nrows;
         break;
      case SCIP_NODETYPE_FOCUSNODE:
      case SCIP_NODETYPE_REFOCUSNODE:
         assert(d == tree->pathlen-1 || SCIPtreeProbing(tree));
         break;
      default:
         SCIPerrorMessage("node at depth %d on active path has to be of type JUNCTION, PSEUDOFORK, FORK, SUBROOT, FOCUSNODE, REFOCUSNODE, or PROBINGNODE, but is %d\n",
            d, SCIPnodeGetType(node));
         SCIPABORT();
      }  /*lint !e788*/
      assert(tree->pathnlpcols[d] == ncols);
      assert(tree->pathnlprows[d] == nrows);
   }
}
#else
#define treeCheckPath(tree) /**/
#endif

/** constructs the LP relaxation of the focus node */
SCIP_RETCODE SCIPtreeLoadLP(
   SCIP_TREE*            tree,               /**< branch and bound tree */
   BMS_BLKMEM*           blkmem,             /**< block memory buffers */
   SCIP_SET*             set,                /**< global SCIP settings */
   SCIP_EVENTQUEUE*      eventqueue,         /**< event queue */
   SCIP_EVENTFILTER*     eventfilter,        /**< global event filter */
   SCIP_LP*              lp,                 /**< current LP data */
   SCIP_Bool*            initroot            /**< pointer to store whether the root LP relaxation has to be initialized */
   )
{
   SCIP_NODE* lpfork;
   int lpforkdepth;
   int d;

   assert(tree != NULL);
   assert(!tree->focuslpconstructed);
   assert(tree->path != NULL);
   assert(tree->pathlen > 0);
   assert(tree->focusnode != NULL);
   assert(SCIPnodeGetType(tree->focusnode) == SCIP_NODETYPE_FOCUSNODE);
   assert(SCIPnodeGetDepth(tree->focusnode) == tree->pathlen-1);
   assert(!SCIPtreeProbing(tree));
   assert(tree->focusnode == tree->path[tree->pathlen-1]);
   assert(blkmem != NULL);
   assert(set != NULL);
   assert(lp != NULL);
   assert(initroot != NULL);

   SCIPsetDebugMsg(set, "load LP for current fork node #%" SCIP_LONGINT_FORMAT " at depth %d\n",
      tree->focuslpfork == NULL ? -1 : SCIPnodeGetNumber(tree->focuslpfork),
      tree->focuslpfork == NULL ? -1 : SCIPnodeGetDepth(tree->focuslpfork));
   SCIPsetDebugMsg(set, "-> old LP has %d cols and %d rows\n", SCIPlpGetNCols(lp), SCIPlpGetNRows(lp));
   SCIPsetDebugMsg(set, "-> correct LP has %d cols and %d rows\n",
      tree->correctlpdepth >= 0 ? tree->pathnlpcols[tree->correctlpdepth] : 0,
      tree->correctlpdepth >= 0 ? tree->pathnlprows[tree->correctlpdepth] : 0);
   SCIPsetDebugMsg(set, "-> old correctlpdepth: %d\n", tree->correctlpdepth);

   treeCheckPath(tree);

   lpfork = tree->focuslpfork;

   /* find out the lpfork's depth (or -1, if lpfork is NULL) */
   if( lpfork == NULL )
   {
      assert(tree->correctlpdepth == -1 || tree->pathnlpcols[tree->correctlpdepth] == 0);
      assert(tree->correctlpdepth == -1 || tree->pathnlprows[tree->correctlpdepth] == 0);
      assert(tree->focuslpstatefork == NULL);
      assert(tree->focussubroot == NULL);
      lpforkdepth = -1;
   }
   else
   {
      assert(SCIPnodeGetType(lpfork) == SCIP_NODETYPE_PSEUDOFORK
         || SCIPnodeGetType(lpfork) == SCIP_NODETYPE_FORK || SCIPnodeGetType(lpfork) == SCIP_NODETYPE_SUBROOT);
      assert(lpfork->active);
      assert(tree->path[lpfork->depth] == lpfork);
      lpforkdepth = lpfork->depth;
   }
   assert(lpforkdepth < tree->pathlen-1); /* lpfork must not be the last (the focus) node of the active path */

   /* find out, if we are in the same subtree */
   if( tree->correctlpdepth >= 0 )
   {
      /* same subtree: shrink LP to the deepest node with correct LP */
      assert(lpforkdepth == -1 || tree->pathnlpcols[tree->correctlpdepth] <= tree->pathnlpcols[lpforkdepth]);
      assert(lpforkdepth == -1 || tree->pathnlprows[tree->correctlpdepth] <= tree->pathnlprows[lpforkdepth]);
      assert(lpforkdepth >= 0 || tree->pathnlpcols[tree->correctlpdepth] == 0);
      assert(lpforkdepth >= 0 || tree->pathnlprows[tree->correctlpdepth] == 0);
      SCIP_CALL( SCIPlpShrinkCols(lp, set, tree->pathnlpcols[tree->correctlpdepth]) );
      SCIP_CALL( SCIPlpShrinkRows(lp, blkmem, set, eventqueue, eventfilter, tree->pathnlprows[tree->correctlpdepth]) );
   }
   else
   {
      /* other subtree: fill LP with the subroot LP data */
      SCIP_CALL( SCIPlpClear(lp, blkmem, set, eventqueue, eventfilter) );
      if( tree->focussubroot != NULL )
      {
         SCIP_CALL( subrootConstructLP(tree->focussubroot, blkmem, set, eventqueue, eventfilter, lp) );
         tree->correctlpdepth = tree->focussubroot->depth; 
      }
   }

   assert(lpforkdepth < tree->pathlen);

   /* add the missing columns and rows */
   for( d = tree->correctlpdepth+1; d <= lpforkdepth; ++d )
   {
      SCIP_NODE* pathnode;

      pathnode = tree->path[d];
      assert(pathnode != NULL);
      assert((int)(pathnode->depth) == d);
      assert(SCIPnodeGetType(pathnode) == SCIP_NODETYPE_JUNCTION
         || SCIPnodeGetType(pathnode) == SCIP_NODETYPE_PSEUDOFORK
         || SCIPnodeGetType(pathnode) == SCIP_NODETYPE_FORK);
      if( SCIPnodeGetType(pathnode) == SCIP_NODETYPE_FORK )
      {
         SCIP_CALL( forkAddLP(pathnode, blkmem, set, eventqueue, eventfilter, lp) );
      }
      else if( SCIPnodeGetType(pathnode) == SCIP_NODETYPE_PSEUDOFORK )
      {
         SCIP_CALL( pseudoforkAddLP(pathnode, blkmem, set, eventqueue, eventfilter, lp) );
      }
   }
   tree->correctlpdepth = MAX(tree->correctlpdepth, lpforkdepth);
   assert(lpforkdepth == -1 || tree->pathnlpcols[tree->correctlpdepth] == tree->pathnlpcols[lpforkdepth]);
   assert(lpforkdepth == -1 || tree->pathnlprows[tree->correctlpdepth] == tree->pathnlprows[lpforkdepth]);
   assert(lpforkdepth == -1 || SCIPlpGetNCols(lp) == tree->pathnlpcols[lpforkdepth]);
   assert(lpforkdepth == -1 || SCIPlpGetNRows(lp) == tree->pathnlprows[lpforkdepth]);
   assert(lpforkdepth >= 0 || SCIPlpGetNCols(lp) == 0);
   assert(lpforkdepth >= 0 || SCIPlpGetNRows(lp) == 0);

   /* mark the LP's size, such that we know which rows and columns were added in the new node */
   SCIPlpMarkSize(lp);

   SCIPsetDebugMsg(set, "-> new correctlpdepth: %d\n", tree->correctlpdepth);
   SCIPsetDebugMsg(set, "-> new LP has %d cols and %d rows\n", SCIPlpGetNCols(lp), SCIPlpGetNRows(lp));

   /* if the correct LP depth is still -1, the root LP relaxation has to be initialized */
   *initroot = (tree->correctlpdepth == -1);

   /* mark the LP of the focus node constructed */
   tree->focuslpconstructed = TRUE;

   return SCIP_OKAY;
}

/** loads LP state for fork/subroot of the focus node */
SCIP_RETCODE SCIPtreeLoadLPState(
   SCIP_TREE*            tree,               /**< branch and bound tree */
   BMS_BLKMEM*           blkmem,             /**< block memory buffers */
   SCIP_SET*             set,                /**< global SCIP settings */
   SCIP_STAT*            stat,               /**< dynamic problem statistics */
   SCIP_EVENTQUEUE*      eventqueue,         /**< event queue */
   SCIP_LP*              lp                  /**< current LP data */
   )
{
   SCIP_NODE* lpstatefork;
   SCIP_Bool updatefeas;
   SCIP_Bool checkbdchgs;
   int lpstateforkdepth;
   int d;

   assert(tree != NULL);
   assert(tree->focuslpconstructed);
   assert(tree->path != NULL);
   assert(tree->pathlen > 0);
   assert(tree->focusnode != NULL);
   assert(tree->correctlpdepth < tree->pathlen);
   assert(SCIPnodeGetType(tree->focusnode) == SCIP_NODETYPE_FOCUSNODE);
   assert(SCIPnodeGetDepth(tree->focusnode) == tree->pathlen-1);
   assert(!SCIPtreeProbing(tree));
   assert(tree->focusnode == tree->path[tree->pathlen-1]);
   assert(blkmem != NULL);
   assert(set != NULL);
   assert(lp != NULL);

   SCIPsetDebugMsg(set, "load LP state for current fork node #%" SCIP_LONGINT_FORMAT " at depth %d\n",
      tree->focuslpstatefork == NULL ? -1 : SCIPnodeGetNumber(tree->focuslpstatefork),
      tree->focuslpstatefork == NULL ? -1 : SCIPnodeGetDepth(tree->focuslpstatefork));

   lpstatefork = tree->focuslpstatefork;

   /* if there is no LP state defining fork, nothing can be done */
   if( lpstatefork == NULL )
      return SCIP_OKAY;

   /* get the lpstatefork's depth */
   assert(SCIPnodeGetType(lpstatefork) == SCIP_NODETYPE_FORK || SCIPnodeGetType(lpstatefork) == SCIP_NODETYPE_SUBROOT);
   assert(lpstatefork->active);
   assert(tree->path[lpstatefork->depth] == lpstatefork);
   lpstateforkdepth = lpstatefork->depth;
   assert(lpstateforkdepth < tree->pathlen-1); /* lpstatefork must not be the last (the focus) node of the active path */
   assert(lpstateforkdepth <= tree->correctlpdepth); /* LP must have been constructed at least up to the fork depth */
   assert(tree->pathnlpcols[tree->correctlpdepth] >= tree->pathnlpcols[lpstateforkdepth]); /* LP can only grow */
   assert(tree->pathnlprows[tree->correctlpdepth] >= tree->pathnlprows[lpstateforkdepth]); /* LP can only grow */

   /* load LP state */
   if( tree->focuslpstateforklpcount != stat->lpcount )
   {
      if( SCIPnodeGetType(lpstatefork) == SCIP_NODETYPE_FORK )
      {
         assert(lpstatefork->data.fork != NULL);
         SCIP_CALL( SCIPlpSetState(lp, blkmem, set, eventqueue, lpstatefork->data.fork->lpistate,
               lpstatefork->data.fork->lpwasprimfeas, lpstatefork->data.fork->lpwasdualfeas) );
      }
      else
      {
         assert(SCIPnodeGetType(lpstatefork) == SCIP_NODETYPE_SUBROOT);
         assert(lpstatefork->data.subroot != NULL);
         SCIP_CALL( SCIPlpSetState(lp, blkmem, set, eventqueue, lpstatefork->data.subroot->lpistate,
               lpstatefork->data.subroot->lpwasprimfeas, lpstatefork->data.subroot->lpwasdualfeas) );
      }
      updatefeas = !lp->solved || !lp->solisbasic;
      checkbdchgs = TRUE;
   }
   else
   {
      updatefeas = TRUE;

      /* we do not need to check the bounds, since primalfeasible is updated anyway when flushing the LP */
      checkbdchgs = FALSE;
   }

   if( updatefeas )
   {
      /* check whether the size of the LP increased (destroying primal/dual feasibility) */
      lp->primalfeasible = lp->primalfeasible
         && (tree->pathnlprows[tree->correctlpdepth] == tree->pathnlprows[lpstateforkdepth]);
      lp->dualfeasible = lp->dualfeasible
         && (tree->pathnlpcols[tree->correctlpdepth] == tree->pathnlpcols[lpstateforkdepth]);

      /* check the path from LP fork to focus node for domain changes (destroying primal feasibility of LP basis) */
      if( checkbdchgs )
      {
         for( d = lpstateforkdepth; d < (int)(tree->focusnode->depth) && lp->primalfeasible; ++d )
         {
            assert(d < tree->pathlen);
            lp->primalfeasible = (tree->path[d]->domchg == NULL || tree->path[d]->domchg->domchgbound.nboundchgs == 0);
         }
      }
   }

   SCIPsetDebugMsg(set, "-> primalfeasible=%u, dualfeasible=%u\n", lp->primalfeasible, lp->dualfeasible);

   return SCIP_OKAY;
}




/*
 * Node Conversion
 */

/** converts node into LEAF and moves it into the array of the node queue
 *  if node's lower bound is greater or equal than the given upper bound, the node is deleted;
 *  otherwise, it is moved to the node queue; anyways, the given pointer is NULL after the call
 */
static
SCIP_RETCODE nodeToLeaf(
   SCIP_NODE**           node,               /**< pointer to child or sibling node to convert */
   BMS_BLKMEM*           blkmem,             /**< block memory buffers */
   SCIP_SET*             set,                /**< global SCIP settings */
   SCIP_STAT*            stat,               /**< dynamic problem statistics */
   SCIP_EVENTQUEUE*      eventqueue,         /**< event queue */
   SCIP_TREE*            tree,               /**< branch and bound tree */
   SCIP_REOPT*           reopt,              /**< reoptimization data structure */
   SCIP_LP*              lp,                 /**< current LP data */
   SCIP_NODE*            lpstatefork,        /**< LP state defining fork of the node */
   SCIP_Real             cutoffbound         /**< cutoff bound: all nodes with lowerbound >= cutoffbound are cut off */
   )
{
   assert(SCIPnodeGetType(*node) == SCIP_NODETYPE_SIBLING || SCIPnodeGetType(*node) == SCIP_NODETYPE_CHILD
      || SCIPnodeGetType(*node) == SCIP_NODETYPE_FOCUSNODE);
   assert(stat != NULL);
   assert(lpstatefork == NULL || lpstatefork->depth < (*node)->depth);
   assert(lpstatefork == NULL || lpstatefork->active || SCIPsetIsGE(set, (*node)->lowerbound, cutoffbound));
   assert(lpstatefork == NULL
      || SCIPnodeGetType(lpstatefork) == SCIP_NODETYPE_FORK
      || SCIPnodeGetType(lpstatefork) == SCIP_NODETYPE_SUBROOT);

   /* convert node into leaf */
   SCIPsetDebugMsg(set, "convert node #%" SCIP_LONGINT_FORMAT " at depth %d to leaf with lpstatefork #%" SCIP_LONGINT_FORMAT " at depth %d\n",
      SCIPnodeGetNumber(*node), SCIPnodeGetDepth(*node),
      lpstatefork == NULL ? -1 : SCIPnodeGetNumber(lpstatefork),
      lpstatefork == NULL ? -1 : SCIPnodeGetDepth(lpstatefork));
   (*node)->nodetype = SCIP_NODETYPE_LEAF; /*lint !e641*/
   (*node)->data.leaf.lpstatefork = lpstatefork;

#ifndef NDEBUG
   /* check, if the LP state fork is the first node with LP state information on the path back to the root */
   if( !SCIPsetIsInfinity(set, -cutoffbound) ) /* if the node was cut off in SCIPnodeFocus(), the lpstatefork is invalid */
   {
      SCIP_NODE* pathnode;
      pathnode = (*node)->parent;
      while( pathnode != NULL && pathnode != lpstatefork )
      {
         assert(SCIPnodeGetType(pathnode) == SCIP_NODETYPE_JUNCTION
            || SCIPnodeGetType(pathnode) == SCIP_NODETYPE_PSEUDOFORK);
         pathnode = pathnode->parent;
      }
      assert(pathnode == lpstatefork);
   }
#endif

   /* if node is good enough to keep, put it on the node queue */
   if( SCIPsetIsLT(set, (*node)->lowerbound, cutoffbound) )
   {
      /* insert leaf in node queue */
      SCIP_CALL( SCIPnodepqInsert(tree->leaves, set, *node) );

      /* make the domain change data static to save memory */
      SCIP_CALL( SCIPdomchgMakeStatic(&(*node)->domchg, blkmem, set, eventqueue, lp) );

      /* node is now member of the node queue: delete the pointer to forbid further access */
      *node = NULL;
   }
   else
   {
      if( set->reopt_enable )
      {
         assert(reopt != NULL);
         /* check if the node should be stored for reoptimization */
         SCIP_CALL( SCIPreoptCheckCutoff(reopt, set, blkmem, *node, SCIP_EVENTTYPE_NODEINFEASIBLE, SCIPlpGetSolstat(lp),
               tree->root == *node, tree->focusnode == *node, (*node)->lowerbound, tree->effectiverootdepth) );
      }

      /* delete node due to bound cut off */
      SCIPvisualCutoffNode(stat->visual, set, stat, *node, FALSE);
      SCIP_CALL( SCIPnodeFree(node, blkmem, set, stat, eventqueue, tree, lp) );
   }
   assert(*node == NULL);

   return SCIP_OKAY;
}

/** removes variables from the problem, that are marked to be deletable, and were created at the focusnode;
 *  only removes variables that were created at the focusnode, unless inlp is TRUE (e.g., when the node is cut off, anyway)
 */
static
SCIP_RETCODE focusnodeCleanupVars(
   BMS_BLKMEM*           blkmem,             /**< block memory buffers */
   SCIP_SET*             set,                /**< global SCIP settings */
   SCIP_STAT*            stat,               /**< dynamic problem statistics */
   SCIP_EVENTQUEUE*      eventqueue,         /**< event queue */
   SCIP_PROB*            transprob,          /**< transformed problem after presolve */
   SCIP_PROB*            origprob,           /**< original problem */
   SCIP_TREE*            tree,               /**< branch and bound tree */
   SCIP_REOPT*           reopt,              /**< reoptimization data structure */
   SCIP_LP*              lp,                 /**< current LP data */
   SCIP_BRANCHCAND*      branchcand,         /**< branching candidate storage */
   SCIP_CLIQUETABLE*     cliquetable,        /**< clique table data structure */
   SCIP_Bool             inlp                /**< should variables in the LP be deleted, too?*/
   )
{
   SCIP_VAR* var;
   int i;
   int ndelvars;
   SCIP_Bool needdel;
   SCIP_Bool deleted;

   assert(blkmem != NULL);
   assert(set != NULL);
   assert(stat != NULL);
   assert(tree != NULL);
   assert(!SCIPtreeProbing(tree));
   assert(tree->focusnode != NULL);
   assert(SCIPnodeGetType(tree->focusnode) == SCIP_NODETYPE_FOCUSNODE);
   assert(lp != NULL);

   /* check the settings, whether variables should be deleted */
   needdel = (tree->focusnode == tree->root ? set->price_delvarsroot : set->price_delvars);

   if( !needdel )
      return SCIP_OKAY;

   ndelvars = 0;

   /* also delete variables currently in the LP, thus remove all new variables from the LP, first */
   if( inlp )
   {
      /* remove all additions to the LP at this node */
      SCIP_CALL( SCIPlpShrinkCols(lp, set, SCIPlpGetNCols(lp) - SCIPlpGetNNewcols(lp)) );

      SCIP_CALL( SCIPlpFlush(lp, blkmem, set, eventqueue) );
   }

   /* mark variables as deleted */
   for( i = 0; i < transprob->nvars; i++ )
   {
      var = transprob->vars[i];
      assert(var != NULL);

      /* check whether variable is deletable */
      if( SCIPvarIsDeletable(var) )
      {
         if( !SCIPvarIsInLP(var) )
         {
            /* fix the variable to 0, first */
            assert(!SCIPsetIsFeasPositive(set, SCIPvarGetLbGlobal(var)));
            assert(!SCIPsetIsFeasNegative(set, SCIPvarGetUbGlobal(var)));

            if( !SCIPsetIsFeasZero(set, SCIPvarGetLbGlobal(var)) )
            {
               SCIP_CALL( SCIPnodeAddBoundchg(tree->root, blkmem, set, stat, transprob, origprob,
                     tree, reopt, lp, branchcand, eventqueue, cliquetable, var, 0.0, SCIP_BOUNDTYPE_LOWER, FALSE) );
            }
            if( !SCIPsetIsFeasZero(set, SCIPvarGetUbGlobal(var)) )
            {
               SCIP_CALL( SCIPnodeAddBoundchg(tree->root, blkmem, set, stat, transprob, origprob,
                     tree, reopt, lp, branchcand, eventqueue, cliquetable, var, 0.0, SCIP_BOUNDTYPE_UPPER, FALSE) );
            }

            SCIP_CALL( SCIPprobDelVar(transprob, blkmem, set, eventqueue, var, &deleted) );

            if( deleted )
               ndelvars++;
         }
         else
         {
            /* mark variable to be non-deletable, because it will be contained in the basis information
             * at this node and must not be deleted from now on
             */
            SCIPvarMarkNotDeletable(var);
         }
      }
   }

   SCIPsetDebugMsg(set, "delvars at node %" SCIP_LONGINT_FORMAT ", deleted %d vars\n", stat->nnodes, ndelvars);

   if( ndelvars > 0 )
   {
      /* perform the variable deletions from the problem */
      SCIP_CALL( SCIPprobPerformVarDeletions(transprob, blkmem, set, stat, eventqueue, cliquetable, lp, branchcand) );
   }

   return SCIP_OKAY;
}

/** converts the focus node into a dead-end node */
static
SCIP_RETCODE focusnodeToDeadend(
   BMS_BLKMEM*           blkmem,             /**< block memory buffers */
   SCIP_SET*             set,                /**< global SCIP settings */
   SCIP_STAT*            stat,               /**< dynamic problem statistics */
   SCIP_EVENTQUEUE*      eventqueue,         /**< event queue */
   SCIP_PROB*            transprob,          /**< transformed problem after presolve */
   SCIP_PROB*            origprob,           /**< original problem */
   SCIP_TREE*            tree,               /**< branch and bound tree */
   SCIP_REOPT*           reopt,              /**< reoptimization data structure */
   SCIP_LP*              lp,                 /**< current LP data */
   SCIP_BRANCHCAND*      branchcand,         /**< branching candidate storage */
   SCIP_CLIQUETABLE*     cliquetable         /**< clique table data structure */
   )
{
   assert(blkmem != NULL);
   assert(tree != NULL);
   assert(!SCIPtreeProbing(tree));
   assert(tree->focusnode != NULL);
   assert(SCIPnodeGetType(tree->focusnode) == SCIP_NODETYPE_FOCUSNODE);
   assert(tree->nchildren == 0);

   SCIPsetDebugMsg(set, "focusnode #%" SCIP_LONGINT_FORMAT " to dead-end at depth %d\n",
      SCIPnodeGetNumber(tree->focusnode), SCIPnodeGetDepth(tree->focusnode));

   /* remove variables from the problem that are marked as deletable and were created at this node */
   SCIP_CALL( focusnodeCleanupVars(blkmem, set, stat, eventqueue, transprob, origprob, tree, reopt, lp, branchcand, cliquetable, TRUE) );

   tree->focusnode->nodetype = SCIP_NODETYPE_DEADEND; /*lint !e641*/

   /* release LPI state */
   if( tree->focuslpstatefork != NULL )
   {
      SCIP_CALL( SCIPnodeReleaseLPIState(tree->focuslpstatefork, blkmem, lp) );
   }

   return SCIP_OKAY;
}

/** converts the focus node into a leaf node (if it was postponed) */
static
SCIP_RETCODE focusnodeToLeaf(
   BMS_BLKMEM*           blkmem,             /**< block memory buffers */
   SCIP_SET*             set,                /**< global SCIP settings */
   SCIP_STAT*            stat,               /**< dynamic problem statistics */
   SCIP_EVENTQUEUE*      eventqueue,         /**< event queue */
   SCIP_PROB*            prob,               /**< transformed problem after presolve */
   SCIP_TREE*            tree,               /**< branch and bound tree */
   SCIP_REOPT*           reopt,              /**< reoptimization data structure */
   SCIP_LP*              lp,                 /**< current LP data */
   SCIP_NODE*            lpstatefork,        /**< LP state defining fork of the node */
   SCIP_Real             cutoffbound         /**< cutoff bound: all nodes with lowerbound >= cutoffbound are cut off */

   )
{  /*lint --e{715}*/
   assert(tree != NULL);
   assert(!SCIPtreeProbing(tree));
   assert(tree->focusnode != NULL);
   assert(tree->focusnode->active);
   assert(SCIPnodeGetType(tree->focusnode) == SCIP_NODETYPE_FOCUSNODE);

   SCIPdebugMessage("focusnode #%" SCIP_LONGINT_FORMAT " to leaf at depth %d\n",
      SCIPnodeGetNumber(tree->focusnode), SCIPnodeGetDepth(tree->focusnode));

   SCIP_CALL( nodeToLeaf(&tree->focusnode, blkmem, set, stat, eventqueue, tree, reopt, lp, lpstatefork, cutoffbound));

   return SCIP_OKAY;
}

/** converts the focus node into a junction node */
static
SCIP_RETCODE focusnodeToJunction(
   BMS_BLKMEM*           blkmem,             /**< block memory buffers */
   SCIP_SET*             set,                /**< global SCIP settings */
   SCIP_STAT*            stat,               /**< dynamic problem statistics */
   SCIP_EVENTQUEUE*      eventqueue,         /**< event queue */
   SCIP_PROB*            prob,               /**< transformed problem after presolve */
   SCIP_TREE*            tree,               /**< branch and bound tree */
   SCIP_LP*              lp                  /**< current LP data */
   )
{  /*lint --e{715}*/
   assert(tree != NULL);
   assert(!SCIPtreeProbing(tree));
   assert(tree->focusnode != NULL);
   assert(tree->focusnode->active); /* otherwise, no children could be created at the focus node */
   assert(SCIPnodeGetType(tree->focusnode) == SCIP_NODETYPE_FOCUSNODE);
   assert(SCIPlpGetNNewcols(lp) == 0);

   SCIPsetDebugMsg(set, "focusnode #%" SCIP_LONGINT_FORMAT " to junction at depth %d\n",
      SCIPnodeGetNumber(tree->focusnode), SCIPnodeGetDepth(tree->focusnode));

   /* convert node into junction */
   tree->focusnode->nodetype = SCIP_NODETYPE_JUNCTION; /*lint !e641*/

   SCIP_CALL( junctionInit(&tree->focusnode->data.junction, tree) );

   /* release LPI state */
   if( tree->focuslpstatefork != NULL )
   {
      SCIP_CALL( SCIPnodeReleaseLPIState(tree->focuslpstatefork, blkmem, lp) );
   }

   /* make the domain change data static to save memory */
   SCIP_CALL( SCIPdomchgMakeStatic(&tree->focusnode->domchg, blkmem, set, eventqueue, lp) );

   return SCIP_OKAY;
}

/** converts the focus node into a pseudofork node */
static
SCIP_RETCODE focusnodeToPseudofork(
   BMS_BLKMEM*           blkmem,             /**< block memory buffers */
   SCIP_SET*             set,                /**< global SCIP settings */
   SCIP_STAT*            stat,               /**< dynamic problem statistics */
   SCIP_EVENTQUEUE*      eventqueue,         /**< event queue */
   SCIP_PROB*            transprob,          /**< transformed problem after presolve */
   SCIP_PROB*            origprob,           /**< original problem */
   SCIP_TREE*            tree,               /**< branch and bound tree */
   SCIP_REOPT*           reopt,              /**< reoptimization data structure */
   SCIP_LP*              lp,                 /**< current LP data */
   SCIP_BRANCHCAND*      branchcand,         /**< branching candidate storage */
   SCIP_CLIQUETABLE*     cliquetable         /**< clique table data structure */
   )
{
   SCIP_PSEUDOFORK* pseudofork;

   assert(blkmem != NULL);
   assert(tree != NULL);
   assert(!SCIPtreeProbing(tree));
   assert(tree->focusnode != NULL);
   assert(tree->focusnode->active); /* otherwise, no children could be created at the focus node */
   assert(SCIPnodeGetType(tree->focusnode) == SCIP_NODETYPE_FOCUSNODE);
   assert(tree->nchildren > 0);
   assert(lp != NULL);

   SCIPsetDebugMsg(set, "focusnode #%" SCIP_LONGINT_FORMAT " to pseudofork at depth %d\n",
      SCIPnodeGetNumber(tree->focusnode), SCIPnodeGetDepth(tree->focusnode));

   /* remove variables from the problem that are marked as deletable and were created at this node */
   SCIP_CALL( focusnodeCleanupVars(blkmem, set, stat, eventqueue, transprob, origprob, tree, reopt, lp, branchcand, cliquetable, FALSE) );

   /* create pseudofork data */
   SCIP_CALL( pseudoforkCreate(&pseudofork, blkmem, tree, lp) );

   tree->focusnode->nodetype = SCIP_NODETYPE_PSEUDOFORK; /*lint !e641*/
   tree->focusnode->data.pseudofork = pseudofork;

   /* release LPI state */
   if( tree->focuslpstatefork != NULL )
   {
      SCIP_CALL( SCIPnodeReleaseLPIState(tree->focuslpstatefork, blkmem, lp) );
   }

   /* make the domain change data static to save memory */
   SCIP_CALL( SCIPdomchgMakeStatic(&tree->focusnode->domchg, blkmem, set, eventqueue, lp) );

   return SCIP_OKAY;
}

/** converts the focus node into a fork node */
static
SCIP_RETCODE focusnodeToFork(
   BMS_BLKMEM*           blkmem,             /**< block memory buffers */
   SCIP_SET*             set,                /**< global SCIP settings */
   SCIP_MESSAGEHDLR*     messagehdlr,        /**< message handler */
   SCIP_STAT*            stat,               /**< dynamic problem statistics */
   SCIP_EVENTQUEUE*      eventqueue,         /**< event queue */
   SCIP_EVENTFILTER*     eventfilter,        /**< global event filter */
   SCIP_PROB*            transprob,          /**< transformed problem after presolve */
   SCIP_PROB*            origprob,           /**< original problem */
   SCIP_TREE*            tree,               /**< branch and bound tree */
   SCIP_REOPT*           reopt,              /**< reoptimization data structure */
   SCIP_LP*              lp,                 /**< current LP data */
   SCIP_BRANCHCAND*      branchcand,         /**< branching candidate storage */
   SCIP_CLIQUETABLE*     cliquetable         /**< clique table data structure */
   )
{
   SCIP_FORK* fork;
   SCIP_Bool lperror;

   assert(blkmem != NULL);
   assert(tree != NULL);
   assert(!SCIPtreeProbing(tree));
   assert(tree->focusnode != NULL);
   assert(tree->focusnode->active); /* otherwise, no children could be created at the focus node */
   assert(SCIPnodeGetType(tree->focusnode) == SCIP_NODETYPE_FOCUSNODE);
   assert(tree->nchildren > 0);
   assert(lp != NULL);
   assert(lp->flushed);
   assert(lp->solved || lp->resolvelperror);

   SCIPsetDebugMsg(set, "focusnode #%" SCIP_LONGINT_FORMAT " to fork at depth %d\n",
      SCIPnodeGetNumber(tree->focusnode), SCIPnodeGetDepth(tree->focusnode));

   /* usually, the LP should be solved to optimality; otherwise, numerical troubles occured,
    * and we have to forget about the LP and transform the node into a junction (see below)
    */
   lperror = FALSE;
   if( !lp->resolvelperror && SCIPlpGetSolstat(lp) == SCIP_LPSOLSTAT_OPTIMAL )
   {
      /* clean up newly created part of LP to keep only necessary columns and rows */
      SCIP_CALL( SCIPlpCleanupNew(lp, blkmem, set, stat, eventqueue, eventfilter, (tree->focusnode->depth == 0)) );

      /* resolve LP after cleaning up */
      if( !lp->solved || !lp->flushed )
      {
         SCIPsetDebugMsg(set, "resolving LP after cleanup\n");
         SCIP_CALL( SCIPlpSolveAndEval(lp, set, messagehdlr, blkmem, stat, eventqueue, eventfilter, transprob, -1LL, FALSE, FALSE, TRUE, &lperror) );
      }
   }
   assert(lp->flushed);
   assert(lp->solved || lperror || lp->resolvelperror);

   /* There are two reasons, that the (reduced) LP is not solved to optimality:
    *  - The primal heuristics (called after the current node's LP was solved) found a new 
    *    solution, that is better than the current node's lower bound.
    *    (But in this case, all children should be cut off and the node should be converted
    *    into a dead-end instead of a fork.)
    *  - Something numerically weird happened after cleaning up or after resolving a diving or probing LP.
    * The only thing we can do, is to completely forget about the LP and treat the node as
    * if it was only a pseudo-solution node. Therefore we have to remove all additional
    * columns and rows from the LP and convert the node into a junction.
    * However, the node's lower bound is kept, thus automatically throwing away nodes that
    * were cut off due to a primal solution.
    */
   if( lperror || lp->resolvelperror || SCIPlpGetSolstat(lp) != SCIP_LPSOLSTAT_OPTIMAL )
   {
      SCIPmessagePrintVerbInfo(messagehdlr, set->disp_verblevel, SCIP_VERBLEVEL_FULL,
         "(node %" SCIP_LONGINT_FORMAT ") numerical troubles: LP %" SCIP_LONGINT_FORMAT " not optimal -- convert node into junction instead of fork\n",
         stat->nnodes, stat->nlps);

      /* remove all additions to the LP at this node */
      SCIP_CALL( SCIPlpShrinkCols(lp, set, SCIPlpGetNCols(lp) - SCIPlpGetNNewcols(lp)) );
      SCIP_CALL( SCIPlpShrinkRows(lp, blkmem, set, eventqueue, eventfilter, SCIPlpGetNRows(lp) - SCIPlpGetNNewrows(lp)) );

      /* convert node into a junction */
      SCIP_CALL( focusnodeToJunction(blkmem, set, stat, eventqueue, transprob, tree, lp) );

      return SCIP_OKAY;
   }
   assert(lp->flushed);
   assert(lp->solved);
   assert(SCIPlpGetSolstat(lp) == SCIP_LPSOLSTAT_OPTIMAL);

   /* remove variables from the problem that are marked as deletable, were created at this node and are not contained in the LP */
   SCIP_CALL( focusnodeCleanupVars(blkmem, set, stat, eventqueue, transprob, origprob, tree, reopt, lp, branchcand, cliquetable, FALSE) );

   assert(lp->flushed);
   assert(lp->solved);

   /* create fork data */
   SCIP_CALL( forkCreate(&fork, blkmem, set, transprob, tree, lp) );

   tree->focusnode->nodetype = SCIP_NODETYPE_FORK; /*lint !e641*/
   tree->focusnode->data.fork = fork;

   /* capture the LPI state of the root node to ensure that the LPI state of the root stays for the whole solving
    * process
    */
   if( tree->focusnode == tree->root )
      forkCaptureLPIState(fork, 1);

   /* release LPI state */
   if( tree->focuslpstatefork != NULL )
   {
      SCIP_CALL( SCIPnodeReleaseLPIState(tree->focuslpstatefork, blkmem, lp) );
   }

   /* make the domain change data static to save memory */
   SCIP_CALL( SCIPdomchgMakeStatic(&tree->focusnode->domchg, blkmem, set, eventqueue, lp) );

   return SCIP_OKAY;
}

#ifdef WITHSUBROOTS  /** @todo test whether subroots should be created */
/** converts the focus node into a subroot node */
static
SCIP_RETCODE focusnodeToSubroot(
   BMS_BLKMEM*           blkmem,             /**< block memory buffers */
   SCIP_SET*             set,                /**< global SCIP settings */
   SCIP_MESSAGEHDLR*     messagehdlr,        /**< message handler */
   SCIP_STAT*            stat,               /**< dynamic problem statistics */
   SCIP_EVENTQUEUE*      eventqueue,         /**< event queue */
   SCIP_EVENTFILTER*     eventfilter,        /**< global event filter */
   SCIP_PROB*            transprob,          /**< transformed problem after presolve */
   SCIP_PROB*            origprob,           /**< original problem */
   SCIP_TREE*            tree,               /**< branch and bound tree */
   SCIP_LP*              lp,                 /**< current LP data */
   SCIP_BRANCHCAND*      branchcand,         /**< branching candidate storage */
   SCIP_CLIQUETABLE*     cliquetable         /**< clique table data structure */
   )
{
   SCIP_SUBROOT* subroot;
   SCIP_Bool lperror;

   assert(blkmem != NULL);
   assert(tree != NULL);
   assert(!SCIPtreeProbing(tree));
   assert(tree->focusnode != NULL);
   assert(SCIPnodeGetType(tree->focusnode) == SCIP_NODETYPE_FOCUSNODE);
   assert(tree->focusnode->active); /* otherwise, no children could be created at the focus node */
   assert(tree->nchildren > 0);
   assert(lp != NULL);
   assert(lp->flushed);
   assert(lp->solved);

   SCIPsetDebugMsg(set, "focusnode #%" SCIP_LONGINT_FORMAT " to subroot at depth %d\n",
      SCIPnodeGetNumber(tree->focusnode), SCIPnodeGetDepth(tree->focusnode));

   /* usually, the LP should be solved to optimality; otherwise, numerical troubles occured,
    * and we have to forget about the LP and transform the node into a junction (see below)
    */
   lperror = FALSE;
   if( SCIPlpGetSolstat(lp) == SCIP_LPSOLSTAT_OPTIMAL )
   {
      /* clean up whole LP to keep only necessary columns and rows */
#ifdef SCIP_DISABLED_CODE
      if( tree->focusnode->depth == 0 )
      {
         SCIP_CALL( SCIPlpCleanupAll(lp, blkmem, set, stat, eventqueue, eventfilter, (tree->focusnode->depth == 0)) );
      }
      else
#endif
      {
         SCIP_CALL( SCIPlpRemoveAllObsoletes(lp, blkmem, set, stat, eventqueue, eventfilter) );
      }

      /* resolve LP after cleaning up */
      if( !lp->solved || !lp->flushed )
      {
         SCIPsetDebugMsg(set, "resolving LP after cleanup\n");
         SCIP_CALL( SCIPlpSolveAndEval(lp, set, messagehdlr, blkmem, stat, eventqueue, eventfilter, transprob, -1LL, FALSE, FALSE, TRUE, &lperror) );
      }
   }
   assert(lp->flushed);
   assert(lp->solved || lperror);

   /* There are two reasons, that the (reduced) LP is not solved to optimality:
    *  - The primal heuristics (called after the current node's LP was solved) found a new
    *    solution, that is better than the current node's lower bound.
    *    (But in this case, all children should be cut off and the node should be converted
    *    into a dead-end instead of a subroot.)
    *  - Something numerically weird happened after cleaning up.
    * The only thing we can do, is to completely forget about the LP and treat the node as
    * if it was only a pseudo-solution node. Therefore we have to remove all additional
    * columns and rows from the LP and convert the node into a junction.
    * However, the node's lower bound is kept, thus automatically throwing away nodes that
    * were cut off due to a primal solution.
    */
   if( lperror || SCIPlpGetSolstat(lp) != SCIP_LPSOLSTAT_OPTIMAL )
   {
      SCIPmessagePrintVerbInfo(messagehdlr, set->disp_verblevel, SCIP_VERBLEVEL_FULL,
         "(node %" SCIP_LONGINT_FORMAT ") numerical troubles: LP %" SCIP_LONGINT_FORMAT " not optimal -- convert node into junction instead of subroot\n",
         stat->nnodes, stat->nlps);

      /* remove all additions to the LP at this node */
      SCIP_CALL( SCIPlpShrinkCols(lp, set, SCIPlpGetNCols(lp) - SCIPlpGetNNewcols(lp)) );
      SCIP_CALL( SCIPlpShrinkRows(lp, blkmem, set, eventqueue, eventfilter, SCIPlpGetNRows(lp) - SCIPlpGetNNewrows(lp)) );

      /* convert node into a junction */
      SCIP_CALL( focusnodeToJunction(blkmem, set, stat, eventqueue, transprob, tree, lp) );

      return SCIP_OKAY;
   }
   assert(lp->flushed);
   assert(lp->solved);
   assert(SCIPlpGetSolstat(lp) == SCIP_LPSOLSTAT_OPTIMAL);

   /* remove variables from the problem that are marked as deletable, were created at this node and are not contained in the LP */
   SCIP_CALL( focusnodeCleanupVars(blkmem, set, stat, eventqueue, transprob, origprob, tree, lp, branchcand, cliquetable, FALSE) );

   assert(lp->flushed);
   assert(lp->solved);


   /* create subroot data */
   SCIP_CALL( subrootCreate(&subroot, blkmem, set, transprob, tree, lp) );

   tree->focusnode->nodetype = SCIP_NODETYPE_SUBROOT; /*lint !e641*/
   tree->focusnode->data.subroot = subroot;

   /* update the LP column and row counter for the converted node */
   SCIP_CALL( treeUpdatePathLPSize(tree, tree->focusnode->depth) );

   /* release LPI state */
   if( tree->focuslpstatefork != NULL )
   {
      SCIP_CALL( SCIPnodeReleaseLPIState(tree->focuslpstatefork, blkmem, lp) );
   }

   /* make the domain change data static to save memory */
   SCIP_CALL( SCIPdomchgMakeStatic(&tree->focusnode->domchg, blkmem, set, eventqueue, lp) );

   return SCIP_OKAY;
}
#endif

/** puts all nodes in the array on the node queue and makes them LEAFs */
static
SCIP_RETCODE treeNodesToQueue(
   SCIP_TREE*            tree,               /**< branch and bound tree */
   SCIP_REOPT*           reopt,              /**< reoptimization data structure */
   BMS_BLKMEM*           blkmem,             /**< block memory buffers */
   SCIP_SET*             set,                /**< global SCIP settings */
   SCIP_STAT*            stat,               /**< dynamic problem statistics */
   SCIP_EVENTQUEUE*      eventqueue,         /**< event queue */
   SCIP_LP*              lp,                 /**< current LP data */
   SCIP_NODE**           nodes,              /**< array of nodes to put on the queue */
   int*                  nnodes,             /**< pointer to number of nodes in the array */
   SCIP_NODE*            lpstatefork,        /**< LP state defining fork of the nodes */
   SCIP_Real             cutoffbound         /**< cutoff bound: all nodes with lowerbound >= cutoffbound are cut off */
   )
{
   int i;

   assert(tree != NULL);
   assert(set != NULL);
   assert(nnodes != NULL);
   assert(*nnodes == 0 || nodes != NULL);

   for( i = 0; i < *nnodes; ++i )
   {
      /* convert node to LEAF and put it into leaves queue, or delete it if it's lower bound exceeds the cutoff bound */
      SCIP_CALL( nodeToLeaf(&nodes[i], blkmem, set, stat, eventqueue, tree, reopt, lp, lpstatefork, cutoffbound) );
      assert(nodes[i] == NULL);
   }
   *nnodes = 0;

   return SCIP_OKAY;
}

/** converts children into siblings, clears children array */
static
void treeChildrenToSiblings(
   SCIP_TREE*            tree                /**< branch and bound tree */
   )
{
   SCIP_NODE** tmpnodes;
   SCIP_Real* tmpprios;
   int tmpnodessize;
   int i;

   assert(tree != NULL);
   assert(tree->nsiblings == 0);

   tmpnodes = tree->siblings;
   tmpprios = tree->siblingsprio;
   tmpnodessize = tree->siblingssize;

   tree->siblings = tree->children;
   tree->siblingsprio = tree->childrenprio;
   tree->nsiblings = tree->nchildren;
   tree->siblingssize = tree->childrensize;

   tree->children = tmpnodes;
   tree->childrenprio = tmpprios;
   tree->nchildren = 0;
   tree->childrensize = tmpnodessize;

   for( i = 0; i < tree->nsiblings; ++i )
   {
      assert(SCIPnodeGetType(tree->siblings[i]) == SCIP_NODETYPE_CHILD);
      tree->siblings[i]->nodetype = SCIP_NODETYPE_SIBLING; /*lint !e641*/

      /* because CHILD and SIBLING structs contain the same data in the same order, we do not have to copy it */
      assert(&(tree->siblings[i]->data.sibling.arraypos) == &(tree->siblings[i]->data.child.arraypos));
   }
}

/** installs a child, a sibling, or a leaf node as the new focus node */
SCIP_RETCODE SCIPnodeFocus(
   SCIP_NODE**           node,               /**< pointer to node to focus (or NULL to remove focus); the node
                                              *   is freed, if it was cut off due to a cut off subtree */
   BMS_BLKMEM*           blkmem,             /**< block memory buffers */
   SCIP_SET*             set,                /**< global SCIP settings */
   SCIP_MESSAGEHDLR*     messagehdlr,        /**< message handler */
   SCIP_STAT*            stat,               /**< problem statistics */
   SCIP_PROB*            transprob,          /**< transformed problem */
   SCIP_PROB*            origprob,           /**< original problem */
   SCIP_PRIMAL*          primal,             /**< primal data */
   SCIP_TREE*            tree,               /**< branch and bound tree */
   SCIP_REOPT*           reopt,              /**< reoptimization data structure */
   SCIP_LP*              lp,                 /**< current LP data */
   SCIP_BRANCHCAND*      branchcand,         /**< branching candidate storage */
   SCIP_CONFLICT*        conflict,           /**< conflict analysis data */
   SCIP_CONFLICTSTORE*   conflictstore,      /**< conflict store */
   SCIP_EVENTFILTER*     eventfilter,        /**< event filter for global (not variable dependent) events */
   SCIP_EVENTQUEUE*      eventqueue,         /**< event queue */
   SCIP_CLIQUETABLE*     cliquetable,        /**< clique table data structure */
   SCIP_Bool*            cutoff,             /**< pointer to store whether the given node can be cut off */
   SCIP_Bool             postponed,          /**< was the current focus node postponed? */
   SCIP_Bool             exitsolve           /**< are we in exitsolve stage, so we only need to loose the children */
   )
{
   SCIP_NODE* oldfocusnode;
   SCIP_NODE* fork;
   SCIP_NODE* lpfork;
   SCIP_NODE* lpstatefork;
   SCIP_NODE* subroot;
   SCIP_NODE* childrenlpstatefork;
   int oldcutoffdepth;

   assert(node != NULL);
   assert(*node == NULL
      || SCIPnodeGetType(*node) == SCIP_NODETYPE_SIBLING
      || SCIPnodeGetType(*node) == SCIP_NODETYPE_CHILD
      || SCIPnodeGetType(*node) == SCIP_NODETYPE_LEAF);
   assert(*node == NULL || !(*node)->active);
   assert(stat != NULL);
   assert(tree != NULL);
   assert(!postponed || *node == NULL);
   assert(!postponed || tree->focusnode != NULL);
   assert(!SCIPtreeProbing(tree));
   assert(lp != NULL);
   assert(cutoff != NULL);

   SCIPsetDebugMsg(set, "focusing node #%" SCIP_LONGINT_FORMAT " of type %d in depth %d\n",
      *node != NULL ? SCIPnodeGetNumber(*node) : -1, *node != NULL ? (int)SCIPnodeGetType(*node) : 0,
      *node != NULL ? SCIPnodeGetDepth(*node) : -1);

   /* remember old cutoff depth in order to know, whether the children and siblings can be deleted */
   oldcutoffdepth = tree->cutoffdepth;

   /* find the common fork node, the new LP defining fork, and the new focus subroot,
    * thereby checking, if the new node can be cut off
    */
   treeFindSwitchForks(tree, *node, &fork, &lpfork, &lpstatefork, &subroot, cutoff);
   SCIPsetDebugMsg(set, "focus node: focusnodedepth=%d, forkdepth=%d, lpforkdepth=%d, lpstateforkdepth=%d, subrootdepth=%d, cutoff=%u\n",
      *node != NULL ? (*node)->depth : -1, fork != NULL ? fork->depth : -1, /*lint !e705 */
      lpfork != NULL ? lpfork->depth : -1, lpstatefork != NULL ? lpstatefork->depth : -1, /*lint !e705 */
      subroot != NULL ? subroot->depth : -1, *cutoff); /*lint !e705 */

   /* free the new node, if it is located in a cut off subtree */
   if( *cutoff )
   {
      assert(*node != NULL);
      assert(tree->cutoffdepth == oldcutoffdepth);
      if( SCIPnodeGetType(*node) == SCIP_NODETYPE_LEAF )
      {
         SCIP_CALL( SCIPnodepqRemove(tree->leaves, set, *node) );
      }
      SCIPvisualCutoffNode(stat->visual, set, stat, *node, FALSE);

      if( set->reopt_enable )
      {
         assert(reopt != NULL);
         /* check if the node should be stored for reoptimization */
         SCIP_CALL( SCIPreoptCheckCutoff(reopt, set, blkmem, *node, SCIP_EVENTTYPE_NODEINFEASIBLE, SCIPlpGetSolstat(lp),
               tree->root == (*node), tree->focusnode == (*node), (*node)->lowerbound, tree->effectiverootdepth) );
      }

      SCIP_CALL( SCIPnodeFree(node, blkmem, set, stat, eventqueue, tree, lp) );

      return SCIP_OKAY;
   }

   assert(tree->cutoffdepth == INT_MAX);
   assert(fork == NULL || fork->active);
   //assert(lpfork == NULL || fork != NULL);
   assert(lpstatefork == NULL || lpfork != NULL);
   assert(subroot == NULL || lpstatefork != NULL);

   /* remember the depth of the common fork node for LP updates */
   SCIPsetDebugMsg(set, "focus node: old correctlpdepth=%d\n", tree->correctlpdepth);
   if( subroot == tree->focussubroot && fork != NULL && lpfork != NULL )
   {
      /* we are in the same subtree with valid LP fork: the LP is correct at most upto the common fork depth */
      assert(subroot == NULL || subroot->active);
      tree->correctlpdepth = MIN(tree->correctlpdepth, (int)fork->depth);
   }
   else
   {
      /* we are in a different subtree, or no valid LP fork exists: the LP is completely incorrect */
      assert(subroot == NULL || !subroot->active
         || (tree->focussubroot != NULL && (int)(tree->focussubroot->depth) > subroot->depth));
      tree->correctlpdepth = -1;
   }

   /* if the LP state fork changed, the lpcount information for the new LP state fork is unknown */
   if( lpstatefork != tree->focuslpstatefork )
      tree->focuslpstateforklpcount = -1;

   /* in exitsolve we only need to take care of open children
    *
    * @note because we might do a 'newstart' and converted cuts to constraints might have rendered the LP in the current
    *       focusnode unsolved the latter code would have resolved the LP unnecessarily
    */
   if( exitsolve && tree->nchildren > 0 )
   {
      SCIPsetDebugMsg(set, " -> deleting the %d children (in exitsolve) of the old focus node\n", tree->nchildren);
      SCIP_CALL( treeNodesToQueue(tree, reopt, blkmem, set, stat, eventqueue, lp, tree->children, &tree->nchildren, NULL, -SCIPsetInfinity(set)) );
      assert(tree->nchildren == 0);
   }

   /* if the old focus node was cut off, we can delete its children;
    * if the old focus node's parent was cut off, we can also delete the focus node's siblings
    */
   if( tree->focusnode != NULL && oldcutoffdepth <= (int)tree->focusnode->depth )
   {
      SCIPsetDebugMsg(set, "path to old focus node of depth %u was cut off at depth %d\n", tree->focusnode->depth, oldcutoffdepth);

      /* delete the focus node's children by converting them to leaves with a cutoffbound of -SCIPsetInfinity(set);
       * we cannot delete them directly, because in SCIPnodeFree(), the children array is changed, which is the
       * same array we would have to iterate over here;
       * the children don't have an LP fork, because the old focus node is not yet converted into a fork or subroot
       */
      SCIPsetDebugMsg(set, " -> deleting the %d children of the old focus node\n", tree->nchildren);
      SCIP_CALL( treeNodesToQueue(tree, reopt, blkmem, set, stat, eventqueue, lp, tree->children, &tree->nchildren, NULL, -SCIPsetInfinity(set)) );
      assert(tree->nchildren == 0);

      if( oldcutoffdepth < (int)tree->focusnode->depth )
      {
         /* delete the focus node's siblings by converting them to leaves with a cutoffbound of -SCIPsetInfinity(set);
          * we cannot delete them directly, because in SCIPnodeFree(), the siblings array is changed, which is the
          * same array we would have to iterate over here;
          * the siblings have the same LP state fork as the old focus node
          */
         SCIPsetDebugMsg(set, " -> deleting the %d siblings of the old focus node\n", tree->nsiblings);
         SCIP_CALL( treeNodesToQueue(tree, reopt, blkmem, set, stat, eventqueue, lp, tree->siblings, &tree->nsiblings, tree->focuslpstatefork,
               -SCIPsetInfinity(set)) );
         assert(tree->nsiblings == 0);
      }
   }

   /* convert the old focus node into a fork or subroot node, if it has children;
    * otherwise, convert it into a dead-end, which will be freed later in treeSwitchPath();
    * if the node was postponed, make it a leaf.
    */
   childrenlpstatefork = tree->focuslpstatefork;
   if( postponed )
   {
      assert(tree->nchildren == 0);
      assert(*node == NULL);

      /* if the node is infeasible, convert it into a deadend; otherwise, put it into the LEAF queue */
      if( SCIPsetIsGE(set, tree->focusnode->lowerbound, primal->cutoffbound) )
      {
         /* in case the LP was not constructed (due to the parameter settings for example) we have the finally remember the
          * old size of the LP (if it was constructed in an earlier node) before we change the current node into a deadend
          */
         if( !tree->focuslpconstructed )
            SCIPlpMarkSize(lp);

         /* convert old focus node into deadend */
         SCIP_CALL( focusnodeToDeadend(blkmem, set, stat, eventqueue, transprob, origprob, tree, reopt, lp, branchcand,
               cliquetable) );
      }
      else
      {
         SCIP_CALL( focusnodeToLeaf(blkmem, set, stat, eventqueue, transprob, tree, reopt, lp, tree->focuslpstatefork,
               SCIPsetInfinity(set)) );
      }
   }
   else if( tree->nchildren > 0 )
   {
      SCIP_Bool selectedchild;

      assert(tree->focusnode != NULL);
      assert(SCIPnodeGetType(tree->focusnode) == SCIP_NODETYPE_FOCUSNODE);
      assert(oldcutoffdepth == INT_MAX);

      /* check whether the next focus node is a child of the old focus node */
      selectedchild = (*node != NULL && SCIPnodeGetType(*node) == SCIP_NODETYPE_CHILD);

      if( tree->focusnodehaslp && lp->isrelax )
      {
         assert(tree->focuslpconstructed);

#ifdef WITHSUBROOTS  /** @todo test whether subroots should be created, decide: old focus node becomes fork or subroot */
         if( tree->focusnode->depth > 0 && tree->focusnode->depth % 25 == 0 )
         {
            /* convert old focus node into a subroot node */
            SCIP_CALL( focusnodeToSubroot(blkmem, set, messagehdlr, stat, eventqueue, eventfilter, transprob, origprob, tree, lp, branchcand) );
            if( *node != NULL && SCIPnodeGetType(*node) == SCIP_NODETYPE_CHILD
               && SCIPnodeGetType(tree->focusnode) == SCIP_NODETYPE_SUBROOT )
               subroot = tree->focusnode;
         }
         else
#endif
         {
            /* convert old focus node into a fork node */
            SCIP_CALL( focusnodeToFork(blkmem, set, messagehdlr, stat, eventqueue, eventfilter, transprob, origprob, tree,
                  reopt, lp, branchcand, cliquetable) );
         }

         /* check, if the conversion into a subroot or fork was successful */
         if( SCIPnodeGetType(tree->focusnode) == SCIP_NODETYPE_FORK
            || SCIPnodeGetType(tree->focusnode) == SCIP_NODETYPE_SUBROOT )
         {
            childrenlpstatefork = tree->focusnode;

            /* if a child of the old focus node was selected as new focus node, the old node becomes the new focus
             * LP fork and LP state fork
             */
            if( selectedchild )
            {
               lpfork = tree->focusnode;
               tree->correctlpdepth = tree->focusnode->depth;
               lpstatefork = tree->focusnode;
               tree->focuslpstateforklpcount = stat->lpcount;
            }
         }

         /* update the path's LP size */
         tree->pathnlpcols[tree->focusnode->depth] = SCIPlpGetNCols(lp);
         tree->pathnlprows[tree->focusnode->depth] = SCIPlpGetNRows(lp);
      }
      else if( tree->focuslpconstructed && (SCIPlpGetNNewcols(lp) > 0 || SCIPlpGetNNewrows(lp) > 0) )
      {
         /* convert old focus node into pseudofork */
         SCIP_CALL( focusnodeToPseudofork(blkmem, set, stat, eventqueue, transprob, origprob, tree, reopt, lp,
               branchcand, cliquetable) );
         assert(SCIPnodeGetType(tree->focusnode) == SCIP_NODETYPE_PSEUDOFORK);

         /* update the path's LP size */
         tree->pathnlpcols[tree->focusnode->depth] = SCIPlpGetNCols(lp);
         tree->pathnlprows[tree->focusnode->depth] = SCIPlpGetNRows(lp);

         /* if a child of the old focus node was selected as new focus node, the old node becomes the new focus LP fork */
         if( selectedchild )
         {
            lpfork = tree->focusnode;
            tree->correctlpdepth = tree->focusnode->depth;
         }
      }
      else
      {
         /* in case the LP was not constructed (due to the parameter settings for example) we have the finally remember the
          * old size of the LP (if it was constructed in an earlier node) before we change the current node into a junction
          */
         SCIPlpMarkSize(lp);

         /* convert old focus node into junction */
         SCIP_CALL( focusnodeToJunction(blkmem, set, stat, eventqueue, transprob, tree, lp) );
      }
   }
   else if( tree->focusnode != NULL )
   {
      /* in case the LP was not constructed (due to the parameter settings for example) we have the finally remember the
       * old size of the LP (if it was constructed in an earlier node) before we change the current node into a deadend
       */
      if( !tree->focuslpconstructed )
         SCIPlpMarkSize(lp);

      /* convert old focus node into deadend */
      SCIP_CALL( focusnodeToDeadend(blkmem, set, stat, eventqueue, transprob, origprob, tree, reopt, lp, branchcand, cliquetable) );
   }
   assert(subroot == NULL || SCIPnodeGetType(subroot) == SCIP_NODETYPE_SUBROOT);
   assert(lpstatefork == NULL
      || SCIPnodeGetType(lpstatefork) == SCIP_NODETYPE_SUBROOT
      || SCIPnodeGetType(lpstatefork) == SCIP_NODETYPE_FORK);
   assert(childrenlpstatefork == NULL
      || SCIPnodeGetType(childrenlpstatefork) == SCIP_NODETYPE_SUBROOT
      || SCIPnodeGetType(childrenlpstatefork) == SCIP_NODETYPE_FORK);
   assert(lpfork == NULL
      || SCIPnodeGetType(lpfork) == SCIP_NODETYPE_SUBROOT
      || SCIPnodeGetType(lpfork) == SCIP_NODETYPE_FORK
      || SCIPnodeGetType(lpfork) == SCIP_NODETYPE_PSEUDOFORK);
   SCIPsetDebugMsg(set, "focus node: new correctlpdepth=%d\n", tree->correctlpdepth);

   /* set up the new lists of siblings and children */
   oldfocusnode = tree->focusnode;
   if( *node == NULL )
   {
      /* move siblings to the queue, make them LEAFs */
      SCIP_CALL( treeNodesToQueue(tree, reopt, blkmem, set, stat, eventqueue, lp, tree->siblings, &tree->nsiblings, tree->focuslpstatefork,
            primal->cutoffbound) );

      /* move children to the queue, make them LEAFs */
      SCIP_CALL( treeNodesToQueue(tree, reopt, blkmem, set, stat, eventqueue, lp, tree->children, &tree->nchildren, childrenlpstatefork,
            primal->cutoffbound) );
   }
   else
   {
      SCIP_NODE* bestleaf;

      switch( SCIPnodeGetType(*node) )
      {  
      case SCIP_NODETYPE_SIBLING:
         /* reset plunging depth, if the selected node is better than all leaves */
         bestleaf = SCIPtreeGetBestLeaf(tree);
         if( bestleaf == NULL || SCIPnodepqCompare(tree->leaves, set, *node, bestleaf) <= 0 )
            stat->plungedepth = 0;

         /* move children to the queue, make them LEAFs */
         SCIP_CALL( treeNodesToQueue(tree, reopt, blkmem, set, stat, eventqueue, lp, tree->children, &tree->nchildren, childrenlpstatefork,
               primal->cutoffbound) );

         /* remove selected sibling from the siblings array */
         treeRemoveSibling(tree, *node);

         SCIPsetDebugMsg(set, "selected sibling node, lowerbound=%g, plungedepth=%d\n", (*node)->lowerbound, stat->plungedepth);
         break;

      case SCIP_NODETYPE_CHILD:
         /* reset plunging depth, if the selected node is better than all leaves; otherwise, increase plunging depth */
         bestleaf = SCIPtreeGetBestLeaf(tree);
         if( bestleaf == NULL || SCIPnodepqCompare(tree->leaves, set, *node, bestleaf) <= 0 )
            stat->plungedepth = 0;
         else
            stat->plungedepth++;

         /* move siblings to the queue, make them LEAFs */
         SCIP_CALL( treeNodesToQueue(tree, reopt, blkmem, set, stat, eventqueue, lp, tree->siblings, &tree->nsiblings, tree->focuslpstatefork,
               primal->cutoffbound) );

         /* remove selected child from the children array */      
         treeRemoveChild(tree, *node);

         /* move remaining children to the siblings array, make them SIBLINGs */
         treeChildrenToSiblings(tree);

         SCIPsetDebugMsg(set, "selected child node, lowerbound=%g, plungedepth=%d\n", (*node)->lowerbound, stat->plungedepth);
         break;

      case SCIP_NODETYPE_LEAF:
         /* move siblings to the queue, make them LEAFs */
         SCIP_CALL( treeNodesToQueue(tree, reopt, blkmem, set, stat, eventqueue, lp, tree->siblings, &tree->nsiblings, tree->focuslpstatefork,
               primal->cutoffbound) );

         /* encounter an early backtrack if there is a child which does not exceed given reference bound */
         if( !SCIPsetIsInfinity(set, stat->referencebound) )
         {
            int c;

            /* loop over children and stop if we find a child with a lower bound below given reference bound */
            for( c = 0; c < tree->nchildren; ++c )
            {
               if( SCIPsetIsLT(set, SCIPnodeGetLowerbound(tree->children[c]), stat->referencebound) )
               {
                  ++stat->nearlybacktracks;
                  break;
               }
            }
         }
         /* move children to the queue, make them LEAFs */
         SCIP_CALL( treeNodesToQueue(tree, reopt, blkmem, set, stat, eventqueue, lp, tree->children, &tree->nchildren, childrenlpstatefork,
               primal->cutoffbound) );

         /* remove node from the queue */
         SCIP_CALL( SCIPnodepqRemove(tree->leaves, set, *node) );

         stat->plungedepth = 0;
         if( SCIPnodeGetDepth(*node) > 0 )
            stat->nbacktracks++;
         SCIPsetDebugMsg(set, "selected leaf node, lowerbound=%g, plungedepth=%d\n", (*node)->lowerbound, stat->plungedepth);
         break;

      default:
         SCIPerrorMessage("selected node is neither sibling, child, nor leaf (nodetype=%d)\n", SCIPnodeGetType(*node));
         return SCIP_INVALIDDATA;
      }  /*lint !e788*/

      /* convert node into the focus node */
      (*node)->nodetype = SCIP_NODETYPE_FOCUSNODE; /*lint !e641*/
   }
   assert(tree->nchildren == 0);

   /* set new focus node, LP fork, LP state fork, and subroot */
   assert(subroot == NULL || (lpstatefork != NULL && subroot->depth <= lpstatefork->depth));
   assert(lpstatefork == NULL || (lpfork != NULL && lpstatefork->depth <= lpfork->depth));
   assert(lpfork == NULL || (*node != NULL && lpfork->depth < (*node)->depth));
   tree->focusnode = *node;
   tree->focuslpfork = lpfork;
   tree->focuslpstatefork = lpstatefork;
   tree->focussubroot = subroot;
   tree->focuslpconstructed = FALSE;
   lp->resolvelperror = FALSE;

   /* track the path from the old focus node to the new node, and perform domain and constraint set changes */
   SCIP_CALL( treeSwitchPath(tree, reopt, blkmem, set, stat, transprob, origprob, primal, lp, branchcand, conflict,
         eventfilter, eventqueue, cliquetable, fork, *node, cutoff) );
   assert(tree->pathlen >= 0);
   assert(*node != NULL || tree->pathlen == 0);
   assert(*node == NULL || tree->pathlen-1 <= (int)(*node)->depth);

   /* if the old focus node is a dead end (has no children), delete it */
   if( oldfocusnode != NULL && SCIPnodeGetType(oldfocusnode) == SCIP_NODETYPE_DEADEND )
   {
      int appliedeffectiverootdepth;

      appliedeffectiverootdepth = tree->appliedeffectiverootdepth;
      assert(appliedeffectiverootdepth <= tree->effectiverootdepth);

      SCIP_CALL( SCIPnodeFree(&oldfocusnode, blkmem, set, stat, eventqueue, tree, lp) );
      assert(tree->effectiverootdepth < tree->pathlen || *node == NULL || *cutoff);

      if( tree->effectiverootdepth > appliedeffectiverootdepth && *node != NULL && !(*cutoff) )
      {
         int d;

         /* promote the constraint set and bound changes up to the new effective root to be global changes */
         SCIPsetDebugMsg(set, "effective root is now at depth %d: applying constraint set and bound changes to global problem\n",
            tree->effectiverootdepth);

         for( d = appliedeffectiverootdepth + 1; d <= tree->effectiverootdepth; ++d )
         {
            SCIP_Bool nodecutoff;

            SCIPsetDebugMsg(set, " -> applying constraint set changes of depth %d\n", d);
            SCIP_CALL( SCIPconssetchgMakeGlobal(&tree->path[d]->conssetchg, blkmem, set, stat, transprob) );
            SCIPsetDebugMsg(set, " -> applying bound changes of depth %d\n", d);
            SCIP_CALL( SCIPdomchgApplyGlobal(tree->path[d]->domchg, blkmem, set, stat, lp, branchcand, eventqueue, cliquetable,
                  &nodecutoff) );

            if( nodecutoff )
            {
               SCIP_CALL( SCIPnodeCutoff(tree->path[d], set, stat, tree, reopt, lp, blkmem) );
               *cutoff = TRUE;
            }
         }

         tree->appliedeffectiverootdepth = tree->effectiverootdepth;
      }
   }
   assert(*cutoff || SCIPtreeIsPathComplete(tree));

   return SCIP_OKAY;
}   




/*
 * Tree methods
 */

/** creates an initialized tree data structure */
SCIP_RETCODE SCIPtreeCreate(
   SCIP_TREE**           tree,               /**< pointer to tree data structure */
   BMS_BLKMEM*           blkmem,             /**< block memory buffers */
   SCIP_SET*             set,                /**< global SCIP settings */
   SCIP_NODESEL*         nodesel             /**< node selector to use for sorting leaves in the priority queue */
   )
{
   int p;

   assert(tree != NULL);
   assert(blkmem != NULL);

   SCIP_ALLOC( BMSallocMemory(tree) );

   (*tree)->root = NULL;

   SCIP_CALL( SCIPnodepqCreate(&(*tree)->leaves, set, nodesel) );

   /* allocate one slot for the prioritized and the unprioritized bound change */
   for( p = 0; p <= 1; ++p )
   {
      SCIP_ALLOC( BMSallocBlockMemoryArray(blkmem, &(*tree)->divebdchgdirs[p], 1) ); /*lint !e866*/
      SCIP_ALLOC( BMSallocBlockMemoryArray(blkmem, &(*tree)->divebdchgvars[p], 1) ); /*lint !e866*/
      SCIP_ALLOC( BMSallocBlockMemoryArray(blkmem, &(*tree)->divebdchgvals[p], 1) ); /*lint !e866*/
      (*tree)->ndivebdchanges[p] = 0;
      (*tree)->divebdchgsize[p] = 1;
   }

   (*tree)->path = NULL;
   (*tree)->focusnode = NULL;
   (*tree)->focuslpfork = NULL;
   (*tree)->focuslpstatefork = NULL;
   (*tree)->focussubroot = NULL;
   (*tree)->children = NULL;
   (*tree)->siblings = NULL;
   (*tree)->probingroot = NULL;
   (*tree)->childrenprio = NULL;
   (*tree)->siblingsprio = NULL;
   (*tree)->pathnlpcols = NULL;
   (*tree)->pathnlprows = NULL;
   (*tree)->probinglpistate = NULL;
   (*tree)->probinglpinorms = NULL;
   (*tree)->pendingbdchgs = NULL;
   (*tree)->pendingbdchgssize = 0;
   (*tree)->npendingbdchgs = 0;
   (*tree)->focuslpstateforklpcount = -1;
   (*tree)->childrensize = 0;
   (*tree)->nchildren = 0;
   (*tree)->siblingssize = 0;
   (*tree)->nsiblings = 0;
   (*tree)->pathlen = 0;
   (*tree)->pathsize = 0;
   (*tree)->effectiverootdepth = 0;
   (*tree)->appliedeffectiverootdepth = 0;
   (*tree)->correctlpdepth = -1;
   (*tree)->cutoffdepth = INT_MAX;
   (*tree)->repropdepth = INT_MAX;
   (*tree)->repropsubtreecount = 0;
   (*tree)->focusnodehaslp = FALSE;
   (*tree)->probingnodehaslp = FALSE;
   (*tree)->focuslpconstructed = FALSE;
   (*tree)->cutoffdelayed = FALSE;
   (*tree)->probinglpwasflushed = FALSE;
   (*tree)->probinglpwassolved = FALSE;
   (*tree)->probingloadlpistate = FALSE;
   (*tree)->probinglpwasrelax = FALSE;
   (*tree)->probingsolvedlp = FALSE;
   (*tree)->forcinglpmessage = FALSE;
   (*tree)->sbprobing = FALSE;
   (*tree)->probinglpwasprimfeas = TRUE;
   (*tree)->probinglpwasdualfeas = TRUE;

   return SCIP_OKAY;
}

/** frees tree data structure */
SCIP_RETCODE SCIPtreeFree(
   SCIP_TREE**           tree,               /**< pointer to tree data structure */
   BMS_BLKMEM*           blkmem,             /**< block memory buffers */
   SCIP_SET*             set,                /**< global SCIP settings */
   SCIP_STAT*            stat,               /**< problem statistics */
   SCIP_EVENTQUEUE*      eventqueue,         /**< event queue */
   SCIP_LP*              lp                  /**< current LP data */
   )
{
   int p;

   assert(tree != NULL);
   assert(*tree != NULL);
   assert((*tree)->nchildren == 0);
   assert((*tree)->nsiblings == 0);
   assert((*tree)->focusnode == NULL);
   assert(!SCIPtreeProbing(*tree));

   SCIPsetDebugMsg(set, "free tree\n");

   /* free node queue */
   SCIP_CALL( SCIPnodepqFree(&(*tree)->leaves, blkmem, set, stat, eventqueue, *tree, lp) );

   /* free diving bound change storage */
   for( p = 0; p <= 1; ++p )
   {
      BMSfreeBlockMemoryArray(blkmem, &(*tree)->divebdchgdirs[p], (*tree)->divebdchgsize[p]); /*lint !e866*/
      BMSfreeBlockMemoryArray(blkmem, &(*tree)->divebdchgvals[p], (*tree)->divebdchgsize[p]); /*lint !e866*/
      BMSfreeBlockMemoryArray(blkmem, &(*tree)->divebdchgvars[p], (*tree)->divebdchgsize[p]); /*lint !e866*/
   }

   /* free pointer arrays */
   BMSfreeMemoryArrayNull(&(*tree)->path);
   BMSfreeMemoryArrayNull(&(*tree)->children);
   BMSfreeMemoryArrayNull(&(*tree)->siblings);
   BMSfreeMemoryArrayNull(&(*tree)->childrenprio);
   BMSfreeMemoryArrayNull(&(*tree)->siblingsprio);
   BMSfreeMemoryArrayNull(&(*tree)->pathnlpcols);
   BMSfreeMemoryArrayNull(&(*tree)->pathnlprows);
   BMSfreeMemoryArrayNull(&(*tree)->pendingbdchgs);

   BMSfreeMemory(tree);

   return SCIP_OKAY;
}

/** clears and resets tree data structure and deletes all nodes */
SCIP_RETCODE SCIPtreeClear(
   SCIP_TREE*            tree,               /**< tree data structure */
   BMS_BLKMEM*           blkmem,             /**< block memory buffers */
   SCIP_SET*             set,                /**< global SCIP settings */
   SCIP_STAT*            stat,               /**< problem statistics */
   SCIP_EVENTQUEUE*      eventqueue,         /**< event queue */
   SCIP_LP*              lp                  /**< current LP data */
   )
{
   int v;

   assert(tree != NULL);
   assert(tree->nchildren == 0);
   assert(tree->nsiblings == 0);
   assert(tree->focusnode == NULL);
   assert(!SCIPtreeProbing(tree));

   SCIPsetDebugMsg(set, "clearing tree\n");

   /* clear node queue */
   SCIP_CALL( SCIPnodepqClear(tree->leaves, blkmem, set, stat, eventqueue, tree, lp) );
   assert(tree->root == NULL);

   /* we have to remove the captures of the variables within the pending bound change data structure */
   for( v = tree->npendingbdchgs-1; v >= 0; --v )
   {
      SCIP_VAR* var;

      var = tree->pendingbdchgs[v].var;
      assert(var != NULL);

      /* release the variable */
      SCIP_CALL( SCIPvarRelease(&var, blkmem, set, eventqueue, lp) );
   }

   /* mark working arrays to be empty and reset data */
   tree->focuslpstateforklpcount = -1;
   tree->nchildren = 0;
   tree->nsiblings = 0;
   tree->pathlen = 0;
   tree->effectiverootdepth = 0;
   tree->appliedeffectiverootdepth = 0;
   tree->correctlpdepth = -1;
   tree->cutoffdepth = INT_MAX;
   tree->repropdepth = INT_MAX;
   tree->repropsubtreecount = 0;
   tree->npendingbdchgs = 0;
   tree->focusnodehaslp = FALSE;
   tree->probingnodehaslp = FALSE;
   tree->cutoffdelayed = FALSE;
   tree->probinglpwasflushed = FALSE;
   tree->probinglpwassolved = FALSE;
   tree->probingloadlpistate = FALSE;
   tree->probinglpwasrelax = FALSE;
   tree->probingsolvedlp = FALSE;

   return SCIP_OKAY;
}

/** creates the root node of the tree and puts it into the leaves queue */
SCIP_RETCODE SCIPtreeCreateRoot(
   SCIP_TREE*            tree,               /**< tree data structure */
   SCIP_REOPT*           reopt,              /**< reoptimization data structure */
   BMS_BLKMEM*           blkmem,             /**< block memory buffers */
   SCIP_SET*             set,                /**< global SCIP settings */
   SCIP_STAT*            stat,               /**< problem statistics */
   SCIP_EVENTQUEUE*      eventqueue,         /**< event queue */
   SCIP_LP*              lp                  /**< current LP data */
   )
{
   assert(tree != NULL);
   assert(tree->nchildren == 0);
   assert(tree->nsiblings == 0);
   assert(tree->root == NULL);
   assert(tree->focusnode == NULL);
   assert(!SCIPtreeProbing(tree));

   /* create root node */
   SCIP_CALL( SCIPnodeCreateChild(&tree->root, blkmem, set, stat, tree, 0.0, -SCIPsetInfinity(set)) );
   assert(tree->nchildren == 1);

#ifndef NDEBUG
   /* check, if the sizes in the data structures match the maximal numbers defined here */
   tree->root->depth = SCIP_MAXTREEDEPTH;
   tree->root->repropsubtreemark = MAXREPROPMARK;
   assert(tree->root->depth == SCIP_MAXTREEDEPTH);
   assert(tree->root->repropsubtreemark == MAXREPROPMARK);
   tree->root->depth++;             /* this should produce an overflow and reset the value to 0 */
   tree->root->repropsubtreemark++; /* this should produce an overflow and reset the value to 0 */
   assert(tree->root->depth == 0);
   assert((SCIP_NODETYPE)tree->root->nodetype == SCIP_NODETYPE_CHILD);
   assert(!tree->root->active);
   assert(!tree->root->cutoff);
   assert(!tree->root->reprop);
   assert(tree->root->repropsubtreemark == 0);
#endif

   /* move root to the queue, convert it to LEAF */
   SCIP_CALL( treeNodesToQueue(tree, reopt, blkmem, set, stat, eventqueue, lp, tree->children, &tree->nchildren, NULL,
         SCIPsetInfinity(set)) );

   return SCIP_OKAY;
}

/** creates a temporary presolving root node of the tree and installs it as focus node */
SCIP_RETCODE SCIPtreeCreatePresolvingRoot(
   SCIP_TREE*            tree,               /**< tree data structure */
   SCIP_REOPT*           reopt,              /**< reoptimization data structure */
   BMS_BLKMEM*           blkmem,             /**< block memory buffers */
   SCIP_SET*             set,                /**< global SCIP settings */
   SCIP_MESSAGEHDLR*     messagehdlr,        /**< message handler */
   SCIP_STAT*            stat,               /**< problem statistics */
   SCIP_PROB*            transprob,          /**< transformed problem */
   SCIP_PROB*            origprob,           /**< original problem */
   SCIP_PRIMAL*          primal,             /**< primal data */
   SCIP_LP*              lp,                 /**< current LP data */
   SCIP_BRANCHCAND*      branchcand,         /**< branching candidate storage */
   SCIP_CONFLICT*        conflict,           /**< conflict analysis data */
   SCIP_CONFLICTSTORE*   conflictstore,      /**< conflict store */
   SCIP_EVENTFILTER*     eventfilter,        /**< event filter for global (not variable dependent) events */
   SCIP_EVENTQUEUE*      eventqueue,         /**< event queue */
   SCIP_CLIQUETABLE*     cliquetable         /**< clique table data structure */
   )
{
   SCIP_Bool cutoff;

   assert(tree != NULL);
   assert(tree->nchildren == 0);
   assert(tree->nsiblings == 0);
   assert(tree->root == NULL);
   assert(tree->focusnode == NULL);
   assert(!SCIPtreeProbing(tree));

   /* create temporary presolving root node */
   SCIP_CALL( SCIPtreeCreateRoot(tree, reopt, blkmem, set, stat, eventqueue, lp) );
   assert(tree->root != NULL);

   /* install the temporary root node as focus node */
   SCIP_CALL( SCIPnodeFocus(&tree->root, blkmem, set, messagehdlr, stat, transprob, origprob, primal, tree, reopt, lp, branchcand,
<<<<<<< HEAD
         conflict, eventfilter, eventqueue, cliquetable, &cutoff, FALSE, FALSE) );
=======
         conflict, conflictstore, eventfilter, eventqueue, cliquetable, &cutoff, FALSE) );
>>>>>>> 0da21340
   assert(!cutoff);

   return SCIP_OKAY;
}

/** frees the temporary presolving root and resets tree data structure */
SCIP_RETCODE SCIPtreeFreePresolvingRoot(
   SCIP_TREE*            tree,               /**< tree data structure */
   SCIP_REOPT*           reopt,              /**< reoptimization data structure */
   BMS_BLKMEM*           blkmem,             /**< block memory buffers */
   SCIP_SET*             set,                /**< global SCIP settings */
   SCIP_MESSAGEHDLR*     messagehdlr,        /**< message handler */
   SCIP_STAT*            stat,               /**< problem statistics */
   SCIP_PROB*            transprob,          /**< transformed problem */
   SCIP_PROB*            origprob,           /**< original problem */
   SCIP_PRIMAL*          primal,             /**< primal data */
   SCIP_LP*              lp,                 /**< current LP data */
   SCIP_BRANCHCAND*      branchcand,         /**< branching candidate storage */
   SCIP_CONFLICT*        conflict,           /**< conflict analysis data */
   SCIP_CONFLICTSTORE*   conflictstore,      /**< conflict store */
   SCIP_EVENTFILTER*     eventfilter,        /**< event filter for global (not variable dependent) events */
   SCIP_EVENTQUEUE*      eventqueue,         /**< event queue */
   SCIP_CLIQUETABLE*     cliquetable         /**< clique table data structure */
   )
{
   SCIP_NODE* node;
   SCIP_Bool cutoff;

   assert(tree != NULL);
   assert(tree->root != NULL);
   assert(tree->focusnode == tree->root);
   assert(tree->pathlen == 1);

   /* unfocus the temporary root node */
   node = NULL;
   SCIP_CALL( SCIPnodeFocus(&node, blkmem, set, messagehdlr, stat, transprob, origprob, primal, tree, reopt, lp, branchcand,
<<<<<<< HEAD
         conflict, eventfilter, eventqueue, cliquetable, &cutoff, FALSE, FALSE) );
=======
         conflict, conflictstore, eventfilter, eventqueue, cliquetable, &cutoff, FALSE) );
>>>>>>> 0da21340
   assert(!cutoff);
   assert(tree->root == NULL);
   assert(tree->focusnode == NULL);
   assert(tree->pathlen == 0);

   /* reset tree data structure */
   SCIP_CALL( SCIPtreeClear(tree, blkmem, set, stat, eventqueue, lp) );

   return SCIP_OKAY;
}

/** returns the node selector associated with the given node priority queue */
SCIP_NODESEL* SCIPtreeGetNodesel(
   SCIP_TREE*            tree                /**< branch and bound tree */
   )
{
   assert(tree != NULL);

   return SCIPnodepqGetNodesel(tree->leaves);
}

/** sets the node selector used for sorting the nodes in the priority queue, and resorts the queue if necessary */
SCIP_RETCODE SCIPtreeSetNodesel(
   SCIP_TREE*            tree,               /**< branch and bound tree */
   SCIP_SET*             set,                /**< global SCIP settings */
   SCIP_MESSAGEHDLR*     messagehdlr,        /**< message handler */
   SCIP_STAT*            stat,               /**< problem statistics */
   SCIP_NODESEL*         nodesel             /**< node selector to use for sorting the nodes in the queue */
   )
{
   assert(tree != NULL);
   assert(stat != NULL);

   if( SCIPnodepqGetNodesel(tree->leaves) != nodesel )
   {
      /* change the node selector used in the priority queue and resort the queue */
      SCIP_CALL( SCIPnodepqSetNodesel(&tree->leaves, set, nodesel) );

      /* issue message */
      if( stat->nnodes > 0 )
      {
         SCIPmessagePrintVerbInfo(messagehdlr, set->disp_verblevel, SCIP_VERBLEVEL_FULL,
            "(node %" SCIP_LONGINT_FORMAT ") switching to node selector <%s>\n", stat->nnodes, SCIPnodeselGetName(nodesel));
      }
   }

   return SCIP_OKAY;
}

/** cuts off nodes with lower bound not better than given cutoff bound */
SCIP_RETCODE SCIPtreeCutoff(
   SCIP_TREE*            tree,               /**< branch and bound tree */
   SCIP_REOPT*           reopt,              /**< reoptimization data structure */
   BMS_BLKMEM*           blkmem,             /**< block memory */
   SCIP_SET*             set,                /**< global SCIP settings */
   SCIP_STAT*            stat,               /**< dynamic problem statistics */
   SCIP_EVENTQUEUE*      eventqueue,         /**< event queue */
   SCIP_LP*              lp,                 /**< current LP data */
   SCIP_Real             cutoffbound         /**< cutoff bound: all nodes with lowerbound >= cutoffbound are cut off */
   )
{
   SCIP_NODE* node;
   int i;

   assert(tree != NULL);
   assert(stat != NULL);
   assert(lp != NULL);

   /* if we are in diving mode, it is not allowed to cut off nodes, because this can lead to deleting LP rows which
    * would modify the currently unavailable (due to diving modifications) SCIP_LP
    *  -> the cutoff must be delayed and executed after the diving ends
    */
   if( SCIPlpDiving(lp) )
   {
      tree->cutoffdelayed = TRUE;
      return SCIP_OKAY;
   }

   tree->cutoffdelayed = FALSE;

   /* cut off leaf nodes in the queue */
   SCIP_CALL( SCIPnodepqBound(tree->leaves, blkmem, set, stat, eventqueue, tree, reopt, lp, cutoffbound) );

   /* cut off siblings: we have to loop backwards, because a removal leads to moving the last node in empty slot */
   for( i = tree->nsiblings-1; i >= 0; --i )
   {
      node = tree->siblings[i];
      if( SCIPsetIsGE(set, node->lowerbound, cutoffbound) )
      {
         SCIPsetDebugMsg(set, "cut off sibling #%" SCIP_LONGINT_FORMAT " at depth %d with lowerbound=%g at position %d\n",
            SCIPnodeGetNumber(node), SCIPnodeGetDepth(node), node->lowerbound, i);

         if( set->reopt_enable )
         {
            assert(reopt != NULL);
            /* check if the node should be stored for reoptimization */
            SCIP_CALL( SCIPreoptCheckCutoff(reopt, set, blkmem, node, SCIP_EVENTTYPE_NODEINFEASIBLE, SCIPlpGetSolstat(lp),
                  tree->root == node, tree->focusnode == node, node->lowerbound, tree->effectiverootdepth) );
         }

         SCIPvisualCutoffNode(stat->visual, set, stat, node, FALSE);

         SCIP_CALL( SCIPnodeFree(&node, blkmem, set, stat, eventqueue, tree, lp) );
      }
   }

   /* cut off children: we have to loop backwards, because a removal leads to moving the last node in empty slot */
   for( i = tree->nchildren-1; i >= 0; --i )
   {
      node = tree->children[i];
      if( SCIPsetIsGE(set, node->lowerbound, cutoffbound) )
      {
         SCIPsetDebugMsg(set, "cut off child #%" SCIP_LONGINT_FORMAT " at depth %d with lowerbound=%g at position %d\n",
            SCIPnodeGetNumber(node), SCIPnodeGetDepth(node), node->lowerbound, i);

         if( set->reopt_enable )
         {
            assert(reopt != NULL);
            /* check if the node should be stored for reoptimization */
            SCIP_CALL( SCIPreoptCheckCutoff(reopt, set, blkmem, node, SCIP_EVENTTYPE_NODEINFEASIBLE, SCIPlpGetSolstat(lp),
                  tree->root == node, tree->focusnode == node, node->lowerbound, tree->effectiverootdepth) );
         }

         SCIPvisualCutoffNode(stat->visual, set, stat, node, FALSE);

         SCIP_CALL( SCIPnodeFree(&node, blkmem, set, stat, eventqueue, tree, lp) );
      }
   }

   return SCIP_OKAY;
}

/** calculates the node selection priority for moving the given variable's LP value to the given target value;
 *  this node selection priority can be given to the SCIPcreateChild() call
 */
SCIP_Real SCIPtreeCalcNodeselPriority(
   SCIP_TREE*            tree,               /**< branch and bound tree */
   SCIP_SET*             set,                /**< global SCIP settings */
   SCIP_STAT*            stat,               /**< dynamic problem statistics */
   SCIP_VAR*             var,                /**< variable, of which the branching factor should be applied, or NULL */
   SCIP_BRANCHDIR        branchdir,          /**< type of branching that was performed: upwards, downwards, or fixed 
                                              * fixed should only be used, when both bounds changed 
                                              */
   SCIP_Real             targetvalue         /**< new value of the variable in the child node */
   )
{
   SCIP_Real prio;
   SCIP_Real varsol;
   SCIP_Real varrootsol;
   SCIP_Real downinfs;
   SCIP_Real upinfs;
   SCIP_Bool isroot;
   SCIP_Bool haslp;

   assert(set != NULL);

   /* extract necessary information */
   isroot = (SCIPtreeGetCurrentDepth(tree) == 0);
   haslp = SCIPtreeHasFocusNodeLP(tree);
   varsol = SCIPvarGetSol(var, haslp);
   varrootsol = SCIPvarGetRootSol(var);
   downinfs = SCIPvarGetAvgInferences(var, stat, SCIP_BRANCHDIR_DOWNWARDS);
   upinfs = SCIPvarGetAvgInferences(var, stat, SCIP_BRANCHDIR_UPWARDS);

   switch( branchdir )
   {
   case SCIP_BRANCHDIR_DOWNWARDS:
      switch( SCIPvarGetBranchDirection(var) )
      {
      case SCIP_BRANCHDIR_DOWNWARDS:
         prio = +1.0;
         break;
      case SCIP_BRANCHDIR_UPWARDS:
         prio = -1.0;
         break;
      case SCIP_BRANCHDIR_AUTO:
         switch( set->nodesel_childsel )
         {
         case 'd':
            prio = +1.0;
            break;
         case 'u':
            prio = -1.0;
            break;
         case 'p':
            prio = -SCIPvarGetPseudocost(var, stat, targetvalue - varsol);
            break;
         case 'i':
            prio = downinfs;
            break;
         case 'l':
            prio = targetvalue - varsol;
            break;
         case 'r':
            prio = varrootsol - varsol;
            break;
         case 'h':
            prio = downinfs + SCIPsetEpsilon(set);
            if( !isroot && haslp )
               prio *= (varrootsol - varsol + 1.0);
            break;
         default:
            SCIPerrorMessage("invalid child selection rule <%c>\n", set->nodesel_childsel);
            prio = 0.0;
            break;
         }
         break;
      default:
         SCIPerrorMessage("invalid preferred branching direction <%d> of variable <%s>\n", 
            SCIPvarGetBranchDirection(var), SCIPvarGetName(var));
         prio = 0.0;
         break;
      }
      break;
   case SCIP_BRANCHDIR_UPWARDS:
      /* the branch is directed upwards */
      switch( SCIPvarGetBranchDirection(var) )
      {
      case SCIP_BRANCHDIR_DOWNWARDS:
         prio = -1.0;
         break;
      case SCIP_BRANCHDIR_UPWARDS:
         prio = +1.0;
         break;
      case SCIP_BRANCHDIR_AUTO:
         switch( set->nodesel_childsel )
         {
         case 'd':
            prio = -1.0;
            break;
         case 'u':
            prio = +1.0;
            break;
         case 'p':
            prio = -SCIPvarGetPseudocost(var, stat, targetvalue - varsol);
            break;
         case 'i':
            prio = upinfs;
            break;
         case 'l':
            prio = varsol - targetvalue;
            break;
         case 'r':
            prio = varsol - varrootsol;
            break;
         case 'h':
            prio = upinfs  + SCIPsetEpsilon(set);
            if( !isroot && haslp )
               prio *= (varsol - varrootsol + 1.0);
            break;
         default:
            SCIPerrorMessage("invalid child selection rule <%c>\n", set->nodesel_childsel);
            prio = 0.0;
            break;
         }
         /* since choosing the upwards direction is usually superior than the downwards direction (see results of
          * Achterberg's thesis (2007)), we break ties towards upwards branching
          */
         prio += SCIPsetEpsilon(set);
         break;

      default:
         SCIPerrorMessage("invalid preferred branching direction <%d> of variable <%s>\n", 
            SCIPvarGetBranchDirection(var), SCIPvarGetName(var));
         prio = 0.0;
         break;
      }
      break;
   case SCIP_BRANCHDIR_FIXED:
      prio = SCIPsetInfinity(set);
      break;
   case SCIP_BRANCHDIR_AUTO:
   default:
      SCIPerrorMessage("invalid branching direction <%d> of variable <%s>\n", 
         SCIPvarGetBranchDirection(var), SCIPvarGetName(var));
      prio = 0.0;
      break;
   }

   return prio;
}

/** calculates an estimate for the objective of the best feasible solution contained in the subtree after applying the given 
 *  branching; this estimate can be given to the SCIPcreateChild() call
 */
SCIP_Real SCIPtreeCalcChildEstimate(
   SCIP_TREE*            tree,               /**< branch and bound tree */
   SCIP_SET*             set,                /**< global SCIP settings */
   SCIP_STAT*            stat,               /**< dynamic problem statistics */
   SCIP_VAR*             var,                /**< variable, of which the branching factor should be applied, or NULL */
   SCIP_Real             targetvalue         /**< new value of the variable in the child node */
   )
{
   SCIP_Real estimateinc;
   SCIP_Real estimate;
   SCIP_Real varsol;

   assert(tree != NULL);
   assert(var != NULL);

   estimate = SCIPnodeGetEstimate(tree->focusnode);
   varsol = SCIPvarGetSol(var, SCIPtreeHasFocusNodeLP(tree));

   /* compute increase above parent node's (i.e., focus node's) estimate value */
   if( SCIPvarGetType(var) == SCIP_VARTYPE_CONTINUOUS )
      estimateinc = SCIPvarGetPseudocost(var, stat, targetvalue - varsol);
   else
   {
      SCIP_Real pscdown;
      SCIP_Real pscup;

      /* calculate estimate based on pseudo costs:
       *   estimate = lowerbound + sum(min{f_j * pscdown_j, (1-f_j) * pscup_j})
       *            = parentestimate - min{f_b * pscdown_b, (1-f_b) * pscup_b} + (targetvalue-oldvalue)*{pscdown_b or pscup_b}
       */
      pscdown = SCIPvarGetPseudocost(var, stat, SCIPsetFeasFloor(set, varsol) - varsol);
      pscup = SCIPvarGetPseudocost(var, stat, SCIPsetFeasCeil(set, varsol) - varsol);
      estimateinc = SCIPvarGetPseudocost(var, stat, targetvalue - varsol) - MIN(pscdown, pscup);
   }

   /* due to rounding errors estimateinc might be slightly negative; in this case return the parent node's estimate */
   if( estimateinc > 0.0 )
      estimate += estimateinc;

   return estimate;
}

/** branches on a variable x
 *  if x is a continuous variable, then two child nodes will be created
 *  (x <= x', x >= x')
 *  but if the bounds of x are such that their relative difference is smaller than epsilon,
 *  the variable is fixed to val (if not SCIP_INVALID) or a well chosen alternative in the current node,
 *  i.e., no children are created
 *  if x is not a continuous variable, then:
 *  if solution value x' is fractional, two child nodes will be created
 *  (x <= floor(x'), x >= ceil(x')),
 *  if solution value is integral, the x' is equal to lower or upper bound of the branching
 *  variable and the bounds of x are finite, then two child nodes will be created
 *  (x <= x", x >= x"+1 with x" = floor((lb + ub)/2)),
 *  otherwise (up to) three child nodes will be created
 *  (x <= x'-1, x == x', x >= x'+1)
 *  if solution value is equal to one of the bounds and the other bound is infinite, only two child nodes
 *  will be created (the third one would be infeasible anyway)
 */
SCIP_RETCODE SCIPtreeBranchVar(
   SCIP_TREE*            tree,               /**< branch and bound tree */
   SCIP_REOPT*           reopt,              /**< reoptimization data structure */
   BMS_BLKMEM*           blkmem,             /**< block memory */
   SCIP_SET*             set,                /**< global SCIP settings */
   SCIP_STAT*            stat,               /**< problem statistics data */
   SCIP_PROB*            transprob,          /**< transformed problem after presolve */
   SCIP_PROB*            origprob,           /**< original problem */
   SCIP_LP*              lp,                 /**< current LP data */
   SCIP_BRANCHCAND*      branchcand,         /**< branching candidate storage */
   SCIP_EVENTQUEUE*      eventqueue,         /**< event queue */
   SCIP_VAR*             var,                /**< variable to branch on */
   SCIP_Real             val,                /**< value to branch on or SCIP_INVALID for branching on current LP/pseudo solution. 
                                              *   A branching value is required for branching on continuous variables */
   SCIP_NODE**           downchild,          /**< pointer to return the left child with variable rounded down, or NULL */
   SCIP_NODE**           eqchild,            /**< pointer to return the middle child with variable fixed, or NULL */
   SCIP_NODE**           upchild             /**< pointer to return the right child with variable rounded up, or NULL */
   )
{
   SCIP_NODE* node;
   SCIP_Real priority;
   SCIP_Real estimate;

   SCIP_Real downub;
   SCIP_Real fixval;
   SCIP_Real uplb;
   SCIP_Real lpval;

   SCIP_Bool validval;

   assert(tree != NULL);
   assert(set != NULL);
   assert(var != NULL);

   /* initialize children pointer */
   if( downchild != NULL )
      *downchild = NULL;
   if( eqchild != NULL )
      *eqchild = NULL;
   if( upchild != NULL )
      *upchild = NULL;

   /* store whether a valid value was given for branching */
   validval = (val != SCIP_INVALID);  /*lint !e777 */

   /* get the corresponding active problem variable
    * if branching value is given, then transform it to the value of the active variable */
   if( validval )
   {
      SCIP_Real scalar;
      SCIP_Real constant;

      scalar   = 1.0;
      constant = 0.0;

      SCIP_CALL( SCIPvarGetProbvarSum(&var, set, &scalar, &constant) );

      if( scalar == 0.0 )
      {
         SCIPerrorMessage("cannot branch on fixed variable <%s>\n", SCIPvarGetName(var));
         return SCIP_INVALIDDATA;
      }

      /* we should have givenvariable = scalar * activevariable + constant */
      val = (val - constant) / scalar;
   }   
   else
      var = SCIPvarGetProbvar(var);

   if( SCIPvarGetStatus(var) == SCIP_VARSTATUS_FIXED || SCIPvarGetStatus(var) == SCIP_VARSTATUS_MULTAGGR )
   {
      SCIPerrorMessage("cannot branch on fixed or multi-aggregated variable <%s>\n", SCIPvarGetName(var));
      SCIPABORT();
      return SCIP_INVALIDDATA; /*lint !e527*/
   }

   /* ensure, that branching on continuous variables will only be performed when a branching point is given. */
   if( SCIPvarGetType(var) == SCIP_VARTYPE_CONTINUOUS && !validval )
   {
      SCIPerrorMessage("Cannot branch on continuous variables without a given branching value.\n", SCIPvarGetName(var));
      SCIPABORT();
      return SCIP_INVALIDDATA; /*lint !e527*/
   }

   assert(SCIPvarIsActive(var));
   assert(SCIPvarGetProbindex(var) >= 0);
   assert(SCIPvarGetStatus(var) == SCIP_VARSTATUS_LOOSE || SCIPvarGetStatus(var) == SCIP_VARSTATUS_COLUMN);
   assert(SCIPvarGetType(var) == SCIP_VARTYPE_CONTINUOUS || SCIPsetIsFeasIntegral(set, SCIPvarGetLbLocal(var)));
   assert(SCIPvarGetType(var) == SCIP_VARTYPE_CONTINUOUS || SCIPsetIsFeasIntegral(set, SCIPvarGetUbLocal(var)));
   assert(SCIPsetIsLT(set, SCIPvarGetLbLocal(var), SCIPvarGetUbLocal(var)));

   /* update the information for the focus node before creating children */
   SCIP_CALL( SCIPvisualUpdateChild(stat->visual, set, stat, tree->focusnode) );

   /* get value of variable in current LP or pseudo solution */
   lpval = SCIPvarGetSol(var, tree->focusnodehaslp);

   /* if there was no explicit value given for branching, branch on current LP or pseudo solution value */
   if( !validval )
   {
      val = lpval;

      /* avoid branching on infinite values in pseudo solution */
      if( SCIPsetIsInfinity(set, -val) || SCIPsetIsInfinity(set, val) )
      {
         val = SCIPvarGetWorstBoundLocal(var);

         /* if both bounds are infinite, choose zero as branching point */
         if( SCIPsetIsInfinity(set, -val) || SCIPsetIsInfinity(set, val) )
         {
            assert(SCIPsetIsInfinity(set, -SCIPvarGetLbLocal(var)));
            assert(SCIPsetIsInfinity(set, SCIPvarGetUbLocal(var)));         
            val = 0.0;
         }
      }
   }

   assert(SCIPsetIsFeasGE(set, val, SCIPvarGetLbLocal(var)));
   assert(SCIPsetIsFeasLE(set, val, SCIPvarGetUbLocal(var)));
   /* see comment in SCIPbranchVarVal */
   assert(SCIPvarGetType(var) != SCIP_VARTYPE_CONTINUOUS ||
      SCIPrelDiff(SCIPvarGetUbLocal(var), SCIPvarGetLbLocal(var)) <= 2.02 * SCIPsetEpsilon(set) ||
      SCIPsetIsInfinity(set, -2.1*SCIPvarGetLbLocal(var)) || SCIPsetIsInfinity(set, 2.1*SCIPvarGetUbLocal(var)) ||
      (SCIPsetIsLT(set, 2.1*SCIPvarGetLbLocal(var), 2.1*val) && SCIPsetIsLT(set, 2.1*val, 2.1*SCIPvarGetUbLocal(var))) );

   downub = SCIP_INVALID;
   fixval = SCIP_INVALID;
   uplb = SCIP_INVALID;

   if( SCIPvarGetType(var) == SCIP_VARTYPE_CONTINUOUS )
   {
      if( SCIPsetIsRelEQ(set, SCIPvarGetLbLocal(var), SCIPvarGetUbLocal(var)) )
      {
         SCIPsetDebugMsg(set, "fixing continuous variable <%s> with value %g and bounds [%.15g, %.15g], priority %d (current lower bound: %g)\n",
            SCIPvarGetName(var), val, SCIPvarGetLbLocal(var), SCIPvarGetUbLocal(var), SCIPvarGetBranchPriority(var), SCIPnodeGetLowerbound(tree->focusnode));

         /* if val is at least epsilon away from both bounds, then we change both bounds to this value
          * otherwise, we fix the variable to its worst bound
          */
         if( SCIPsetIsGT(set, val, SCIPvarGetLbLocal(var)) && SCIPsetIsLT(set, val, SCIPvarGetUbLocal(var)) )
         {
            SCIP_CALL( SCIPnodeAddBoundchg(tree->focusnode, blkmem, set, stat, transprob, origprob, tree, reopt, lp,
                  branchcand, eventqueue, NULL, var, val, SCIP_BOUNDTYPE_LOWER, FALSE) );
            SCIP_CALL( SCIPnodeAddBoundchg(tree->focusnode, blkmem, set, stat, transprob, origprob, tree, reopt, lp,
                  branchcand, eventqueue, NULL, var, val, SCIP_BOUNDTYPE_UPPER, FALSE) );
         }
         else if( SCIPvarGetObj(var) >= 0.0 )
         {
            SCIP_CALL( SCIPnodeAddBoundchg(SCIPtreeGetCurrentNode(tree), blkmem, set, stat, transprob, origprob,
                  tree, reopt, lp, branchcand, eventqueue, NULL, var, SCIPvarGetUbLocal(var), SCIP_BOUNDTYPE_LOWER, FALSE) );
         }
         else
         {
            SCIP_CALL( SCIPnodeAddBoundchg(SCIPtreeGetCurrentNode(tree), blkmem, set, stat, transprob, origprob,
                  tree, reopt, lp, branchcand, eventqueue, NULL, var, SCIPvarGetLbLocal(var), SCIP_BOUNDTYPE_UPPER, FALSE) );
         }
      }
      else if( SCIPrelDiff(SCIPvarGetUbLocal(var), SCIPvarGetLbLocal(var)) <= 2.02 * SCIPsetEpsilon(set) )
      {
         /* if the only way to branch is such that in both sides the relative domain width becomes smaller epsilon,
          * then fix the variable in both branches right away
          *
          * however, if one of the bounds is at infinity (and thus the other bound is at most 2eps away from the same infinity (in relative sense),
          * then fix the variable to the non-infinite value, as we cannot fix a variable to infinity
          */
         SCIPsetDebugMsg(set, "continuous branch on variable <%s> with bounds [%.15g, %.15g], priority %d (current lower bound: %g), node %p\n",
            SCIPvarGetName(var), SCIPvarGetLbLocal(var), SCIPvarGetUbLocal(var), SCIPvarGetBranchPriority(var), SCIPnodeGetLowerbound(tree->focusnode), (void*)tree->focusnode);
         if( SCIPsetIsInfinity(set, -SCIPvarGetLbLocal(var)) )
         {
            assert(!SCIPsetIsInfinity(set, -SCIPvarGetUbLocal(var)));
            SCIP_CALL( SCIPnodeAddBoundchg(SCIPtreeGetCurrentNode(tree), blkmem, set, stat, transprob, origprob,
                  tree, reopt, lp, branchcand, eventqueue, NULL, var, SCIPvarGetUbLocal(var), SCIP_BOUNDTYPE_LOWER, FALSE) );
         }
         else if( SCIPsetIsInfinity(set, SCIPvarGetUbLocal(var)) )
         {
            assert(!SCIPsetIsInfinity(set, SCIPvarGetLbLocal(var)));
            SCIP_CALL( SCIPnodeAddBoundchg(SCIPtreeGetCurrentNode(tree), blkmem, set, stat, transprob, origprob,
                  tree, reopt, lp, branchcand, eventqueue, NULL, var, SCIPvarGetLbLocal(var), SCIP_BOUNDTYPE_UPPER, FALSE) );
         }
         else
         {
            downub = SCIPvarGetLbLocal(var);
            uplb = SCIPvarGetUbLocal(var);
         }
      }
      else
      {
         /* in the general case, there is enough space for two branches
          * a sophisticated user should have also chosen the branching value such that it is not very close to the bounds
          * so here we only ensure that it is at least epsilon away from both bounds
          */
         SCIPsetDebugMsg(set, "continuous branch on variable <%s> with value %g, priority %d (current lower bound: %g)\n",
            SCIPvarGetName(var), val, SCIPvarGetBranchPriority(var), SCIPnodeGetLowerbound(tree->focusnode));
         downub = MIN(val, SCIPvarGetUbLocal(var) - SCIPsetEpsilon(set)); /*lint !e666*/
         uplb   = MAX(val, SCIPvarGetLbLocal(var) + SCIPsetEpsilon(set)); /*lint !e666*/
      }
   }
   else if( SCIPsetIsFeasIntegral(set, val) )
   {
      SCIP_Real lb;
      SCIP_Real ub;

      lb = SCIPvarGetLbLocal(var);
      ub = SCIPvarGetUbLocal(var);

      /* if there was no explicit value given for branching, the variable has a finite domain and the current LP/pseudo
       * solution is one of the bounds, we branch in the center of the domain */
      if( !validval && !SCIPsetIsInfinity(set, -lb) && !SCIPsetIsInfinity(set, ub) 
         && (SCIPsetIsFeasEQ(set, val, lb) || SCIPsetIsFeasEQ(set, val, ub)) )
      {
         SCIP_Real center;

         /* create child nodes with x <= x", and x >= x"+1 with x" = floor((lb + ub)/2);
          * if x" is integral, make the interval smaller in the child in which the current solution x'
          * is still feasible
          */
         center = (ub + lb) / 2.0;
         if( val <= center )
         {
            downub = SCIPsetFeasFloor(set, center);
            uplb = downub + 1.0;
         }
         else
         {
            uplb = SCIPsetFeasCeil(set, center);
            downub = uplb - 1.0;
         }
      }
      else
      {
         /* create child nodes with x <= x'-1, x = x', and x >= x'+1 */
         assert(SCIPsetIsEQ(set, SCIPsetFeasCeil(set, val), SCIPsetFeasFloor(set, val)));

         fixval = SCIPsetFeasCeil(set, val); /* get rid of numerical issues */

         /* create child node with x <= x'-1, if this would be feasible */
         if( SCIPsetIsFeasGE(set, fixval-1.0, lb) )
            downub = fixval - 1.0;

         /* create child node with x >= x'+1, if this would be feasible */
         if( SCIPsetIsFeasLE(set, fixval+1.0, ub) )
            uplb = fixval + 1.0;
      }
      SCIPsetDebugMsg(set, "integral branch on variable <%s> with value %g, priority %d (current lower bound: %g)\n",
         SCIPvarGetName(var), val, SCIPvarGetBranchPriority(var), SCIPnodeGetLowerbound(tree->focusnode));
   }
   else
   {
      /* create child nodes with x <= floor(x'), and x >= ceil(x') */
      downub = SCIPsetFeasFloor(set, val);
      uplb = downub + 1.0;
      assert( SCIPsetIsRelEQ(set, SCIPsetFeasCeil(set, val), uplb) );
      SCIPsetDebugMsg(set, "fractional branch on variable <%s> with value %g, root value %g, priority %d (current lower bound: %g)\n",
         SCIPvarGetName(var), val, SCIPvarGetRootSol(var), SCIPvarGetBranchPriority(var), SCIPnodeGetLowerbound(tree->focusnode));
   }

   /* perform the branching;
    * set the node selection priority in a way, s.t. a node is preferred whose branching goes in the same direction
    * as the deviation from the variable's root solution
    */
   if( downub != SCIP_INVALID )    /*lint !e777*/
   {
      /* create child node x <= downub */
      priority = SCIPtreeCalcNodeselPriority(tree, set, stat, var, SCIP_BRANCHDIR_DOWNWARDS, downub);
      /* if LP solution is cutoff in child, compute a new estimate
       * otherwise we cannot expect a direct change in the best solution, so we keep the estimate of the parent node */
      if( SCIPsetIsGT(set, lpval, downub) )
         estimate = SCIPtreeCalcChildEstimate(tree, set, stat, var, downub);
      else
         estimate = SCIPnodeGetEstimate(tree->focusnode);
      SCIPsetDebugMsg(set, " -> creating child: <%s> <= %g (priority: %g, estimate: %g)\n",
         SCIPvarGetName(var), downub, priority, estimate);
      SCIP_CALL( SCIPnodeCreateChild(&node, blkmem, set, stat, tree, priority, estimate) );
      SCIP_CALL( SCIPnodeAddBoundchg(node, blkmem, set, stat, transprob, origprob, tree, reopt, lp, branchcand, eventqueue,
            NULL, var, downub, SCIP_BOUNDTYPE_UPPER, FALSE) );
      /* output branching bound change to visualization file */
      SCIP_CALL( SCIPvisualUpdateChild(stat->visual, set, stat, node) );

      if( downchild != NULL )
         *downchild = node;
   }

   if( fixval != SCIP_INVALID )    /*lint !e777*/
   {
      /* create child node with x = fixval */
      priority = SCIPtreeCalcNodeselPriority(tree, set, stat, var, SCIP_BRANCHDIR_FIXED, fixval);
      estimate = SCIPtreeCalcChildEstimate(tree, set, stat, var, fixval);
      SCIPsetDebugMsg(set, " -> creating child: <%s> == %g (priority: %g, estimate: %g)\n",
         SCIPvarGetName(var), fixval, priority, estimate);
      SCIP_CALL( SCIPnodeCreateChild(&node, blkmem, set, stat, tree, priority, estimate) );
      if( !SCIPsetIsFeasEQ(set, SCIPvarGetLbLocal(var), fixval) )
      {
         SCIP_CALL( SCIPnodeAddBoundchg(node, blkmem, set, stat, transprob, origprob, tree, reopt, lp, branchcand, eventqueue,
               NULL, var, fixval, SCIP_BOUNDTYPE_LOWER, FALSE) );
      }
      if( !SCIPsetIsFeasEQ(set, SCIPvarGetUbLocal(var), fixval) )
      {
         SCIP_CALL( SCIPnodeAddBoundchg(node, blkmem, set, stat, transprob, origprob, tree, reopt, lp, branchcand, eventqueue,
               NULL, var, fixval, SCIP_BOUNDTYPE_UPPER, FALSE) );
      }
      /* output branching bound change to visualization file */
      SCIP_CALL( SCIPvisualUpdateChild(stat->visual, set, stat, node) );

      if( eqchild != NULL )
         *eqchild = node;
   }

   if( uplb != SCIP_INVALID )    /*lint !e777*/
   {
      /* create child node with x >= uplb */
      priority = SCIPtreeCalcNodeselPriority(tree, set, stat, var, SCIP_BRANCHDIR_UPWARDS, uplb);
      if( SCIPsetIsLT(set, lpval, uplb) )
         estimate = SCIPtreeCalcChildEstimate(tree, set, stat, var, uplb);
      else
         estimate = SCIPnodeGetEstimate(tree->focusnode);
      SCIPsetDebugMsg(set, " -> creating child: <%s> >= %g (priority: %g, estimate: %g)\n",
         SCIPvarGetName(var), uplb, priority, estimate);
      SCIP_CALL( SCIPnodeCreateChild(&node, blkmem, set, stat, tree, priority, estimate) );
      SCIP_CALL( SCIPnodeAddBoundchg(node, blkmem, set, stat, transprob, origprob, tree, reopt, lp, branchcand, eventqueue,
            NULL, var, uplb, SCIP_BOUNDTYPE_LOWER, FALSE) );
      /* output branching bound change to visualization file */
      SCIP_CALL( SCIPvisualUpdateChild(stat->visual, set, stat, node) );

      if( upchild != NULL )
         *upchild = node;
   }


   return SCIP_OKAY;
}

/** branches a variable x using the given domain hole; two child nodes will be created (x <= left, x >= right) */
SCIP_RETCODE SCIPtreeBranchVarHole(
   SCIP_TREE*            tree,               /**< branch and bound tree */
   SCIP_REOPT*           reopt,              /**< reoptimization data structure */
   BMS_BLKMEM*           blkmem,             /**< block memory */
   SCIP_SET*             set,                /**< global SCIP settings */
   SCIP_STAT*            stat,               /**< problem statistics data */
   SCIP_PROB*            transprob,          /**< transformed problem after presolve */
   SCIP_PROB*            origprob,           /**< original problem */
   SCIP_LP*              lp,                 /**< current LP data */
   SCIP_BRANCHCAND*      branchcand,         /**< branching candidate storage */
   SCIP_EVENTQUEUE*      eventqueue,         /**< event queue */
   SCIP_VAR*             var,                /**< variable to branch on */
   SCIP_Real             left,               /**< left side of the domain hole */
   SCIP_Real             right,              /**< right side of the domain hole */
   SCIP_NODE**           downchild,          /**< pointer to return the left child with variable rounded down, or NULL */
   SCIP_NODE**           upchild             /**< pointer to return the right child with variable rounded up, or NULL */
   )
{
   SCIP_NODE* node;
   SCIP_Real priority;
   SCIP_Real estimate;
   SCIP_Real lpval;

   assert(tree != NULL);
   assert(set != NULL);
   assert(var != NULL);
   assert(SCIPsetIsLT(set, left, SCIPvarGetUbLocal(var)));
   assert(SCIPsetIsGE(set, left, SCIPvarGetLbLocal(var)));
   assert(SCIPsetIsGT(set, right, SCIPvarGetLbLocal(var)));
   assert(SCIPsetIsLE(set, right, SCIPvarGetUbLocal(var)));
   assert(SCIPsetIsLE(set, left, right));

   /* initialize children pointer */
   if( downchild != NULL )
      *downchild = NULL;
   if( upchild != NULL )
      *upchild = NULL;

   /* get the corresponding active problem variable */
   SCIP_CALL( SCIPvarGetProbvarHole(&var, &left, &right) );

   if( SCIPvarGetStatus(var) == SCIP_VARSTATUS_FIXED || SCIPvarGetStatus(var) == SCIP_VARSTATUS_MULTAGGR )
   {
      SCIPerrorMessage("cannot branch on fixed or multi-aggregated variable <%s>\n", SCIPvarGetName(var));
      SCIPABORT();
      return SCIP_INVALIDDATA; /*lint !e527*/
   }

   assert(SCIPvarIsActive(var));
   assert(SCIPvarGetProbindex(var) >= 0);
   assert(SCIPvarGetStatus(var) == SCIP_VARSTATUS_LOOSE || SCIPvarGetStatus(var) == SCIP_VARSTATUS_COLUMN);
   assert(SCIPvarGetType(var) == SCIP_VARTYPE_CONTINUOUS || SCIPsetIsFeasIntegral(set, SCIPvarGetLbLocal(var)));
   assert(SCIPvarGetType(var) == SCIP_VARTYPE_CONTINUOUS || SCIPsetIsFeasIntegral(set, SCIPvarGetUbLocal(var)));
   assert(SCIPsetIsLT(set, SCIPvarGetLbLocal(var), SCIPvarGetUbLocal(var)));

   assert(SCIPsetIsFeasGE(set, left, SCIPvarGetLbLocal(var)));
   assert(SCIPsetIsFeasLE(set, right, SCIPvarGetUbLocal(var)));

   /* adjust left and right side of the domain hole if the variable is integral */
   if( SCIPvarIsIntegral(var) )
   {
      left = SCIPsetFeasFloor(set, left);
      right = SCIPsetFeasCeil(set, right);
   }

   assert(SCIPsetIsLT(set, left, SCIPvarGetUbLocal(var)));
   assert(SCIPsetIsGE(set, left, SCIPvarGetLbLocal(var)));
   assert(SCIPsetIsGT(set, right, SCIPvarGetLbLocal(var)));
   assert(SCIPsetIsLE(set, right, SCIPvarGetUbLocal(var)));
   assert(SCIPsetIsLE(set, left, right));

   /* get value of variable in current LP or pseudo solution */
   lpval = SCIPvarGetSol(var, tree->focusnodehaslp);

   /* perform the branching;
    * set the node selection priority in a way, s.t. a node is preferred whose branching goes in the same direction
    * as the deviation from the variable's root solution
    */

   /* create child node x <= left */
   priority = SCIPtreeCalcNodeselPriority(tree, set, stat, var, SCIP_BRANCHDIR_DOWNWARDS, left);

   /* if LP solution is cutoff in child, compute a new estimate
    * otherwise we cannot expect a direct change in the best solution, so we keep the estimate of the parent node
    */
   if( SCIPsetIsGT(set, lpval, left) )
      estimate = SCIPtreeCalcChildEstimate(tree, set, stat, var, left);
   else
      estimate = SCIPnodeGetEstimate(tree->focusnode);

   SCIPsetDebugMsg(set, " -> creating child: <%s> <= %g (priority: %g, estimate: %g)\n",
      SCIPvarGetName(var), left, priority, estimate);

   SCIP_CALL( SCIPnodeCreateChild(&node, blkmem, set, stat, tree, priority, estimate) );
   SCIP_CALL( SCIPnodeAddBoundchg(node, blkmem, set, stat, transprob, origprob, tree, reopt, lp, branchcand, eventqueue, NULL,
         var, left, SCIP_BOUNDTYPE_UPPER, FALSE) );
   /* output branching bound change to visualization file */
   SCIP_CALL( SCIPvisualUpdateChild(stat->visual, set, stat, node) );

   if( downchild != NULL )
      *downchild = node;

   /* create child node with x >= right */
   priority = SCIPtreeCalcNodeselPriority(tree, set, stat, var, SCIP_BRANCHDIR_UPWARDS, right);

   if( SCIPsetIsLT(set, lpval, right) )
      estimate = SCIPtreeCalcChildEstimate(tree, set, stat, var, right);
   else
      estimate = SCIPnodeGetEstimate(tree->focusnode);

   SCIPsetDebugMsg(set, " -> creating child: <%s> >= %g (priority: %g, estimate: %g)\n",
      SCIPvarGetName(var), right, priority, estimate);

   SCIP_CALL( SCIPnodeCreateChild(&node, blkmem, set, stat, tree, priority, estimate) );
   SCIP_CALL( SCIPnodeAddBoundchg(node, blkmem, set, stat, transprob, origprob, tree, reopt, lp, branchcand, eventqueue,
         NULL, var, right, SCIP_BOUNDTYPE_LOWER, FALSE) );
   /* output branching bound change to visualization file */
   SCIP_CALL( SCIPvisualUpdateChild(stat->visual, set, stat, node) );

   if( upchild != NULL )
      *upchild = node;

   return SCIP_OKAY;
}

/** n-ary branching on a variable x
 * Branches on variable x such that up to n/2 children are created on each side of the usual branching value.
 * The branching value is selected as in SCIPtreeBranchVar().
 * If n is 2 or the variables local domain is too small for a branching into n pieces, SCIPtreeBranchVar() is called.
 * The parameters minwidth and widthfactor determine the domain width of the branching variable in the child nodes.
 * If n is odd, one child with domain width 'width' and having the branching value in the middle is created.
 * Otherwise, two children with domain width 'width' and being left and right of the branching value are created.
 * Next further nodes to the left and right are created, where width is multiplied by widthfactor with increasing distance from the first nodes.
 * The initial width is calculated such that n/2 nodes are created to the left and to the right of the branching value.
 * If this value is below minwidth, the initial width is set to minwidth, which may result in creating less than n nodes.
 *
 * Giving a large value for widthfactor results in creating children with small domain when close to the branching value
 * and large domain when closer to the current variable bounds. That is, setting widthfactor to a very large value and n to 3
 * results in a ternary branching where the branching variable is mostly fixed in the middle child.
 * Setting widthfactor to 1.0 results in children where the branching variable always has the same domain width
 * (except for one child if the branching value is not in the middle).
 */
SCIP_RETCODE SCIPtreeBranchVarNary(
   SCIP_TREE*            tree,               /**< branch and bound tree */
   SCIP_REOPT*           reopt,              /**< reoptimization data structure */
   BMS_BLKMEM*           blkmem,             /**< block memory */
   SCIP_SET*             set,                /**< global SCIP settings */
   SCIP_STAT*            stat,               /**< problem statistics data */
   SCIP_PROB*            transprob,          /**< transformed problem after presolve */
   SCIP_PROB*            origprob,           /**< original problem */
   SCIP_LP*              lp,                 /**< current LP data */
   SCIP_BRANCHCAND*      branchcand,         /**< branching candidate storage */
   SCIP_EVENTQUEUE*      eventqueue,         /**< event queue */
   SCIP_VAR*             var,                /**< variable to branch on */
   SCIP_Real             val,                /**< value to branch on or SCIP_INVALID for branching on current LP/pseudo solution.
                                              *   A branching value is required for branching on continuous variables */
   int                   n,                  /**< attempted number of children to be created, must be >= 2 */
   SCIP_Real             minwidth,           /**< minimal domain width in children */
   SCIP_Real             widthfactor,        /**< multiplier for children domain width with increasing distance from val, must be >= 1.0 */
   int*                  nchildren           /**< buffer to store number of created children, or NULL */
   )
{
   SCIP_NODE* node;
   SCIP_Real priority;
   SCIP_Real estimate;
   SCIP_Real lpval;
   SCIP_Real width;
   SCIP_Bool validval;
   SCIP_Real left;
   SCIP_Real right;
   SCIP_Real bnd;
   int i;

   assert(tree != NULL);
   assert(set != NULL);
   assert(var != NULL);
   assert(n >= 2);
   assert(minwidth >= 0.0);

   /* if binary branching is requested or we have not enough space for n children, delegate to SCIPtreeBranchVar */
   if( n == 2 ||
      2.0 * minwidth >= SCIPvarGetUbLocal(var) - SCIPvarGetLbLocal(var) ||
      SCIPrelDiff(SCIPvarGetUbLocal(SCIPvarGetProbvar(var)), SCIPvarGetLbLocal(SCIPvarGetProbvar(var))) <= n * SCIPsetEpsilon(set) )
   {
      SCIP_NODE* downchild;
      SCIP_NODE* fixchild;
      SCIP_NODE* upchild;

      SCIP_CALL( SCIPtreeBranchVar(tree, reopt, blkmem, set, stat, transprob, origprob, lp, branchcand, eventqueue, var, val,
            &downchild, &fixchild, &upchild) );

      if( nchildren != NULL )
         *nchildren = (downchild != NULL ? 1 : 0) + (fixchild != NULL ? 1 : 0) + (upchild != NULL ? 1 : 0);

      return SCIP_OKAY;
   }

   /* store whether a valid value was given for branching */
   validval = (val != SCIP_INVALID);  /*lint !e777 */

   /* get the corresponding active problem variable
    * if branching value is given, then transform it to the value of the active variable */
   if( validval )
   {
      SCIP_Real scalar;
      SCIP_Real constant;

      scalar   = 1.0;
      constant = 0.0;

      SCIP_CALL( SCIPvarGetProbvarSum(&var, set, &scalar, &constant) );

      if( scalar == 0.0 )
      {
         SCIPerrorMessage("cannot branch on fixed variable <%s>\n", SCIPvarGetName(var));
         return SCIP_INVALIDDATA;
      }

      /* we should have givenvariable = scalar * activevariable + constant */
      val = (val - constant) / scalar;
   }
   else
      var = SCIPvarGetProbvar(var);

   if( SCIPvarGetStatus(var) == SCIP_VARSTATUS_FIXED || SCIPvarGetStatus(var) == SCIP_VARSTATUS_MULTAGGR )
   {
      SCIPerrorMessage("cannot branch on fixed or multi-aggregated variable <%s>\n", SCIPvarGetName(var));
      SCIPABORT();
      return SCIP_INVALIDDATA; /*lint !e527*/
   }

   /* ensure, that branching on continuous variables will only be performed when a branching point is given. */
   if( SCIPvarGetType(var) == SCIP_VARTYPE_CONTINUOUS && !validval )
   {
      SCIPerrorMessage("Cannot branch on continuous variables without a given branching value.\n", SCIPvarGetName(var));
      SCIPABORT();
      return SCIP_INVALIDDATA; /*lint !e527*/
   }

   assert(SCIPvarIsActive(var));
   assert(SCIPvarGetProbindex(var) >= 0);
   assert(SCIPvarGetStatus(var) == SCIP_VARSTATUS_LOOSE || SCIPvarGetStatus(var) == SCIP_VARSTATUS_COLUMN);
   assert(SCIPvarGetType(var) == SCIP_VARTYPE_CONTINUOUS || SCIPsetIsFeasIntegral(set, SCIPvarGetLbLocal(var)));
   assert(SCIPvarGetType(var) == SCIP_VARTYPE_CONTINUOUS || SCIPsetIsFeasIntegral(set, SCIPvarGetUbLocal(var)));
   assert(SCIPsetIsLT(set, SCIPvarGetLbLocal(var), SCIPvarGetUbLocal(var)));

   /* get value of variable in current LP or pseudo solution */
   lpval = SCIPvarGetSol(var, tree->focusnodehaslp);

   /* if there was no explicit value given for branching, branch on current LP or pseudo solution value */
   if( !validval )
   {
      val = lpval;

      /* avoid branching on infinite values in pseudo solution */
      if( SCIPsetIsInfinity(set, -val) || SCIPsetIsInfinity(set, val) )
      {
         val = SCIPvarGetWorstBoundLocal(var);

         /* if both bounds are infinite, choose zero as branching point */
         if( SCIPsetIsInfinity(set, -val) || SCIPsetIsInfinity(set, val) )
         {
            assert(SCIPsetIsInfinity(set, -SCIPvarGetLbLocal(var)));
            assert(SCIPsetIsInfinity(set, SCIPvarGetUbLocal(var)));
            val = 0.0;
         }
      }
   }

   assert(SCIPsetIsFeasGE(set, val, SCIPvarGetLbLocal(var)));
   assert(SCIPsetIsFeasLE(set, val, SCIPvarGetUbLocal(var)));
   assert(SCIPvarGetType(var) != SCIP_VARTYPE_CONTINUOUS ||
      SCIPsetIsRelEQ(set, SCIPvarGetLbLocal(var), SCIPvarGetUbLocal(var)) ||
      (SCIPsetIsLT(set, 2.1*SCIPvarGetLbLocal(var), 2.1*val) && SCIPsetIsLT(set, 2.1*val, 2.1*SCIPvarGetUbLocal(var))) );  /* see comment in SCIPbranchVarVal */

   /* calculate minimal distance of val from bounds */
   width = SCIP_REAL_MAX;
   if( !SCIPsetIsInfinity(set, -SCIPvarGetLbLocal(var)) )
   {
      width = val - SCIPvarGetLbLocal(var);
   }
   if( !SCIPsetIsInfinity(set,  SCIPvarGetUbLocal(var)) )
   {
      width = MIN(width, SCIPvarGetUbLocal(var) - val); /*lint !e666*/
   }
   /* calculate initial domain width of child nodes
    * if we have at least one finite bound, choose width such that we have roughly the same number of nodes left and right of val
    */
   if( width == SCIP_REAL_MAX ) /*lint !e777*/
   {
      /* unbounded variable, let's create a child with a small domain */
      width = 1.0;
   }
   else if( widthfactor == 1.0 )
   {
      /* most domains get same size */
      width /= n/2; /*lint !e653*/ /* rounding is ok at this point */
   }
   else
   {
      /* width is increased by widthfactor for each child
       * if n is even, compute width such that we can create n/2 nodes with width
       * width, widthfactor*width, ..., widthfactor^(n/2)*width on each side, i.e.,
       *      sum(width * widthfactor^(i-1), i = 1..n/2) = min(ub-val, val-lb)
       *  <-> width * (widthfactor^(n/2) - 1) / (widthfactor - 1) = min(ub-val, val-lb)
       *
       * if n is odd, compute width such that we can create one middle node with width width
       * and n/2 nodes with width widthfactor*width, ..., widthfactor^(n/2)*width on each side, i.e.,
       *      width/2 + sum(width * widthfactor^i, i = 1..n/2) = min(ub-val, val-lb)
       *  <-> width * (1/2 + widthfactor * (widthfactor^(n/2) - 1) / (widthfactor - 1) = min(ub-val, val-lb)
       */
      assert(widthfactor > 1.0);
      if( n % 2 == 0 )
         width *= (widthfactor - 1.0) / (pow(widthfactor, (SCIP_Real)(n/2)) - 1.0); /*lint !e653*/
      else
         width /= 0.5 + widthfactor * (pow(widthfactor, (SCIP_Real)(n/2)) - 1.0) / (widthfactor - 1.0); /*lint !e653*/
   }
   if( SCIPvarGetType(var) != SCIP_VARTYPE_CONTINUOUS )
      minwidth = MAX(1.0, minwidth);
   if( width < minwidth )
      width = minwidth;
   assert(SCIPsetIsPositive(set, width));

   SCIPsetDebugMsg(set, "%d-ary branching on variable <%s> [%g, %g] around %g, initial width = %g\n",
      n, SCIPvarGetName(var), SCIPvarGetLbLocal(var), SCIPvarGetUbLocal(var), val, width);

   if( nchildren != NULL )
      *nchildren = 0;

   /* initialize upper bound on children left of val and children right of val
    * if we are supposed to create an odd number of children, then create a child that has val in the middle of its domain */
   if( n % 2 == 1 )
   {
      left  = val - width/2.0;
      right = val + width/2.0;
      SCIPvarAdjustLb(var, set, &left);
      SCIPvarAdjustUb(var, set, &right);

      /* create child node left <= x <= right, if left <= right */
      if( left <= right )
      {
         priority = SCIPtreeCalcNodeselPriority(tree, set, stat, var, SCIP_BRANCHDIR_FIXED, val); /* ????????????? how to compute priority for such a child? */
         /* if LP solution is cutoff in child, compute a new estimate
          * otherwise we cannot expect a direct change in the best solution, so we keep the estimate of the parent node */
         if( SCIPsetIsLT(set, lpval, left) )
            estimate = SCIPtreeCalcChildEstimate(tree, set, stat, var, left);
         else if( SCIPsetIsGT(set, lpval, right) )
            estimate = SCIPtreeCalcChildEstimate(tree, set, stat, var, right);
         else
            estimate = SCIPnodeGetEstimate(tree->focusnode);

         SCIPsetDebugMsg(set, " -> creating middle child: %g <= <%s> <= %g (priority: %g, estimate: %g, width: %g)\n",
            left, SCIPvarGetName(var), right, priority, estimate, right - left);

         SCIP_CALL( SCIPnodeCreateChild(&node, blkmem, set, stat, tree, priority, estimate) );
         SCIP_CALL( SCIPnodeAddBoundchg(node, blkmem, set, stat, transprob, origprob, tree, reopt, lp, branchcand,
               eventqueue, NULL, var, left , SCIP_BOUNDTYPE_LOWER, FALSE) );
         SCIP_CALL( SCIPnodeAddBoundchg(node, blkmem, set, stat, transprob, origprob, tree, reopt, lp, branchcand, eventqueue,
               NULL, var, right, SCIP_BOUNDTYPE_UPPER, FALSE) );
         /* output branching bound change to visualization file */
         SCIP_CALL( SCIPvisualUpdateChild(stat->visual, set, stat, node) );

         if( nchildren != NULL )
            ++*nchildren;
      }
      --n;

      if( SCIPvarGetType(var) != SCIP_VARTYPE_CONTINUOUS )
      {
         /* if it's a discrete variable, we can use left-1 and right+1 as upper and lower bounds for following nodes on the left and right, resp. */
         left  -= 1.0;
         right += 1.0;
      }

      width *= widthfactor;
   }
   else
   {
      if( SCIPvarGetType(var) != SCIP_VARTYPE_CONTINUOUS )
      {
         left  = SCIPsetFloor(set, val);
         right = SCIPsetCeil(set, val);
         if( right - left < 0.5 )
            left -= 1.0;
      }
      else if( SCIPsetIsZero(set, val) )
      {
         left  = 0.0;
         right = 0.0;
      }
      else
      {
         left  = val;
         right = val;
      }
   }

   assert(n % 2 == 0);
   n /= 2;
   for( i = 0; i < n; ++i )
   {
      /* create child node left - width <= x <= left, if left > lb(x) or x is discrete */
      if( SCIPsetIsRelLT(set, SCIPvarGetLbLocal(var), left) || SCIPvarGetType(var) != SCIP_VARTYPE_CONTINUOUS )
      {
         /* new lower bound should be variables lower bound, if we are in the last round or left - width is very close to lower bound
          * otherwise we take left - width
          */
         if( i == n-1 || SCIPsetIsRelEQ(set, SCIPvarGetLbLocal(var), left - width))
         {
            bnd = SCIPvarGetLbLocal(var);
         }
         else
         {
            bnd = left - width;
            SCIPvarAdjustLb(var, set, &bnd);
            bnd = MAX(SCIPvarGetLbLocal(var), bnd); /*lint !e666*/
         }
         assert(SCIPsetIsRelLT(set, bnd, left));

         /* the nodeselection priority of nodes is decreased as more as they are away from val */
         priority = SCIPtreeCalcNodeselPriority(tree, set, stat, var, SCIP_BRANCHDIR_DOWNWARDS, bnd) / (i+1);
         /* if LP solution is cutoff in child, compute a new estimate
          * otherwise we cannot expect a direct change in the best solution, so we keep the estimate of the parent node */
         if( SCIPsetIsLT(set, lpval, bnd) )
            estimate = SCIPtreeCalcChildEstimate(tree, set, stat, var, bnd);
         else if( SCIPsetIsGT(set, lpval, left) )
            estimate = SCIPtreeCalcChildEstimate(tree, set, stat, var, left);
         else
            estimate = SCIPnodeGetEstimate(tree->focusnode);

         SCIPsetDebugMsg(set, " -> creating left  child: %g <= <%s> <= %g (priority: %g, estimate: %g, width: %g)\n",
            bnd, SCIPvarGetName(var), left, priority, estimate, left - bnd);

         SCIP_CALL( SCIPnodeCreateChild(&node, blkmem, set, stat, tree, priority, estimate) );
         if( SCIPsetIsGT(set, bnd, SCIPvarGetLbLocal(var)) )
         {
            SCIP_CALL( SCIPnodeAddBoundchg(node, blkmem, set, stat, transprob, origprob, tree, reopt, lp, branchcand, eventqueue,
               NULL, var, bnd, SCIP_BOUNDTYPE_LOWER, FALSE) );
         }
         SCIP_CALL( SCIPnodeAddBoundchg(node, blkmem, set, stat, transprob, origprob, tree, reopt, lp, branchcand, eventqueue,
            NULL, var, left, SCIP_BOUNDTYPE_UPPER, FALSE) );
         /* output branching bound change to visualization file */
         SCIP_CALL( SCIPvisualUpdateChild(stat->visual, set, stat, node) );

         if( nchildren != NULL )
            ++*nchildren;

         left = bnd;
         if( SCIPvarGetType(var) != SCIP_VARTYPE_CONTINUOUS )
            left -= 1.0;
      }

      /* create child node right <= x <= right + width, if right < ub(x) */
      if( SCIPsetIsRelGT(set, SCIPvarGetUbLocal(var), right) || SCIPvarGetType(var) != SCIP_VARTYPE_CONTINUOUS )
      {
         /* new upper bound should be variables upper bound, if we are in the last round or right + width is very close to upper bound
          * otherwise we take right + width
          */
         if( i == n-1 || SCIPsetIsRelEQ(set, SCIPvarGetUbLocal(var), right + width))
         {
            bnd = SCIPvarGetUbLocal(var);
         }
         else
         {
            bnd = right + width;
            SCIPvarAdjustUb(var, set, &bnd);
            bnd = MIN(SCIPvarGetUbLocal(var), bnd); /*lint !e666*/
         }
         assert(SCIPsetIsRelGT(set, bnd, right));

         /* the nodeselection priority of nodes is decreased as more as they are away from val */
         priority = SCIPtreeCalcNodeselPriority(tree, set, stat, var, SCIP_BRANCHDIR_UPWARDS, bnd) / (i+1);
         /* if LP solution is cutoff in child, compute a new estimate
          * otherwise we cannot expect a direct change in the best solution, so we keep the estimate of the parent node */
         if( SCIPsetIsLT(set, lpval, right) )
            estimate = SCIPtreeCalcChildEstimate(tree, set, stat, var, right);
         else if( SCIPsetIsGT(set, lpval, bnd) )
            estimate = SCIPtreeCalcChildEstimate(tree, set, stat, var, bnd);
         else
            estimate = SCIPnodeGetEstimate(tree->focusnode);

         SCIPsetDebugMsg(set, " -> creating right child: %g <= <%s> <= %g (priority: %g, estimate: %g, width: %g)\n",
            right, SCIPvarGetName(var), bnd, priority, estimate, bnd - right);

         SCIP_CALL( SCIPnodeCreateChild(&node, blkmem, set, stat, tree, priority, estimate) );
         SCIP_CALL( SCIPnodeAddBoundchg(node, blkmem, set, stat, transprob, origprob, tree, reopt, lp, branchcand, eventqueue,
            NULL, var, right, SCIP_BOUNDTYPE_LOWER, FALSE) );
         if( SCIPsetIsLT(set, bnd, SCIPvarGetUbLocal(var)) )
         {
            SCIP_CALL( SCIPnodeAddBoundchg(node, blkmem, set, stat, transprob, origprob, tree, reopt, lp, branchcand, eventqueue,
               NULL, var, bnd, SCIP_BOUNDTYPE_UPPER, FALSE) );
         }
         /* output branching bound change to visualization file */
         SCIP_CALL( SCIPvisualUpdateChild(stat->visual, set, stat, node) );

         if( nchildren != NULL )
            ++*nchildren;

         right = bnd;
         if( SCIPvarGetType(var) != SCIP_VARTYPE_CONTINUOUS )
            right += 1.0;
      }

      width *= widthfactor;
   }

   return SCIP_OKAY;
}

/** adds a diving bound change to the tree together with the information if this is a bound change
 *  for the preferred direction or not
 */
#define ARRAYGROWTH 5
SCIP_RETCODE SCIPtreeAddDiveBoundChange(
   SCIP_TREE*            tree,               /**< branch and bound tree */
   BMS_BLKMEM*           blkmem,             /**< block memory buffers */
   SCIP_VAR*             var,                /**< variable to apply the bound change to */
   SCIP_BRANCHDIR        dir,                /**< direction of the bound change */
   SCIP_Real             value,              /**< value to adjust this variable bound to */
   SCIP_Bool             preferred           /**< is this a bound change for the preferred child? */
   )
{
   int idx = preferred ? 0 : 1;
   int pos = tree->ndivebdchanges[idx];

   assert(pos < tree->divebdchgsize[idx]);

   if( pos == tree->divebdchgsize[idx] - 1 )
   {
      SCIP_ALLOC( BMSreallocBlockMemoryArray(blkmem, &tree->divebdchgdirs[idx], tree->divebdchgsize[idx], tree->divebdchgsize[idx] + ARRAYGROWTH) ); /*lint !e866*/
      SCIP_ALLOC( BMSreallocBlockMemoryArray(blkmem, &tree->divebdchgvars[idx], tree->divebdchgsize[idx], tree->divebdchgsize[idx] + ARRAYGROWTH) ); /*lint !e866*/
      SCIP_ALLOC( BMSreallocBlockMemoryArray(blkmem, &tree->divebdchgvals[idx], tree->divebdchgsize[idx], tree->divebdchgsize[idx] + ARRAYGROWTH) ); /*lint !e866*/
      tree->divebdchgsize[idx] += ARRAYGROWTH;
   }

   tree->divebdchgvars[idx][pos] = var;
   tree->divebdchgdirs[idx][pos] = dir;
   tree->divebdchgvals[idx][pos] = value;

   ++tree->ndivebdchanges[idx];

   return SCIP_OKAY;
}

/** get the dive bound change data for the preferred or the alternative direction */
void SCIPtreeGetDiveBoundChangeData(
   SCIP_TREE*            tree,               /**< branch and bound tree */
   SCIP_VAR***           variables,          /**< pointer to store variables for the specified direction */
   SCIP_BRANCHDIR**      directions,         /**< pointer to store the branching directions */
   SCIP_Real**           values,             /**< pointer to store bound change values */
   int*                  ndivebdchgs,        /**< pointer to store the number of dive bound changes */
   SCIP_Bool             preferred           /**< should the dive bound changes for the preferred child be output? */
   )
{
   int idx = preferred ? 0 : 1;

   assert(variables != NULL);
   assert(directions != NULL);
   assert(values != NULL);
   assert(ndivebdchgs != NULL);

   *variables = tree->divebdchgvars[idx];
   *directions = tree->divebdchgdirs[idx];
   *values = tree->divebdchgvals[idx];
   *ndivebdchgs = tree->ndivebdchanges[idx];
}

/** clear the tree bound change data structure */
void SCIPtreeClearDiveBoundChanges(
   SCIP_TREE*            tree                /**< branch and bound tree */
   )
{
   int p;

   for( p = 0; p < 2; ++p )
      tree->ndivebdchanges[p] = 0;
}

/** creates a probing child node of the current node, which must be the focus node, the current refocused node,
 *  or another probing node; if the current node is the focus or a refocused node, the created probing node is
 *  installed as probing root node
 */
static
SCIP_RETCODE treeCreateProbingNode(
   SCIP_TREE*            tree,               /**< branch and bound tree */
   BMS_BLKMEM*           blkmem,             /**< block memory */
   SCIP_SET*             set,                /**< global SCIP settings */
   SCIP_LP*              lp                  /**< current LP data */
   )
{
   SCIP_NODE* currentnode;
   SCIP_NODE* node;
   SCIP_RETCODE retcode;

   assert(tree != NULL);
   assert(SCIPtreeIsPathComplete(tree));
   assert(tree->pathlen > 0);
   assert(blkmem != NULL);
   assert(set != NULL);

   /* get the current node */
   currentnode = SCIPtreeGetCurrentNode(tree);
   assert(SCIPnodeGetType(currentnode) == SCIP_NODETYPE_FOCUSNODE
      || SCIPnodeGetType(currentnode) == SCIP_NODETYPE_REFOCUSNODE
      || SCIPnodeGetType(currentnode) == SCIP_NODETYPE_PROBINGNODE);
   assert((SCIPnodeGetType(currentnode) == SCIP_NODETYPE_PROBINGNODE) == SCIPtreeProbing(tree));

   /* create the node data structure */
   SCIP_CALL( nodeCreate(&node, blkmem, set) );
   assert(node != NULL);

   /* mark node to be a probing node */
   node->nodetype = SCIP_NODETYPE_PROBINGNODE; /*lint !e641*/

   /* create the probingnode data */
   SCIP_CALL( probingnodeCreate(&node->data.probingnode, blkmem, lp) );

   /* make the current node the parent of the new probing node */
   retcode = nodeAssignParent(node, blkmem, set, tree, currentnode, 0.0);

   /* if we reached the maximal depth level we clean up the allocated memory and stop */
   if( retcode == SCIP_MAXDEPTHLEVEL )
   {
      SCIP_CALL( probingnodeFree(&(node->data.probingnode), blkmem, lp) );
      BMSfreeBlockMemory(blkmem, &node);
   }
   SCIP_CALL( retcode );
   assert(SCIPnodeGetDepth(node) == tree->pathlen);

   /* check, if the node is the probing root node */
   if( tree->probingroot == NULL )
   {
      tree->probingroot = node;
      SCIPsetDebugMsg(set, "created probing root node #%" SCIP_LONGINT_FORMAT " at depth %d\n",
         SCIPnodeGetNumber(node), SCIPnodeGetDepth(node));
   }
   else
   {
      assert(SCIPnodeGetType(tree->probingroot) == SCIP_NODETYPE_PROBINGNODE);
      assert(SCIPnodeGetDepth(tree->probingroot) < SCIPnodeGetDepth(node));

      SCIPsetDebugMsg(set, "created probing child node #%" SCIP_LONGINT_FORMAT " at depth %d, probing depth %d\n",
         SCIPnodeGetNumber(node), SCIPnodeGetDepth(node), SCIPnodeGetDepth(node) - SCIPnodeGetDepth(tree->probingroot));
   }

   /* create the new active path */
   SCIP_CALL( treeEnsurePathMem(tree, set, tree->pathlen+1) );
   node->active = TRUE;
   tree->path[tree->pathlen] = node;
   tree->pathlen++;

   /* update the path LP size for the previous node and set the (initial) path LP size for the newly created node */
   SCIP_CALL( treeUpdatePathLPSize(tree, tree->pathlen-2) );

   /* mark the LP's size */
   SCIPlpMarkSize(lp);
   assert(tree->pathlen >= 2);
   assert(lp->firstnewrow == tree->pathnlprows[tree->pathlen-1]); /* marked LP size should be initial size of new node */
   assert(lp->firstnewcol == tree->pathnlpcols[tree->pathlen-1]);

   /* the current probing node does not yet have a solved LP */
   tree->probingnodehaslp = FALSE;

   return SCIP_OKAY;
}

/** switches to probing mode and creates a probing root */
SCIP_RETCODE SCIPtreeStartProbing(
   SCIP_TREE*            tree,               /**< branch and bound tree */
   BMS_BLKMEM*           blkmem,             /**< block memory */
   SCIP_SET*             set,                /**< global SCIP settings */
   SCIP_LP*              lp,                 /**< current LP data */
   SCIP_Bool             strongbranching     /**< is the probing mode used for strongbranching? */
   )
{
   assert(tree != NULL);
   assert(tree->probinglpistate == NULL);
   assert(tree->probinglpinorms == NULL);
   assert(!SCIPtreeProbing(tree));
   assert(lp != NULL);

   SCIPsetDebugMsg(set, "probing started in depth %d (LP flushed: %u, LP solved: %u, solstat: %d), probing root in depth %d\n",
      tree->pathlen-1, lp->flushed, lp->solved, SCIPlpGetSolstat(lp), tree->pathlen);

   /* store all marked constraints for propagation */
   SCIP_CALL( SCIPconshdlrsStorePropagationStatus(set, set->conshdlrs, set->nconshdlrs) );

   /* inform LP about probing mode */
   SCIP_CALL( SCIPlpStartProbing(lp) );

   assert(!lp->divingobjchg);

   /* remember, whether the LP was flushed and solved */
   tree->probinglpwasflushed = lp->flushed;
   tree->probinglpwassolved = lp->solved;
   tree->probingloadlpistate = FALSE;
   tree->probinglpwasrelax = lp->isrelax;
   lp->isrelax = TRUE;
   tree->probingsolvedlp = FALSE;
   tree->probingobjchanged = FALSE;
   lp->divingobjchg = FALSE;
   tree->probingsumchgdobjs = 0;
   tree->sbprobing = strongbranching;

   /* remember the LP state in order to restore the LP solution quickly after probing */
   /**@todo could the lp state be worth storing if the LP is not flushed (and hence not solved)? */
   if( lp->flushed && lp->solved )
   {
      SCIP_CALL( SCIPlpGetState(lp, blkmem, &tree->probinglpistate) );
      SCIP_CALL( SCIPlpGetNorms(lp, blkmem, &tree->probinglpinorms) );
      tree->probinglpwasprimfeas = lp->primalfeasible;
      tree->probinglpwasdualfeas = lp->dualfeasible;
   }

   /* create temporary probing root node */
   SCIP_CALL( treeCreateProbingNode(tree, blkmem, set, lp) );
   assert(SCIPtreeProbing(tree));

   return SCIP_OKAY;
}

/** creates a new probing child node in the probing path */
SCIP_RETCODE SCIPtreeCreateProbingNode(
   SCIP_TREE*            tree,               /**< branch and bound tree */
   BMS_BLKMEM*           blkmem,             /**< block memory */
   SCIP_SET*             set,                /**< global SCIP settings */
   SCIP_LP*              lp                  /**< current LP data */
   )
{
   assert(SCIPtreeProbing(tree));

   SCIPsetDebugMsg(set, "new probing child in depth %d (probing depth: %d)\n", tree->pathlen, tree->pathlen-1 - SCIPnodeGetDepth(tree->probingroot));

   /* create temporary probing root node */
   SCIP_CALL( treeCreateProbingNode(tree, blkmem, set, lp) );

   return SCIP_OKAY;
}

/** loads the LP state for the current probing node */
SCIP_RETCODE SCIPtreeLoadProbingLPState(
   SCIP_TREE*            tree,               /**< branch and bound tree */
   BMS_BLKMEM*           blkmem,             /**< block memory buffers */
   SCIP_SET*             set,                /**< global SCIP settings */
   SCIP_EVENTQUEUE*      eventqueue,         /**< event queue */
   SCIP_LP*              lp                  /**< current LP data */
   )
{
   assert(tree != NULL);
   assert(SCIPtreeProbing(tree));

   /* loading the LP state is only necessary if we backtracked */
   if( tree->probingloadlpistate )
   {
      SCIP_NODE* node;
      SCIP_LPISTATE* lpistate;
      SCIP_LPINORMS* lpinorms;
      SCIP_Bool lpwasprimfeas = FALSE;
      SCIP_Bool lpwasdualfeas = FALSE;

      /* get the current probing node */
      node = SCIPtreeGetCurrentNode(tree);
      assert(SCIPnodeGetType(node) == SCIP_NODETYPE_PROBINGNODE);

      /* search the last node where an LP state information was attached */
      lpistate = NULL;
      lpinorms = NULL;
      do
      {
         assert(SCIPnodeGetType(node) == SCIP_NODETYPE_PROBINGNODE);
         assert(node->data.probingnode != NULL);
         if( node->data.probingnode->lpistate != NULL )
         {
            lpistate = node->data.probingnode->lpistate;
            lpwasprimfeas = node->data.probingnode->lpwasprimfeas;
            lpwasdualfeas = node->data.probingnode->lpwasdualfeas;
            break;
         }
         node = node->parent;
         assert(node != NULL); /* the root node cannot be a probing node! */
      }
      while( SCIPnodeGetType(node) == SCIP_NODETYPE_PROBINGNODE );

      /* if there was no LP information stored in the probing nodes, use the one stored before probing started */
      if( lpistate == NULL )
      {
         lpistate = tree->probinglpistate;
         lpinorms = tree->probinglpinorms;
         lpwasprimfeas = tree->probinglpwasprimfeas;
         lpwasdualfeas = tree->probinglpwasdualfeas;
      }

      /* set the LP state */
      if( lpistate != NULL )
      {
         SCIP_CALL( SCIPlpSetState(lp, blkmem, set, eventqueue, lpistate,
               lpwasprimfeas, lpwasdualfeas) );
      }

      /* set the LP pricing norms */
      if( lpinorms != NULL )
      {
         SCIP_CALL( SCIPlpSetNorms(lp, blkmem, lpinorms) );
      }

      /* now we don't need to load the LP state again until the next backtracking */
      tree->probingloadlpistate = FALSE;
   }

   return SCIP_OKAY;
}

/** marks the probing node to have a solved LP relaxation */
SCIP_RETCODE SCIPtreeMarkProbingNodeHasLP(
   SCIP_TREE*            tree,               /**< branch and bound tree */
   BMS_BLKMEM*           blkmem,             /**< block memory */
   SCIP_LP*              lp                  /**< current LP data */
   )
{
   SCIP_NODE* node;

   assert(tree != NULL);
   assert(SCIPtreeProbing(tree));

   /* mark the probing node to have an LP */
   tree->probingnodehaslp = TRUE;

   /* get current probing node */
   node = SCIPtreeGetCurrentNode(tree);
   assert(SCIPnodeGetType(node) == SCIP_NODETYPE_PROBINGNODE);
   assert(node->data.probingnode != NULL);

   /* update LP information in probingnode data */
   SCIP_CALL( probingnodeUpdate(node->data.probingnode, blkmem, tree, lp) );

   return SCIP_OKAY;
}

/** undoes all changes to the problem applied in probing up to the given probing depth */
static
SCIP_RETCODE treeBacktrackProbing(
   SCIP_TREE*            tree,               /**< branch and bound tree */
   SCIP_REOPT*           reopt,              /**< reoptimization data structure */
   BMS_BLKMEM*           blkmem,             /**< block memory buffers */
   SCIP_SET*             set,                /**< global SCIP settings */
   SCIP_STAT*            stat,               /**< problem statistics */
   SCIP_PROB*            transprob,          /**< transformed problem after presolve */
   SCIP_PROB*            origprob,           /**< original problem */
   SCIP_LP*              lp,                 /**< current LP data */
   SCIP_PRIMAL*          primal,             /**< primal data structure */
   SCIP_BRANCHCAND*      branchcand,         /**< branching candidate storage */
   SCIP_EVENTQUEUE*      eventqueue,         /**< event queue */
   SCIP_EVENTFILTER*     eventfilter,        /**< global event filter */
   SCIP_CLIQUETABLE*     cliquetable,        /**< clique table data structure */
   int                   probingdepth        /**< probing depth of the node in the probing path that should be reactivated,
                                              *   -1 to even deactivate the probing root, thus exiting probing mode */
   )
{
   int newpathlen;
   int i;

   assert(tree != NULL);
   assert(SCIPtreeProbing(tree));
   assert(tree->probingroot != NULL);
   assert(tree->focusnode != NULL);
   assert(SCIPnodeGetType(tree->probingroot) == SCIP_NODETYPE_PROBINGNODE);
   assert(SCIPnodeGetType(tree->focusnode) == SCIP_NODETYPE_FOCUSNODE
      || SCIPnodeGetType(tree->focusnode) == SCIP_NODETYPE_REFOCUSNODE);
   assert(tree->probingroot->parent == tree->focusnode);
   assert(SCIPnodeGetDepth(tree->probingroot) == SCIPnodeGetDepth(tree->focusnode)+1);
   assert(tree->pathlen >= 2);
   assert(SCIPnodeGetType(tree->path[tree->pathlen-1]) == SCIP_NODETYPE_PROBINGNODE);
   assert(-1 <= probingdepth && probingdepth <= SCIPtreeGetProbingDepth(tree));

   treeCheckPath(tree);

   newpathlen = SCIPnodeGetDepth(tree->probingroot) + probingdepth + 1;
   assert(newpathlen >= 1); /* at least root node of the tree remains active */

   /* check if we have to do any backtracking */
   if( newpathlen < tree->pathlen )
   {
      int ncols;
      int nrows;

      /* the correct LP size of the node to which we backtracked is stored as initial LP size for its child */
      assert(SCIPnodeGetType(tree->path[newpathlen]) == SCIP_NODETYPE_PROBINGNODE);
      ncols = tree->path[newpathlen]->data.probingnode->ninitialcols;
      nrows = tree->path[newpathlen]->data.probingnode->ninitialrows;
      assert(ncols >= tree->pathnlpcols[newpathlen-1] || !tree->focuslpconstructed);
      assert(nrows >= tree->pathnlprows[newpathlen-1] || !tree->focuslpconstructed);

      while( tree->pathlen > newpathlen )
      {
         SCIP_NODE* node;

         node = tree->path[tree->pathlen-1];

         assert(SCIPnodeGetType(node) == SCIP_NODETYPE_PROBINGNODE);
         assert(tree->pathlen-1 == SCIPnodeGetDepth(node));
         assert(tree->pathlen-1 >= SCIPnodeGetDepth(tree->probingroot));

         if( node->data.probingnode->nchgdobjs > 0 )
         {
            /* @todo only do this if we don't backtrack to the root node - in that case, we can just restore the unchanged
             *       objective values
             */
            for( i = node->data.probingnode->nchgdobjs - 1; i >= 0; --i )
            {
               assert(tree->probingobjchanged);
               SCIP_CALL( SCIPvarChgObj(node->data.probingnode->origobjvars[i], blkmem, set, transprob, primal, lp,
                     eventqueue, node->data.probingnode->origobjvals[i]) );
            }
            tree->probingsumchgdobjs -= node->data.probingnode->nchgdobjs;
            assert(tree->probingsumchgdobjs >= 0);

            /* reset probingobjchanged flag and cutoff bound */
            if( tree->probingsumchgdobjs == 0 )
            {
               SCIPlpUnmarkDivingObjChanged(lp);
               tree->probingobjchanged = FALSE;

               SCIP_CALL( SCIPlpSetCutoffbound(lp, set, transprob, primal->cutoffbound) );
            }

            /* recompute global and local pseudo objective values */
            SCIPlpRecomputeLocalAndGlobalPseudoObjval(lp, set, transprob);
         }

         /* undo bound changes by deactivating the probing node */
         SCIP_CALL( nodeDeactivate(node, blkmem, set, stat, tree, lp, branchcand, eventqueue) );

         /* free the probing node */
         SCIP_CALL( SCIPnodeFree(&tree->path[tree->pathlen-1], blkmem, set, stat, eventqueue, tree, lp) );
         tree->pathlen--;
      }
      assert(tree->pathlen == newpathlen);

      /* reset the path LP size to the initial size of the probing node */
      if( SCIPnodeGetType(tree->path[tree->pathlen-1]) == SCIP_NODETYPE_PROBINGNODE )
      {
         tree->pathnlpcols[tree->pathlen-1] = tree->path[tree->pathlen-1]->data.probingnode->ninitialcols;
         tree->pathnlprows[tree->pathlen-1] = tree->path[tree->pathlen-1]->data.probingnode->ninitialrows;
      }
      else
         assert(SCIPnodeGetType(tree->path[tree->pathlen-1]) == SCIP_NODETYPE_FOCUSNODE);
      treeCheckPath(tree);

      /* undo LP extensions */
      SCIP_CALL( SCIPlpShrinkCols(lp, set, ncols) );
      SCIP_CALL( SCIPlpShrinkRows(lp, blkmem, set, eventqueue, eventfilter, nrows) );
      tree->probingloadlpistate = TRUE; /* LP state must be reloaded if the next LP is solved */

      /* reset the LP's marked size to the initial size of the LP at the node stored in the path */
      assert(lp->nrows >= tree->pathnlprows[tree->pathlen-1] || !tree->focuslpconstructed);
      assert(lp->ncols >= tree->pathnlpcols[tree->pathlen-1] || !tree->focuslpconstructed);
      SCIPlpSetSizeMark(lp, tree->pathnlprows[tree->pathlen-1], tree->pathnlpcols[tree->pathlen-1]);

      /* if the highest cutoff or repropagation depth is inside the deleted part of the probing path,
       * reset them to infinity
       */
      if( tree->cutoffdepth >= tree->pathlen )
      {
         /* apply the pending bound changes */
         SCIP_CALL( treeApplyPendingBdchgs(tree, reopt, blkmem, set, stat, transprob, origprob, lp, branchcand, eventqueue, cliquetable) );

         tree->cutoffdepth = INT_MAX;
      }
      if( tree->repropdepth >= tree->pathlen )
         tree->repropdepth = INT_MAX;
   }

   SCIPsetDebugMsg(set, "probing backtracked to depth %d (%d cols, %d rows)\n", tree->pathlen-1, SCIPlpGetNCols(lp), SCIPlpGetNRows(lp));

   return SCIP_OKAY;
}

/** undoes all changes to the problem applied in probing up to the given probing depth;
 *  the changes of the probing node of the given probing depth are the last ones that remain active;
 *  changes that were applied before calling SCIPtreeCreateProbingNode() cannot be undone
 */
SCIP_RETCODE SCIPtreeBacktrackProbing(
   SCIP_TREE*            tree,               /**< branch and bound tree */
   SCIP_REOPT*           reopt,              /**< reoptimization data structure */
   BMS_BLKMEM*           blkmem,             /**< block memory buffers */
   SCIP_SET*             set,                /**< global SCIP settings */
   SCIP_STAT*            stat,               /**< problem statistics */
   SCIP_PROB*            transprob,          /**< transformed problem */
   SCIP_PROB*            origprob,           /**< original problem */
   SCIP_LP*              lp,                 /**< current LP data */
   SCIP_PRIMAL*          primal,             /**< primal data structure */
   SCIP_BRANCHCAND*      branchcand,         /**< branching candidate storage */
   SCIP_EVENTQUEUE*      eventqueue,         /**< event queue */
   SCIP_EVENTFILTER*     eventfilter,        /**< global event filter */
   SCIP_CLIQUETABLE*     cliquetable,        /**< clique table data structure */
   int                   probingdepth        /**< probing depth of the node in the probing path that should be reactivated */
   )
{
   assert(tree != NULL);
   assert(SCIPtreeProbing(tree));
   assert(0 <= probingdepth && probingdepth <= SCIPtreeGetProbingDepth(tree));

   /* undo the domain and constraint set changes and free the temporary probing nodes below the given probing depth */
   SCIP_CALL( treeBacktrackProbing(tree, reopt, blkmem, set, stat, transprob, origprob, lp, primal, branchcand, eventqueue,
         eventfilter, cliquetable, probingdepth) );

   assert(SCIPtreeProbing(tree));
   assert(SCIPnodeGetType(SCIPtreeGetCurrentNode(tree)) == SCIP_NODETYPE_PROBINGNODE);

   return SCIP_OKAY;
}

/** switches back from probing to normal operation mode, frees all nodes on the probing path, restores bounds of all
 *  variables and restores active constraints arrays of focus node
 */
SCIP_RETCODE SCIPtreeEndProbing(
   SCIP_TREE*            tree,               /**< branch and bound tree */
   SCIP_REOPT*           reopt,              /**< reoptimization data structure */
   BMS_BLKMEM*           blkmem,             /**< block memory buffers */
   SCIP_SET*             set,                /**< global SCIP settings */
   SCIP_MESSAGEHDLR*     messagehdlr,        /**< message handler */
   SCIP_STAT*            stat,               /**< problem statistics */
   SCIP_PROB*            transprob,          /**< transformed problem after presolve */
   SCIP_PROB*            origprob,           /**< original problem */
   SCIP_LP*              lp,                 /**< current LP data */
   SCIP_PRIMAL*          primal,             /**< Primal LP data */
   SCIP_BRANCHCAND*      branchcand,         /**< branching candidate storage */
   SCIP_EVENTQUEUE*      eventqueue,         /**< event queue */
   SCIP_EVENTFILTER*     eventfilter,        /**< global event filter */
   SCIP_CLIQUETABLE*     cliquetable         /**< clique table data structure */
   )
{
   assert(tree != NULL);
   assert(SCIPtreeProbing(tree));
   assert(tree->probingroot != NULL);
   assert(tree->focusnode != NULL);
   assert(SCIPnodeGetType(tree->probingroot) == SCIP_NODETYPE_PROBINGNODE);
   assert(SCIPnodeGetType(tree->focusnode) == SCIP_NODETYPE_FOCUSNODE
      || SCIPnodeGetType(tree->focusnode) == SCIP_NODETYPE_REFOCUSNODE);
   assert(tree->probingroot->parent == tree->focusnode);
   assert(SCIPnodeGetDepth(tree->probingroot) == SCIPnodeGetDepth(tree->focusnode)+1);
   assert(tree->pathlen >= 2);
   assert(SCIPnodeGetType(tree->path[tree->pathlen-1]) == SCIP_NODETYPE_PROBINGNODE);
   assert(set != NULL);

   /* undo the domain and constraint set changes of the temporary probing nodes and free the probing nodes */
   SCIP_CALL( treeBacktrackProbing(tree, reopt, blkmem, set, stat, transprob, origprob, lp, primal, branchcand, eventqueue,
         eventfilter, cliquetable, -1) );
   assert(tree->probingsumchgdobjs == 0);
   assert(!tree->probingobjchanged);
   assert(!lp->divingobjchg);
   assert(lp->cutoffbound == primal->cutoffbound); /*lint !e777*/
   assert(SCIPtreeGetCurrentNode(tree) == tree->focusnode);
   assert(!SCIPtreeProbing(tree));

   /* if the LP was flushed before probing starts, flush it again */
   if( tree->probinglpwasflushed )
   {
      SCIP_CALL( SCIPlpFlush(lp, blkmem, set, eventqueue) );

      /* if the LP was solved before probing starts, solve it again to restore the LP solution */
      if( tree->probinglpwassolved )
      {
         SCIP_Bool lperror;

         /* reset the LP state before probing started */
         if( tree->probinglpistate == NULL )
         {
            assert(tree->probinglpinorms == NULL);
            SCIP_CALL( SCIPlpiClearState(lp->lpi) );
            lp->primalfeasible = (lp->nlpicols == 0 && lp->nlpirows == 0);
            lp->dualfeasible = (lp->nlpicols == 0 && lp->nlpirows == 0);
            lp->solisbasic = FALSE;
         }
         else
         {
            SCIP_CALL( SCIPlpSetState(lp, blkmem, set, eventqueue, tree->probinglpistate,
                  tree->probinglpwasprimfeas, tree->probinglpwasdualfeas) );
            SCIP_CALL( SCIPlpFreeState(lp, blkmem, &tree->probinglpistate) );

            if( tree->probinglpinorms != NULL )
            {
               SCIP_CALL( SCIPlpSetNorms(lp, blkmem, tree->probinglpinorms) );
               SCIP_CALL( SCIPlpFreeNorms(lp, blkmem, &tree->probinglpinorms) );
               tree->probinglpinorms = NULL;
            }
         }
         SCIPlpSetIsRelax(lp, tree->probinglpwasrelax);

         /* resolve LP to reset solution */
         SCIP_CALL( SCIPlpSolveAndEval(lp, set, messagehdlr, blkmem, stat, eventqueue, eventfilter, transprob, -1LL, FALSE, FALSE, FALSE, &lperror) );
         if( lperror )
         {
            SCIPmessagePrintVerbInfo(messagehdlr, set->disp_verblevel, SCIP_VERBLEVEL_FULL,
               "(node %" SCIP_LONGINT_FORMAT ") unresolved numerical troubles while resolving LP %" SCIP_LONGINT_FORMAT " after probing\n",
               stat->nnodes, stat->nlps);
            lp->resolvelperror = TRUE;
            tree->focusnodehaslp = FALSE;
         }
         else if( SCIPlpGetSolstat(lp) != SCIP_LPSOLSTAT_OPTIMAL 
            && SCIPlpGetSolstat(lp) != SCIP_LPSOLSTAT_INFEASIBLE
            && SCIPlpGetSolstat(lp) != SCIP_LPSOLSTAT_UNBOUNDEDRAY
            && SCIPlpGetSolstat(lp) != SCIP_LPSOLSTAT_OBJLIMIT )
         {
            SCIPmessagePrintVerbInfo(messagehdlr, set->disp_verblevel, SCIP_VERBLEVEL_FULL,
               "LP was not resolved to a sufficient status after probing\n");
            lp->resolvelperror = TRUE;
            tree->focusnodehaslp = FALSE;
         }
         else if( tree->focuslpconstructed && SCIPlpIsRelax(lp) && SCIPprobAllColsInLP(transprob, set, lp))
         {
            SCIP_CALL( SCIPnodeUpdateLowerboundLP(tree->focusnode, set, stat, tree, transprob, origprob, lp) );
         }
      }
   }
   else
      lp->flushed = FALSE;

   assert(tree->probinglpistate == NULL);

   /* if no LP was solved during probing and the LP before probing was not solved, then it should not be solved now */
   assert(tree->probingsolvedlp || tree->probinglpwassolved || !lp->solved);

   /* if the LP was solved (and hence flushed) before probing, then lp->solved should be TRUE unless we occured an error
    * during resolving right above
    */
   assert(!tree->probinglpwassolved || lp->solved || lp->resolvelperror);

   /* if the LP was not solved before probing it should be marked unsolved now; this can occur if a probing LP was
    * solved in between
    */
   if( !tree->probinglpwassolved )
   {
      lp->solved = FALSE;
      lp->lpsolstat = SCIP_LPSOLSTAT_NOTSOLVED;
   }

   /* if the LP was solved during probing, but had been unsolved before probing started, we discard the LP state */
   if( set->lp_clearinitialprobinglp && tree->probingsolvedlp && !tree->probinglpwassolved )
   {
      SCIPsetDebugMsg(set, "clearing lp state at end of probing mode because LP was initially unsolved\n");
      SCIP_CALL( SCIPlpiClearState(lp->lpi) );
   }

   assert(tree->probingobjchanged == SCIPlpDivingObjChanged(lp));

   /* reset flags */
   tree->probinglpwasflushed = FALSE;
   tree->probinglpwassolved = FALSE;
   tree->probingloadlpistate = FALSE;
   tree->probinglpwasrelax = FALSE;
   tree->probingsolvedlp = FALSE;
   tree->sbprobing = FALSE;

   /* inform LP about end of probing mode */
   SCIP_CALL( SCIPlpEndProbing(lp) );

   /* reset all marked constraints for propagation */
   SCIP_CALL( SCIPconshdlrsResetPropagationStatus(set, blkmem, set->conshdlrs, set->nconshdlrs) );

   SCIPsetDebugMsg(set, "probing ended in depth %d (LP flushed: %u, solstat: %d)\n", tree->pathlen-1, lp->flushed, SCIPlpGetSolstat(lp));

   return SCIP_OKAY;
}

/** gets the best child of the focus node w.r.t. the node selection priority assigned by the branching rule */
SCIP_NODE* SCIPtreeGetPrioChild(
   SCIP_TREE*            tree                /**< branch and bound tree */
   )
{
   SCIP_NODE* bestnode;
   SCIP_Real bestprio;
   int i;

   assert(tree != NULL);

   bestnode = NULL;
   bestprio = SCIP_REAL_MIN;
   for( i = 0; i < tree->nchildren; ++i )
   {
      if( tree->childrenprio[i] > bestprio )
      {
         bestnode = tree->children[i];
         bestprio = tree->childrenprio[i];
      }
   }
   assert((tree->nchildren == 0) == (bestnode == NULL));

   return bestnode;
}

/** gets the best sibling of the focus node w.r.t. the node selection priority assigned by the branching rule */
SCIP_NODE* SCIPtreeGetPrioSibling(
   SCIP_TREE*            tree                /**< branch and bound tree */
   )
{
   SCIP_NODE* bestnode;
   SCIP_Real bestprio;
   int i;

   assert(tree != NULL);

   bestnode = NULL;
   bestprio = SCIP_REAL_MIN;
   for( i = 0; i < tree->nsiblings; ++i )
   {
      if( tree->siblingsprio[i] > bestprio )
      {
         bestnode = tree->siblings[i];
         bestprio = tree->siblingsprio[i];
      }
   }
   assert((tree->nsiblings == 0) == (bestnode == NULL));

   return bestnode;
}

/** gets the best child of the focus node w.r.t. the node selection strategy */
SCIP_NODE* SCIPtreeGetBestChild(
   SCIP_TREE*            tree,               /**< branch and bound tree */
   SCIP_SET*             set                 /**< global SCIP settings */
   )
{
   SCIP_NODESEL* nodesel;
   SCIP_NODE* bestnode;
   int i;

   assert(tree != NULL);

   nodesel = SCIPnodepqGetNodesel(tree->leaves);
   assert(nodesel != NULL);

   bestnode = NULL;
   for( i = 0; i < tree->nchildren; ++i )
   {
      if( bestnode == NULL || SCIPnodeselCompare(nodesel, set, tree->children[i], bestnode) < 0 )
      {
         bestnode = tree->children[i];
      }
   }

   return bestnode;
}

/** gets the best sibling of the focus node w.r.t. the node selection strategy */
SCIP_NODE* SCIPtreeGetBestSibling(
   SCIP_TREE*            tree,               /**< branch and bound tree */
   SCIP_SET*             set                 /**< global SCIP settings */
   )
{
   SCIP_NODESEL* nodesel;
   SCIP_NODE* bestnode;
   int i;

   assert(tree != NULL);

   nodesel = SCIPnodepqGetNodesel(tree->leaves);
   assert(nodesel != NULL);

   bestnode = NULL;
   for( i = 0; i < tree->nsiblings; ++i )
   {
      if( bestnode == NULL || SCIPnodeselCompare(nodesel, set, tree->siblings[i], bestnode) < 0 )
      {
         bestnode = tree->siblings[i];
      }
   }

   return bestnode;
}

/** gets the best leaf from the node queue w.r.t. the node selection strategy */
SCIP_NODE* SCIPtreeGetBestLeaf(
   SCIP_TREE*            tree                /**< branch and bound tree */
   )
{
   assert(tree != NULL);

   return SCIPnodepqFirst(tree->leaves);
}

/** gets the best node from the tree (child, sibling, or leaf) w.r.t. the node selection strategy */
SCIP_NODE* SCIPtreeGetBestNode(
   SCIP_TREE*            tree,               /**< branch and bound tree */
   SCIP_SET*             set                 /**< global SCIP settings */
   )
{
   SCIP_NODESEL* nodesel;
   SCIP_NODE* bestchild;
   SCIP_NODE* bestsibling;
   SCIP_NODE* bestleaf;
   SCIP_NODE* bestnode;

   assert(tree != NULL);

   nodesel = SCIPnodepqGetNodesel(tree->leaves);
   assert(nodesel != NULL);

   /* get the best child, sibling, and leaf */
   bestchild = SCIPtreeGetBestChild(tree, set);
   bestsibling = SCIPtreeGetBestSibling(tree, set);
   bestleaf = SCIPtreeGetBestLeaf(tree);

   /* return the best of the three */
   bestnode = bestchild;
   if( bestsibling != NULL && (bestnode == NULL || SCIPnodeselCompare(nodesel, set, bestsibling, bestnode) < 0) )
      bestnode = bestsibling;
   if( bestleaf != NULL && (bestnode == NULL || SCIPnodeselCompare(nodesel, set, bestleaf, bestnode) < 0) )
      bestnode = bestleaf;

   assert(SCIPtreeGetNLeaves(tree) == 0 || bestnode != NULL);

   return bestnode;
}

/** gets the minimal lower bound of all nodes in the tree */
SCIP_Real SCIPtreeGetLowerbound(
   SCIP_TREE*            tree,               /**< branch and bound tree */
   SCIP_SET*             set                 /**< global SCIP settings */
   )
{
   SCIP_Real lowerbound;
   int i;

   assert(tree != NULL);
   assert(set != NULL);

   /* get the lower bound from the queue */
   lowerbound = SCIPnodepqGetLowerbound(tree->leaves, set);

   /* compare lower bound with children */
   for( i = 0; i < tree->nchildren; ++i )
   {
      assert(tree->children[i] != NULL);
      lowerbound = MIN(lowerbound, tree->children[i]->lowerbound); 
   }

   /* compare lower bound with siblings */
   for( i = 0; i < tree->nsiblings; ++i )
   {
      assert(tree->siblings[i] != NULL);
      lowerbound = MIN(lowerbound, tree->siblings[i]->lowerbound); 
   }

   /* compare lower bound with focus node */
   if( tree->focusnode != NULL )
   {
      lowerbound = MIN(lowerbound, tree->focusnode->lowerbound);
   }

   return lowerbound;
}

/** gets the node with minimal lower bound of all nodes in the tree (child, sibling, or leaf) */
SCIP_NODE* SCIPtreeGetLowerboundNode(
   SCIP_TREE*            tree,               /**< branch and bound tree */
   SCIP_SET*             set                 /**< global SCIP settings */
   )
{
   SCIP_NODE* lowerboundnode;
   SCIP_Real lowerbound;
   SCIP_Real bestprio;
   int i;

   assert(tree != NULL);
   assert(set != NULL);

   /* get the lower bound from the queue */
   lowerboundnode = SCIPnodepqGetLowerboundNode(tree->leaves, set);
   lowerbound = lowerboundnode != NULL ? lowerboundnode->lowerbound : SCIPsetInfinity(set);
   bestprio = -SCIPsetInfinity(set);

   /* compare lower bound with children */
   for( i = 0; i < tree->nchildren; ++i )
   {
      assert(tree->children[i] != NULL);
      if( SCIPsetIsLE(set, tree->children[i]->lowerbound, lowerbound) )
      {
         if( SCIPsetIsLT(set, tree->children[i]->lowerbound, lowerbound) || tree->childrenprio[i] > bestprio )
         {
            lowerboundnode = tree->children[i]; 
            lowerbound = lowerboundnode->lowerbound; 
            bestprio = tree->childrenprio[i];
         }
      }
   }

   /* compare lower bound with siblings */
   for( i = 0; i < tree->nsiblings; ++i )
   {
      assert(tree->siblings[i] != NULL);
      if( SCIPsetIsLE(set, tree->siblings[i]->lowerbound, lowerbound) )
      {
         if( SCIPsetIsLT(set, tree->siblings[i]->lowerbound, lowerbound) || tree->siblingsprio[i] > bestprio )
         {
            lowerboundnode = tree->siblings[i]; 
            lowerbound = lowerboundnode->lowerbound; 
            bestprio = tree->siblingsprio[i];
         }
      }
   }

   return lowerboundnode;
}

/** gets the average lower bound of all nodes in the tree */
SCIP_Real SCIPtreeGetAvgLowerbound(
   SCIP_TREE*            tree,               /**< branch and bound tree */
   SCIP_Real             cutoffbound         /**< global cutoff bound */
   )
{
   SCIP_Real lowerboundsum;
   int nnodes;
   int i;

   assert(tree != NULL);

   /* get sum of lower bounds from nodes in the queue */
   lowerboundsum = SCIPnodepqGetLowerboundSum(tree->leaves);
   nnodes = SCIPtreeGetNLeaves(tree);

   /* add lower bound of focus node */
   if( tree->focusnode != NULL && tree->focusnode->lowerbound < cutoffbound )
   {
      lowerboundsum += tree->focusnode->lowerbound;
      nnodes++;
   }

   /* add lower bounds of siblings */
   for( i = 0; i < tree->nsiblings; ++i )
   {
      assert(tree->siblings[i] != NULL);
      lowerboundsum += tree->siblings[i]->lowerbound;
   }
   nnodes += tree->nsiblings;

   /* add lower bounds of children */
   for( i = 0; i < tree->nchildren; ++i )
   {
      assert(tree->children[i] != NULL);
      lowerboundsum += tree->children[i]->lowerbound;
   }
   nnodes += tree->nchildren;

   return nnodes == 0 ? 0.0 : lowerboundsum/nnodes;
}




/*
 * simple functions implemented as defines
 */

/* In debug mode, the following methods are implemented as function calls to ensure
 * type validity.
 * In optimized mode, the methods are implemented as defines to improve performance.
 * However, we want to have them in the library anyways, so we have to undef the defines.
 */

#undef SCIPnodeGetType
#undef SCIPnodeGetNumber
#undef SCIPnodeGetDepth
#undef SCIPnodeGetLowerbound
#undef SCIPnodeGetEstimate
#undef SCIPnodeGetDomchg
#undef SCIPnodeGetParent
#undef SCIPnodeGetConssetchg
#undef SCIPnodeIsActive
#undef SCIPnodeIsPropagatedAgain
#undef SCIPtreeGetNLeaves
#undef SCIPtreeGetNChildren
#undef SCIPtreeGetNSiblings
#undef SCIPtreeGetNNodes
#undef SCIPtreeIsPathComplete
#undef SCIPtreeProbing
#undef SCIPtreeGetProbingRoot
#undef SCIPtreeGetProbingDepth
#undef SCIPtreeGetFocusNode
#undef SCIPtreeGetFocusDepth
#undef SCIPtreeHasFocusNodeLP
#undef SCIPtreeSetFocusNodeLP 
#undef SCIPtreeIsFocusNodeLPConstructed
#undef SCIPtreeInRepropagation
#undef SCIPtreeGetCurrentNode
#undef SCIPtreeGetCurrentDepth
#undef SCIPtreeHasCurrentNodeLP
#undef SCIPtreeGetEffectiveRootDepth
#undef SCIPtreeGetRootNode
#undef SCIPtreeProbingObjChanged
#undef SCIPtreeMarkProbingObjChanged

/** gets the type of the node */
SCIP_NODETYPE SCIPnodeGetType(
   SCIP_NODE*            node                /**< node */
   )
{
   assert(node != NULL);

   return (SCIP_NODETYPE)(node->nodetype);
}

/** gets successively assigned number of the node */
SCIP_Longint SCIPnodeGetNumber(
   SCIP_NODE*            node                /**< node */
   )
{
   assert(node != NULL);

   return node->number;
}

/** gets the depth of the node */
int SCIPnodeGetDepth(
   SCIP_NODE*            node                /**< node */
   )
{
   assert(node != NULL);

   return (int) node->depth;
}

/** gets the lower bound of the node */
SCIP_Real SCIPnodeGetLowerbound(
   SCIP_NODE*            node                /**< node */
   )
{
   assert(node != NULL);

   return node->lowerbound;
}

/** gets the estimated value of the best feasible solution in subtree of the node */
SCIP_Real SCIPnodeGetEstimate(
   SCIP_NODE*            node                /**< node */
   )
{
   assert(node != NULL);

   return node->estimate;
}

/** gets the reoptimization type of this node */
SCIP_REOPTTYPE SCIPnodeGetReopttype(
   SCIP_NODE*            node                /**< node **/
   )
{
   assert(node != NULL);

   return (SCIP_REOPTTYPE)node->reopttype;
}

/** sets the reoptimization type of this node */
void SCIPnodeSetReopttype(
   SCIP_NODE*            node,               /**< node */
   SCIP_REOPTTYPE        reopttype           /**< reoptimization type */
   )
{
   assert(node != NULL);
   assert(reopttype == SCIP_REOPTTYPE_NONE
       || reopttype == SCIP_REOPTTYPE_TRANSIT
       || reopttype == SCIP_REOPTTYPE_INFSUBTREE
       || reopttype == SCIP_REOPTTYPE_STRBRANCHED
       || reopttype == SCIP_REOPTTYPE_LOGICORNODE
       || reopttype == SCIP_REOPTTYPE_LEAF
       || reopttype == SCIP_REOPTTYPE_PRUNED
       || reopttype == SCIP_REOPTTYPE_FEASIBLE);

   node->reopttype = (unsigned int) reopttype;
}

/** gets the unique id to identify the node during reoptimization; the id is 0 if the node is the root or not part of
 * the reoptimization tree
 */
unsigned int SCIPnodeGetReoptID(
   SCIP_NODE*            node                /**< node */
   )
{
   assert(node != NULL);

   return node->reoptid; /*lint !e732*/
}

/** set a unique id to identify the node during reoptimization */
void SCIPnodeSetReoptID(
   SCIP_NODE*            node,               /**< node */
   unsigned int          id                  /**< unique id */
   )
{
   assert(node != NULL);
   assert(id <= 536870911); /* id has only 29 bits and needs to be smaller than 2^29 */

   node->reoptid = id;
}

/** gets the domain change information of the node, i.e., the information about the differences in the
 *  variables domains to the parent node
 */
SCIP_DOMCHG* SCIPnodeGetDomchg(
   SCIP_NODE*            node                /**< node */
   )
{
   assert(node != NULL);

   return node->domchg;
}

/** counts the number of bound changes due to branching, constraint propagation, and propagation */
void SCIPnodeGetNDomchg(
   SCIP_NODE*            node,               /**< node */
   int*                  nbranchings,        /**< pointer to store number of branchings (or NULL if not needed) */
   int*                  nconsprop,          /**< pointer to store number of constraint propagations (or NULL if not needed) */
   int*                  nprop               /**< pointer to store number of propagations (or NULL if not needed) */
   )
{  /*lint --e{641}*/
   SCIP_Bool count_branchings;
   SCIP_Bool count_consprop;
   SCIP_Bool count_prop;
   int i;

   assert(node != NULL);

   count_branchings = (nbranchings != NULL);
   count_consprop = (nconsprop != NULL);
   count_prop = (nprop != NULL);

   /* set counter to zero */
   if( count_branchings )
      *nbranchings = 0;
   if( count_consprop )
      *nconsprop = 0;
   if( count_prop )
      *nprop = 0;

   if( node->domchg != NULL )
   {
      for( i = 0; i < (int) node->domchg->domchgbound.nboundchgs; i++ )
      {
         if( count_branchings && node->domchg->domchgbound.boundchgs[i].boundchgtype == SCIP_BOUNDCHGTYPE_BRANCHING )
            (*nbranchings)++;
         else if( count_consprop && node->domchg->domchgbound.boundchgs[i].boundchgtype == SCIP_BOUNDCHGTYPE_CONSINFER )
            (*nconsprop)++;
         else if( count_prop && node->domchg->domchgbound.boundchgs[i].boundchgtype == SCIP_BOUNDCHGTYPE_PROPINFER )
            (*nprop)++;
      }
   }
}

/* return the number of bound changes based on dual information.
 *
 * currently, this methods works only for bound changes made by strong branching on binary variables. we need this
 * method to ensure optimality within reoptimization.
 *
 * since the bound changes made by strong branching are stored as SCIP_BOUNDCHGTYPE_CONSINFER or SCIP_BOUNDCHGTYPE_PROPINFER
 * with no constraint or propagator, resp., we are are interested in bound changes with these attributes.
 *
 * all bound changes of type SCIP_BOUNDCHGTYPE_BRANCHING are stored in the beginning of the bound change array, afterwards,
 * we can find the other two types. thus, we start the search at the end of the list and stop when reaching the first
 * bound change of type SCIP_BOUNDCHGTYPE_BRANCHING.
 */
int SCIPnodeGetNDualBndchgs(
   SCIP_NODE*            node                /**< node */
   )
{  /*lint --e{641}*/
   SCIP_BOUNDCHG* boundchgs;
   int i;
   int nboundchgs;
   int npseudobranchvars;

   assert(node != NULL);

   if( node->domchg == NULL )
      return 0;

   nboundchgs = (int)node->domchg->domchgbound.nboundchgs;
   boundchgs = node->domchg->domchgbound.boundchgs;

   npseudobranchvars = 0;

   assert(boundchgs != NULL);
   assert(nboundchgs >= 0);

   /* count the number of pseudo-branching decisions; pseudo-branching decisions have to be in the ending of the bound change
    * array
    */
   for( i = nboundchgs-1; i >= 0; i--)
   {
      if( boundchgs[i].var->vartype == SCIP_VARTYPE_BINARY
       && ((boundchgs[i].boundchgtype == SCIP_BOUNDCHGTYPE_CONSINFER
            && boundchgs[i].data.inferencedata.reason.cons == NULL)
        || (boundchgs[i].boundchgtype == SCIP_BOUNDCHGTYPE_PROPINFER
            && boundchgs[i].data.inferencedata.reason.prop == NULL)) )
         npseudobranchvars++;
      else if( boundchgs[i].boundchgtype == SCIP_BOUNDCHGTYPE_BRANCHING )
         break;
   }

   return npseudobranchvars;
}

/** returns the set of variable branchings that were performed in the parent node to create this node */
void SCIPnodeGetDualBoundchgs(
   SCIP_NODE*            node,               /**< node data */
   SCIP_VAR**            vars,               /**< array of variables on which the bound change is based on dual information */
   SCIP_Real*            bounds,             /**< array of bounds which are based on dual information */
   int*                  nvars,              /**< number of variables on which the bound change is based on dual information
                                              *   if this is larger than the array size, arrays should be reallocated and method
                                              *   should be called again */
   int                   varssize            /**< available slots in arrays */
   )
{  /*lint --e{641}*/
   SCIP_BOUNDCHG* boundchgs;
   int nboundchgs;
   int i;

   assert(node != NULL);
   assert(vars != NULL);
   assert(bounds != NULL);
   assert(nvars != NULL);
   assert(varssize >= 0);

   (*nvars) = 0;

   if( SCIPnodeGetDepth(node) == 0 || node->domchg == NULL )
      return;

   nboundchgs = (int)node->domchg->domchgbound.nboundchgs;
   boundchgs = node->domchg->domchgbound.boundchgs;

   assert(boundchgs != NULL);
   assert(nboundchgs >= 0);

   /* count the number of pseudo-branching decisions; pseudo-branching decisions have to be in the ending of the bound change
    * array
    */
   for( i = nboundchgs-1; i >= 0; i--)
   {
      if( boundchgs[i].var->vartype == SCIP_VARTYPE_BINARY )
      {
         if( (boundchgs[i].boundchgtype == SCIP_BOUNDCHGTYPE_CONSINFER
               && boundchgs[i].data.inferencedata.reason.cons == NULL)
          || (boundchgs[i].boundchgtype == SCIP_BOUNDCHGTYPE_PROPINFER
                && boundchgs[i].data.inferencedata.reason.prop == NULL) )
            (*nvars)++;
         else if( boundchgs[i].boundchgtype == SCIP_BOUNDCHGTYPE_BRANCHING )
            break;
      }
   }

   /* if the arrays have enough space store the branching decisions */
   if( varssize >= *nvars )
   {
      int j;
      j = 0;
      for( i = i+1; i < nboundchgs; i++)
      {
         assert( boundchgs[i].boundchgtype != SCIP_BOUNDCHGTYPE_BRANCHING );
         if( boundchgs[i].var->vartype == SCIP_VARTYPE_BINARY )
         {
            if( (boundchgs[i].boundchgtype == SCIP_BOUNDCHGTYPE_CONSINFER
                  && boundchgs[i].data.inferencedata.reason.cons == NULL)
             || (boundchgs[i].boundchgtype == SCIP_BOUNDCHGTYPE_PROPINFER
                  && boundchgs[i].data.inferencedata.reason.prop == NULL) )
            {
               vars[j] = boundchgs[i].var;
               bounds[j] = boundchgs[i].newbound;
               j++;
            }
         }
      }
   }
}

/** gets the parent node of a node in the branch-and-bound tree, if any */
SCIP_NODE* SCIPnodeGetParent(
   SCIP_NODE*            node                /**< node */
   )
{
   assert(node != NULL);

   return node->parent;
}

/** returns the set of variable branchings that were performed in the parent node to create this node */
void SCIPnodeGetParentBranchings(
   SCIP_NODE*            node,               /**< node data */
   SCIP_VAR**            branchvars,         /**< array of variables on which the branching has been performed in the parent node */
   SCIP_Real*            branchbounds,       /**< array of bounds which the branching in the parent node set */
   SCIP_BOUNDTYPE*       boundtypes,         /**< array of boundtypes which the branching in the parent node set */
   int*                  nbranchvars,        /**< number of variables on which branching has been performed in the parent node
                                              *   if this is larger than the array size, arrays should be reallocated and method
                                              *   should be called again */
   int                   branchvarssize      /**< available slots in arrays */
   )
{
   SCIP_BOUNDCHG* boundchgs;
   int nboundchgs;
   int i;

   assert(node != NULL);
   assert(branchvars != NULL);
   assert(branchbounds != NULL);
   assert(boundtypes != NULL);
   assert(nbranchvars != NULL);
   assert(branchvarssize >= 0);

   (*nbranchvars) = 0;

   if( SCIPnodeGetDepth(node) == 0 || node->domchg == NULL )
      return;

   nboundchgs = (int)node->domchg->domchgbound.nboundchgs;
   boundchgs = node->domchg->domchgbound.boundchgs;

   assert(boundchgs != NULL);
   assert(nboundchgs >= 0);

   /* count the number of branching decisions; branching decisions have to be in the beginning of the bound change
    * array
    */
   for( i = 0; i < nboundchgs; i++)
   {
      if( boundchgs[i].boundchgtype != SCIP_BOUNDCHGTYPE_BRANCHING ) /*lint !e641*/
         break;

      (*nbranchvars)++;
   }

#ifndef NDEBUG
   /* check that the remaining bound change are no branching decisions */
   for( ; i < nboundchgs; i++)
      assert(boundchgs[i].boundchgtype != SCIP_BOUNDCHGTYPE_BRANCHING); /*lint !e641*/
#endif

   /* if the arrays have enough space store the branching decisions */
   if( branchvarssize >= *nbranchvars )
   {
      for( i = 0; i < *nbranchvars; i++)
      {
         assert( boundchgs[i].boundchgtype == SCIP_BOUNDCHGTYPE_BRANCHING ); /*lint !e641*/
         branchvars[i] = boundchgs[i].var;
         boundtypes[i] = (SCIP_BOUNDTYPE) boundchgs[i].boundtype;
         branchbounds[i] = boundchgs[i].newbound;
      }
   }
}

/** returns the set of variable branchings that were performed in all ancestor nodes (nodes on the path to the root) to create this node */
void SCIPnodeGetAncestorBranchings(
   SCIP_NODE*            node,               /**< node data */
   SCIP_VAR**            branchvars,         /**< array of variables on which the branchings has been performed in all ancestors */
   SCIP_Real*            branchbounds,       /**< array of bounds which the branchings in all ancestors set */
   SCIP_BOUNDTYPE*       boundtypes,         /**< array of boundtypes which the branchings in all ancestors set */
   int*                  nbranchvars,        /**< number of variables on which branchings have been performed in all ancestors
                                              *   if this is larger than the array size, arrays should be reallocated and method
                                              *   should be called again */
   int                   branchvarssize      /**< available slots in arrays */
   )
{
   assert(node != NULL);
   assert(branchvars != NULL);
   assert(branchbounds != NULL);
   assert(boundtypes != NULL);
   assert(nbranchvars != NULL);
   assert(branchvarssize >= 0);

   (*nbranchvars) = 0;

   while( SCIPnodeGetDepth(node) != 0 )
   {
      int nodenbranchvars;
      int start;
      int size;

      start = *nbranchvars < branchvarssize - 1 ? *nbranchvars : branchvarssize - 1;
      size = *nbranchvars > branchvarssize ? 0 : branchvarssize-(*nbranchvars);

      SCIPnodeGetParentBranchings(node, &branchvars[start], &branchbounds[start], &boundtypes[start], &nodenbranchvars, size);
      *nbranchvars += nodenbranchvars;

      node = node->parent;
   }
}

/** returns the set of variable branchings that were performed between the given @p node and the given @p parent node. */
void SCIPnodeGetAncestorBranchingsPart(
   SCIP_NODE*            node,               /**< node data */
   SCIP_NODE*            parent,             /**< node data of the last ancestor node */
   SCIP_VAR**            branchvars,         /**< array of variables on which the branchings has been performed in all ancestors */
   SCIP_Real*            branchbounds,       /**< array of bounds which the branchings in all ancestors set */
   SCIP_BOUNDTYPE*       boundtypes,         /**< array of boundtypes which the branchings in all ancestors set */
   int*                  nbranchvars,        /**< number of variables on which branchings have been performed in all ancestors
                                              *   if this is larger than the array size, arrays should be reallocated and method
                                              *   should be called again */
   int                   branchvarssize      /**< available slots in arrays */
   )
{
   assert(node != NULL);
   assert(parent != NULL);
   assert(branchvars != NULL);
   assert(branchbounds != NULL);
   assert(boundtypes != NULL);
   assert(nbranchvars != NULL);
   assert(branchvarssize >= 0);

   (*nbranchvars) = 0;

   while( node != parent )
   {
      int nodenbranchvars;
      int start;
      int size;

      start = *nbranchvars < branchvarssize - 1 ? *nbranchvars : branchvarssize - 1;
      size = *nbranchvars > branchvarssize ? 0 : branchvarssize-(*nbranchvars);

      SCIPnodeGetParentBranchings(node, &branchvars[start], &branchbounds[start], &boundtypes[start], &nodenbranchvars, size);
      *nbranchvars += nodenbranchvars;

      node = node->parent;
   }
}

/** return all bound changes based on constraint propagation; stop saving the bound changes if we reach a branching
 *  decision based on a dual information
 */
void SCIPnodeGetConsProps(
   SCIP_NODE*            node,               /**< node */
   SCIP_VAR**            vars,               /**< array of variables on which constraint propagation triggers a bound change */
   SCIP_Real*            varbounds,          /**< array of bounds set by constraint propagation */
   SCIP_BOUNDTYPE*       varboundtypes,      /**< array of boundtypes set by constraint propagation */
   int*                  nconspropvars,      /**< number of variables on which constraint propagation triggers a bound change
                                              *   if this is larger than the array size, arrays should be reallocated and method
                                              *   should be called again */
   int                   conspropvarssize    /**< available slots in arrays */
   )
{  /*lint --e{641}*/
   SCIP_BOUNDCHG* boundchgs;
   int nboundchgs;
   int first_dual;
   int nskip;
   int i;

   assert(node != NULL);
   assert(vars != NULL);
   assert(varbounds != NULL);
   assert(varboundtypes != NULL);
   assert(nconspropvars != NULL);
   assert(conspropvarssize >= 0);

   (*nconspropvars) = 0;

   if( SCIPnodeGetDepth(node) == 0 || node->domchg == NULL )
      return;

   nboundchgs = (int)node->domchg->domchgbound.nboundchgs;
   boundchgs = node->domchg->domchgbound.boundchgs;

   assert(boundchgs != NULL);
   assert(nboundchgs >= 0);

   SCIPnodeGetNDomchg(node, &nskip, NULL, NULL);
   i = nskip;

   while( i < nboundchgs
       && !(boundchgs[i].boundchgtype == SCIP_BOUNDCHGTYPE_CONSINFER && boundchgs[i].data.inferencedata.reason.cons == NULL)
       && !(boundchgs[i].boundchgtype == SCIP_BOUNDCHGTYPE_PROPINFER && boundchgs[i].data.inferencedata.reason.prop == NULL) )
      i++;

   first_dual = i;

   /* count the number of bound changes because of constraint propagation and propagation */
   for(i = nskip; i < first_dual; i++)
   {
      assert(boundchgs[i].boundchgtype != SCIP_BOUNDCHGTYPE_BRANCHING);

      if( (boundchgs[i].boundchgtype == SCIP_BOUNDCHGTYPE_CONSINFER && boundchgs[i].data.inferencedata.reason.cons != NULL)
       || (boundchgs[i].boundchgtype == SCIP_BOUNDCHGTYPE_PROPINFER && boundchgs[i].data.inferencedata.reason.prop != NULL) )
      {
         if( boundchgs[i].var->vartype == SCIP_VARTYPE_BINARY )
            (*nconspropvars)++;
      }
      else if( (boundchgs[i].boundchgtype == SCIP_BOUNDCHGTYPE_CONSINFER && boundchgs[i].data.inferencedata.reason.cons == NULL)
            || (boundchgs[i].boundchgtype == SCIP_BOUNDCHGTYPE_PROPINFER && boundchgs[i].data.inferencedata.reason.prop == NULL))
         break;
   }

   /* if the arrays have enough space store the branching decisions */
   if( conspropvarssize >= *nconspropvars )
   {
      int pos;

      for(i = nskip, pos = 0; i < first_dual; i++)
      {
         if( boundchgs[i].boundchgtype == SCIP_BOUNDCHGTYPE_CONSINFER && boundchgs[i].data.inferencedata.reason.cons != NULL )
         {
            if( boundchgs[i].var->vartype == SCIP_VARTYPE_BINARY )
            {
               vars[pos] = boundchgs[i].var;
               varboundtypes[pos] = (SCIP_BOUNDTYPE) boundchgs[i].boundtype;
               varbounds[pos] = boundchgs[i].newbound;
               pos++;
            }
         }
      }
   }

   return;
}

/** gets all bound changes applied after the first bound change based on dual information.
 *
 *  @note: currently, we can only detect bound changes based in dual information if they arise from strong branching.
 */
void SCIPnodeGetBdChgsAfterDual(
   SCIP_NODE*            node,               /**< node */
   SCIP_VAR**            vars,               /**< array of variables on which the branching has been performed in the parent node */
   SCIP_Real*            varbounds,          /**< array of bounds which the branching in the parent node set */
   SCIP_BOUNDTYPE*       varboundtypes,      /**< array of boundtypes which the branching in the parent node set */
   int                   start,              /**< first free slot in the arrays */
   int*                  nbranchvars,        /**< number of variables on which branching has been performed in the parent node
                                              *   if this is larger than the array size, arrays should be reallocated and method
                                              *   should be called again */
   int                   branchvarssize      /**< available slots in arrays */
   )
{  /*lint --e{641}*/
   SCIP_BOUNDCHG* boundchgs;
   int nboundchgs;
   int first_dual;
   int i;

   assert(node != NULL);
   assert(vars != NULL);
   assert(varbounds != NULL);
   assert(varboundtypes != NULL);
   assert(nbranchvars != NULL);
   assert(branchvarssize >= 0);

   (*nbranchvars) = 0;

   if( SCIPnodeGetDepth(node) == 0 || node->domchg == NULL )
      return;

   nboundchgs = (int)node->domchg->domchgbound.nboundchgs;
   boundchgs = node->domchg->domchgbound.boundchgs;

   assert(boundchgs != NULL);
   assert(nboundchgs >= 0);

   /* find the first based on dual information */
   i = 0;
   while( i < nboundchgs
       && !(boundchgs[i].boundchgtype == SCIP_BOUNDCHGTYPE_CONSINFER && boundchgs[i].data.inferencedata.reason.cons == NULL)
       && !(boundchgs[i].boundchgtype == SCIP_BOUNDCHGTYPE_PROPINFER && boundchgs[i].data.inferencedata.reason.prop == NULL) )
      i++;

   first_dual = i;

   /* count the number of branching decisions; branching decisions have to be in the beginning of the bound change array */
   for( ; i < nboundchgs; i++)
   {
      assert(boundchgs[i].boundchgtype != SCIP_BOUNDCHGTYPE_BRANCHING);

      if( (boundchgs[i].boundchgtype == SCIP_BOUNDCHGTYPE_CONSINFER && boundchgs[i].data.inferencedata.reason.cons != NULL)
       || (boundchgs[i].boundchgtype == SCIP_BOUNDCHGTYPE_PROPINFER && boundchgs[i].data.inferencedata.reason.prop != NULL) )
      {
         if( boundchgs[i].var->vartype == SCIP_VARTYPE_BINARY )
            (*nbranchvars)++;
      }
   }

   /* if the arrays have enough space store the branching decisions */
   if( branchvarssize >= *nbranchvars )
   {
      int p;
      for(i = first_dual, p = start; i < nboundchgs; i++)
      {
         if( (boundchgs[i].boundchgtype == SCIP_BOUNDCHGTYPE_CONSINFER && boundchgs[i].data.inferencedata.reason.cons != NULL)
          || (boundchgs[i].boundchgtype == SCIP_BOUNDCHGTYPE_PROPINFER && boundchgs[i].data.inferencedata.reason.prop != NULL)  )
         {
            if( boundchgs[i].var->vartype == SCIP_VARTYPE_BINARY )
            {
               vars[p] = boundchgs[i].var;
               varboundtypes[p] = (SCIP_BOUNDTYPE) boundchgs[i].boundtype;
               varbounds[p] = boundchgs[i].newbound;
               p++;
            }
         }
      }
   }
}

/** outputs the path into given file stream in GML format */
SCIP_RETCODE SCIPnodePrintAncestorBranchings(
   SCIP_NODE*            node,               /**< node data */
   FILE*                 file                /**< file to output the path */
   )
{
   int nbranchings;

   nbranchings = 0;

   /* print opening in GML format */
   SCIPgmlWriteOpening(file, TRUE);

   while( SCIPnodeGetDepth(node) != 0 )
   {
      SCIP_BOUNDCHG* boundchgs;
      char label[SCIP_MAXSTRLEN];
      int nboundchgs;
      int i;

      nboundchgs = (int)node->domchg->domchgbound.nboundchgs;
      boundchgs = node->domchg->domchgbound.boundchgs;

      for( i = 0; i < nboundchgs; i++)
      {
         if( boundchgs[i].boundchgtype != SCIP_BOUNDCHGTYPE_BRANCHING ) /*lint !e641*/
            break;

         (void) SCIPsnprintf(label, SCIP_MAXSTRLEN, "%s %s %g", SCIPvarGetName(boundchgs[i].var),
            (SCIP_BOUNDTYPE) boundchgs[i].boundtype == SCIP_BOUNDTYPE_LOWER ? ">=" : "<=", boundchgs[i].newbound);

         SCIPgmlWriteNode(file, (unsigned int)nbranchings, label, "circle", NULL, NULL);

         if( nbranchings > 0 )
         {
            SCIPgmlWriteArc(file, (unsigned int)nbranchings, (unsigned int)(nbranchings-1), NULL, NULL);
         }

         nbranchings++;
      }

      node = node->parent;
   }

   /* print closing in GML format */
   SCIPgmlWriteClosing(file);

   return SCIP_OKAY;
}

/**  returns the set of variable branchings that were performed in all ancestor nodes (nodes on the path to the root) to create this node
 *  sorted by the nodes, starting from the current node going up to the root
 */
void SCIPnodeGetAncestorBranchingPath(
   SCIP_NODE*            node,               /**< node data */
   SCIP_VAR**            branchvars,         /**< array of variables on which the branchings has been performed in all ancestors */
   SCIP_Real*            branchbounds,       /**< array of bounds which the branchings in all ancestors set */
   SCIP_BOUNDTYPE*       boundtypes,         /**< array of boundtypes which the branchings in all ancestors set */
   int*                  nbranchvars,        /**< number of variables on which branchings have been performed in all ancestors
                                              *   if this is larger than the array size, arrays should be reallocated and method
                                              *   should be called again */
   int                   branchvarssize,     /**< available slots in arrays */
   int*                  nodeswitches,       /**< marks, where in the arrays the branching decisions of the next node on the path
                                              *   start branchings performed at the parent of node always start at position 0.
                                              *   For single variable branching, nodeswitches[i] = i holds */
   int*                  nnodes,             /**< number of nodes in the nodeswitch array */
   int                   nodeswitchsize      /**< available slots in node switch array */
   )
{
   assert(node != NULL);
   assert(branchvars != NULL);
   assert(branchbounds != NULL);
   assert(boundtypes != NULL);
   assert(nbranchvars != NULL);
   assert(branchvarssize >= 0);

   (*nbranchvars) = 0;
   (*nnodes) = 0;

   /* go up to the root, in the root no domains were changed due to branching */
   while( SCIPnodeGetDepth(node) != 0 )
   {
      int nodenbranchvars;
      int start;
      int size;

      /* calculate the start position for the current node and the maximum remaining slots in the arrays */
      start = *nbranchvars < branchvarssize - 1 ? *nbranchvars : branchvarssize - 1;
      size = *nbranchvars > branchvarssize ? 0 : branchvarssize-(*nbranchvars);
      if( *nnodes < nodeswitchsize )         
         nodeswitches[*nnodes] = start;

      /* get branchings for a single node */
      SCIPnodeGetParentBranchings(node, &branchvars[start], &branchbounds[start], &boundtypes[start], &nodenbranchvars, size);
      *nbranchvars += nodenbranchvars;
      (*nnodes)++;

      node = node->parent;
   }
}

/** checks for two nodes whether they share the same root path, i.e., whether one is an ancestor of the other */
SCIP_Bool SCIPnodesSharePath(
   SCIP_NODE*            node1,              /**< node data */
   SCIP_NODE*            node2               /**< node data */
   )
{
   assert(node1 != NULL);
   assert(node2 != NULL);
   assert(SCIPnodeGetDepth(node1) >= 0);
   assert(SCIPnodeGetDepth(node2) >= 0);

   /* if node2 is deeper than node1, follow the path until the level of node2 */
   while( SCIPnodeGetDepth(node1) < SCIPnodeGetDepth(node2) )
      node2 = node2->parent;

   /* if node1 is deeper than node2, follow the path until the level of node1 */
   while( SCIPnodeGetDepth(node2) < SCIPnodeGetDepth(node1) )
      node1 = node1->parent;

   assert(SCIPnodeGetDepth(node2) == SCIPnodeGetDepth(node1));

   return (node1 == node2);
}

/** finds the common ancestor node of two given nodes */
SCIP_NODE* SCIPnodesGetCommonAncestor(
   SCIP_NODE*            node1,              /**< node data */
   SCIP_NODE*            node2               /**< node data */
   )
{
   assert(node1 != NULL);
   assert(node2 != NULL);
   assert(SCIPnodeGetDepth(node1) >= 0);
   assert(SCIPnodeGetDepth(node2) >= 0);

   /* if node2 is deeper than node1, follow the path until the level of node2 */
   while( SCIPnodeGetDepth(node1) < SCIPnodeGetDepth(node2) )
      node2 = node2->parent;

   /* if node1 is deeper than node2, follow the path until the level of node1 */
   while( SCIPnodeGetDepth(node2) < SCIPnodeGetDepth(node1) )
      node1 = node1->parent;

   /* move up level by level until you found a common ancestor */
   while( node1 != node2 )
   {
      node1 = node1->parent;
      node2 = node2->parent;
      assert(SCIPnodeGetDepth(node1) == SCIPnodeGetDepth(node2));
   }
   assert(SCIPnodeGetDepth(node1) >= 0);

   return node1;
}

/** returns whether node is in the path to the current node */
SCIP_Bool SCIPnodeIsActive(
   SCIP_NODE*            node                /**< node */
   )
{
   assert(node != NULL);

   return node->active;
}

/** returns whether the node is marked to be propagated again */
SCIP_Bool SCIPnodeIsPropagatedAgain(
   SCIP_NODE*            node                /**< node data */
   )
{
   assert(node != NULL);

   return node->reprop;
}

/* returns the set of changed constraints for a particular node */
SCIP_CONSSETCHG* SCIPnodeGetConssetchg(
   SCIP_NODE*            node                /**< node data */
   )
{
   assert(node != NULL);

   return node->conssetchg;
}

/** gets number of children of the focus node */
int SCIPtreeGetNChildren(
   SCIP_TREE*            tree                /**< branch and bound tree */
   )
{
   assert(tree != NULL);

   return tree->nchildren;
}

/** gets number of siblings of the focus node  */
int SCIPtreeGetNSiblings(
   SCIP_TREE*            tree                /**< branch and bound tree */
   )
{
   assert(tree != NULL);

   return tree->nsiblings;
}

/** gets number of leaves in the tree (excluding children and siblings of focus nodes) */
int SCIPtreeGetNLeaves(
   SCIP_TREE*            tree                /**< branch and bound tree */
   )
{
   assert(tree != NULL);

   return SCIPnodepqLen(tree->leaves);
}

/** gets number of open nodes in the tree (children + siblings + leaves) */
int SCIPtreeGetNNodes(
   SCIP_TREE*            tree                /**< branch and bound tree */
   )
{
   assert(tree != NULL);

   return tree->nchildren + tree->nsiblings + SCIPtreeGetNLeaves(tree);
}

/** returns whether the active path goes completely down to the focus node */
SCIP_Bool SCIPtreeIsPathComplete(
   SCIP_TREE*            tree                /**< branch and bound tree */
   )
{
   assert(tree != NULL);
   assert(tree->focusnode != NULL || !SCIPtreeProbing(tree));
   assert(tree->pathlen == 0 || tree->focusnode != NULL);
   assert(tree->pathlen >= 2 || !SCIPtreeProbing(tree));
   assert(tree->pathlen == 0 || tree->path[tree->pathlen-1] != NULL);
   assert(tree->pathlen == 0 || tree->path[tree->pathlen-1]->depth == tree->pathlen-1);
   assert(tree->focusnode == NULL || (int)tree->focusnode->depth >= tree->pathlen
      || tree->path[tree->focusnode->depth] == tree->focusnode);

   return (tree->focusnode == NULL || (int)tree->focusnode->depth < tree->pathlen);
}

/** returns whether the current node is a temporary probing node */
SCIP_Bool SCIPtreeProbing(
   SCIP_TREE*            tree                /**< branch and bound tree */
   )
{
   assert(tree != NULL);
   assert(tree->probingroot == NULL || (SCIP_NODETYPE)tree->probingroot->nodetype == SCIP_NODETYPE_PROBINGNODE);
   assert(tree->probingroot == NULL || tree->pathlen > SCIPnodeGetDepth(tree->probingroot));
   assert(tree->probingroot == NULL || tree->path[SCIPnodeGetDepth(tree->probingroot)] == tree->probingroot);

   return (tree->probingroot != NULL);
}

/** returns the temporary probing root node, or NULL if the we are not in probing mode */
SCIP_NODE* SCIPtreeGetProbingRoot(
   SCIP_TREE*            tree                /**< branch and bound tree */
   )
{
   assert(tree != NULL);
   assert(tree->probingroot == NULL || (SCIP_NODETYPE)tree->probingroot->nodetype == SCIP_NODETYPE_PROBINGNODE);
   assert(tree->probingroot == NULL || tree->pathlen > SCIPnodeGetDepth(tree->probingroot));
   assert(tree->probingroot == NULL || tree->path[SCIPnodeGetDepth(tree->probingroot)] == tree->probingroot);

   return tree->probingroot;
}

/** gets focus node of the tree */
SCIP_NODE* SCIPtreeGetFocusNode(
   SCIP_TREE*            tree                /**< branch and bound tree */
   )
{
   assert(tree != NULL);
   assert(tree->focusnode != NULL || !SCIPtreeProbing(tree));
   assert(tree->pathlen == 0 || tree->focusnode != NULL);
   assert(tree->pathlen >= 2 || !SCIPtreeProbing(tree));
   assert(tree->pathlen == 0 || tree->path[tree->pathlen-1] != NULL);
   assert(tree->pathlen == 0 || tree->path[tree->pathlen-1]->depth == tree->pathlen-1);
   assert(tree->focusnode == NULL || (int)tree->focusnode->depth >= tree->pathlen
      || tree->path[tree->focusnode->depth] == tree->focusnode);

   return tree->focusnode;
}

/** gets depth of focus node in the tree */
int SCIPtreeGetFocusDepth(
   SCIP_TREE*            tree                /**< branch and bound tree */
   )
{
   assert(tree != NULL);
   assert(tree->focusnode != NULL || !SCIPtreeProbing(tree));
   assert(tree->pathlen == 0 || tree->focusnode != NULL);
   assert(tree->pathlen >= 2 || !SCIPtreeProbing(tree));
   assert(tree->pathlen == 0 || tree->path[tree->pathlen-1] != NULL);
   assert(tree->pathlen == 0 || tree->path[tree->pathlen-1]->depth == tree->pathlen-1);
   assert(tree->focusnode == NULL || (int)tree->focusnode->depth >= tree->pathlen
      || tree->path[tree->focusnode->depth] == tree->focusnode);

   return tree->focusnode != NULL ? (int)tree->focusnode->depth : -1;
}

/** returns, whether the LP was or is to be solved in the focus node */
SCIP_Bool SCIPtreeHasFocusNodeLP(
   SCIP_TREE*            tree                /**< branch and bound tree */
   )
{
   assert(tree != NULL);

   return tree->focusnodehaslp;
}

/** sets mark to solve or to ignore the LP while processing the focus node */
void SCIPtreeSetFocusNodeLP(
   SCIP_TREE*            tree,               /**< branch and bound tree */
   SCIP_Bool             solvelp             /**< should the LP be solved in focus node? */
   )
{
   assert(tree != NULL);

   tree->focusnodehaslp = solvelp;
}

/** returns whether the LP of the focus node is already constructed */
SCIP_Bool SCIPtreeIsFocusNodeLPConstructed(
   SCIP_TREE*            tree                /**< branch and bound tree */
   )
{
   assert(tree != NULL);

   return tree->focuslpconstructed;
}

/** returns whether the focus node is already solved and only propagated again */
SCIP_Bool SCIPtreeInRepropagation(
   SCIP_TREE*            tree                /**< branch and bound tree */
   )
{
   assert(tree != NULL);

   return (tree->focusnode != NULL && SCIPnodeGetType(tree->focusnode) == SCIP_NODETYPE_REFOCUSNODE);
}

/** gets current node of the tree, i.e. the last node in the active path, or NULL if no current node exists */
SCIP_NODE* SCIPtreeGetCurrentNode(
   SCIP_TREE*            tree                /**< branch and bound tree */
   )
{
   assert(tree != NULL);
   assert(tree->focusnode != NULL || !SCIPtreeProbing(tree));
   assert(tree->pathlen == 0 || tree->focusnode != NULL);
   assert(tree->pathlen >= 2 || !SCIPtreeProbing(tree));
   assert(tree->pathlen == 0 || tree->path[tree->pathlen-1] != NULL);
   assert(tree->pathlen == 0 || tree->path[tree->pathlen-1]->depth == tree->pathlen-1);
   assert(tree->focusnode == NULL || (int)tree->focusnode->depth >= tree->pathlen
      || tree->path[tree->focusnode->depth] == tree->focusnode);

   return (tree->pathlen > 0 ? tree->path[tree->pathlen-1] : NULL);
}

/** gets depth of current node in the tree, i.e. the length of the active path minus 1, or -1 if no current node exists */
int SCIPtreeGetCurrentDepth(
   SCIP_TREE*            tree                /**< branch and bound tree */
   )
{
   assert(tree != NULL);
   assert(tree->focusnode != NULL || !SCIPtreeProbing(tree));
   assert(tree->pathlen == 0 || tree->focusnode != NULL);
   assert(tree->pathlen >= 2 || !SCIPtreeProbing(tree));
   assert(tree->pathlen == 0 || tree->path[tree->pathlen-1] != NULL);
   assert(tree->pathlen == 0 || tree->path[tree->pathlen-1]->depth == tree->pathlen-1);
   assert(tree->focusnode == NULL || (int)tree->focusnode->depth >= tree->pathlen
      || tree->path[tree->focusnode->depth] == tree->focusnode);

   return tree->pathlen-1;
}

/** returns, whether the LP was or is to be solved in the current node */
SCIP_Bool SCIPtreeHasCurrentNodeLP(
   SCIP_TREE*            tree                /**< branch and bound tree */
   )
{
   assert(tree != NULL);
   assert(SCIPtreeIsPathComplete(tree));

   return SCIPtreeProbing(tree) ? tree->probingnodehaslp : SCIPtreeHasFocusNodeLP(tree);
}

/** returns the current probing depth, i.e. the number of probing sub nodes existing in the probing path */
int SCIPtreeGetProbingDepth(
   SCIP_TREE*            tree                /**< branch and bound tree */
   )
{
   assert(tree != NULL);
   assert(SCIPtreeProbing(tree));

   return SCIPtreeGetCurrentDepth(tree) - SCIPnodeGetDepth(tree->probingroot);
}

/** returns the depth of the effective root node (i.e. the first depth level of a node with at least two children) */
int SCIPtreeGetEffectiveRootDepth(
   SCIP_TREE*            tree                /**< branch and bound tree */
   )
{
   assert(tree != NULL);
   assert(tree->effectiverootdepth >= 0);

   return tree->effectiverootdepth;
}

/** gets the root node of the tree */
SCIP_NODE* SCIPtreeGetRootNode(
   SCIP_TREE*            tree                /**< branch and bound tree */
   )
{
   assert(tree != NULL);

   return tree->root;
}

/** returns whether we are in probing and the objective value of at least one column was changed */

SCIP_Bool SCIPtreeProbingObjChanged(
   SCIP_TREE*            tree                /**< branch and bound tree */
   )
{
   assert(tree != NULL);
   assert(SCIPtreeProbing(tree) || !tree->probingobjchanged);

   return tree->probingobjchanged;
}

/** marks the current probing node to have a changed objective function */
void SCIPtreeMarkProbingObjChanged(
   SCIP_TREE*            tree                /**< branch and bound tree */
   )
{
   assert(tree != NULL);
   assert(SCIPtreeProbing(tree));

   tree->probingobjchanged = TRUE;
}


/** ?????????????????? */
int SCIPnodeGetNComponents(
   SCIP_NODE*            node                /**< node */
   )
{
   assert(node != NULL);

   return node->ncomponents;
}

/** ?????????????????? */
void SCIPnodeSetNComponents(
   SCIP_NODE*            node,               /**< node */
   int                   ncomponents
   )
{
   assert(node != NULL);

   node->ncomponents = ncomponents;
}<|MERGE_RESOLUTION|>--- conflicted
+++ resolved
@@ -3041,11 +3041,7 @@
    SCIP_CALL( SCIPeventqueueProcess(eventqueue, blkmem, set, primal, lp, branchcand, eventfilter) );
 
    /* activate the new focus node; there is no need to delay these events */
-<<<<<<< HEAD
-   if( !(*cutoff) && i == focusnodedepth )
-=======
    if( !(*cutoff) && (i == focusnodedepth) )
->>>>>>> 0da21340
    {
       assert(!tree->path[focusnodedepth]->cutoff);
       assert(tree->pathlen == focusnodedepth);
@@ -4893,11 +4889,7 @@
 
    /* install the temporary root node as focus node */
    SCIP_CALL( SCIPnodeFocus(&tree->root, blkmem, set, messagehdlr, stat, transprob, origprob, primal, tree, reopt, lp, branchcand,
-<<<<<<< HEAD
-         conflict, eventfilter, eventqueue, cliquetable, &cutoff, FALSE, FALSE) );
-=======
-         conflict, conflictstore, eventfilter, eventqueue, cliquetable, &cutoff, FALSE) );
->>>>>>> 0da21340
+         conflict, conflictstore, eventfilter, eventqueue, cliquetable, &cutoff, FALSE, FALSE) );
    assert(!cutoff);
 
    return SCIP_OKAY;
@@ -4934,11 +4926,7 @@
    /* unfocus the temporary root node */
    node = NULL;
    SCIP_CALL( SCIPnodeFocus(&node, blkmem, set, messagehdlr, stat, transprob, origprob, primal, tree, reopt, lp, branchcand,
-<<<<<<< HEAD
-         conflict, eventfilter, eventqueue, cliquetable, &cutoff, FALSE, FALSE) );
-=======
-         conflict, conflictstore, eventfilter, eventqueue, cliquetable, &cutoff, FALSE) );
->>>>>>> 0da21340
+         conflict, conflictstore, eventfilter, eventqueue, cliquetable, &cutoff, FALSE, FALSE) );
    assert(!cutoff);
    assert(tree->root == NULL);
    assert(tree->focusnode == NULL);
