
/* * * * * * * * * * * * * * * * * * * * * * * * * * * * * * * * * * * * * * */
/*                                                                           */
/*                  This file is part of the program and library             */
/*         SCIP --- Solving Constraint Integer Programs                      */
/*                                                                           */
/*    Copyright (C) 2002-2017 Konrad-Zuse-Zentrum                            */
/*                            fuer Informationstechnik Berlin                */
/*                                                                           */
/*  SCIP is distributed under the terms of the ZIB Academic License.         */
/*                                                                           */
/*  You should have received a copy of the ZIB Academic License              */
/*  along with SCIP; see the file COPYING. If not email to scip@zib.de.      */
/*                                                                           */
/* * * * * * * * * * * * * * * * * * * * * * * * * * * * * * * * * * * * * * */

/**@file   branch_random.c
 * @brief  random variable branching rule
 * @author Tobias Achterberg
 * @author Stefan Vigerske
 */

/*---+----1----+----2----+----3----+----4----+----5----+----6----+----7----+----8----+----9----+----0----+----1----+----2*/

#include <assert.h>
#include <string.h>

#include "scip/branch_random.h"
#include "scip/pub_misc.h"


#define BRANCHRULE_NAME          "random"
#define BRANCHRULE_DESC          "random variable branching"
#define BRANCHRULE_PRIORITY      -100000
#define BRANCHRULE_MAXDEPTH      -1
#define BRANCHRULE_MAXBOUNDDIST  1.0

#define DEFAULT_INITSEED                41   /**< initial random seed */

/** branching rule data */
struct SCIP_BranchruleData
{
   SCIP_RANDNUMGEN*      randnumgen;         /**< random number generator */
   int                   initseed;           /**< initial random seed value */
};

/*
 * Local methods
 */

/** selects a random active variable from a given list of variables */
static
void getRandomVariable(
   SCIP*                 scip,               /**< SCIP data structure */
   SCIP_BRANCHRULEDATA*  branchruledata,     /**< branchrule data */
   SCIP_VAR**            cands,              /**< array of branching candidates */
   SCIP_Real*            candssol,           /**< relaxation solution values of branching candidates, or NULL */
   int                   ncands,             /**< number of branching candidates */
   SCIP_VAR**            bestcand,           /**< buffer to store pointer to best candidate */
   SCIP_Real*            bestcandsol         /**< buffer to store solution value of best candidate */
   )
{
   int idx;
   int firstidx;

   assert(scip != NULL);
   assert(cands != NULL);
   assert(ncands > 0);
   assert(bestcand != NULL);
   assert(bestcandsol != NULL);

   idx = SCIPrandomGetInt(branchruledata->randnumgen, 0, ncands-1);
   assert(idx >= 0);

   /* handle case where cands[idx] is fixed by selecting next idx with unfixed var
    * this may happen if we are inside a multi-aggregation */
   firstidx = idx;
   while( SCIPisEQ(scip, SCIPvarGetLbLocal(cands[idx]), SCIPvarGetUbLocal(cands[idx])) )
   {
      ++idx;
      if( idx == ncands )
         idx = 0;
      if( idx == firstidx )
      {
         /* odd: all variables seem to be fixed */
         SCIPdebugMsg(scip, "Warning: all branching candidates seem to be fixed\n");
         return;
      }
   }

   /* a branching variable candidate should either be an active problem variable or a multi-aggregated variable */
   assert(SCIPvarIsActive(SCIPvarGetProbvar(cands[idx])) ||
      SCIPvarGetStatus(SCIPvarGetProbvar(cands[idx])) == SCIP_VARSTATUS_MULTAGGR);

   if( SCIPvarGetStatus(SCIPvarGetProbvar(cands[idx])) == SCIP_VARSTATUS_MULTAGGR )
   {
      /* for a multi-aggregated variable, we call the getRandomVariable function recursively with all variables in the multi-aggregation */
      SCIP_VAR* cand;

      cand = SCIPvarGetProbvar(cands[idx]);

      getRandomVariable(scip, branchruledata, SCIPvarGetMultaggrVars(cand), NULL, SCIPvarGetMultaggrNVars(cand),
            bestcand, bestcandsol);
      return;
   }

   assert(idx >= 0 && idx < ncands);

   *bestcand = cands[idx];
   assert(*bestcand != NULL);

   if( candssol != NULL )
      *bestcandsol = candssol[idx];
}

/*
 * Callback methods
 */

/** copy method for branchrule plugins (called when SCIP copies plugins) */
static
SCIP_DECL_BRANCHCOPY(branchCopyRandom)
{  /*lint --e{715}*/
   assert(scip != NULL);
   assert(branchrule != NULL);
   assert(strcmp(SCIPbranchruleGetName(branchrule), BRANCHRULE_NAME) == 0);

   /* call inclusion method of branchrule */
   SCIP_CALL( SCIPincludeBranchruleRandom(scip) );

   return SCIP_OKAY;
}

/** destructor of branching rule to free user data (called when SCIP is exiting) */
/**! [SnippetBranchFreeRandom] */
static
SCIP_DECL_BRANCHFREE(branchFreeRandom)
{  /*lint --e{715}*/
   SCIP_BRANCHRULEDATA* branchruledata;

   /* get branching rule data */
   branchruledata = SCIPbranchruleGetData(branchrule);
   assert(branchruledata != NULL);

   /* free branching rule data */
   SCIPfreeBlockMemory(scip, &branchruledata);
   SCIPbranchruleSetData(branchrule, NULL);

   return SCIP_OKAY;
}
/**! [SnippetBranchFreeRandom] */


/** initialization method of branching rule (called after problem was transformed) */
static
SCIP_DECL_BRANCHINIT(branchInitRandom)
{  /*lint --e{715}*/
   SCIP_BRANCHRULEDATA* branchruledata;

   branchruledata = SCIPbranchruleGetData(branchrule);
   assert(branchruledata != NULL);
   assert(branchruledata->initseed >= 0);

   /* create a random number generator */
   SCIP_CALL( SCIPcreateRandom(scip, &branchruledata->randnumgen,
<<<<<<< HEAD
         branchruledata->initseed) );
=======
         (unsigned int)branchruledata->initseed) );
>>>>>>> c480be9d

   return SCIP_OKAY;
}

/** deinitialization method of branching rule */
static
SCIP_DECL_BRANCHEXIT(branchExitRandom)
{  /*lint --e{715}*/
   SCIP_BRANCHRULEDATA* branchruledata;

   /* get branching rule data */
   branchruledata = SCIPbranchruleGetData(branchrule);
   assert(branchruledata != NULL);

   /* free random number generator */
   SCIPfreeRandom(scip, &branchruledata->randnumgen);

   return SCIP_OKAY;
}

/** branching execution method for fractional LP solutions */
static
SCIP_DECL_BRANCHEXECLP(branchExeclpRandom)
{  /*lint --e{715}*/
   SCIP_BRANCHRULEDATA* branchruledata;
   SCIP_VAR** lpcands;
   int nlpcands;
   int bestcand;

   assert(branchrule != NULL);
   assert(strcmp(SCIPbranchruleGetName(branchrule), BRANCHRULE_NAME) == 0);
   assert(scip != NULL);
   assert(result != NULL);

   SCIPdebugMsg(scip, "Execlp method of random branching in depth %d\n", SCIPgetDepth(scip));

   branchruledata = SCIPbranchruleGetData(branchrule);
   assert(branchruledata != NULL);

   /* get branching candidates */
   SCIP_CALL( SCIPgetLPBranchCands(scip, &lpcands, NULL, NULL, NULL, &nlpcands, NULL) );
   assert(nlpcands > 0);

   /* get random branching candidate */
   bestcand = SCIPrandomGetInt(branchruledata->randnumgen, 0, nlpcands-1);
   assert(bestcand >= 0);

   SCIPdebugMsg(scip, " -> %d candidates, selected candidate %d: variable <%s>\n",
      nlpcands, bestcand, SCIPvarGetName(lpcands[bestcand]));

   /* perform the branching */
   SCIP_CALL( SCIPbranchVar(scip, lpcands[bestcand], NULL, NULL, NULL) );
   *result = SCIP_BRANCHED;

   return SCIP_OKAY;
}


/** branching execution method for external candidates */
static
SCIP_DECL_BRANCHEXECEXT(branchExecextRandom)
{  /*lint --e{715}*/
   SCIP_BRANCHRULEDATA* branchruledata;
   SCIP_VAR** externcands;
   SCIP_Real* externcandssol;
   int nprioexterncands;
   SCIP_VAR* bestcand;
   SCIP_Real bestcandsol;
   SCIP_Real brpoint;
   SCIP_NODE* downchild;
   SCIP_NODE* eqchild;
   SCIP_NODE* upchild;

   assert(branchrule != NULL);
   assert(strcmp(SCIPbranchruleGetName(branchrule), BRANCHRULE_NAME) == 0);
   assert(scip != NULL);
   assert(result != NULL);

   SCIPdebugMsg(scip, "Execrel method of random branching\n");

   branchruledata = SCIPbranchruleGetData(branchrule);
   assert(branchruledata != NULL);

   bestcand = NULL;
   bestcandsol = 0.0;

   /* get branching candidates */
   SCIP_CALL( SCIPgetExternBranchCands(scip, &externcands, &externcandssol, NULL, NULL, &nprioexterncands, NULL, NULL, NULL) );
   assert(nprioexterncands > 0);

   /* get random branching candidate
    *
    * since variables can occur several times in the list of candidates, variables that have been added more often have
    * a higher probability to be chosen for branching
    */
   getRandomVariable(scip, branchruledata, externcands, externcandssol, nprioexterncands, &bestcand, &bestcandsol);

   if( bestcand == NULL )
   {
      SCIPerrorMessage("branchExecrelRandom failed to select a branching variable from %d candidates\n", nprioexterncands);
      *result = SCIP_DIDNOTRUN;
      return SCIP_OKAY;
   }

   brpoint = SCIPgetBranchingPoint(scip, bestcand, bestcandsol);

   SCIPdebugMsg(scip, " -> %d candidates, selected variable <%s> with solution value %g, branching point=%g\n",
      nprioexterncands, SCIPvarGetName(bestcand), bestcandsol, brpoint);

   SCIP_CALL( SCIPbranchVarVal(scip, bestcand, brpoint, &downchild, &eqchild, &upchild) );

   if( downchild != NULL || eqchild != NULL || upchild != NULL )
   {
      *result = SCIP_BRANCHED;
   }
   else
   {
      /* if there are no children, then variable should have been fixed by SCIPbranchVarVal */
      assert(SCIPisEQ(scip, SCIPvarGetLbLocal(bestcand), SCIPvarGetUbLocal(bestcand)));
      *result = SCIP_REDUCEDDOM;
   }

   return SCIP_OKAY;
}

/** branching execution method for not completely fixed pseudo solutions */
static
SCIP_DECL_BRANCHEXECPS(branchExecpsRandom)
{  /*lint --e{715}*/
   SCIP_BRANCHRULEDATA* branchruledata;
   SCIP_VAR** pseudocands;
   int npseudocands;
   int bestcand;

   assert(branchrule != NULL);
   assert(strcmp(SCIPbranchruleGetName(branchrule), BRANCHRULE_NAME) == 0);
   assert(scip != NULL);
   assert(result != NULL);

   SCIPdebugMsg(scip, "Execps method of random branching\n");

   branchruledata = SCIPbranchruleGetData(branchrule);
   assert(branchruledata != NULL);

   /* get branching candidates */
   SCIP_CALL( SCIPgetPseudoBranchCands(scip, &pseudocands, NULL, &npseudocands) );
   assert(npseudocands > 0);

   /* get random branching candidate */
   bestcand = SCIPrandomGetInt(branchruledata->randnumgen, 0, npseudocands-1);
   assert(bestcand >= 0);

   SCIPdebugMsg(scip, " -> %d candidates, selected candidate %d: variable <%s>\n",
      npseudocands, bestcand, SCIPvarGetName(pseudocands[bestcand]));

   /* perform the branching */
   SCIP_CALL( SCIPbranchVar(scip, pseudocands[bestcand], NULL, NULL, NULL) );
   *result = SCIP_BRANCHED;

   return SCIP_OKAY;
}


/*
 * branching specific interface methods
 */

/** creates the random branching rule and includes it in SCIP */
SCIP_RETCODE SCIPincludeBranchruleRandom(
   SCIP*                 scip                /**< SCIP data structure */
   )
{
   SCIP_BRANCHRULEDATA* branchruledata;
   SCIP_BRANCHRULE* branchrule;

   /* create random branching rule data */
   SCIP_CALL( SCIPallocBlockMemory(scip, &branchruledata) );

   /* include allfullstrong branching rule */
   SCIP_CALL( SCIPincludeBranchruleBasic(scip, &branchrule, BRANCHRULE_NAME, BRANCHRULE_DESC, BRANCHRULE_PRIORITY,
         BRANCHRULE_MAXDEPTH, BRANCHRULE_MAXBOUNDDIST, branchruledata) );

   assert(branchrule != NULL);

   /* set non-fundamental callbacks via specific setter functions*/
   SCIP_CALL( SCIPsetBranchruleCopy(scip, branchrule, branchCopyRandom) );
   SCIP_CALL( SCIPsetBranchruleFree(scip, branchrule, branchFreeRandom) );
   SCIP_CALL( SCIPsetBranchruleInit(scip, branchrule, branchInitRandom) );
   SCIP_CALL( SCIPsetBranchruleExit(scip, branchrule, branchExitRandom) );
   SCIP_CALL( SCIPsetBranchruleExecLp(scip, branchrule, branchExeclpRandom) );
   SCIP_CALL( SCIPsetBranchruleExecExt(scip, branchrule, branchExecextRandom) );
   SCIP_CALL( SCIPsetBranchruleExecPs(scip, branchrule, branchExecpsRandom) );

   SCIP_CALL( SCIPaddIntParam(scip, "branching/" BRANCHRULE_NAME "/seed", "initial random seed value",
         &branchruledata->initseed, FALSE, DEFAULT_INITSEED, 0, INT_MAX, NULL, NULL) );

   return SCIP_OKAY;
}<|MERGE_RESOLUTION|>--- conflicted
+++ resolved
@@ -163,11 +163,7 @@
 
    /* create a random number generator */
    SCIP_CALL( SCIPcreateRandom(scip, &branchruledata->randnumgen,
-<<<<<<< HEAD
-         branchruledata->initseed) );
-=======
          (unsigned int)branchruledata->initseed) );
->>>>>>> c480be9d
 
    return SCIP_OKAY;
 }
