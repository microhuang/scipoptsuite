/* * * * * * * * * * * * * * * * * * * * * * * * * * * * * * * * * * * * * * */
/*                                                                           */
/*                  This file is part of the program and library             */
/*         SCIP --- Solving Constraint Integer Programs                      */
/*                                                                           */
/*    Copyright (C) 2002-2011 Konrad-Zuse-Zentrum                            */
/*                            fuer Informationstechnik Berlin                */
/*                                                                           */
/*  SCIP is distributed under the terms of the ZIB Academic License.         */
/*                                                                           */
/*  You should have received a copy of the ZIB Academic License              */
/*  along with SCIP; see the file COPYING. If not email to scip@zib.de.      */
/*                                                                           */
/* * * * * * * * * * * * * * * * * * * * * * * * * * * * * * * * * * * * * * */

/**@file   cons_linear.c
 * @ingroup CONSHDLRS 
 * @brief  constraint handler for linear constraints
 * @author Tobias Achterberg
 * @author Timo Berthold
 * @author Marc Pfetsch
 * @author Kati Wolter
 *
 *  Linear constraints are separated with a high priority, because they are easy
 *  to separate. Instead of using the global cut pool, the same effect can be
 *  implemented by adding linear constraints to the root node, such that they are
 *  separated each time, the linear constraints are separated. A constraint
 *  handler, which generates linear constraints in this way should have a lower
 *  separation priority than the linear constraint handler, and it should have a
 *  separation frequency that is a multiple of the frequency of the linear
 *  constraint handler. In this way, it can be avoided to separate the same cut
 *  twice, because if a separation run of the handler is always preceded by a
 *  separation of the linear constraints, the priorily added constraints are
 *  always satisfied.
 *
 *  Linear constraints are enforced and checked with a very low priority. Checking
 *  of (many) linear constraints is much more involved than checking the solution
 *  values for integrality. Because we are separating the linear constraints quite
 *  often, it is only necessary to enforce them for integral solutions. A constraint
 *  handler which generates pool cuts in its enforcing method should have an
 *  enforcing priority smaller than that of the linear constraint handler to avoid
 *  regenerating constraints which already exist.
 */

/*---+----1----+----2----+----3----+----4----+----5----+----6----+----7----+----8----+----9----+----0----+----1----+----2*/

#include <assert.h>
#include <string.h>
#include <limits.h>
#include <ctype.h>

#include "scip/cons_linear.h"
#include "scip/cons_knapsack.h"
#include "scip/cons_quadratic.h"
#include "scip/cons_nonlinear.h"
#include "scip/pub_misc.h"

#define CONSHDLR_NAME          "linear"
#define CONSHDLR_DESC          "linear constraints of the form  lhs <= a^T x <= rhs"
#define CONSHDLR_SEPAPRIORITY   +100000 /**< priority of the constraint handler for separation */
#define CONSHDLR_ENFOPRIORITY  -1000000 /**< priority of the constraint handler for constraint enforcing */
#define CONSHDLR_CHECKPRIORITY -1000000 /**< priority of the constraint handler for checking feasibility */
#define CONSHDLR_SEPAFREQ             0 /**< frequency for separating cuts; zero means to separate only in the root node */
#define CONSHDLR_PROPFREQ             1 /**< frequency for propagating domains; zero means only preprocessing propagation */
#define CONSHDLR_EAGERFREQ          100 /**< frequency for using all instead of only the useful constraints in separation,
                                         *   propagation and enforcement, -1 for no eager evaluations, 0 for first only */
#define CONSHDLR_MAXPREROUNDS        -1 /**< maximal number of presolving rounds the constraint handler participates in (-1: no limit) */
#define CONSHDLR_DELAYSEPA        FALSE /**< should separation method be delayed, if other separators found cuts? */
#define CONSHDLR_DELAYPROP        FALSE /**< should propagation method be delayed, if other propagators found reductions? */
#define CONSHDLR_DELAYPRESOL      FALSE /**< should presolving method be delayed, if other presolvers found reductions? */
#define CONSHDLR_NEEDSCONS         TRUE /**< should the constraint handler be skipped, if no constraints are available? */

#define CONSHDLR_PROP_TIMING             SCIP_PROPTIMING_BEFORELP

#define EVENTHDLR_NAME         "linear"
#define EVENTHDLR_DESC         "bound change event handler for linear constraints"

#define CONFLICTHDLR_NAME      "linear"
#define CONFLICTHDLR_DESC      "conflict handler creating linear constraints"
#define CONFLICTHDLR_PRIORITY  -1000000

#define DEFAULT_TIGHTENBOUNDSFREQ       1 /**< multiplier on propagation frequency, how often the bounds are tightened */
#define DEFAULT_MAXROUNDS               5 /**< maximal number of separation rounds per node (-1: unlimited) */
#define DEFAULT_MAXROUNDSROOT          -1 /**< maximal number of separation rounds in the root node (-1: unlimited) */
#define DEFAULT_MAXSEPACUTS            50 /**< maximal number of cuts separated per separation round */
#define DEFAULT_MAXSEPACUTSROOT       200 /**< maximal number of cuts separated per separation round in root node */
#define DEFAULT_PRESOLPAIRWISE       TRUE /**< should pairwise constraint comparison be performed in presolving? */
#define DEFAULT_PRESOLUSEHASHING     TRUE /**< should hash table be used for detecting redundant constraints in advance */
#define DEFAULT_NMINCOMPARISONS    200000 /**< number for minimal pairwise presolving comparisons */
#define DEFAULT_MINGAINPERNMINCOMP  1e-06 /**< minimal gain per minimal pairwise presolving comparisons to repeat pairwise 
                                           *   comparison round */
#define DEFAULT_SORTVARS             TRUE /**< should variables be sorted after presolve w.r.t their coefficient absolute for faster
                                           *  propagation? */
#define DEFAULT_MAXAGGRNORMSCALE      0.0 /**< maximal allowed relative gain in maximum norm for constraint aggregation
                                           *   (0.0: disable constraint aggregation) */
#define DEFAULT_MAXCARDBOUNDDIST      0.0 /**< maximal relative distance from current node's dual bound to primal bound compared
                                           *   to best node's dual bound for separating knapsack cardinality cuts */
#define DEFAULT_SEPARATEALL         FALSE /**< should all constraints be subject to cardinality cut generation instead of only
                                           *   the ones with non-zero dual value? */
#define DEFAULT_AGGREGATEVARIABLES   TRUE /**< should presolving search for redundant variables in equations */
#define DEFAULT_SIMPLIFYINEQUALITIES FALSE/**< should presolving try to simplify inequalities */
#define DEFAULT_DUALPRESOLVING       TRUE /**< should dual presolving steps be performed? */

#define MAXDNOM                   10000LL /**< maximal denominator for simple rational fixed values */
#define MAXSCALEDCOEF               1e+03 /**< maximal coefficient value after scaling */

#define HASHSIZE_LINEARCONS        131101 /**< minimal size of hash table in linear constraint tables */

#define QUADCONSUPGD_PRIORITY     1000000 /**< priority of the constraint handler for upgrading of quadratic constraints */
#define NONLINCONSUPGD_PRIORITY   1000000 /**< priority of the constraint handler for upgrading of nonlinear constraints */

#ifdef WITH_PRINTORIGCONSTYPES
/** constraint type */
enum SCIP_Constype
{
   SCIP_CONSTYPE_EMPTY         =  0,         /**<  */
   SCIP_CONSTYPE_FREE          =  1,         /**<  */
   SCIP_CONSTYPE_SINGLETON     =  2,         /**<  */
   SCIP_CONSTYPE_AGGREGATION   =  3,         /**<  */
   SCIP_CONSTYPE_VARBOUND      =  4,         /**<  */
   SCIP_CONSTYPE_SETPARTITION  =  5,         /**<  */
   SCIP_CONSTYPE_SETPACKING    =  6,         /**<  */
   SCIP_CONSTYPE_SETCOVERING   =  7,         /**<  */
   SCIP_CONSTYPE_CARDINALITY   =  8,         /**<  */
   SCIP_CONSTYPE_INVKNAPSACK   =  9,         /**<  */
   SCIP_CONSTYPE_EQKNAPSACK    = 10,         /**<  */
   SCIP_CONSTYPE_BINPACKING    = 11,         /**<  */
   SCIP_CONSTYPE_KNAPSACK      = 12,         /**<  */
   SCIP_CONSTYPE_INTKNAPSACK   = 13,         /**<  */
   SCIP_CONSTYPE_MIXEDBINARY   = 14,         /**<  */
   SCIP_CONSTYPE_GENERAL       = 15          /**<  */
};
typedef enum SCIP_Constype SCIP_CONSTYPE;
#endif


/** constraint data for linear constraints */
struct SCIP_ConsData
{
   SCIP_Real             lhs;                /**< left hand side of row (for ranged rows) */
   SCIP_Real             rhs;                /**< right hand side of row */
   SCIP_Real             maxabsval;          /**< maximum absolute value of all coefficients */
   SCIP_Real             pseudoactivity;     /**< pseudo activity value in current pseudo solution */
   SCIP_Real             minactivity;        /**< minimal value w.r.t. the variable's local bounds for the constraint's
                                              *   activity, ignoring the coefficients contributing with infinite value */
   SCIP_Real             maxactivity;        /**< maximal value w.r.t. the variable's local bounds for the constraint's
                                              *   activity, ignoring the coefficients contributing with infinite value */
   SCIP_Real             lastminactivity;    /**< last minimal activity which was computed by complete summation 
                                              *   overall contributing values */
   SCIP_Real             lastmaxactivity;    /**< last maximal activity which was computed by complete summation 
                                              *   overall contributing values */
   SCIP_Real             glbminactivity;     /**< minimal value w.r.t. the variable's global bounds for the constraint's
                                              *   activity, ignoring the coefficients contributing with infinite value */
   SCIP_Real             glbmaxactivity;     /**< maximal value w.r.t. the variable's global bounds for the constraint's
                                              *   activity, ignoring the coefficients contributing with infinite value */
   SCIP_Real             lastglbminactivity; /**< last global minimal activity which was computed by complete summation 
                                              *   overall contributing values */
   SCIP_Real             lastglbmaxactivity; /**< last global maximal activity which was computed by complete summation 
                                              *   overall contributing values */
   SCIP_Longint          possignature;       /**< bit signature of coefficients that may take a positive value */
   SCIP_Longint          negsignature;       /**< bit signature of coefficients that may take a negative value */
   SCIP_ROW*             row;                /**< LP row, if constraint is already stored in LP row format */
   SCIP_VAR**            vars;               /**< variables of constraint entries */
   SCIP_Real*            vals;               /**< coefficients of constraint entries */
   SCIP_EVENTDATA**      eventdatas;         /**< event datas for bound change events of the variables */
   int                   minactivityneginf;  /**< number of coefficients contributing with neg. infinite value to minactivity */
   int                   minactivityposinf;  /**< number of coefficients contributing with pos. infinite value to minactivity */
   int                   maxactivityneginf;  /**< number of coefficients contributing with neg. infinite value to maxactivity */
   int                   maxactivityposinf;  /**< number of coefficients contributing with pos. infinite value to maxactivity */
   int                   glbminactivityneginf;/**< number of coefficients contrib. with neg. infinite value to glbminactivity */
   int                   glbminactivityposinf;/**< number of coefficients contrib. with pos. infinite value to glbminactivity */
   int                   glbmaxactivityneginf;/**< number of coefficients contrib. with neg. infinite value to glbmaxactivity */
   int                   glbmaxactivityposinf;/**< number of coefficients contrib. with pos. infinite value to glbmaxactivity */
   int                   varssize;           /**< size of the vars- and vals-arrays */
   int                   nvars;              /**< number of nonzeros in constraint */
   int                   nbinvars;           /**< the number of binary variables in the constraint */
   unsigned int          validmaxabsval:1;   /**< is the maximum absolute value valid? */
   unsigned int          validactivities:1;  /**< are the pseudo activity and activity bounds (local and global) valid? */
   unsigned int          propagated:1;       /**< is constraint already propagated? */
   unsigned int          boundstightened:1;  /**< is constraint already propagated with bound tightening? */
   unsigned int          presolved:1;        /**< is constraint already presolved? */
   unsigned int          removedfixings:1;   /**< are all fixed variables removed from the constraint? */
   unsigned int          validsignature:1;   /**< is the bit signature valid? */
   unsigned int          changed:1;          /**< was constraint changed since last aggregation round in preprocessing? */
   unsigned int          normalized:1;       /**< is the constraint in normalized form? */
   unsigned int          upgradetried:1;     /**< was the constraint already tried to be upgraded? */
   unsigned int          upgraded:1;         /**< is the constraint upgraded and will it be removed after preprocessing? */
   unsigned int          donotupgrade:1;     /**< should the constraint not be upgraded? */
   unsigned int          sorted:1;           /**< are the constraint's variables sorted? */
   unsigned int          merged:1;           /**< are the constraint's equal variables already merged? */
   unsigned int          cliquesadded:1;     /**< were the cliques of the constraint already extracted? */
   unsigned int          binvarssorted:1;    /**< are binary variables sorted w.r.t. the absolute of their coefficient? */
};

/** event data for bound change event */
struct SCIP_EventData
{
   SCIP_CONSDATA*        consdata;           /**< linear constraint data to process the bound change for */
   int                   varpos;             /**< position of variable in vars array */
   int                   filterpos;          /**< position of event in variable's event filter */
};

/** constraint handler data */
struct SCIP_ConshdlrData
{
   SCIP_EVENTHDLR*       eventhdlr;          /**< event handler for bound change events */
   SCIP_LINCONSUPGRADE** linconsupgrades;    /**< linear constraint upgrade methods for specializing linear constraints */
   SCIP_Real             maxaggrnormscale;   /**< maximal allowed relative gain in maximum norm for constraint aggregation
                                              *   (0.0: disable constraint aggregation) */
   SCIP_Real             maxcardbounddist;   /**< maximal relative distance from current node's dual bound to primal bound compared
                                              *   to best node's dual bound for separating knapsack cardinality cuts */
   SCIP_Real             mingainpernmincomp; /**< minimal gain per minimal pairwise presolving comparisons to repeat pairwise comparison round */
   int                   linconsupgradessize;/**< size of linconsupgrade array */
   int                   nlinconsupgrades;   /**< number of linear constraint upgrade methods */
   int                   tightenboundsfreq;  /**< multiplier on propagation frequency, how often the bounds are tightened */
   int                   maxrounds;          /**< maximal number of separation rounds per node (-1: unlimited) */
   int                   maxroundsroot;      /**< maximal number of separation rounds in the root node (-1: unlimited) */
   int                   maxsepacuts;        /**< maximal number of cuts separated per separation round */
   int                   maxsepacutsroot;    /**< maximal number of cuts separated per separation round in root node */
   int                   nmincomparisons;    /**< number for minimal pairwise presolving comparisons */
   SCIP_Bool             presolpairwise;     /**< should pairwise constraint comparison be performed in presolving? */
   SCIP_Bool             presolusehashing;   /**< should hash table be used for detecting redundant constraints in advance */
   SCIP_Bool             separateall;        /**< should all constraints be subject to cardinality cut generation instead of only
                                              *   the ones with non-zero dual value? */
   SCIP_Bool             aggregatevariables; /**< should presolving search for redundant variables in equations */
   SCIP_Bool             simplifyinequalities;/**< should presolving try to cancel down or delete coefficients in inequalities */
   SCIP_Bool             dualpresolving;      /**< should dual presolving steps be performed? */
   SCIP_Bool             sortvars;            /**< should binary variables be sorted for faster propagation? */
};

/** linear constraint update method */
struct SCIP_LinConsUpgrade
{
   SCIP_DECL_LINCONSUPGD((*linconsupgd));    /**< method to call for upgrading linear constraint */
   int                   priority;           /**< priority of upgrading method */
   SCIP_Bool             active;             /**< is upgrading enabled */
};


/*
 * Propagation rules
 */

enum Proprule
{
   PROPRULE_1_RHS        = 1,                /**< activity residuals of all other variables tighten bounds of single
                                              *   variable due to the right hand side of the inequality */
   PROPRULE_1_LHS        = 2,                /**< activity residuals of all other variables tighten bounds of single
                                              *   variable due to the left hand side of the inequality */
   PROPRULE_INVALID      = 0                 /**< propagation was applied without a specific propagation rule */
};
typedef enum Proprule PROPRULE;

/** inference information */
struct InferInfo
{
   union
   {
      struct
      {
         unsigned int    proprule:8;         /**< propagation rule that was applied */
         unsigned int    pos:24;             /**< variable position, the propagation rule was applied at */
      } asbits;
      int                asint;              /**< inference information as a single int value */
   } val;
};
typedef struct InferInfo INFERINFO;

/** converts an integer into an inference information */
static
INFERINFO intToInferInfo(
   int                   i                   /**< integer to convert */
   )
{
   INFERINFO inferinfo;

   inferinfo.val.asint = i;

   return inferinfo;
}

/** converts an inference information into an int */
static
int inferInfoToInt(
   INFERINFO             inferinfo           /**< inference information to convert */
   )
{
   return inferinfo.val.asint;
}

/** returns the propagation rule stored in the inference information */
static
int inferInfoGetProprule(
   INFERINFO             inferinfo           /**< inference information to convert */
   )
{
   return inferinfo.val.asbits.proprule;
}

/** returns the position stored in the inference information */
static
int inferInfoGetPos(
   INFERINFO             inferinfo           /**< inference information to convert */
   )
{
   return inferinfo.val.asbits.pos;
}

/** constructs an inference information out of a propagation rule and a position number */
static
INFERINFO getInferInfo(
   PROPRULE              proprule,           /**< propagation rule that deduced the value */
   int                   pos                 /**< variable position, the propagation rule was applied at */
   )
{
   INFERINFO inferinfo;

   inferinfo.val.asbits.proprule = proprule; /*lint !e641*/
   inferinfo.val.asbits.pos = pos; /*lint !e732*/

   return inferinfo;
}

/** constructs an inference information out of a propagation rule and a position number, returns info as int */
static
int getInferInt(
   PROPRULE              proprule,           /**< propagation rule that deduced the value */
   int                   pos                 /**< variable position, the propagation rule was applied at */
   )
{
   return inferInfoToInt(getInferInfo(proprule, pos));
}




/*
 * memory growing methods for dynamically allocated arrays
 */

/** ensures, that linconsupgrades array can store at least num entries */
static
SCIP_RETCODE conshdlrdataEnsureLinconsupgradesSize(
   SCIP*                 scip,               /**< SCIP data structure */
   SCIP_CONSHDLRDATA*    conshdlrdata,       /**< linear constraint handler data */
   int                   num                 /**< minimum number of entries to store */
   )
{
   assert(scip != NULL);
   assert(conshdlrdata != NULL);
   assert(conshdlrdata->nlinconsupgrades <= conshdlrdata->linconsupgradessize);

   if( num > conshdlrdata->linconsupgradessize )
   {
      int newsize;

      newsize = SCIPcalcMemGrowSize(scip, num);
      SCIP_CALL( SCIPreallocMemoryArray(scip, &conshdlrdata->linconsupgrades, newsize) );
      conshdlrdata->linconsupgradessize = newsize;
   }
   assert(num <= conshdlrdata->linconsupgradessize);

   return SCIP_OKAY;
}

/** ensures, that vars and vals arrays can store at least num entries */
static
SCIP_RETCODE consdataEnsureVarsSize(
   SCIP*                 scip,               /**< SCIP data structure */
   SCIP_CONSDATA*        consdata,           /**< linear constraint data */
   int                   num                 /**< minimum number of entries to store */
   )
{
   assert(scip != NULL);
   assert(consdata != NULL);
   assert(consdata->nvars <= consdata->varssize);

   if( num > consdata->varssize )
   {
      int newsize;

      newsize = SCIPcalcMemGrowSize(scip, num);
      SCIP_CALL( SCIPreallocBlockMemoryArray(scip, &consdata->vars, consdata->varssize, newsize) );
      SCIP_CALL( SCIPreallocBlockMemoryArray(scip, &consdata->vals, consdata->varssize, newsize) );
      if( consdata->eventdatas != NULL )
      {
         SCIP_CALL( SCIPreallocBlockMemoryArray(scip, &consdata->eventdatas, consdata->varssize, newsize) );
      }
      consdata->varssize = newsize;
   }
   assert(num <= consdata->varssize);

   return SCIP_OKAY;
}




/*
 * local methods for managing linear constraint update methods
 */

/** creates a linear constraint upgrade data object */
static
SCIP_RETCODE linconsupgradeCreate(
   SCIP*                 scip,               /**< SCIP data structure */
   SCIP_LINCONSUPGRADE** linconsupgrade,     /**< pointer to store the linear constraint upgrade */
   SCIP_DECL_LINCONSUPGD((*linconsupgd)),    /**< method to call for upgrading linear constraint */
   int                   priority            /**< priority of upgrading method */
   )
{
   assert(scip != NULL);
   assert(linconsupgrade != NULL);
   assert(linconsupgd != NULL);

   SCIP_CALL( SCIPallocMemory(scip, linconsupgrade) );
   (*linconsupgrade)->linconsupgd = linconsupgd;
   (*linconsupgrade)->priority = priority;
   (*linconsupgrade)->active = TRUE;

   return SCIP_OKAY;
}

/** frees a linear constraint upgrade data object */
static
void linconsupgradeFree(
   SCIP*                 scip,               /**< SCIP data structure */
   SCIP_LINCONSUPGRADE** linconsupgrade      /**< pointer to the linear constraint upgrade */
   )
{
   assert(scip != NULL);
   assert(linconsupgrade != NULL);
   assert(*linconsupgrade != NULL);

   SCIPfreeMemory(scip, linconsupgrade);
}

/** creates constraint handler data for linear constraint handler */
static
SCIP_RETCODE conshdlrdataCreate(
   SCIP*                 scip,               /**< SCIP data structure */
   SCIP_CONSHDLRDATA**   conshdlrdata        /**< pointer to store the constraint handler data */
   )
{
   assert(scip != NULL);
   assert(conshdlrdata != NULL);

   SCIP_CALL( SCIPallocMemory(scip, conshdlrdata) );
   (*conshdlrdata)->linconsupgrades = NULL;
   (*conshdlrdata)->linconsupgradessize = 0;
   (*conshdlrdata)->nlinconsupgrades = 0;

   /* get event handler for updating linear constraint activity bounds */
   (*conshdlrdata)->eventhdlr = SCIPfindEventhdlr(scip, EVENTHDLR_NAME);
   if( (*conshdlrdata)->eventhdlr == NULL )
   {
      SCIPerrorMessage("event handler for linear constraints not found\n");
      return SCIP_PLUGINNOTFOUND;
   }

   return SCIP_OKAY;
}

/** frees constraint handler data for linear constraint handler */
static
void conshdlrdataFree(
   SCIP*                 scip,               /**< SCIP data structure */
   SCIP_CONSHDLRDATA**   conshdlrdata        /**< pointer to the constraint handler data */
   )
{
   int i;

   assert(scip != NULL);
   assert(conshdlrdata != NULL);
   assert(*conshdlrdata != NULL);

   for( i = 0; i < (*conshdlrdata)->nlinconsupgrades; ++i )
   {
      linconsupgradeFree(scip, &(*conshdlrdata)->linconsupgrades[i]);
   }
   SCIPfreeMemoryArrayNull(scip, &(*conshdlrdata)->linconsupgrades);

   SCIPfreeMemory(scip, conshdlrdata);
}

/** creates a linear constraint upgrade data object */
static
SCIP_Bool conshdlrdataHasUpgrade(
   SCIP*                 scip,               /**< SCIP data structure */
   SCIP_CONSHDLRDATA*    conshdlrdata,       /**< constraint handler data */
   SCIP_DECL_LINCONSUPGD((*linconsupgd)),    /**< method to call for upgrading linear constraint */
   const char*           conshdlrname        /**< name of the constraint handler */
   )
{
   int i;

   assert(scip != NULL);
   assert(conshdlrdata != NULL);
   assert(linconsupgd != NULL);
   assert(conshdlrname != NULL);

   for( i = conshdlrdata->nlinconsupgrades - 1; i >= 0; --i )
   {
      if( conshdlrdata->linconsupgrades[i]->linconsupgd == linconsupgd )
      {
#ifdef SCIP_DEBUG
         SCIPwarningMessage("Try to add already known upgrade message %p for constraint handler %s.\n", linconsupgd, conshdlrname);
#endif
         return TRUE;
      }
   }

   return FALSE;
}

/** adds a linear constraint update method to the constraint handler's data */
static
SCIP_RETCODE conshdlrdataIncludeUpgrade(
   SCIP*                 scip,               /**< SCIP data structure */
   SCIP_CONSHDLRDATA*    conshdlrdata,       /**< constraint handler data */
   SCIP_LINCONSUPGRADE*  linconsupgrade      /**< linear constraint upgrade method */
   )
{
   int i;

   assert(scip != NULL);
   assert(conshdlrdata != NULL);
   assert(linconsupgrade != NULL);

   SCIP_CALL( conshdlrdataEnsureLinconsupgradesSize(scip, conshdlrdata, conshdlrdata->nlinconsupgrades+1) );
   
   for( i = conshdlrdata->nlinconsupgrades;
        i > 0 && conshdlrdata->linconsupgrades[i-1]->priority < linconsupgrade->priority; --i )
   {
      conshdlrdata->linconsupgrades[i] = conshdlrdata->linconsupgrades[i-1];
   }
   assert(0 <= i && i <= conshdlrdata->nlinconsupgrades);
   conshdlrdata->linconsupgrades[i] = linconsupgrade;
   conshdlrdata->nlinconsupgrades++;

   return SCIP_OKAY;
}

/*
 * local methods
 */

/** installs rounding locks for the given variable associated to the given coefficient in the linear constraint */
static
SCIP_RETCODE lockRounding(
   SCIP*                 scip,               /**< SCIP data structure */
   SCIP_CONS*            cons,               /**< linear constraint */
   SCIP_VAR*             var,                /**< variable of constraint entry */
   SCIP_Real             val                 /**< coefficient of constraint entry */
   )
{
   SCIP_CONSDATA* consdata;

   assert(scip != NULL);
   assert(cons != NULL);
   assert(var != NULL);

   consdata = SCIPconsGetData(cons);
   assert(consdata != NULL);
   assert(!SCIPisZero(scip, val));

   if( SCIPisPositive(scip, val) )
   {
      SCIP_CALL( SCIPlockVarCons(scip, var, cons,
            !SCIPisInfinity(scip, -consdata->lhs), !SCIPisInfinity(scip, consdata->rhs)) );
   }
   else
   {
      SCIP_CALL( SCIPlockVarCons(scip, var, cons,
            !SCIPisInfinity(scip, consdata->rhs), !SCIPisInfinity(scip, -consdata->lhs)) );
   }

   return SCIP_OKAY;
}

/** removes rounding locks for the given variable associated to the given coefficient in the linear constraint */
static
SCIP_RETCODE unlockRounding(
   SCIP*                 scip,               /**< SCIP data structure */
   SCIP_CONS*            cons,               /**< linear constraint */
   SCIP_VAR*             var,                /**< variable of constraint entry */
   SCIP_Real             val                 /**< coefficient of constraint entry */
   )
{
   SCIP_CONSDATA* consdata;

   assert(scip != NULL);
   assert(cons != NULL);
   assert(var != NULL);

   consdata = SCIPconsGetData(cons);
   assert(consdata != NULL);
   assert(!SCIPisZero(scip, val));

   if( SCIPisPositive(scip, val) )
   {
      SCIP_CALL( SCIPunlockVarCons(scip, var, cons,
            !SCIPisInfinity(scip, -consdata->lhs), !SCIPisInfinity(scip, consdata->rhs)) );
   }
   else
   {
      SCIP_CALL( SCIPunlockVarCons(scip, var, cons,
            !SCIPisInfinity(scip, consdata->rhs), !SCIPisInfinity(scip, -consdata->lhs)) );
   }

   return SCIP_OKAY;
}

/** creates event data for variable at given position, and catches events */
static
SCIP_RETCODE consdataCatchEvent(
   SCIP*                 scip,               /**< SCIP data structure */
   SCIP_CONSDATA*        consdata,           /**< linear constraint data */
   SCIP_EVENTHDLR*       eventhdlr,          /**< event handler to call for the event processing */
   int                   pos                 /**< array position of variable to catch bound change events for */
   )
{
   assert(scip != NULL);
   assert(consdata != NULL);
   assert(eventhdlr != NULL);
   assert(0 <= pos && pos < consdata->nvars);
   assert(consdata->vars != NULL);
   assert(consdata->vars[pos] != NULL);
   assert(SCIPvarIsTransformed(consdata->vars[pos]));
   assert(consdata->eventdatas != NULL);
   assert(consdata->eventdatas[pos] == NULL);

   SCIP_CALL( SCIPallocBlockMemory(scip, &consdata->eventdatas[pos]) );
   consdata->eventdatas[pos]->consdata = consdata;
   consdata->eventdatas[pos]->varpos = pos;

   SCIP_CALL( SCIPcatchVarEvent(scip, consdata->vars[pos],
         SCIP_EVENTTYPE_BOUNDCHANGED | SCIP_EVENTTYPE_VARFIXED | SCIP_EVENTTYPE_VARUNLOCKED | SCIP_EVENTTYPE_GBDCHANGED | SCIP_EVENTTYPE_OBJCHANGED,
         eventhdlr, consdata->eventdatas[pos], &consdata->eventdatas[pos]->filterpos) );

   return SCIP_OKAY;
}

/** deletes event data for variable at given position, and drops events */
static
SCIP_RETCODE consdataDropEvent(
   SCIP*                 scip,               /**< SCIP data structure */
   SCIP_CONSDATA*        consdata,           /**< linear constraint data */
   SCIP_EVENTHDLR*       eventhdlr,          /**< event handler to call for the event processing */
   int                   pos                 /**< array position of variable to catch bound change events for */
   )
{
   assert(scip != NULL);
   assert(consdata != NULL);
   assert(eventhdlr != NULL);
   assert(0 <= pos && pos < consdata->nvars);
   assert(consdata->vars[pos] != NULL);
   assert(consdata->eventdatas != NULL);
   assert(consdata->eventdatas[pos] != NULL);
   assert(consdata->eventdatas[pos]->consdata == consdata);
   assert(consdata->eventdatas[pos]->varpos == pos);

   SCIP_CALL( SCIPdropVarEvent(scip, consdata->vars[pos],
         SCIP_EVENTTYPE_BOUNDCHANGED | SCIP_EVENTTYPE_VARFIXED | SCIP_EVENTTYPE_VARUNLOCKED | SCIP_EVENTTYPE_GBDCHANGED | SCIP_EVENTTYPE_OBJCHANGED,
         eventhdlr, consdata->eventdatas[pos], consdata->eventdatas[pos]->filterpos) );

   SCIPfreeBlockMemory(scip, &consdata->eventdatas[pos]);

   return SCIP_OKAY;
}

/** catches bound change events for all variables in transformed linear constraint */
static
SCIP_RETCODE consdataCatchAllEvents(
   SCIP*                 scip,               /**< SCIP data structure */
   SCIP_CONSDATA*        consdata,           /**< linear constraint data */
   SCIP_EVENTHDLR*       eventhdlr           /**< event handler to call for the event processing */
   )
{
   int i;

   assert(scip != NULL);
   assert(consdata != NULL);
   assert(consdata->eventdatas == NULL);

   /* allocate eventdatas array */
   SCIP_CALL( SCIPallocBlockMemoryArray(scip, &consdata->eventdatas, consdata->varssize) );
   assert(consdata->eventdatas != NULL);
   BMSclearMemoryArray(consdata->eventdatas, consdata->nvars);

   /* catch event for every single variable */
   for( i = 0; i < consdata->nvars; ++i )
   {
      SCIP_CALL( consdataCatchEvent(scip, consdata, eventhdlr, i) );
   }

   return SCIP_OKAY;
}

/** drops bound change events for all variables in transformed linear constraint */
static
SCIP_RETCODE consdataDropAllEvents(
   SCIP*                 scip,               /**< SCIP data structure */
   SCIP_CONSDATA*        consdata,           /**< linear constraint data */
   SCIP_EVENTHDLR*       eventhdlr           /**< event handler to call for the event processing */
   )
{
   int i;

   assert(scip != NULL);
   assert(consdata != NULL);
   assert(consdata->eventdatas != NULL);

   /* drop event of every single variable */
   for( i = 0; i < consdata->nvars; ++i )
   {
      SCIP_CALL( consdataDropEvent(scip, consdata, eventhdlr, i) );
   }

   /* free eventdatas array */
   SCIPfreeBlockMemoryArray(scip, &consdata->eventdatas, consdata->varssize);
   assert(consdata->eventdatas == NULL);

   return SCIP_OKAY;
}

/** returns whether we are in a stage, where the variable events should be caught */
static
SCIP_Bool needEvents(
   SCIP*                 scip                /**< SCIP data structure */
   )
{
   assert(scip != NULL);

   return (SCIPgetStage(scip) >= SCIP_STAGE_TRANSFORMED && SCIPgetStage(scip) < SCIP_STAGE_FREETRANS);
}

/** creates a linear constraint data */
static
SCIP_RETCODE consdataCreate(
   SCIP*                 scip,               /**< SCIP data structure */
   SCIP_CONSDATA**       consdata,           /**< pointer to linear constraint data */
   SCIP_EVENTHDLR*       eventhdlr,          /**< event handler to call for the event processing */
   int                   nvars,              /**< number of nonzeros in the constraint */
   SCIP_VAR**            vars,               /**< array with variables of constraint entries */
   SCIP_Real*            vals,               /**< array with coefficients of constraint entries */
   SCIP_Real             lhs,                /**< left hand side of row */
   SCIP_Real             rhs                 /**< right hand side of row */
   )
{
   assert(scip != NULL);
   assert(consdata != NULL);
   assert(nvars == 0 || vars != NULL);
   assert(nvars == 0 || vals != NULL);

   if( SCIPisInfinity(scip, rhs) )
      rhs = SCIPinfinity(scip);
   else if( SCIPisInfinity(scip, -rhs) )
      rhs = -SCIPinfinity(scip);
  
   if( SCIPisInfinity(scip, -lhs) )
      lhs = -SCIPinfinity(scip);
   else if( SCIPisInfinity(scip, lhs) )
      lhs = SCIPinfinity(scip);

   if( SCIPisGT(scip, lhs, rhs) )
   {
      SCIPerrorMessage("left hand side of linear constraint greater than right hand side\n");
      SCIPerrorMessage(" -> lhs=%g, rhs=%g\n", lhs, rhs);
      return SCIP_INVALIDDATA;
   }

   SCIP_CALL( SCIPallocBlockMemory(scip, consdata) );

   (*consdata)->varssize = nvars;
   (*consdata)->nvars = nvars;
   if( nvars > 0 )
   {
      int k;
      int v;

      SCIP_CALL( SCIPduplicateBlockMemoryArray(scip, &(*consdata)->vars, vars, nvars) );
      SCIP_CALL( SCIPduplicateBlockMemoryArray(scip, &(*consdata)->vals, vals, nvars) );
      k = 0;
      for( v = 0; v < nvars; ++v )
      {
         assert((*consdata)->vars[v] != NULL);
         if( !SCIPisZero(scip, (*consdata)->vals[v]) )
         {
            (*consdata)->vars[k] = (*consdata)->vars[v];
            (*consdata)->vals[k] = (*consdata)->vals[v];
            k++;
         }
      }
      (*consdata)->nvars = k;
   }
   else
   {
      (*consdata)->vars = NULL;
      (*consdata)->vals = NULL;
   }
   (*consdata)->eventdatas = NULL;

   (*consdata)->row = NULL;
   (*consdata)->lhs = lhs;
   (*consdata)->rhs = rhs;
   (*consdata)->maxabsval = SCIP_INVALID;
   (*consdata)->pseudoactivity = SCIP_INVALID;
   (*consdata)->minactivity = SCIP_INVALID;
   (*consdata)->maxactivity = SCIP_INVALID;
   (*consdata)->lastminactivity = SCIP_INVALID;
   (*consdata)->lastmaxactivity = SCIP_INVALID;
   (*consdata)->minactivityneginf = -1;
   (*consdata)->minactivityposinf = -1;
   (*consdata)->maxactivityneginf = -1;
   (*consdata)->maxactivityposinf = -1;
   (*consdata)->glbminactivity = SCIP_INVALID;
   (*consdata)->glbmaxactivity = SCIP_INVALID;
   (*consdata)->lastglbminactivity = SCIP_INVALID;
   (*consdata)->lastglbmaxactivity = SCIP_INVALID;
   (*consdata)->glbminactivityneginf = -1;
   (*consdata)->glbminactivityposinf = -1;
   (*consdata)->glbmaxactivityneginf = -1;
   (*consdata)->glbmaxactivityposinf = -1;
   (*consdata)->possignature = 0;
   (*consdata)->negsignature = 0;
   (*consdata)->validmaxabsval = FALSE;
   (*consdata)->validactivities = FALSE;
   (*consdata)->propagated = FALSE;
   (*consdata)->boundstightened = FALSE;
   (*consdata)->presolved = FALSE;
   (*consdata)->removedfixings = FALSE;
   (*consdata)->validsignature = FALSE;
   (*consdata)->changed = TRUE;
   (*consdata)->normalized = FALSE;
   (*consdata)->upgradetried = FALSE;
   (*consdata)->upgraded = FALSE;
   (*consdata)->donotupgrade = FALSE;
   (*consdata)->sorted = (nvars <= 1);
   (*consdata)->merged = (nvars <= 1);
   (*consdata)->cliquesadded = FALSE;
   (*consdata)->binvarssorted = FALSE;
   (*consdata)->nbinvars = -1;

   if( SCIPisTransformed(scip) )
   {
      /* get transformed variables */
      SCIP_CALL( SCIPgetTransformedVars(scip, (*consdata)->nvars, (*consdata)->vars, (*consdata)->vars) );

      /* catch bound change events of variables */
      if( needEvents(scip) )
      {
         SCIP_CALL( consdataCatchAllEvents(scip, *consdata, eventhdlr) );
         assert((*consdata)->eventdatas != NULL);
      }
   }

   return SCIP_OKAY;
}

/** frees a linear constraint data */
static
SCIP_RETCODE consdataFree(
   SCIP*                 scip,               /**< SCIP data structure */
   SCIP_CONSDATA**       consdata,           /**< pointer to linear constraint data */
   SCIP_EVENTHDLR*       eventhdlr           /**< event handler to call for the event processing */
   )
{
   assert(scip != NULL);
   assert(consdata != NULL);
   assert(*consdata != NULL);
   assert((*consdata)->varssize >= 0);

   /* release the row */
   if( (*consdata)->row != NULL )
   {
      SCIP_CALL( SCIPreleaseRow(scip, &(*consdata)->row) );
   }

   /* free event datas */
   if( (*consdata)->eventdatas != NULL )
   {
      /* drop bound change events of variables */
      SCIP_CALL( consdataDropAllEvents(scip, *consdata, eventhdlr) );
   }
   assert((*consdata)->eventdatas == NULL);

   SCIPfreeBlockMemoryArrayNull(scip, &(*consdata)->vars, (*consdata)->varssize);
   SCIPfreeBlockMemoryArrayNull(scip, &(*consdata)->vals, (*consdata)->varssize);
   SCIPfreeBlockMemory(scip, consdata);

   return SCIP_OKAY;
}

/** prints linear constraint in CIP format to file stream */
static
SCIP_RETCODE consdataPrint(
   SCIP*                 scip,               /**< SCIP data structure */
   SCIP_CONSDATA*        consdata,           /**< linear constraint data */
   FILE*                 file                /**< output file (or NULL for standard output) */
   )
{
   assert(scip != NULL);
   assert(consdata != NULL);

   /* print left hand side for ranged rows */
   if( !SCIPisInfinity(scip, -consdata->lhs)
      && !SCIPisInfinity(scip, consdata->rhs)
      && !SCIPisEQ(scip, consdata->lhs, consdata->rhs) )
      SCIPinfoMessage(scip, file, "%.15g <= ", consdata->lhs);

   /* print coefficients and variables */
   if( consdata->nvars == 0 )
      SCIPinfoMessage(scip, file, "0");
   else
   {
      /* post linear sum of the linear constraint */
      SCIP_CALL( SCIPwriteVarsLinearsum(scip, file, consdata->vars, consdata->vals, consdata->nvars, TRUE) );
   }
   
   /* print right hand side */
   if( SCIPisEQ(scip, consdata->lhs, consdata->rhs) )
      SCIPinfoMessage(scip, file, " == %.15g", consdata->rhs);
   else if( !SCIPisInfinity(scip, consdata->rhs) )
      SCIPinfoMessage(scip, file, " <= %.15g", consdata->rhs);
   else if( !SCIPisInfinity(scip, -consdata->lhs) )
      SCIPinfoMessage(scip, file, " >= %.15g", consdata->lhs);
   else
      SCIPinfoMessage(scip, file, " [free]");

   return SCIP_OKAY;
}

/** invalidates pseudo activity and activity bounds, such that they are recalculated in next get */
static
void consdataInvalidateActivities(
   SCIP_CONSDATA*        consdata            /**< linear constraint */
   )
{
   assert(consdata != NULL);

   consdata->validactivities = FALSE;
   consdata->pseudoactivity = SCIP_INVALID;
   consdata->minactivity = SCIP_INVALID;
   consdata->maxactivity = SCIP_INVALID;
   consdata->lastminactivity = SCIP_INVALID;
   consdata->lastmaxactivity = SCIP_INVALID;
   consdata->minactivityneginf = -1;
   consdata->minactivityposinf = -1;
   consdata->maxactivityneginf = -1;
   consdata->maxactivityposinf = -1;
   consdata->glbminactivity = SCIP_INVALID;
   consdata->glbmaxactivity = SCIP_INVALID;
   consdata->lastglbminactivity = SCIP_INVALID;
   consdata->lastglbmaxactivity = SCIP_INVALID;
   consdata->glbminactivityneginf = -1;
   consdata->glbminactivityposinf = -1;
   consdata->glbmaxactivityneginf = -1;
   consdata->glbmaxactivityposinf = -1;
}

/** Is the new activity reliable or may we have cancellation? */
static
SCIP_Bool isNewActivityUnreliable(
   SCIP*                 scip,               /**< SCIP data structure */
   SCIP_Real             newactivity,        /**< new, updated activity */
   SCIP_Real             reliableactivity    /**< last activity which was computed completely */
   )
{
   SCIP_Real quotient;

   assert(scip != NULL);
   assert( reliableactivity < SCIP_INVALID );

   quotient = (REALABS(newactivity)+1.0) / (REALABS(reliableactivity) + 1.0);
   
   return SCIPisZero(scip, quotient) || SCIPisZero(scip, 1.0/quotient);
}

/** updates minimum and maximum activity for a change in lower bound */
static
void consdataUpdateChgLb(
   SCIP*                 scip,               /**< SCIP data structure */
   SCIP_CONSDATA*        consdata,           /**< linear constraint data */
   SCIP_VAR*             var,                /**< variable that has been changed */
   SCIP_Real             oldlb,              /**< old lower bound of variable */
   SCIP_Real             newlb,              /**< new lower bound of variable */
   SCIP_Real             val,                /**< coefficient of constraint entry */
   SCIP_Bool             checkreliability    /**< should the reliability of the recalculated activity be checked? */
   )
{
   assert(scip != NULL);
   assert(consdata != NULL);
   assert(var != NULL);

   if( consdata->validactivities )
   {
      assert(consdata->pseudoactivity < SCIP_INVALID);
      assert(consdata->minactivity < SCIP_INVALID);
      assert(consdata->maxactivity < SCIP_INVALID);
      assert(consdata->minactivityneginf >= 0);
      assert(consdata->minactivityposinf >= 0);
      assert(consdata->maxactivityneginf >= 0);
      assert(consdata->maxactivityposinf >= 0);

      if( SCIPvarGetBestBoundType(var) == SCIP_BOUNDTYPE_LOWER )
         consdata->pseudoactivity += val * (newlb - oldlb);

      if( val > 0.0 )
      {
         if( SCIPisInfinity(scip, oldlb) )
         {
            assert(consdata->minactivityposinf >= 1);
            if( !SCIPisInfinity(scip, newlb) )
            {
               consdata->minactivityposinf--;
               if( SCIPisInfinity(scip, -newlb) )
                  consdata->minactivityneginf++;
               else
                  consdata->minactivity += val * newlb;
            }
         }
         else if( SCIPisInfinity(scip, -oldlb) )
         {
            assert(consdata->minactivityneginf >= 1);
            if( !SCIPisInfinity(scip, -newlb) )
            {
               consdata->minactivityneginf--;
               if( SCIPisInfinity(scip, newlb) )
                  consdata->minactivityposinf++;
               else
                  consdata->minactivity += val * newlb;
            }
         }
         else
         {
            if( SCIPisInfinity(scip, newlb) )
            {
               consdata->minactivityposinf++;
               consdata->minactivity -= val * oldlb;
            }
            else if( SCIPisInfinity(scip, -newlb) )
            {
               consdata->minactivityneginf++;
               consdata->minactivity -= val * oldlb;
            }
            else
               consdata->minactivity += val * (newlb - oldlb);

            if( checkreliability && isNewActivityUnreliable(scip, consdata->minactivity, consdata->lastminactivity) )
            {
               int i;
               SCIP_Real bound;
               
               consdata->minactivity = 0;

               for( i = consdata->nvars - 1; i >= 0; --i )
               {
                  bound = (consdata->vals[i] > 0.0 ) ? SCIPvarGetLbLocal(consdata->vars[i]) : SCIPvarGetUbLocal(consdata->vars[i]);
                  if( !SCIPisInfinity(scip, bound) && !SCIPisInfinity(scip, -bound) )
                     consdata->minactivity += consdata->vals[i] * bound;
               }
            }
         }
         consdata->lastminactivity = consdata->minactivity;
      }
      else
      {
         if( SCIPisInfinity(scip, oldlb) )
         {
            assert(consdata->maxactivityneginf >= 1);
            if( !SCIPisInfinity(scip, newlb) )
            {
               consdata->maxactivityneginf--;
               if( SCIPisInfinity(scip, -newlb) )
                  consdata->maxactivityposinf++;
               else
                  consdata->maxactivity += val * newlb;
            }
         }
         else if( SCIPisInfinity(scip, -oldlb) )
         {
            assert(consdata->maxactivityposinf >= 1);
            if( !SCIPisInfinity(scip, -newlb) )
            {
               consdata->maxactivityposinf--;
               if( SCIPisInfinity(scip, newlb) )
                  consdata->maxactivityneginf++;
               else
                  consdata->maxactivity += val * newlb;
            }
         }
         else
         {
            if( SCIPisInfinity(scip, newlb) )
            {
               consdata->maxactivityneginf++;
               consdata->maxactivity -= val * oldlb;
            }
            else if( SCIPisInfinity(scip, -newlb) )
            {
               consdata->maxactivityposinf++;
               consdata->maxactivity -= val * oldlb;
            }
            else
               consdata->maxactivity += val * (newlb - oldlb);

            if( checkreliability && isNewActivityUnreliable(scip, consdata->maxactivity, consdata->lastmaxactivity) )
            {
               int i;
               SCIP_Real bound;
               
               consdata->maxactivity = 0;

               for( i = consdata->nvars - 1; i >= 0; --i )
               {
                  bound = (consdata->vals[i] > 0.0 ) ? SCIPvarGetUbLocal(consdata->vars[i]) : SCIPvarGetLbLocal(consdata->vars[i]);
                  if( !SCIPisInfinity(scip, bound) && !SCIPisInfinity(scip, -bound) )
                     consdata->maxactivity += consdata->vals[i] * bound;
               }
            }
         }
         consdata->lastmaxactivity = consdata->maxactivity;
      }
      assert(!SCIPisInfinity(scip, -consdata->minactivity) && !SCIPisInfinity(scip, consdata->minactivity));
      assert(!SCIPisInfinity(scip, -consdata->maxactivity) && !SCIPisInfinity(scip, consdata->maxactivity));
   }
}

/** updates minimum and maximum activity for a change in upper bound */
static
void consdataUpdateChgUb(
   SCIP*                 scip,               /**< SCIP data structure */
   SCIP_CONSDATA*        consdata,           /**< linear constraint data */
   SCIP_VAR*             var,                /**< variable that has been changed */
   SCIP_Real             oldub,              /**< old upper bound of variable */
   SCIP_Real             newub,              /**< new upper bound of variable */
   SCIP_Real             val,                /**< coefficient of constraint entry */
   SCIP_Bool             checkreliability    /**< should the reliability of the recalculated activity be checked? */
   )
{
   assert(scip != NULL);
   assert(consdata != NULL);
   assert(var != NULL);

   if( consdata->validactivities )
   {
      assert(consdata->pseudoactivity < SCIP_INVALID);
      assert(consdata->minactivity < SCIP_INVALID);
      assert(consdata->maxactivity < SCIP_INVALID);
      assert(consdata->minactivityneginf >= 0);
      assert(consdata->minactivityposinf >= 0);
      assert(consdata->maxactivityneginf >= 0);
      assert(consdata->maxactivityposinf >= 0);

      if( SCIPvarGetBestBoundType(var) == SCIP_BOUNDTYPE_UPPER )
         consdata->pseudoactivity += val * (newub - oldub);

      if( val > 0.0 )
      {
         if( SCIPisInfinity(scip, oldub) )
         {
            assert(consdata->maxactivityposinf >= 1);
            if( !SCIPisInfinity(scip, newub) )
            {
               consdata->maxactivityposinf--;
               if( SCIPisInfinity(scip, -newub) )
                  consdata->maxactivityneginf++;
               else
                  consdata->maxactivity += val * newub;
            }
         }
         else if( SCIPisInfinity(scip, -oldub) )
         {
            assert(consdata->maxactivityneginf >= 1);
            if( !SCIPisInfinity(scip, -newub) )
            {
               consdata->maxactivityneginf--;
               if( SCIPisInfinity(scip, newub) )
                  consdata->maxactivityposinf++;
               else
                  consdata->maxactivity += val * newub;
            }
         }
         else
         { 
            if( SCIPisInfinity(scip, newub) )
            {
               consdata->maxactivityposinf++;
               consdata->maxactivity -= val * oldub;
            }
            else if( SCIPisInfinity(scip, -newub) )
            {
               consdata->maxactivityneginf++;
               consdata->maxactivity -= val * oldub;
            }
            else
               consdata->maxactivity += val * (newub - oldub);

            if( checkreliability && isNewActivityUnreliable(scip, consdata->maxactivity,consdata->lastmaxactivity) )
            {
               int i;
               SCIP_Real bound;
               
               consdata->maxactivity = 0;

               for( i = consdata->nvars - 1; i >= 0; --i )
               {
                  bound = (consdata->vals[i] > 0.0 ) ? SCIPvarGetUbLocal(consdata->vars[i]) : SCIPvarGetLbLocal(consdata->vars[i]);
                  if( !SCIPisInfinity(scip, bound) && !SCIPisInfinity(scip, -bound) )
                     consdata->maxactivity += consdata->vals[i] * bound;
               }
            }
         }        
         consdata->lastmaxactivity = consdata->maxactivity;
      }
      else
      {
         if( SCIPisInfinity(scip, oldub) )
         {
            assert(consdata->minactivityneginf >= 1);
            if( !SCIPisInfinity(scip, newub) )
            {
               consdata->minactivityneginf--;
               if( SCIPisInfinity(scip, -newub) )
                  consdata->minactivityposinf++;
               else
                  consdata->minactivity += val * newub;
            }
         }
         else if( SCIPisInfinity(scip, -oldub) )
         {
            assert(consdata->minactivityposinf >= 1);
            if( !SCIPisInfinity(scip, -newub) )
            {
               consdata->minactivityposinf--;
               if( SCIPisInfinity(scip, newub) )
                  consdata->minactivityneginf++;
               else
                  consdata->minactivity += val * newub;
            }
         }
         else
         {
            if( SCIPisInfinity(scip, newub) )
            {
               consdata->minactivityneginf++;
               consdata->minactivity -= val * oldub;            
            }
            else if( SCIPisInfinity(scip, -newub) )
            {
               consdata->minactivityposinf++;
               consdata->minactivity -= val * oldub;            
            }
            else
               consdata->minactivity += val * (newub - oldub);

            if( checkreliability && isNewActivityUnreliable(scip,consdata->minactivity,consdata->lastminactivity) )
            {
               int i;
               SCIP_Real bound;
               
               consdata->minactivity = 0;

               for( i = consdata->nvars - 1; i >= 0; --i )
               {
                  bound = (consdata->vals[i] > 0.0 ) ? SCIPvarGetLbLocal(consdata->vars[i]) : SCIPvarGetUbLocal(consdata->vars[i]);
                  if( !SCIPisInfinity(scip, bound) && !SCIPisInfinity(scip, -bound) )
                     consdata->minactivity += consdata->vals[i] * bound;
               }
            }
         }
         consdata->lastminactivity = consdata->minactivity;
      }
      
      assert(!SCIPisInfinity(scip, -consdata->minactivity) && !SCIPisInfinity(scip, consdata->minactivity));
      assert(!SCIPisInfinity(scip, -consdata->maxactivity) && !SCIPisInfinity(scip, consdata->maxactivity));
   }
}

/** updates minimum and maximum global activity for a change in global lower bound */
static
void consdataUpdateChgGlbLb(
   SCIP*                 scip,               /**< SCIP data structure */
   SCIP_CONSDATA*        consdata,           /**< linear constraint data */
   SCIP_Real             oldlb,              /**< old lower bound of variable */
   SCIP_Real             newlb,              /**< new lower bound of variable */
   SCIP_Real             val,                /**< coefficient of constraint entry */
   SCIP_Bool             checkreliability    /**< should the reliability of the recalculated activity be checked? */
   )
{
   assert(scip != NULL);
   assert(consdata != NULL);

   if( consdata->validactivities )
   {
      assert(consdata->glbminactivity < SCIP_INVALID);
      assert(consdata->glbmaxactivity < SCIP_INVALID);
      assert(consdata->glbminactivityneginf >= 0);
      assert(consdata->glbminactivityposinf >= 0);
      assert(consdata->glbmaxactivityneginf >= 0);
      assert(consdata->glbmaxactivityposinf >= 0);

      if( val > 0.0 )
      {
         if( SCIPisInfinity(scip, oldlb) )
         {
            assert(consdata->glbminactivityposinf >= 1);
            if( !SCIPisInfinity(scip, newlb) )
            {
               consdata->glbminactivityposinf--;
               if( SCIPisInfinity(scip, -newlb) )
                  consdata->glbminactivityneginf++;
               else
                  consdata->glbminactivity += val * newlb;
            }
         }
         else if( SCIPisInfinity(scip, -oldlb) )
         {
            assert(consdata->glbminactivityneginf >= 1);
            if( !SCIPisInfinity(scip, -newlb) )
            {
               consdata->glbminactivityneginf--;
               if( SCIPisInfinity(scip, newlb) )
                  consdata->glbminactivityposinf++;
               else
                  consdata->glbminactivity += val * newlb;
            }
         }
         else
         {
            if( SCIPisInfinity(scip, newlb) )
            {
               consdata->glbminactivityposinf++;
               consdata->glbminactivity -= val * oldlb;
            }
            else if( SCIPisInfinity(scip, -newlb) )
            {
               consdata->glbminactivityneginf++;
               consdata->glbminactivity -= val * oldlb;
            }
            else
               consdata->glbminactivity += val * (newlb - oldlb);

            if( checkreliability && isNewActivityUnreliable(scip, consdata->glbminactivity, consdata->lastglbminactivity) )
            {
               int i;
               SCIP_Real bound;
               
               consdata->glbminactivity = 0;

               for( i = consdata->nvars - 1; i >= 0; --i )
               {
                  bound = (consdata->vals[i] > 0.0 ) ? SCIPvarGetLbGlobal(consdata->vars[i]) : SCIPvarGetUbGlobal(consdata->vars[i]);
                  if( !SCIPisInfinity(scip, bound) && !SCIPisInfinity(scip, -bound) )
                     consdata->glbminactivity += consdata->vals[i] * bound;
               }
            }
         }
         consdata->lastglbminactivity = consdata->glbminactivity;
      }
      else
      {
         if( SCIPisInfinity(scip, oldlb) )
         {
            assert(consdata->glbmaxactivityneginf >= 1);
            if( !SCIPisInfinity(scip, newlb) )
            {
               consdata->glbmaxactivityneginf--;
               if( SCIPisInfinity(scip, -newlb) )
                  consdata->glbmaxactivityposinf++;
               else
                  consdata->glbmaxactivity += val * newlb;
            }
         }
         else if( SCIPisInfinity(scip, -oldlb) )
         {
            assert(consdata->glbmaxactivityposinf >= 1);
            if( !SCIPisInfinity(scip, -newlb) )
            {
               consdata->glbmaxactivityposinf--;
               if( SCIPisInfinity(scip, newlb) )
                  consdata->glbmaxactivityneginf++;
               else
                  consdata->glbmaxactivity += val * newlb;
            }
         }
         else
         {
            if( SCIPisInfinity(scip, newlb) )
            {
               consdata->glbmaxactivityneginf++;
               consdata->glbmaxactivity -= val * oldlb;
            }
            else if( SCIPisInfinity(scip, -newlb) )
            {
               consdata->glbmaxactivityposinf++;
               consdata->glbmaxactivity -= val * oldlb;
            }
            else
               consdata->glbmaxactivity += val * (newlb - oldlb);

            if( checkreliability && isNewActivityUnreliable(scip, consdata->glbmaxactivity, consdata->lastglbmaxactivity) )
            {
               int i;
               SCIP_Real bound;
               
               consdata->glbmaxactivity = 0;

               for( i = consdata->nvars - 1; i >= 0; --i )
               {
                  bound = (consdata->vals[i] > 0.0 ) ? SCIPvarGetUbGlobal(consdata->vars[i]) : SCIPvarGetLbGlobal(consdata->vars[i]);
                  if( !SCIPisInfinity(scip, bound) && !SCIPisInfinity(scip, -bound) )
                     consdata->glbmaxactivity += consdata->vals[i] * bound;
               }
            }
         }
         consdata->lastglbmaxactivity = consdata->glbmaxactivity;
      }

      assert(SCIPisLE(scip, -SCIPinfinity(scip), consdata->glbminactivity) && SCIPisLE(scip, consdata->glbminactivity, SCIPinfinity(scip)));
      assert(SCIPisLE(scip, -SCIPinfinity(scip), consdata->glbmaxactivity) && SCIPisLE(scip, consdata->glbmaxactivity, SCIPinfinity(scip)));
   }
}

/** updates minimum and maximum global activity for a change in global upper bound */
static
void consdataUpdateChgGlbUb(
   SCIP*                 scip,               /**< SCIP data structure */
   SCIP_CONSDATA*        consdata,           /**< linear constraint data */
   SCIP_Real             oldub,              /**< old upper bound of variable */
   SCIP_Real             newub,              /**< new upper bound of variable */
   SCIP_Real             val,                /**< coefficient of constraint entry */
   SCIP_Bool             checkreliability    /**< should the reliability of the recalculated activity be checked? */
   )
{
   assert(scip != NULL);
   assert(consdata != NULL);

   if( consdata->validactivities )
   {
      assert(consdata->glbminactivity < SCIP_INVALID);
      assert(consdata->glbmaxactivity < SCIP_INVALID);
      assert(consdata->glbminactivityneginf >= 0);
      assert(consdata->glbminactivityposinf >= 0);
      assert(consdata->glbmaxactivityneginf >= 0);
      assert(consdata->glbmaxactivityposinf >= 0);

      if( val > 0.0 )
      {
         if( SCIPisInfinity(scip, oldub) )
         {
            assert(consdata->glbmaxactivityposinf >= 1);
            if( !SCIPisInfinity(scip, newub) )
            {
               consdata->glbmaxactivityposinf--;
               if( SCIPisInfinity(scip, -newub) )
                  consdata->glbmaxactivityneginf++;
               else
                  consdata->glbmaxactivity += val * newub;
            }
         }
         else if( SCIPisInfinity(scip, -oldub) )
         {
            assert(consdata->glbmaxactivityneginf >= 1);
            if( !SCIPisInfinity(scip, -newub) )
            {
               consdata->glbmaxactivityneginf--;
               if( SCIPisInfinity(scip, newub) )
                  consdata->glbmaxactivityposinf++;
               else
                  consdata->glbmaxactivity += val * newub;
            }
         }
         else
         {
            if( SCIPisInfinity(scip, newub) )
            {
               consdata->glbmaxactivityposinf++;
               consdata->glbmaxactivity -= val * oldub;
            }
            else if( SCIPisInfinity(scip, -newub) )
            {
               consdata->glbmaxactivityneginf++;
               consdata->glbmaxactivity -= val * oldub;
            }
            else
               consdata->glbmaxactivity += val * (newub - oldub);

            if( checkreliability && isNewActivityUnreliable(scip, consdata->glbmaxactivity,consdata->lastglbmaxactivity) )
            {
               int i;
               SCIP_Real bound;
               
               consdata->glbmaxactivity = 0;

               for( i = consdata->nvars - 1; i >= 0; --i )
               {
                  bound = (consdata->vals[i] > 0.0 ) ? SCIPvarGetUbGlobal(consdata->vars[i]) : SCIPvarGetLbGlobal(consdata->vars[i]);
                  if( !SCIPisInfinity(scip, bound) && !SCIPisInfinity(scip, -bound) )
                     consdata->glbmaxactivity += consdata->vals[i] * bound;
               }
            }
         }
         consdata->lastglbmaxactivity = consdata->glbmaxactivity;
      }
      else
      {
         if( SCIPisInfinity(scip, oldub) )
         {
            assert(consdata->glbminactivityneginf >= 1);
            if( !SCIPisInfinity(scip, newub) )
            {
               consdata->glbminactivityneginf--;
               if( SCIPisInfinity(scip, -newub) )
                  consdata->glbminactivityposinf++;
               else
                  consdata->glbminactivity += val * newub;
            }
         }
         else if( SCIPisInfinity(scip, -oldub) )
         {
            assert(consdata->glbminactivityposinf >= 1);
            if( !SCIPisInfinity(scip, -newub) )
            {
               consdata->glbminactivityposinf--;
               if( SCIPisInfinity(scip, newub) )
                  consdata->glbminactivityneginf++;
               else
                  consdata->glbminactivity += val * newub;
            }
         }
         else
         {
            if( SCIPisInfinity(scip, newub) )
            {
               consdata->glbminactivityneginf++;
               consdata->glbminactivity -= val * oldub;
            }
            else if( SCIPisInfinity(scip, -newub) )
            {
               consdata->glbminactivityposinf++;
               consdata->glbminactivity -= val * oldub;
            }
            else
               consdata->glbminactivity += val * (newub - oldub);

            if( checkreliability && isNewActivityUnreliable(scip,consdata->glbminactivity,consdata->lastglbminactivity) )
            {
               int i;
               SCIP_Real bound;
               
               consdata->glbminactivity = 0;

               for( i = consdata->nvars - 1; i >= 0; --i )
               {
                  bound = (consdata->vals[i] > 0.0 ) ? SCIPvarGetLbGlobal(consdata->vars[i]) : SCIPvarGetUbGlobal(consdata->vars[i]);
                  if( !SCIPisInfinity(scip, bound) && !SCIPisInfinity(scip, -bound) )
                     consdata->glbminactivity += consdata->vals[i] * bound;
               }
            }
         }
         consdata->lastglbminactivity = consdata->glbminactivity;
      }
      assert(SCIPisLE(scip, -SCIPinfinity(scip), consdata->glbminactivity) && SCIPisLE(scip, consdata->glbminactivity, SCIPinfinity(scip)));
      assert(SCIPisLE(scip, -SCIPinfinity(scip), consdata->glbmaxactivity) && SCIPisLE(scip, consdata->glbmaxactivity, SCIPinfinity(scip)));
   }
}

/** updates minimum and maximum activity and maximum absolute value for coefficient addition */
static
void consdataUpdateAddCoef(
   SCIP*                 scip,               /**< SCIP data structure */
   SCIP_CONSDATA*        consdata,           /**< linear constraint data */
   SCIP_VAR*             var,                /**< variable of constraint entry */
   SCIP_Real             val,                /**< coefficient of constraint entry */
   SCIP_Bool             checkreliability    /**< should the reliability of the recalculated activity be checked? */
   )
{
   assert(scip != NULL);
   assert(consdata != NULL);
   assert(var != NULL);

   /* update maximum absolute value */
   if( consdata->validmaxabsval )
   {
      SCIP_Real absval;

      assert(consdata->maxabsval < SCIP_INVALID);

      absval = REALABS(val);
      consdata->maxabsval = MAX(consdata->maxabsval, absval);
   }

   /* update pseudo, minimal and maximal activity */
   if( consdata->validactivities )
   {
      assert(consdata->pseudoactivity < SCIP_INVALID);
      assert(consdata->minactivity < SCIP_INVALID);
      assert(consdata->maxactivity < SCIP_INVALID);
      assert(consdata->glbminactivity < SCIP_INVALID);
      assert(consdata->glbmaxactivity < SCIP_INVALID);

      consdataUpdateChgLb(scip, consdata, var, 0.0, SCIPvarGetLbLocal(var), val, checkreliability);
      consdataUpdateChgUb(scip, consdata, var, 0.0, SCIPvarGetUbLocal(var), val, checkreliability);
      consdataUpdateChgGlbLb(scip, consdata, 0.0, SCIPvarGetLbGlobal(var), val, checkreliability);
      consdataUpdateChgGlbUb(scip, consdata, 0.0, SCIPvarGetUbGlobal(var), val, checkreliability);
   }
}

/** updates minimum and maximum activity for coefficient deletion, invalidates maximum absolute value if necessary */
static
void consdataUpdateDelCoef(
   SCIP*                 scip,               /**< SCIP data structure */
   SCIP_CONSDATA*        consdata,           /**< linear constraint data */
   SCIP_VAR*             var,                /**< variable of constraint entry */
   SCIP_Real             val,                /**< coefficient of constraint entry */   
   SCIP_Bool             checkreliability    /**< should the reliability of the recalculated activity be checked? */
   )
{
   assert(scip != NULL);
   assert(consdata != NULL);
   assert(var != NULL);

   /* invalidate maximum absolute value, if this coefficient was the maximum */
   if( consdata->validmaxabsval )
   {
      if( val == consdata->maxabsval ) /*lint !e777*/ /* check for equality without epsilon is correct here! */
      {
         consdata->validmaxabsval = FALSE;
         consdata->maxabsval = SCIP_INVALID;
      }
   }

   /* update pseudo, minimal and maximal activity */
   if( consdata->validactivities )
   {
      assert(consdata->pseudoactivity < SCIP_INVALID);
      assert(consdata->minactivity < SCIP_INVALID);
      assert(consdata->maxactivity < SCIP_INVALID);
      assert(consdata->glbminactivity < SCIP_INVALID);
      assert(consdata->glbmaxactivity < SCIP_INVALID);

      consdataUpdateChgLb(scip, consdata, var, SCIPvarGetLbLocal(var), 0.0, val, checkreliability);
      consdataUpdateChgUb(scip, consdata, var, SCIPvarGetUbLocal(var), 0.0, val, checkreliability);
      consdataUpdateChgGlbLb(scip, consdata, SCIPvarGetLbGlobal(var), 0.0, val, checkreliability);
      consdataUpdateChgGlbUb(scip, consdata, SCIPvarGetUbGlobal(var), 0.0, val, checkreliability);
   }
}

/** updates minimum and maximum activity for coefficient change, invalidates maximum absolute value if necessary */
static
void consdataUpdateChgCoef(
   SCIP*                 scip,               /**< SCIP data structure */
   SCIP_CONSDATA*        consdata,           /**< linear constraint data */
   SCIP_VAR*             var,                /**< variable of constraint entry */
   SCIP_Real             oldval,             /**< old coefficient of constraint entry */
   SCIP_Real             newval,             /**< new coefficient of constraint entry */
   SCIP_Bool             checkreliability    /**< should the reliability of the recalculated activity be checked? */
   )
{
   consdataUpdateDelCoef(scip, consdata, var, oldval, checkreliability);
   consdataUpdateAddCoef(scip, consdata, var, newval, checkreliability);
}

/** calculates maximum absolute value of coefficients */
static
void consdataCalcMaxAbsval(
   SCIP_CONSDATA*        consdata            /**< linear constraint data */
   )
{
   SCIP_Real absval;
   int i;

   assert(consdata != NULL);
   assert(!consdata->validmaxabsval);
   assert(consdata->maxabsval >= SCIP_INVALID);

   consdata->validmaxabsval = TRUE;
   consdata->maxabsval = 0.0;
   for( i = 0; i < consdata->nvars; ++i )
   {
      absval = consdata->vals[i];
      absval = REALABS(absval);
      consdata->maxabsval = MAX(consdata->maxabsval, absval);
   }
}

/** returns the maximum absolute value of all coefficients in the constraint */
static
SCIP_Real consdataGetMaxAbsval(
   SCIP_CONSDATA*        consdata            /**< linear constraint data */
   )
{
   assert(consdata != NULL);

   if( !consdata->validmaxabsval )
      consdataCalcMaxAbsval(consdata);
   assert(consdata->validmaxabsval);
   assert(consdata->maxabsval < SCIP_INVALID);

   return consdata->maxabsval;
}

/** calculates pseudo activity, and minimum and maximum local and global activity for constraint;
 *  additionally recalculates maximum absolute value of coefficients
 */
static
void consdataCalcActivities(
   SCIP*                 scip,               /**< SCIP data structure */
   SCIP_CONSDATA*        consdata            /**< linear constraint data */
   )
{
   int i;

   assert(scip != NULL);
   assert(consdata != NULL);
   assert(!consdata->validactivities);
   assert(consdata->pseudoactivity >= SCIP_INVALID);
   assert(consdata->minactivity >= SCIP_INVALID);
   assert(consdata->maxactivity >= SCIP_INVALID);
   assert(consdata->glbminactivity >= SCIP_INVALID);
   assert(consdata->glbmaxactivity >= SCIP_INVALID);

   consdata->validmaxabsval = TRUE;
   consdata->validactivities = TRUE;
   consdata->maxabsval = 0.0;
   consdata->pseudoactivity = 0.0;
   consdata->minactivity = 0.0;
   consdata->maxactivity = 0.0;
   consdata->minactivityneginf = 0;
   consdata->minactivityposinf = 0;
   consdata->maxactivityneginf = 0;
   consdata->maxactivityposinf = 0;
   consdata->glbminactivity = 0.0;
   consdata->glbmaxactivity = 0.0;
   consdata->glbminactivityneginf = 0;
   consdata->glbminactivityposinf = 0;
   consdata->glbmaxactivityneginf = 0;
   consdata->glbmaxactivityposinf = 0;

   for( i = 0; i < consdata->nvars; ++i )
      consdataUpdateAddCoef(scip, consdata, consdata->vars[i], consdata->vals[i], FALSE);

   consdata->lastminactivity = consdata->minactivity;
   consdata->lastmaxactivity = consdata->maxactivity;
   consdata->lastglbminactivity = consdata->glbminactivity;
   consdata->lastglbmaxactivity = consdata->glbmaxactivity;
}

/** gets activity bounds for constraint */
static
SCIP_Real consdataGetPseudoActivity(
   SCIP*                 scip,               /**< SCIP data structure */
   SCIP_CONSDATA*        consdata            /**< linear constraint */
   )
{
   assert(scip != NULL);
   assert(consdata != NULL);

   if( !consdata->validactivities )
      consdataCalcActivities(scip, consdata);
   assert(consdata->pseudoactivity < SCIP_INVALID);
   assert(consdata->minactivity < SCIP_INVALID);
   assert(consdata->maxactivity < SCIP_INVALID);
   assert(consdata->glbminactivity < SCIP_INVALID);
   assert(consdata->glbmaxactivity < SCIP_INVALID);

   SCIPdebugMessage("pseudo activity of linear constraint: %.15g\n", consdata->pseudoactivity);

   return consdata->pseudoactivity;
}

#if 0
/** calculates the feasibility of the linear constraint for given solution */
static
SCIP_Real consdataGetPseudoFeasibility(
   SCIP*                 scip,               /**< SCIP data structure */
   SCIP_CONSDATA*        consdata            /**< linear constraint data */
   )
{
   SCIP_Real activity;

   assert(scip != NULL);
   assert(consdata != NULL);

   activity = consdataGetPseudoActivity(scip, consdata);

   return MIN(consdata->rhs - activity, activity - consdata->lhs);
}
#endif

/** gets activity bounds for constraint */
static
void consdataGetActivityBounds(
   SCIP*                 scip,               /**< SCIP data structure */
   SCIP_CONSDATA*        consdata,           /**< linear constraint */
   SCIP_Real*            minactivity,        /**< pointer to store the minimal activity */
   SCIP_Real*            maxactivity         /**< pointer to store the maximal activity */
   )
{
   assert(scip != NULL);
   assert(consdata != NULL);
   assert(minactivity != NULL);
   assert(maxactivity != NULL);

   if( !consdata->validactivities )
      consdataCalcActivities(scip, consdata);
   assert(consdata->pseudoactivity < SCIP_INVALID);
   assert(consdata->minactivity < SCIP_INVALID);
   assert(consdata->maxactivity < SCIP_INVALID);
   assert(consdata->minactivityneginf >= 0);
   assert(consdata->minactivityposinf >= 0);
   assert(consdata->maxactivityneginf >= 0);
   assert(consdata->maxactivityposinf >= 0);

   if( consdata->minactivityposinf > 0 )
      *minactivity = SCIPinfinity(scip);
   else if( consdata->minactivityneginf > 0 )
      *minactivity = -SCIPinfinity(scip);
   else
      *minactivity = consdata->minactivity;

   if( consdata->maxactivityneginf > 0 )
      *maxactivity = -SCIPinfinity(scip);
   else if( consdata->maxactivityposinf > 0 )
      *maxactivity = SCIPinfinity(scip);
   else
      *maxactivity = consdata->maxactivity;
}

/** calculates activity bounds for constraint after setting variable to zero */
static
void consdataGetReliableResidualActivity(
   SCIP*                 scip,               /**< SCIP data structure */
   SCIP_CONSDATA*        consdata,           /**< linear constraint */
   SCIP_VAR*             cancelvar,          /**< variable to calculate activity residual for */
   SCIP_Real*            resactivity,        /**< pointer to store the residual activity */
   SCIP_Bool             isminresact,        /**< should minimal or maximal residual activity be calculated? */
   SCIP_Bool             useglobalbounds     /**< should global or local bounds be used? */
   )
{       
   int v;
   
   assert(scip != NULL);
   assert(consdata != NULL);
   assert(cancelvar != NULL);
   assert(resactivity != NULL);

   *resactivity = 0.0;
   
   for( v = 0; v < consdata->nvars; ++v )
   { 
      SCIP_VAR* var;      
      SCIP_Real val;
      SCIP_Real lb;
      SCIP_Real ub; 

      var = consdata->vars[v];  
      assert(var != NULL);
      if( var == cancelvar )
         continue;
      
      val = consdata->vals[v];         

      if( useglobalbounds )
      {
         lb = SCIPvarGetLbGlobal(var);
         ub = SCIPvarGetUbGlobal(var);
      }
      else
      {
         lb = SCIPvarGetLbLocal(var);
         ub = SCIPvarGetUbLocal(var);
      }

      assert(!SCIPisZero(scip, val));
      assert(SCIPisLE(scip, lb, ub));

      if( val > 0.0 )
      {
         if( isminresact )
         {
            assert( !SCIPisInfinity(scip, -lb) );
            *resactivity += val*lb;
         }
         else  
         {
            assert( !SCIPisInfinity(scip, ub) );
            *resactivity += val*ub;
         }
      }
      else
      {
         if( isminresact)
         {
            assert( !SCIPisInfinity(scip, ub) );
            *resactivity += val*ub;
         }
         else
         {
            assert( !SCIPisInfinity(scip, -lb) );
            *resactivity += val*lb;
         }
      }
   }
   assert(SCIPisLE(scip, -SCIPinfinity(scip), *resactivity) && SCIPisLE(scip, *resactivity, SCIPinfinity(scip)));
}



/** gets activity bounds for constraint after setting variable to zero */
static
void consdataGetActivityResiduals(
   SCIP*                 scip,               /**< SCIP data structure */
   SCIP_CONSDATA*        consdata,           /**< linear constraint */
   SCIP_VAR*             var,                /**< variable to calculate activity residual for */
   SCIP_Real             val,                /**< coefficient value of variable in linear constraint */
   SCIP_Real*            minresactivity,     /**< pointer to store the minimal residual activity */
   SCIP_Real*            maxresactivity,     /**< pointer to store the maximal residual activity */
   SCIP_Bool*            isminsettoinfinity, /**< pointer to store whether minresactivity was set to infinity or calculated */
   SCIP_Bool*            ismaxsettoinfinity  /**< pointer to store whether maxresactivity was set to infinity or calculated */
   )
{
   SCIP_Real lb;
   SCIP_Real ub;

   assert(scip != NULL);
   assert(consdata != NULL);
   assert(var != NULL);
   assert(minresactivity != NULL);
   assert(maxresactivity != NULL);
   assert(isminsettoinfinity != NULL);
   assert(ismaxsettoinfinity != NULL);

   *isminsettoinfinity = TRUE;
   *ismaxsettoinfinity = TRUE;

   /* get activity bounds of linear constraint */
   if( !consdata->validactivities )
      consdataCalcActivities(scip, consdata);
   assert(consdata->pseudoactivity < SCIP_INVALID);
   assert(consdata->minactivity < SCIP_INVALID);
   assert(consdata->maxactivity < SCIP_INVALID);
   assert(consdata->minactivityneginf >= 0);
   assert(consdata->minactivityposinf >= 0);
   assert(consdata->maxactivityneginf >= 0);
   assert(consdata->maxactivityposinf >= 0);

   lb = SCIPvarGetLbLocal(var);
   ub = SCIPvarGetUbLocal(var);

   if( val > 0.0 )
   {
      if( SCIPisInfinity(scip, lb) )
      {
         assert(consdata->minactivityposinf >= 1);
         if( consdata->minactivityposinf >= 2 )
            *minresactivity = SCIPinfinity(scip);
         else if( consdata->minactivityneginf >= 1 )
            *minresactivity = -SCIPinfinity(scip);
         else
         {
            *minresactivity = consdata->minactivity;
            *isminsettoinfinity = FALSE;
         }
      }
      else if( SCIPisInfinity(scip, -lb) )
      {
         assert(consdata->minactivityneginf >= 1);
         if( consdata->minactivityposinf >= 1 )
            *minresactivity = SCIPinfinity(scip);
         else if( consdata->minactivityneginf >= 2 )
            *minresactivity = -SCIPinfinity(scip);
         else
         {
            *minresactivity = consdata->minactivity;
            *isminsettoinfinity = FALSE;
         }
      }
      else
      {
         if( consdata->minactivityposinf >= 1 )
            *minresactivity = SCIPinfinity(scip);
         else if( consdata->minactivityneginf >= 1 )
            *minresactivity = -SCIPinfinity(scip);
         else
         {
            *minresactivity = consdata->minactivity - val * lb;            
            *isminsettoinfinity = FALSE;
         }         
      }

      if( SCIPisInfinity(scip, -ub) )
      {
         assert(consdata->maxactivityneginf >= 1);
         if( consdata->maxactivityneginf >= 2 )
            *maxresactivity = -SCIPinfinity(scip);
         else if( consdata->maxactivityposinf >= 1 )
            *maxresactivity = SCIPinfinity(scip);
         else
         {
            *maxresactivity = consdata->maxactivity;
            *ismaxsettoinfinity = FALSE;
         }
      }
      else if( SCIPisInfinity(scip, ub) )
      {
         assert(consdata->maxactivityposinf >= 1);
         if( consdata->maxactivityneginf >= 1 )
            *maxresactivity = -SCIPinfinity(scip);
         else if( consdata->maxactivityposinf >= 2 )
            *maxresactivity = SCIPinfinity(scip);
         else
         {
            *maxresactivity = consdata->maxactivity;
            *ismaxsettoinfinity = FALSE;
         }
      }
      else
      {
         if( consdata->maxactivityneginf >= 1 )
            *maxresactivity = -SCIPinfinity(scip);
         else if( consdata->maxactivityposinf >= 1 )
            *maxresactivity = SCIPinfinity(scip);
         else
         {
            *maxresactivity = consdata->maxactivity - val * ub;
            *ismaxsettoinfinity = FALSE;
         }
      }
   }
   else
   {
      if( SCIPisInfinity(scip, -ub) )
      {
         assert(consdata->minactivityposinf >= 1);
         if( consdata->minactivityposinf >= 2 )
            *minresactivity = SCIPinfinity(scip);
         else if( consdata->minactivityneginf >= 1 )
            *minresactivity = -SCIPinfinity(scip);
         else
         {
            *minresactivity = consdata->minactivity;
            *isminsettoinfinity = FALSE;
         }
      }
      else if( SCIPisInfinity(scip, ub) )
      {
         assert(consdata->minactivityneginf >= 1);
         if( consdata->minactivityposinf >= 1 )
            *minresactivity = SCIPinfinity(scip);
         else if( consdata->minactivityneginf >= 2 )
            *minresactivity = -SCIPinfinity(scip);
         else
         {
            *minresactivity = consdata->minactivity;
            *isminsettoinfinity = FALSE;
         }
      }
      else
      {
         if( consdata->minactivityposinf >= 1 )
            *minresactivity = SCIPinfinity(scip);
         else if( consdata->minactivityneginf >= 1 )
            *minresactivity = -SCIPinfinity(scip);
         else
         {
            *minresactivity = consdata->minactivity - val * ub;            
            *isminsettoinfinity = FALSE;
         }
      }

      if( SCIPisInfinity(scip, lb) )
      {
         assert(consdata->maxactivityneginf >= 1);
         if( consdata->maxactivityneginf >= 2 )
            *maxresactivity = -SCIPinfinity(scip);
         else if( consdata->maxactivityposinf >= 1 )
            *maxresactivity = SCIPinfinity(scip);
         else
         {
            *maxresactivity = consdata->maxactivity;
            *ismaxsettoinfinity = FALSE;
         }
      }
      else if( SCIPisInfinity(scip, -lb) )
      {
         assert(consdata->maxactivityposinf >= 1);
         if( consdata->maxactivityneginf >= 1 )
            *maxresactivity = -SCIPinfinity(scip);
         else if( consdata->maxactivityposinf >= 2 )
            *maxresactivity = SCIPinfinity(scip);
         else
         {
            *maxresactivity = consdata->maxactivity;
            *ismaxsettoinfinity = FALSE;
         }
      }
      else
      {
         if( consdata->maxactivityneginf >= 1 )
            *maxresactivity = -SCIPinfinity(scip);
         else if( consdata->maxactivityposinf >= 1 )
            *maxresactivity = SCIPinfinity(scip);
         else
         {
            *maxresactivity = consdata->maxactivity - val * lb;
            *ismaxsettoinfinity = FALSE;
         }
      }
   }
}

/** gets global activity bounds for constraint */
static
void consdataGetGlbActivityBounds(
   SCIP*                 scip,               /**< SCIP data structure */
   SCIP_CONSDATA*        consdata,           /**< linear constraint */
   SCIP_Real*            glbminactivity,     /**< pointer to store the minimal activity */
   SCIP_Real*            glbmaxactivity      /**< pointer to store the maximal activity */
   )
{
   assert(scip != NULL);
   assert(consdata != NULL);
   assert(glbminactivity != NULL);
   assert(glbmaxactivity != NULL);

   if( !consdata->validactivities )
      consdataCalcActivities(scip, consdata);
   assert(consdata->glbminactivity < SCIP_INVALID);
   assert(consdata->glbmaxactivity < SCIP_INVALID);
   assert(consdata->glbminactivityneginf >= 0);
   assert(consdata->glbminactivityposinf >= 0);
   assert(consdata->glbmaxactivityneginf >= 0);
   assert(consdata->glbmaxactivityposinf >= 0);

   if( consdata->glbminactivityposinf > 0 )
      *glbminactivity = SCIPinfinity(scip);
   else if( consdata->glbminactivityneginf > 0 )
      *glbminactivity = -SCIPinfinity(scip);
   else
      *glbminactivity = consdata->glbminactivity;

   if( consdata->glbmaxactivityneginf > 0 )
      *glbmaxactivity = -SCIPinfinity(scip);
   else if( consdata->glbmaxactivityposinf > 0 )
      *glbmaxactivity = SCIPinfinity(scip);
   else
      *glbmaxactivity = consdata->glbmaxactivity;
}

/** gets global activity bounds for constraint after setting variable to zero */
static
void consdataGetGlbActivityResiduals(
   SCIP*                 scip,               /**< SCIP data structure */
   SCIP_CONSDATA*        consdata,           /**< linear constraint */
   SCIP_VAR*             var,                /**< variable to calculate activity residual for */
   SCIP_Real             val,                /**< coefficient value of variable in linear constraint */
   SCIP_Real*            minresactivity,     /**< pointer to store the minimal residual activity */
   SCIP_Real*            maxresactivity,     /**< pointer to store the maximal residual activity */
   SCIP_Bool*            isminsettoinfinity, /**< pointer to store whether minresactivity was set to infinity or calculated */
   SCIP_Bool*            ismaxsettoinfinity  /**< pointer to store whether maxresactivity was set to infinity or calculated */
   )
{
   SCIP_Real lb;
   SCIP_Real ub;

   assert(scip != NULL);
   assert(consdata != NULL);
   assert(var != NULL);
   assert((minresactivity != NULL && isminsettoinfinity != NULL ) || (maxresactivity != NULL && ismaxsettoinfinity != NULL));

   /* get activity bounds of linear constraint */
   if( !consdata->validactivities )
      consdataCalcActivities(scip, consdata);

   assert(consdata->glbminactivity < SCIP_INVALID);
   assert(consdata->glbmaxactivity < SCIP_INVALID);
   assert(consdata->glbminactivityneginf >= 0);
   assert(consdata->glbminactivityposinf >= 0);
   assert(consdata->glbmaxactivityneginf >= 0);
   assert(consdata->glbmaxactivityposinf >= 0);

   lb = SCIPvarGetLbGlobal(var);
   ub = SCIPvarGetUbGlobal(var);

   if( val > 0.0 )
   {
      if( minresactivity != NULL )
      {
         assert(isminsettoinfinity != NULL);
         *isminsettoinfinity = TRUE;

         if( SCIPisInfinity(scip, lb) )
         {
            assert(consdata->glbminactivityposinf >= 1);
            if( consdata->glbminactivityposinf >= 2 )
               *minresactivity = SCIPinfinity(scip);
            else if( consdata->glbminactivityneginf >= 1 )
               *minresactivity = -SCIPinfinity(scip);
            else
            {
               *minresactivity = consdata->glbminactivity;
               *isminsettoinfinity = FALSE;
            }
         }
         else if( SCIPisInfinity(scip, -lb) )
         {
            assert(consdata->glbminactivityneginf >= 1);
            if( consdata->glbminactivityposinf >= 1 )
               *minresactivity = SCIPinfinity(scip);
            else if( consdata->glbminactivityneginf >= 2 )
               *minresactivity = -SCIPinfinity(scip);
            else
            {
               *minresactivity = consdata->glbminactivity;
               *isminsettoinfinity = FALSE;
            }
         }
         else
         {
            if( consdata->glbminactivityposinf >= 1 )
               *minresactivity = SCIPinfinity(scip);
            else if( consdata->glbminactivityneginf >= 1 )
               *minresactivity = -SCIPinfinity(scip);
            else
            {
               *minresactivity = consdata->glbminactivity - val * lb;            
               *isminsettoinfinity = FALSE;
            }
         }
      }
      if( maxresactivity != NULL )
      {
         assert(ismaxsettoinfinity != NULL);
         *ismaxsettoinfinity = TRUE;

         if( SCIPisInfinity(scip, -ub) )
         {
            assert(consdata->glbmaxactivityneginf >= 1);
            if( consdata->glbmaxactivityneginf >= 2 )
               *maxresactivity = -SCIPinfinity(scip);
            else if( consdata->glbmaxactivityposinf >= 1 )
               *maxresactivity = SCIPinfinity(scip);
            else
            {
               *maxresactivity = consdata->glbmaxactivity;
               *ismaxsettoinfinity = FALSE;
            }
         }
         else if( SCIPisInfinity(scip, ub) )
         {
            assert(consdata->glbmaxactivityposinf >= 1);
            if( consdata->glbmaxactivityneginf >= 1 )
               *maxresactivity = -SCIPinfinity(scip);
            else if( consdata->glbmaxactivityposinf >= 2 )
               *maxresactivity = SCIPinfinity(scip);
            else
            {
               *maxresactivity = consdata->glbmaxactivity;
               *ismaxsettoinfinity = FALSE;
            }
         }
         else
         {
            if( consdata->glbmaxactivityneginf >= 1 )
               *maxresactivity = -SCIPinfinity(scip);
            else if( consdata->glbmaxactivityposinf >= 1 )
               *maxresactivity = SCIPinfinity(scip);
            else
            {
               *maxresactivity = consdata->glbmaxactivity - val * ub;
               *ismaxsettoinfinity = FALSE;
            }
         }
      }
   }
   else
   {
      if( minresactivity != NULL )
      {
         assert(isminsettoinfinity != NULL);
         *isminsettoinfinity = TRUE;

         if( SCIPisInfinity(scip, -ub) )
         {
            assert(consdata->glbminactivityposinf >= 1);
            if( consdata->glbminactivityposinf >= 2 )
               *minresactivity = SCIPinfinity(scip);
            else if( consdata->glbminactivityneginf >= 1 )
               *minresactivity = -SCIPinfinity(scip);
            else
            {
               *minresactivity = consdata->glbminactivity;
               *isminsettoinfinity = FALSE;
            }
         }
         else if( SCIPisInfinity(scip, ub) )
         {
            assert(consdata->glbminactivityneginf >= 1);
            if( consdata->glbminactivityposinf >= 1 )
               *minresactivity = SCIPinfinity(scip);
            else if( consdata->glbminactivityneginf >= 2 )
               *minresactivity = -SCIPinfinity(scip);
            else
            {
               *minresactivity = consdata->glbminactivity;
               *isminsettoinfinity = FALSE;
            }
         }
         else
         {
            if( consdata->glbminactivityposinf >= 1 )
               *minresactivity = SCIPinfinity(scip);
            else if( consdata->glbminactivityneginf >= 1 )
               *minresactivity = -SCIPinfinity(scip);
            else
            {
               *minresactivity = consdata->glbminactivity - val * ub;            
               *isminsettoinfinity = FALSE;
            }
         }
      }
      if( maxresactivity != NULL )
      {
         assert(ismaxsettoinfinity != NULL);
         *ismaxsettoinfinity = TRUE;

         if( SCIPisInfinity(scip, lb) )
         {
            assert(consdata->glbmaxactivityneginf >= 1);
            if( consdata->glbmaxactivityneginf >= 2 )
               *maxresactivity = -SCIPinfinity(scip);
            else if( consdata->glbmaxactivityposinf >= 1 )
               *maxresactivity = SCIPinfinity(scip);
            else
            {
               *maxresactivity = consdata->glbmaxactivity;
               *ismaxsettoinfinity = FALSE;
            }
         }
         else if( SCIPisInfinity(scip, -lb) )
         {
            assert(consdata->glbmaxactivityposinf >= 1);
            if( consdata->glbmaxactivityneginf >= 1 )
               *maxresactivity = -SCIPinfinity(scip);
            else if( consdata->glbmaxactivityposinf >= 2 )
               *maxresactivity = SCIPinfinity(scip);
            else
            {
               *maxresactivity = consdata->glbmaxactivity;
               *ismaxsettoinfinity = FALSE;
            }
         }
         else
         {
            if( consdata->glbmaxactivityneginf >= 1 )
               *maxresactivity = -SCIPinfinity(scip);
            else if( consdata->glbmaxactivityposinf >= 1 )
               *maxresactivity = SCIPinfinity(scip);
            else
            {
               *maxresactivity = consdata->glbmaxactivity - val * lb;
               *ismaxsettoinfinity = FALSE;
            }
         }
      }
   }
}

/** calculates the activity of the linear constraint for given solution */
static
SCIP_Real consdataGetActivity(
   SCIP*                 scip,               /**< SCIP data structure */
   SCIP_CONSDATA*        consdata,           /**< linear constraint data */
   SCIP_SOL*             sol                 /**< solution to get activity for, NULL to current solution */
   )
{
   SCIP_Real activity;
   SCIP_Real scipinf;

   assert(scip != NULL);
   assert(consdata != NULL);

   if( sol == NULL && !SCIPhasCurrentNodeLP(scip) )
   {
      /* for performance reasons, the pseudo activity is updated with each bound change, so we don't have to
       * recalculate it
       */
      activity = consdataGetPseudoActivity(scip, consdata);
   }
   else
   {
      SCIP_Real solval;
      int nposinf;
      int nneginf;
      SCIP_Bool negsign;
      int v;

      activity = 0.0;
      nposinf = 0;
      nneginf = 0;
      negsign = 0;

      for( v = 0; v < consdata->nvars; ++v )
      {
         solval = SCIPgetSolVal(scip, sol, consdata->vars[v]);

         if( consdata->vals[v] < 0 )
            negsign = TRUE;
         else 
            negsign = FALSE;

         if( (SCIPisInfinity(scip, solval) && !negsign) || (SCIPisInfinity(scip, -solval) && negsign) )
            ++nposinf;
         else if( (SCIPisInfinity(scip, solval) && negsign) || (SCIPisInfinity(scip, -solval) && !negsign) )
            ++nneginf;
         else
            activity += consdata->vals[v] * solval;
      }
      assert(nneginf >= 0 && nposinf >= 0);

      SCIPdebugMessage("activity of linear constraint: %.15g, %d positive infinity values, %d negative infinity values \n", activity, nposinf, nneginf);

      /* check for amount of infinity values and correct the activity */
      if( nposinf > 0 && nneginf > 0 )
         activity = (consdata->rhs + consdata->lhs) / 2;
      else if( nposinf > 0 )
         activity = SCIPinfinity(scip);
      else if( nneginf > 0 )
         activity = -SCIPinfinity(scip);
     
      SCIPdebugMessage("corrected activity of linear constraint: %.15g\n", activity);
   }

   scipinf = SCIPinfinity(scip);

   if( activity < 0 )
      activity = MAX(activity, -scipinf);
   else
      activity = MIN(activity, +scipinf);

   return activity;
}

/** calculates the feasibility of the linear constraint for given solution */
static
SCIP_Real consdataGetFeasibility(
   SCIP*                 scip,               /**< SCIP data structure */
   SCIP_CONSDATA*        consdata,           /**< linear constraint data */
   SCIP_SOL*             sol                 /**< solution to get feasibility for, NULL to current solution */
   )
{
   SCIP_Real activity;

   assert(scip != NULL);
   assert(consdata != NULL);

   activity = consdataGetActivity(scip, consdata, sol);

   return MIN(consdata->rhs - activity, activity - consdata->lhs);
}

/** returns the signature bitmask for the given variable */
static
SCIP_Longint getVarSignature(
   SCIP_VAR*             var                 /**< variable */
   )
{
   int sigidx;

   assert(var != NULL);

   sigidx = SCIPvarGetIndex(var) % (int)(8*sizeof(SCIP_Longint));
   return ((SCIP_Longint)1) << sigidx;
}

/** updates bit signatures after adding a single coefficient */
static
void consdataUpdateSignatures(
   SCIP_CONSDATA*        consdata,           /**< linear constraint data */
   int                   pos                 /**< position of coefficient to update signatures for */
   )
{
   SCIP_Longint varsignature;
   SCIP_Real lb;
   SCIP_Real ub;
   SCIP_Real val;

   assert(consdata != NULL);
   assert(consdata->validsignature);

   varsignature = getVarSignature(consdata->vars[pos]);
   lb = SCIPvarGetLbGlobal(consdata->vars[pos]);
   ub = SCIPvarGetUbGlobal(consdata->vars[pos]);
   val = consdata->vals[pos];
   if( (val > 0.0 && ub > 0.0) || (val < 0.0 && lb < 0.0) )
      consdata->possignature |= varsignature;
   if( (val > 0.0 && lb < 0.0) || (val < 0.0 && ub > 0.0) )
      consdata->negsignature |= varsignature;
}

/** calculates the bit signatures of the given constraint data */
static
void consdataCalcSignatures(
   SCIP_CONSDATA*        consdata            /**< linear constraint data */
   )
{
   assert(consdata != NULL);

   if( !consdata->validsignature )
   {
      int i;

      consdata->validsignature = TRUE;
      consdata->possignature = 0;
      consdata->negsignature = 0;
      for( i = 0; i < consdata->nvars; ++i )
         consdataUpdateSignatures(consdata, i);
   }
}

/** index comparison method of linear constraints: compares two indices of the variable set in the linear constraint */
static
SCIP_DECL_SORTINDCOMP(consdataCompVar)
{  /*lint --e{715}*/
   SCIP_CONSDATA* consdata = (SCIP_CONSDATA*)dataptr;

   assert(consdata != NULL);
   assert(0 <= ind1 && ind1 < consdata->nvars);
   assert(0 <= ind2 && ind2 < consdata->nvars);

   return SCIPvarCompare(consdata->vars[ind1], consdata->vars[ind2]);
}

/** permutes the constraint's variables according to a given permutation. */
static 
void permSortConsdata(
   SCIP_CONSDATA*        consdata,           /**< the constraint data */
   int*                  perm,               /**< the target permutation */
   int                   nvars,              /**< the number of variables */
   SCIP_Bool             isinpresolving      /**< is the scip stage before initsolve */
   )
{
   SCIP_VAR* varv;
   SCIP_EVENTDATA* eventdatav;
   SCIP_Real valv;
   int v;
   int i;
   int nexti;
  
   assert(perm != NULL);
   assert(consdata != NULL);

  /* permute the variables in the linear constraint according to the target permutation */
   eventdatav = NULL;
   for( v = 0; v < nvars; ++v )
   {
      if( perm[v] != v )
      {
         varv = consdata->vars[v];
         valv = consdata->vals[v];
         if( consdata->eventdatas != NULL )
            eventdatav = consdata->eventdatas[v];
         i = v;
         do
         {
            assert(0 <= perm[i] && perm[i] < nvars);
            assert(perm[i] != i);
            consdata->vars[i] = consdata->vars[perm[i]];
            consdata->vals[i] = consdata->vals[perm[i]];
            if( consdata->eventdatas != NULL )
            {
               consdata->eventdatas[i] = consdata->eventdatas[perm[i]];
               consdata->eventdatas[i]->varpos = i;
            }
            nexti = perm[i];
            perm[i] = i;
            i = nexti;
         }
         while( perm[i] != v );
         consdata->vars[i] = varv;
         consdata->vals[i] = valv;
         if( consdata->eventdatas != NULL )
         {
            consdata->eventdatas[i] = eventdatav;
            consdata->eventdatas[i]->varpos = i;
         }
         perm[i] = i;
      }
   }
#ifdef SCIP_DEBUG
   /* check sorting */
   for( v = 0; v < nvars; ++v )
   {
      if( isinpresolving )
      {
         assert(v == nvars-1 || SCIPvarCompare(consdata->vars[v], consdata->vars[v+1]) <= 0);
      }
      assert(perm[v] == v);
      assert(consdata->eventdatas == NULL || consdata->eventdatas[v]->varpos == v);
   }
#endif
}

/** sorts linear constraint's variables depending on the stage of the solving process:
 *  - during PRESOLVING
 *       sorts variables by binaries, integers, implicit integers, and continuous variables,
 *       and the variables of the same type by non-decreasing variable index
 *
 * -  during SOLVING
 *       sorts binary variables of the remaining problem w.r.t the absolute of their coefficient.
 *       This fastens the propagation time of the constraint handler.
 */
static
SCIP_RETCODE consdataSort(
   SCIP*                 scip,               /**< SCIP data structure */
   SCIP_CONSDATA*        consdata            /**< linear constraint data */
   )
{
   assert(scip != NULL);
   assert(consdata != NULL);

   /* check if there are variables for sorting */
   if( consdata->nvars == 0 )
   {
      consdata->sorted = TRUE;
      consdata->binvarssorted = TRUE;
   }
   else if( SCIPgetStage(scip) < SCIP_STAGE_INITSOLVE && !consdata->sorted )
   {
      int* perm;

      /* get temporary memory to store the sorted permutation */
      SCIP_CALL( SCIPallocBufferArray(scip, &perm, consdata->nvars) );

      /* call sorting method  */
      SCIPsort(perm, consdataCompVar, (void*)consdata, consdata->nvars);

      permSortConsdata(consdata, perm, consdata->nvars, TRUE);

      /* free temporary memory */
      SCIPfreeBufferArray(scip, &perm);

      consdata->sorted = TRUE;
      consdata->binvarssorted = FALSE;
   }
   else if( SCIPgetStage(scip) >= SCIP_STAGE_INITSOLVE && !consdata->binvarssorted )
   {
      SCIP_EVENTDATA** eventdatas;
      SCIP_VAR** vars;
      SCIP_Real* vals;
      int nvars;
      int v;
      int lastbin;

      nvars = consdata->nvars;
      vars = consdata->vars;
      vals = consdata->vals;
      eventdatas = consdata->eventdatas;
      assert(vars != NULL || nvars == 0);
      assert(vals != NULL || nvars == 0);

      lastbin = 0;
      /* count binary variables and permute variables such that binaries appear first in the sorted vars array */
      for( v = 0; v < nvars; ++v )
      {
         if( SCIPvarIsBinary(vars[v]) )
         {
            /* swap variable at the end of the binary variables, if necessary */
            if( lastbin < v )
            {
               SCIP_VAR* tmpvar;
               SCIP_Real tmpval;
               
               tmpvar = vars[lastbin];
               tmpval = vals[lastbin];

               vars[lastbin] = vars[v];
               vals[lastbin] = vals[v];

               vars[v] = tmpvar;
               vals[v] = tmpval;

               if( eventdatas != NULL )
               {
                  SCIP_EVENTDATA* tmpeventdata;
                  
                  tmpeventdata = eventdatas[lastbin];
                  eventdatas[lastbin] = eventdatas[v];
                  eventdatas[lastbin]->varpos = lastbin;
                  eventdatas[v] = tmpeventdata;
                  eventdatas[v]->varpos = v;
               }
               assert(SCIPvarIsBinary(vars[lastbin]));
            }
#ifndef NDEBUG
            else
               assert(lastbin == v);
#endif
            ++lastbin;
         }
      }
      consdata->nbinvars = lastbin;

#ifndef NDEBUG
      /* check sorting */
      for( v = 0; v < nvars; ++v )
      {
         assert(eventdatas == NULL || eventdatas[v]->varpos == v);
         assert((v >= consdata->nbinvars && !SCIPvarIsBinary(vars[v])) || (v < consdata->nbinvars && SCIPvarIsBinary(vars[v])));
      }
#endif

      if( consdata->nbinvars > 1 )
      {
         SCIP_Real* absvals;
         int*       perm;

         assert(lastbin == consdata->nbinvars);
         assert(lastbin <= nvars);

         /* initialize absolute coefficients and the target permutation for binary variables */
         SCIP_CALL( SCIPallocBufferArray(scip, &absvals, lastbin) );
         SCIP_CALL( SCIPallocBufferArray(scip, &perm, lastbin) );

         for( v = 0; v < lastbin; ++v )
         {
             absvals[v] = ABS(vals[v]);
             perm[v] = v;
         }

         /* execute the sorting */
         SCIPsortDownRealInt(absvals, perm, lastbin);

         permSortConsdata(consdata, perm, lastbin, FALSE);

         /* free temporary arrays */
         SCIPfreeBufferArray(scip, &perm);
         SCIPfreeBufferArray(scip, &absvals);
      }
      consdata->binvarssorted = TRUE;
         
      /* presolve sorting cannot be guaranteed after binary sorting */
      consdata->sorted = (consdata->sorted && consdata->nbinvars == 0);
   }
   assert(SCIPgetStage(scip) < SCIP_STAGE_INITSOLVE || consdata->binvarssorted);
   assert(SCIPgetStage(scip) >= SCIP_STAGE_INITSOLVE || consdata->sorted);

   return SCIP_OKAY;
}


/*
 * local linear constraint handler methods
 */

/** sets left hand side of linear constraint */
static
SCIP_RETCODE chgLhs(
   SCIP*                 scip,               /**< SCIP data structure */
   SCIP_CONS*            cons,               /**< linear constraint */
   SCIP_Real             lhs                 /**< new left hand side */
   )
{
   SCIP_CONSDATA* consdata;

   assert(scip != NULL);
   assert(cons != NULL);
   assert(!SCIPisInfinity(scip, lhs));

   /* adjust value to not be smaller than -inf */
   if ( SCIPisInfinity(scip, -lhs) )
      lhs = -SCIPinfinity(scip);

   consdata = SCIPconsGetData(cons);
   assert(consdata != NULL);
   assert(consdata->nvars == 0 || (consdata->vars != NULL && consdata->vals != NULL));
   assert(!SCIPisInfinity(scip, consdata->lhs));

   /* check whether the side is not changed */
   if( SCIPisEQ(scip, consdata->lhs, lhs) )
      return SCIP_OKAY;

   /* ensure that rhs >= lhs is satisfied without numerical tolerance */   
   if( SCIPisEQ(scip, lhs, consdata->rhs) )
   {
      consdata->rhs = lhs;
      assert(consdata->row == NULL);
   }

   /* if necessary, update the rounding locks of variables */
   if( SCIPconsIsLocked(cons) )
   {
      if( SCIPisInfinity(scip, -consdata->lhs) && !SCIPisInfinity(scip, -lhs) )
      {
         SCIP_VAR** vars;
         SCIP_Real* vals;
         int v;

         /* the left hand side switched from -infinity to a non-infinite value -> install rounding locks */
         vars = consdata->vars;
         vals = consdata->vals;

         for( v = 0; v < consdata->nvars; ++v )
         {
            assert(vars[v] != NULL);
            assert(!SCIPisZero(scip, vals[v]));

            if( SCIPisPositive(scip, vals[v]) )
            {
               SCIP_CALL( SCIPlockVarCons(scip, vars[v], cons, TRUE, FALSE) );
            }
            else
            {
               SCIP_CALL( SCIPlockVarCons(scip, vars[v], cons, FALSE, TRUE) );
            }
         }
      }
      else if( !SCIPisInfinity(scip, -consdata->lhs) && SCIPisInfinity(scip, -lhs) )
      {
         SCIP_VAR** vars;
         SCIP_Real* vals;
         int v;

         /* the left hand side switched from a non-infinite value to -infinity -> remove rounding locks */
         vars = consdata->vars;
         vals = consdata->vals;

         for( v = 0; v < consdata->nvars; ++v )
         {
            assert(vars[v] != NULL);
            assert(!SCIPisZero(scip, vals[v]));

            if( SCIPisPositive(scip, vals[v]) )
            {
               SCIP_CALL( SCIPunlockVarCons(scip, vars[v], cons, TRUE, FALSE) );
            }
            else
            {
               SCIP_CALL( SCIPunlockVarCons(scip, vars[v], cons, FALSE, TRUE) );
            }
         }
      }
   }

   /* new left hand side */
   consdata->lhs = lhs;
   consdata->propagated = FALSE;
   consdata->boundstightened = FALSE;
   consdata->presolved = FALSE;
   consdata->changed = TRUE;
   consdata->normalized = FALSE;
   consdata->upgradetried = FALSE;
   consdata->cliquesadded = FALSE;

   /* update the lhs of the LP row */
   if( consdata->row != NULL )
   {
      SCIP_CALL( SCIPchgRowLhs(scip, consdata->row, lhs) );
   }

   return SCIP_OKAY;
}

/** sets right hand side of linear constraint */
static
SCIP_RETCODE chgRhs(
   SCIP*                 scip,               /**< SCIP data structure */
   SCIP_CONS*            cons,               /**< linear constraint */
   SCIP_Real             rhs                 /**< new right hand side */
   )
{
   SCIP_CONSDATA* consdata;

   assert(scip != NULL);
   assert(cons != NULL);
   assert(!SCIPisInfinity(scip, -rhs));

   /* adjust value to not be larger than inf */
   if ( SCIPisInfinity(scip, rhs) )
      rhs = SCIPinfinity(scip);

   consdata = SCIPconsGetData(cons);
   assert(consdata != NULL);
   assert(consdata->nvars == 0 || (consdata->vars != NULL && consdata->vals != NULL));
   assert(!SCIPisInfinity(scip, -consdata->rhs));

   /* check whether the side is not changed */
   if( SCIPisEQ(scip, consdata->rhs, rhs) )
      return SCIP_OKAY;

   /* ensure that rhs >= lhs is satisfied without numerical tolerance */   
   if( SCIPisEQ(scip, rhs, consdata->lhs) )
   {
      consdata->lhs = rhs;
      assert(consdata->row == NULL);
   }

   /* if necessary, update the rounding locks of variables */
   if( SCIPconsIsLocked(cons) )
   {
      assert(SCIPconsIsTransformed(cons));

      if( SCIPisInfinity(scip, consdata->rhs) && !SCIPisInfinity(scip, rhs) )
      {
         SCIP_VAR** vars;
         SCIP_Real* vals;
         int v;

         /* the right hand side switched from infinity to a non-infinite value -> install rounding locks */
         vars = consdata->vars;
         vals = consdata->vals;

         for( v = 0; v < consdata->nvars; ++v )
         {
            assert(vars[v] != NULL);
            assert(!SCIPisZero(scip, vals[v]));

            if( SCIPisPositive(scip, vals[v]) )
            {
               SCIP_CALL( SCIPlockVarCons(scip, vars[v], cons, FALSE, TRUE) );
            }
            else
            {
               SCIP_CALL( SCIPlockVarCons(scip, vars[v], cons, TRUE, FALSE) );
            }
         }
      }
      else if( !SCIPisInfinity(scip, consdata->rhs) && SCIPisInfinity(scip, rhs) )
      {
         SCIP_VAR** vars;
         SCIP_Real* vals;
         int v;

         /* the right hand side switched from a non-infinite value to infinity -> remove rounding locks */
         vars = consdata->vars;
         vals = consdata->vals;

         for( v = 0; v < consdata->nvars; ++v )
         {
            assert(vars[v] != NULL);
            assert(!SCIPisZero(scip, vals[v]));

            if( SCIPisPositive(scip, vals[v]) )
            {
               SCIP_CALL( SCIPunlockVarCons(scip, vars[v], cons, FALSE, TRUE) );
            }
            else
            {
               SCIP_CALL( SCIPunlockVarCons(scip, vars[v], cons, TRUE, FALSE) );
            }
         }
      }
   }

   /* set new right hand side */
   consdata->rhs = rhs;
   consdata->propagated = FALSE;
   consdata->boundstightened = FALSE;
   consdata->presolved = FALSE;
   consdata->changed = TRUE;
   consdata->normalized = FALSE;
   consdata->upgradetried = FALSE;
   consdata->cliquesadded = FALSE;

   /* update the rhs of the LP row */
   if( consdata->row != NULL )
   {
      SCIP_CALL( SCIPchgRowRhs(scip, consdata->row, rhs) );
   }

   return SCIP_OKAY;
}

/** adds coefficient in linear constraint */
static
SCIP_RETCODE addCoef(
   SCIP*                 scip,               /**< SCIP data structure */
   SCIP_CONS*            cons,               /**< linear constraint */
   SCIP_VAR*             var,                /**< variable of constraint entry */
   SCIP_Real             val                 /**< coefficient of constraint entry */
   )
{
   SCIP_CONSDATA* consdata;
   SCIP_Bool transformed;

   assert(scip != NULL);
   assert(cons != NULL);
   assert(var != NULL);

   /* ignore coefficient if it is nearly zero */
   if( SCIPisZero(scip, val) )
      return SCIP_OKAY;

   consdata = SCIPconsGetData(cons);
   assert(consdata != NULL);

   /* are we in the transformed problem? */
   transformed = SCIPconsIsTransformed(cons);

   /* always use transformed variables in transformed constraints */
   if( transformed )
   {
      SCIP_CALL( SCIPgetTransformedVar(scip, var, &var) );
   }
   assert(var != NULL);
   assert(transformed == SCIPvarIsTransformed(var));

   SCIP_CALL( consdataEnsureVarsSize(scip, consdata, consdata->nvars+1) );
   consdata->vars[consdata->nvars] = var;
   consdata->vals[consdata->nvars] = val;
   consdata->nvars++;

   /* if we are in transformed problem, the variable needs an additional event data */
   if( transformed )
   {
      if( consdata->eventdatas != NULL )
      {
         SCIP_CONSHDLR* conshdlr;
         SCIP_CONSHDLRDATA* conshdlrdata;

         /* get event handler */
         conshdlr = SCIPconsGetHdlr(cons);
         conshdlrdata = SCIPconshdlrGetData(conshdlr);
         assert(conshdlrdata != NULL);
         assert(conshdlrdata->eventhdlr != NULL);

         /* initialize eventdatas array */
         consdata->eventdatas[consdata->nvars-1] = NULL;

         /* catch bound change events of variable */
         SCIP_CALL( consdataCatchEvent(scip, consdata, conshdlrdata->eventhdlr, consdata->nvars-1) );
      }

      /* update minimum and maximum activities */
      consdataUpdateAddCoef(scip, consdata, var, val, FALSE); 
   }

   /* install rounding locks for new variable */
   SCIP_CALL( lockRounding(scip, cons, var, val) );

   consdata->propagated = FALSE;
   consdata->boundstightened = FALSE;
   consdata->presolved = FALSE;
   consdata->removedfixings = consdata->removedfixings && SCIPvarIsActive(var);
   if( consdata->validsignature )
      consdataUpdateSignatures(consdata, consdata->nvars-1);
   consdata->changed = TRUE;
   consdata->normalized = FALSE;
   consdata->upgradetried = FALSE;
   consdata->cliquesadded = FALSE;
   if( consdata->nvars == 1 )
   {
      consdata->sorted = TRUE;
      consdata->merged = TRUE;
   }
   else
   {
      consdata->sorted = consdata->sorted
         && (SCIPvarCompare(consdata->vars[consdata->nvars-2], consdata->vars[consdata->nvars-1]) == -1);
      consdata->merged = FALSE;
   }

   /* add the new coefficient to the LP row */
   if( consdata->row != NULL )
   {
      SCIP_CALL( SCIPaddVarToRow(scip, consdata->row, var, val) );
   }

   return SCIP_OKAY;
}

/** deletes coefficient at given position from linear constraint data */
static
SCIP_RETCODE delCoefPos(
   SCIP*                 scip,               /**< SCIP data structure */
   SCIP_CONS*            cons,               /**< linear constraint */
   int                   pos                 /**< position of coefficient to delete */
   )
{
   SCIP_CONSDATA* consdata;
   SCIP_VAR* var;
   SCIP_Real val;

   assert(scip != NULL);
   assert(cons != NULL);

   consdata = SCIPconsGetData(cons);
   assert(consdata != NULL);
   assert(0 <= pos && pos < consdata->nvars);

   var = consdata->vars[pos];
   val = consdata->vals[pos];
   assert(var != NULL);

   /* remove rounding locks for deleted variable */
   SCIP_CALL( unlockRounding(scip, cons, var, val) );

   /* if we are in transformed problem, delete the event data of the variable */
   if( SCIPconsIsTransformed(cons) )
   {
      SCIP_CONSHDLR* conshdlr;
      SCIP_CONSHDLRDATA* conshdlrdata;

      /* get event handler */
      conshdlr = SCIPconsGetHdlr(cons);
      conshdlrdata = SCIPconshdlrGetData(conshdlr);
      assert(conshdlrdata != NULL);
      assert(conshdlrdata->eventhdlr != NULL);

      /* update minimum and maximum activities */
      consdataUpdateDelCoef(scip, consdata, var, val, TRUE);

      /* drop bound change events of variable */
      if( consdata->eventdatas != NULL )
      {
         SCIP_CALL( consdataDropEvent(scip, consdata, conshdlrdata->eventhdlr, pos) );
         assert(consdata->eventdatas[pos] == NULL);
      }
   }

   /* move the last variable to the free slot */
   consdata->vars[pos] = consdata->vars[consdata->nvars-1];
   consdata->vals[pos] = consdata->vals[consdata->nvars-1];
   if( pos != consdata->nvars-1 )
   {
      if( consdata->eventdatas != NULL )
      {
         consdata->eventdatas[pos] = consdata->eventdatas[consdata->nvars-1];
         assert(consdata->eventdatas[pos] != NULL);
         consdata->eventdatas[pos]->varpos = pos;
      }
      consdata->sorted = FALSE;
   }
   consdata->nvars--;

   /* if at most one variable is left, the activities should be recalculated (to correspond exactly to the bounds
    * of the remaining variable, or give exactly 0.0)
    */
   if( consdata->nvars <= 1 )
      consdataInvalidateActivities(consdata);

   consdata->propagated = FALSE;
   consdata->boundstightened = FALSE;
   consdata->presolved = FALSE;
   consdata->validsignature = FALSE;
   consdata->changed = TRUE;
   consdata->normalized = FALSE;
   consdata->upgradetried = FALSE;
   consdata->cliquesadded = FALSE;

   /* delete coefficient from the LP row */
   if( consdata->row != NULL )
   {
      SCIP_CALL( SCIPaddVarToRow(scip, consdata->row, var, -val) );
   }

   return SCIP_OKAY;
}

/** changes coefficient value at given position of linear constraint data */
static
SCIP_RETCODE chgCoefPos(
   SCIP*                 scip,               /**< SCIP data structure */
   SCIP_CONS*            cons,               /**< linear constraint */
   int                   pos,                /**< position of coefficient to delete */
   SCIP_Real             newval              /**< new value of coefficient */
   )
{
   SCIP_CONSDATA* consdata;
   SCIP_VAR* var;
   SCIP_Real val;

   assert(scip != NULL);
   assert(cons != NULL);
   assert(!SCIPisZero(scip, newval));

   consdata = SCIPconsGetData(cons);
   assert(consdata != NULL);
   assert(0 <= pos && pos < consdata->nvars);
   assert(!SCIPisZero(scip, newval));

   var = consdata->vars[pos];
   val = consdata->vals[pos];
   assert(var != NULL);
   assert(SCIPconsIsTransformed(cons) == SCIPvarIsTransformed(var));

   /* update minimum and maximum activities */
   if( SCIPconsIsTransformed(cons) )
      consdataUpdateChgCoef(scip, consdata, var, val, newval, TRUE);

   /* if necessary, update the rounding locks of the variable */
   if( SCIPconsIsLocked(cons) && newval * val < 0.0 )
   {
      assert(SCIPconsIsTransformed(cons));

      /* remove rounding locks for variable with old coefficient */
      SCIP_CALL( unlockRounding(scip, cons, var, val) );

      /* install rounding locks for variable with new coefficient */
      SCIP_CALL( lockRounding(scip, cons, var, newval) );
   }

   /* change the value */
   consdata->vals[pos] = newval;

   consdata->propagated = FALSE;
   consdata->boundstightened = FALSE;
   consdata->presolved = FALSE;
   consdata->validsignature = consdata->validsignature && (newval * val > 0.0);
   consdata->changed = TRUE;
   consdata->normalized = FALSE;
   consdata->upgradetried = FALSE;
   consdata->cliquesadded = FALSE;

   return SCIP_OKAY;
}

/** scales a linear constraint with a constant scalar */
static
SCIP_RETCODE scaleCons(
   SCIP*                 scip,               /**< SCIP data structure */
   SCIP_CONS*            cons,               /**< linear constraint to scale */
   SCIP_Real             scalar              /**< value to scale constraint with */
   )
{
   SCIP_CONSDATA* consdata;
   SCIP_Real newval;
   SCIP_Real absscalar;
   int i;

   assert(scip != NULL);
   assert(cons != NULL);

   consdata = SCIPconsGetData(cons);
   assert(consdata != NULL);
   assert(consdata->row == NULL);
   assert(!SCIPisEQ(scip, scalar, 1.0));

   /* scale the coefficients */
   for( i = consdata->nvars - 1; i >= 0; --i )
   {
      newval = scalar * consdata->vals[i];
      if( SCIPisScalingIntegral(scip, consdata->vals[i], scalar) )
         newval = SCIPfeasFloor(scip, newval);
      if( SCIPisZero(scip, newval) )
      {
         SCIPwarningMessage("coefficient %.15g of variable <%s> in linear constraint <%s> scaled to zero (scalar: %.15g)\n",
            consdata->vals[i], SCIPvarGetName(consdata->vars[i]), SCIPconsGetName(cons), scalar);
         SCIP_CALL( delCoefPos(scip, cons, i) );
      }
      else
         consdata->vals[i] = newval;
   }

   /* scale the sides */
   if( scalar < 0.0 )
   {
      SCIP_Real lhs;

      lhs = consdata->lhs;
      consdata->lhs = -consdata->rhs;
      consdata->rhs = -lhs;
   }
   absscalar = REALABS(scalar);
   if( !SCIPisInfinity(scip, -consdata->lhs) )
   {
      newval = absscalar * consdata->lhs;
      if( SCIPisScalingIntegral(scip, consdata->lhs, absscalar) )
         consdata->lhs = SCIPfeasFloor(scip, newval);
      else
         consdata->lhs = newval;
   }
   if( !SCIPisInfinity(scip, consdata->rhs) )
   {
      newval = absscalar * consdata->rhs;
      if( SCIPisScalingIntegral(scip, consdata->rhs, absscalar) )
         consdata->rhs = SCIPfeasCeil(scip, newval);
      else
         consdata->rhs = newval;
   }

   consdataInvalidateActivities(consdata);
   consdata->cliquesadded = FALSE;

   return SCIP_OKAY;
}

/** normalizes a linear constraint with the following rules:
 *  - multiplication with +1 or -1:
 *      Apply the following rules in the given order, until the sign of the factor is determined. Later rules only apply,
 *      if the current rule doesn't determine the sign):
 *        1. the right hand side must not be negative
 *        2. the right hand side must not be infinite
 *        3. the absolute value of the right hand side must be greater than that of the left hand side
 *        4. the number of positive coefficients must not be smaller than the number of negative coefficients
 *        5. multiply with +1
 *  - rationals to integrals
 *      Try to identify a rational representation of the fractional coefficients, and multiply all coefficients
 *      by the smallest common multiple of all denominators to get integral coefficients.
 *      Forbid large denominators due to numerical stability.
 *  - division by greatest common divisor
 *      If all coefficients are integral, divide them by the greatest common divisor.
 */
static
SCIP_RETCODE normalizeCons(
   SCIP*                 scip,               /**< SCIP data structure */
   SCIP_CONS*            cons                /**< linear constraint to normalize */
   )
{
   SCIP_CONSDATA* consdata;
#ifndef NDEBUG
   SCIP_VAR** vars;
#endif
   SCIP_Real* vals;
   SCIP_Longint scm;
   SCIP_Longint nominator;
   SCIP_Longint denominator;
   SCIP_Longint gcd;
   SCIP_Longint maxmult;
   SCIP_Real epsilon;
   SCIP_Real feastol;
   SCIP_Real maxabsval;
   SCIP_Bool success;
   int nvars;
   int mult;
   int nposcoeffs;
   int nnegcoeffs;
   int i;

   assert(scip != NULL);
   assert(cons != NULL);

   /* we must not change a modifiable constraint in any way */
   if( SCIPconsIsModifiable(cons) )
      return SCIP_OKAY;

   /* get constraint data */
   consdata = SCIPconsGetData(cons);
   assert(consdata != NULL);

   /* check, if the constraint is already normalized */
   if( consdata->normalized )
      return SCIP_OKAY;

   /* get coefficient arrays */
   vals = consdata->vals;
   nvars = consdata->nvars;
#ifndef NDEBUG
   vars = consdata->vars;
   assert(nvars == 0 || vars != NULL);
   assert(nvars == 0 || vals != NULL);
#endif

   /* calculate the maximal multiplier for common divisor calculation:
    *   |p/q - val| < epsilon  and  q < feastol/epsilon  =>  |p - q*val| < feastol
    * which means, a value of feastol/epsilon should be used as maximal multiplier;
    * additionally, we don't want to scale the constraint if this would lead to too
    * large coefficients
    */
   epsilon = SCIPepsilon(scip) * 0.9;  /* slightly decrease epsilon to be safe in rational conversion below */
   feastol = SCIPfeastol(scip);
   maxmult = (SCIP_Longint)(feastol/epsilon + feastol);
   maxabsval = consdataGetMaxAbsval(consdata);
   maxmult = MIN(maxmult, (SCIP_Longint)( MAXSCALEDCOEF/MAX(maxabsval, 1.0)));

   /*
    * multiplication with +1 or -1
    */
   mult = 0;

   /* 1. the right hand side must not be negative */
   if( SCIPisPositive(scip, consdata->lhs) )
      mult = +1;
   else if( SCIPisNegative(scip, consdata->rhs) )
      mult = -1;

   if( mult == 0 )
   {
      /* 2. the right hand side must not be infinite */
      if( SCIPisInfinity(scip, -consdata->lhs) )
         mult = +1;
      else if( SCIPisInfinity(scip, consdata->rhs) )
         mult = -1;
   }

   if( mult == 0 )
   {
      /* 3. the absolute value of the right hand side must be greater than that of the left hand side */
      if( SCIPisGT(scip, REALABS(consdata->rhs), REALABS(consdata->lhs)) )
         mult = +1;
      else if( SCIPisLT(scip, REALABS(consdata->rhs), REALABS(consdata->lhs)) )
         mult = -1;
   }

   if( mult == 0 )
   {
      /* 4. the number of positive coefficients must not be smaller than the number of negative coefficients */
      nposcoeffs = 0;
      nnegcoeffs = 0;
      for( i = 0; i < nvars; ++i )
      {
         if( vals[i] > 0.0 )
            nposcoeffs++;
         else
            nnegcoeffs++;
      }
      if( nposcoeffs > nnegcoeffs )
         mult = +1;
      else if( nposcoeffs < nnegcoeffs )
         mult = -1;
   }

   if( mult == 0 )
   {
      /* 5. multiply with +1 */
      mult = +1;
   }

   assert(mult == +1 || mult == -1);
   if( mult == -1 )
   {
      /* scale the constraint with -1 */
      SCIPdebugMessage("multiply linear constraint with -1.0\n");
      SCIPdebug(SCIP_CALL( SCIPprintCons(scip, cons, NULL) ));
      SCIP_CALL( scaleCons(scip, cons, -1.0) );
   }

   /*
    * rationals to integrals
    */
   success = TRUE;
   scm = 1;
   for( i = 0; i < nvars && success && scm <= maxmult; ++i )
   {
      if( !SCIPisIntegral(scip, vals[i]) )
      {
         /* epsilon has been slightly decreased above - to be on the safe side */
         success = SCIPrealToRational(vals[i], -epsilon, epsilon , maxmult, &nominator, &denominator);
         if( success )
            scm = SCIPcalcSmaComMul(scm, denominator);
      }
   }
   assert(scm >= 1);
   success = success && (scm <= maxmult);
   if( success && scm != 1 )
   {
      /* scale the constraint with the smallest common multiple of all denominators */
      SCIPdebugMessage("scale linear constraint with %"SCIP_LONGINT_FORMAT" to make coefficients integral\n", scm);
      SCIPdebug(SCIP_CALL( SCIPprintCons(scip, cons, NULL) ));
      SCIP_CALL( scaleCons(scip, cons, (SCIP_Real)scm) );
   }

   /*
    * division by greatest common divisor
    */
   if( success && nvars >= 1 )
   {
      /* all coefficients are integral: divide them by their greatest common divisor */
      assert(SCIPisIntegral(scip, vals[0]));
      gcd = (SCIP_Longint)(REALABS(vals[0]) + feastol);
      assert(gcd >= 1);
      for( i = 1; i < nvars && gcd > 1; ++i )
      {
         assert(SCIPisIntegral(scip, vals[i]));
         gcd = SCIPcalcGreComDiv(gcd, (SCIP_Longint)(REALABS(vals[i]) + feastol));
      }

      if( gcd > 1 )
      {
         /* divide the constraint by the greatest common divisor of the coefficients */
         SCIPdebugMessage("divide linear constraint by greatest common divisor %"SCIP_LONGINT_FORMAT"\n", gcd);
         SCIPdebug(SCIP_CALL( SCIPprintCons(scip, cons, NULL) ));
         SCIP_CALL( scaleCons(scip, cons, 1.0/(SCIP_Real)gcd) );
      }
   }

   /* mark constraint to be normalized */
   consdata->normalized = TRUE;

   SCIPdebugMessage("normalized constraint:\n");
   SCIPdebug(SCIP_CALL( SCIPprintCons(scip, cons, NULL) ));

   return SCIP_OKAY;
}

/** replaces multiple occurrences of a variable by a single coefficient */
static
SCIP_RETCODE mergeMultiples(
   SCIP*                 scip,               /**< SCIP data structure */
   SCIP_CONS*            cons                /**< linear constraint */
   )
{
   SCIP_CONSDATA* consdata;
   SCIP_VAR* var;
   SCIP_Real valsum;
   int v;

   assert(scip != NULL);
   assert(cons != NULL);

   consdata = SCIPconsGetData(cons);
   assert(consdata != NULL);

   if( consdata->merged )
      return SCIP_OKAY;

   /* sort the constraint */
   SCIP_CALL( consdataSort(scip, consdata) );

   /* go backwards through the constraint looking for multiple occurrences of the same variable;
    * backward direction is necessary, since delCoefPos() modifies the given position and
    * the subsequent ones
    */
   for( v = consdata->nvars-1; v >= 1; --v )
   {
      var = consdata->vars[v];
      if( consdata->vars[v-1] == var )
      {
         valsum = consdata->vals[v];
         do
         {
            SCIP_CALL( delCoefPos(scip, cons, v) );
            --v;
            valsum += consdata->vals[v];
         }
         while( v >= 1 && consdata->vars[v-1] == var );

         /* modify the last existing occurrence of the variable */
         assert(consdata->vars[v] == var);
         if( SCIPisZero(scip, valsum) )
         {
            SCIP_CALL( delCoefPos(scip, cons, v) );
         }
         else
         {
            SCIP_CALL( chgCoefPos(scip, cons, v, valsum) );
         }
      }
   }

   consdata->merged = TRUE;

   return SCIP_OKAY;
}

/** replaces all fixed and aggregated variables by their non-fixed counterparts */
static
SCIP_RETCODE applyFixings(
   SCIP*                 scip,               /**< SCIP data structure */
   SCIP_CONS*            cons,               /**< linear constraint */
   SCIP_Bool*            infeasible          /**< pointer to store if infeasibility is detected */
   )
{
   SCIP_CONSDATA* consdata;
   SCIP_VAR* var;
   SCIP_VAR** aggrvars;
   SCIP_Real val;
   SCIP_Real* aggrscalars;
   SCIP_Real fixedval;
   SCIP_Real aggrconst;
   int v;
   int naggrvars;
   int i;

   assert(scip != NULL);
   assert(cons != NULL);
   assert(infeasible != NULL);

   *infeasible = FALSE;

   consdata = SCIPconsGetData(cons);
   assert(consdata != NULL);

   if( !consdata->removedfixings )
   {
      SCIP_Real lhssubtrahend;
      SCIP_Real rhssubtrahend;

      lhssubtrahend = 0.0;
      rhssubtrahend = 0.0;

      SCIPdebugMessage("applying fixings:\n");
      SCIPdebug(SCIP_CALL( SCIPprintCons(scip, cons, NULL) ));

      v = 0;
      while( v < consdata->nvars )
      {
         var = consdata->vars[v];
         val = consdata->vals[v];
         assert(SCIPvarIsTransformed(var));

         switch( SCIPvarGetStatus(var) )
         {
         case SCIP_VARSTATUS_ORIGINAL:
            SCIPerrorMessage("original variable in transformed linear constraint\n");
            return SCIP_INVALIDDATA;

         case SCIP_VARSTATUS_LOOSE:
         case SCIP_VARSTATUS_COLUMN:
            ++v;
            break;

         case SCIP_VARSTATUS_FIXED:
            assert(SCIPisFeasEQ(scip, SCIPvarGetLbGlobal(var), SCIPvarGetUbGlobal(var)));
            fixedval = SCIPvarGetLbGlobal(var);
            if( !SCIPisInfinity(scip, -consdata->lhs) )
            {
               if( SCIPisInfinity(scip, ABS(fixedval)) )
               {
                  if( val * fixedval > 0.0 )
                  {
                     SCIP_CALL( chgLhs(scip, cons, -SCIPinfinity(scip)) );
                  }
                  else
                  {
                     /* if lhs gets infinity it means that the problem is infeasible */
                     *infeasible = TRUE;
                     return SCIP_OKAY;
                  }
               }
               else
                  lhssubtrahend += val * fixedval;
            }
            if( !SCIPisInfinity(scip, consdata->rhs) )
            {
               if( SCIPisInfinity(scip, ABS(fixedval)) )
               {
                  if( val * fixedval > 0.0 )
                  {
                     /* if rhs gets -infinity it means that the problem is infeasible */
                     *infeasible = TRUE;
                     return SCIP_OKAY;
                  }
                  else
                  {
                     SCIP_CALL( chgRhs(scip, cons, SCIPinfinity(scip)) );
                  }
               }
               else
                  rhssubtrahend += val * fixedval;
            }
            SCIP_CALL( delCoefPos(scip, cons, v) );
            break;

         case SCIP_VARSTATUS_AGGREGATED:
            SCIP_CALL( addCoef(scip, cons, SCIPvarGetAggrVar(var), val * SCIPvarGetAggrScalar(var)) );
            aggrconst = SCIPvarGetAggrConstant(var);

            if( !SCIPisInfinity(scip, -consdata->lhs) )
               lhssubtrahend += val * aggrconst;
            if( !SCIPisInfinity(scip, consdata->rhs) )
               rhssubtrahend += val * aggrconst;

            SCIP_CALL( delCoefPos(scip, cons, v) );
            break;

         case SCIP_VARSTATUS_MULTAGGR:
            SCIP_CALL( SCIPflattenVarAggregationGraph(scip,var) );
            naggrvars = SCIPvarGetMultaggrNVars(var);
            aggrvars = SCIPvarGetMultaggrVars(var);
            aggrscalars = SCIPvarGetMultaggrScalars(var);
            for( i = 0; i < naggrvars; ++i )
            {
               SCIP_CALL( addCoef(scip, cons, aggrvars[i], val * aggrscalars[i]) );
            }
            aggrconst = SCIPvarGetMultaggrConstant(var);

            if( !SCIPisInfinity(scip, -consdata->lhs) )
               lhssubtrahend += val * aggrconst;
            if( !SCIPisInfinity(scip, consdata->rhs) )
               rhssubtrahend += val * aggrconst;

            SCIP_CALL( delCoefPos(scip, cons, v) );
            break;

         case SCIP_VARSTATUS_NEGATED:
            SCIP_CALL( addCoef(scip, cons, SCIPvarGetNegationVar(var), -val) );
            aggrconst = SCIPvarGetNegationConstant(var);

            if( !SCIPisInfinity(scip, -consdata->lhs) )
               lhssubtrahend += val * aggrconst;
            if( !SCIPisInfinity(scip, consdata->rhs) )
               rhssubtrahend += val * aggrconst;

            SCIP_CALL( delCoefPos(scip, cons, v) );
            break;

         default:
            SCIPerrorMessage("unknown variable status\n");
            SCIPABORT();
         }
      }
      
      if( !SCIPisInfinity(scip, -consdata->lhs) )
      {
         if( SCIPisFeasEQ(scip, lhssubtrahend, consdata->lhs ) )
         {
            SCIP_CALL( chgLhs(scip, cons, 0.0) );
         }
         else
         {
            SCIP_CALL( chgLhs(scip, cons, consdata->lhs - lhssubtrahend) );
         }
      }
      if( !SCIPisInfinity(scip, consdata->rhs) )
      {
         if( SCIPisFeasEQ(scip, rhssubtrahend, consdata->rhs ) )
         {
            SCIP_CALL( chgRhs(scip, cons, 0.0) );
         }
         else
         {
            SCIP_CALL( chgRhs(scip, cons, consdata->rhs - rhssubtrahend) );
         }
      }
      
      consdata->removedfixings = TRUE;

      SCIPdebugMessage("after fixings:\n");
      SCIPdebug(SCIP_CALL( SCIPprintCons(scip, cons, NULL) ));

      /* if aggregated variables have been replaced, multiple entries of the same variable are possible and we have
       * to clean up the constraint
       */
      SCIP_CALL( mergeMultiples(scip, cons) );

      SCIPdebugMessage("after merging:\n");
      SCIPdebug(SCIP_CALL( SCIPprintCons(scip, cons, NULL) ));
   }
   assert(consdata->removedfixings);

#ifndef NDEBUG
   /* check, if all fixings are applied */
   for( v = 0; v < consdata->nvars; ++v )
      assert(SCIPvarIsActive(consdata->vars[v]));
#endif

   return SCIP_OKAY;
}

/** for each variable in the linear constraint, except the inferred variable, adds one bound to the conflict analysis'
 *  candidate store (bound depends on sign of coefficient and whether the left or right hand side was the reason for the
 *  inference variable's bound change); the conflict analysis can be initialized with the linear constraint being the
 *  conflict detecting constraint by using NULL as inferred variable
 */
static
SCIP_RETCODE addConflictBounds(
   SCIP*                 scip,               /**< SCIP data structure */
   SCIP_CONS*            cons,               /**< constraint that inferred the bound change */
   SCIP_VAR*             infervar,           /**< variable that was deduced, or NULL */
   SCIP_BDCHGIDX*        bdchgidx,           /**< bound change index (time stamp of bound change), or NULL for current time */
   int                   inferpos,           /**< position of the inferred variable in the vars array */
   SCIP_Bool             reasonisrhs         /**< is the right hand side responsible for the bound change? */
   )
{
   SCIP_CONSDATA* consdata;
   SCIP_VAR** vars;
   SCIP_Real* vals;
   int nvars;
   int i;

   assert(scip != NULL);
   assert(cons != NULL);

   consdata = SCIPconsGetData(cons);
   assert(consdata != NULL);
   vars = consdata->vars;
   vals = consdata->vals;
   nvars = consdata->nvars;
   assert(vars != NULL || nvars == 0);
   assert(vals != NULL || nvars == 0);
   assert(-1 <= inferpos && inferpos < nvars);
   assert((infervar == NULL) == (inferpos == -1));
   assert(inferpos == -1 || vars[inferpos] == infervar);

   /* for each variable, add the bound to the conflict queue, that is responsible for the minimal or maximal
    * residual value, depending on whether the left or right hand side is responsible for the bound change:
    *  - if the right hand side is the reason, the minimal residual activity is responsible
    *  - if the left hand side is the reason, the maximal residual activity is responsible
    */

   /* if the variable is integral we only need to add reason bounds until the propagation could be applied */
   if( infervar == NULL || SCIPvarIsIntegral(infervar) )
   {
      SCIP_Real minresactivity;
      SCIP_Real maxresactivity;
      SCIP_Bool isminsettoinfinity;
      SCIP_Bool ismaxsettoinfinity;

      minresactivity = -SCIPinfinity(scip);
      maxresactivity = SCIPinfinity(scip);

      /* calculate the minimal and maximal global activity of all other variables involved in the constraint */
      if( infervar != NULL )
      {
         if( reasonisrhs )
            consdataGetGlbActivityResiduals(scip, consdata, infervar, vals[inferpos], &minresactivity, NULL, &isminsettoinfinity, NULL);
         else
            consdataGetGlbActivityResiduals(scip, consdata, infervar, vals[inferpos], NULL, &maxresactivity, NULL, &ismaxsettoinfinity);
      }
      else
         consdataGetGlbActivityBounds(scip, consdata, &minresactivity, &maxresactivity);

      /* we can only do something clever, if the residual activity is finite */
      if( (reasonisrhs && !SCIPisInfinity(scip, -minresactivity))
         || (!reasonisrhs && !SCIPisInfinity(scip, maxresactivity)) )
      {
         SCIP_Real rescap;
         SCIP_Bool resactisinf;

         resactisinf = FALSE;

         /* calculate the residual capacity that would be left, if the variable would be set to one more / one less
          * than its inferred bound
          */
         if( infervar != NULL )
         {
            if( reasonisrhs )
            {
               if( isNewActivityUnreliable(scip, minresactivity, consdata->lastglbminactivity) )
               {
                  consdataGetReliableResidualActivity(scip, consdata, infervar, &minresactivity, TRUE, TRUE);
                  if( SCIPisInfinity(scip, -minresactivity) )
                     resactisinf = TRUE;
               }
               rescap = consdata->rhs - minresactivity;
            }
            else
            {
               if( isNewActivityUnreliable(scip, maxresactivity, consdata->lastglbmaxactivity) )
               {
                  consdataGetReliableResidualActivity(scip, consdata, infervar, &maxresactivity, FALSE, TRUE);
                  if( SCIPisInfinity(scip, maxresactivity) )
                     resactisinf = TRUE;
               }
               rescap = consdata->lhs - maxresactivity;
            }

            if( reasonisrhs == (vals[inferpos] > 0.0) )
               rescap -= vals[inferpos] * (SCIPvarGetUbAtIndex(infervar, bdchgidx, TRUE) + 1.0);
            else
               rescap -= vals[inferpos] * (SCIPvarGetLbAtIndex(infervar, bdchgidx, TRUE) - 1.0);            
         }
         else
            rescap = (reasonisrhs ? consdata->rhs - minresactivity : consdata->lhs - maxresactivity);

         if( !resactisinf )
         {
            /* now add bounds as reasons until the residual capacity is exceeded */
            for( i = 0; i < nvars; ++i )
            {
               /* zero coefficients and the infered variable can be ignored */
               if( vars[i] == infervar || SCIPisZero(scip, vals[i]) )
                  continue;
               
               /* check if the residual capacity is exceeded */
               if( (reasonisrhs && SCIPisFeasNegative(scip, rescap))
                  || (!reasonisrhs && SCIPisFeasPositive(scip, rescap)) )
                  break;

               /* update the residual capacity due to the local bound of this variable */
               if( reasonisrhs == (vals[i] > 0.0) )
               {
                  /* rhs is reason and coeff is positive, or lhs is reason and coeff is negative -> lower bound */
                  SCIP_CALL( SCIPaddConflictLb(scip, vars[i], bdchgidx) );
                  rescap -= vals[i] * (SCIPvarGetLbAtIndex(vars[i], bdchgidx, FALSE) - SCIPvarGetLbGlobal(vars[i]));
               }
               else
               {
                  /* lhs is reason and coeff is positive, or rhs is reason and coeff is negative -> upper bound */
                  SCIP_CALL( SCIPaddConflictUb(scip, vars[i], bdchgidx) );
                  rescap -= vals[i] * (SCIPvarGetUbAtIndex(vars[i], bdchgidx, FALSE) - SCIPvarGetUbGlobal(vars[i]));
               }
            }
            return SCIP_OKAY;
         }
      }
   }

   /* for a bound change on a continuous variable, all locally changed bounds are responsible */
   for( i = 0; i < nvars; ++i )
   {
      /* zero coefficients and the infered variable can be ignored */
      if( vars[i] == infervar || SCIPisZero(scip, vals[i]) )
         continue;

      if( reasonisrhs == (vals[i] > 0.0) )
      {
         /* rhs is reason and coeff is positive, or lhs is reason and coeff is negative -> lower bound is responsible */
         SCIP_CALL( SCIPaddConflictLb(scip, vars[i], bdchgidx) );
      }
      else
      {
         /* lhs is reason and coeff is positive, or rhs is reason and coeff is negative -> upper bound is responsible */
         SCIP_CALL( SCIPaddConflictUb(scip, vars[i], bdchgidx) );
      }
   }

   return SCIP_OKAY;
}

/** resolves a propagation on the given variable by supplying the variables needed for applying the corresponding
 *  propagation rule (see propagateCons()):
 *   (1) activity residuals of all other variables tighten bounds of single variable
 */
static
SCIP_RETCODE resolvePropagation(
   SCIP*                 scip,               /**< SCIP data structure */
   SCIP_CONS*            cons,               /**< constraint that inferred the bound change */
   SCIP_VAR*             infervar,           /**< variable that was deduced */
   INFERINFO             inferinfo,          /**< inference information */
   SCIP_BOUNDTYPE        boundtype,          /**< the type of the changed bound (lower or upper bound) */
   SCIP_BDCHGIDX*        bdchgidx,           /**< bound change index (time stamp of bound change), or NULL for current time */
   SCIP_RESULT*          result              /**< pointer to store the result of the propagation conflict resolving call */
   )
{
   SCIP_CONSDATA* consdata;
   SCIP_VAR** vars;
#ifndef NDEBUG
   SCIP_Real* vals;
#endif
   int nvars;
   int inferpos;

   assert(scip != NULL);
   assert(cons != NULL);
   assert(result != NULL);

   consdata = SCIPconsGetData(cons);
   assert(consdata != NULL);
   vars = consdata->vars;
   nvars = consdata->nvars;
#ifndef NDEBUG
   vals = consdata->vals;
   assert(vars != NULL);
   assert(vals != NULL);
#endif

   /* get the position of the inferred variable in the vars array */
   inferpos = inferInfoGetPos(inferinfo);
   if( inferpos >= nvars || vars[inferpos] != infervar )
   {
      /* find inference variable in constraint */
      /**@todo use a binary search here; the variables can be sorted by variable index */
      for( inferpos = 0; inferpos < nvars && vars[inferpos] != infervar; ++inferpos )
      {}
   }
   assert(inferpos < nvars);
   assert(vars[inferpos] == infervar);
   assert(!SCIPisZero(scip, vals[inferpos]));

   switch( inferInfoGetProprule(inferinfo) )
   {
   case PROPRULE_1_RHS:
      /* the bound of the variable was tightened, because the minimal or maximal residual activity of the linear
       * constraint (only taking the other variables into account) didn't leave enough space for a larger
       * domain in order to not exceed the right hand side of the inequality
       */
      assert((vals[inferpos] > 0.0) == (boundtype == SCIP_BOUNDTYPE_UPPER));
      SCIP_CALL( addConflictBounds(scip, cons, infervar, bdchgidx, inferpos, TRUE) );
      *result = SCIP_SUCCESS;
      break;

   case PROPRULE_1_LHS:
      /* the bound of the variable was tightened, because the minimal or maximal residual activity of the linear
       * constraint (only taking the other variables into account) didn't leave enough space for a larger
       * domain in order to not fall below the left hand side of the inequality
       */
      assert((vals[inferpos] > 0.0) == (boundtype == SCIP_BOUNDTYPE_LOWER));
      SCIP_CALL( addConflictBounds(scip, cons, infervar, bdchgidx, inferpos, FALSE) );
      *result = SCIP_SUCCESS;
      break;

   case PROPRULE_INVALID:
   default:
      SCIPerrorMessage("invalid inference information %d in linear constraint <%s> at position %d for %s bound of variable <%s>\n",
         inferInfoGetProprule(inferinfo), SCIPconsGetName(cons), inferInfoGetPos(inferinfo),
         boundtype == SCIP_BOUNDTYPE_LOWER ? "lower" : "upper", SCIPvarGetName(infervar));
      SCIP_CALL( SCIPprintCons(scip, cons, NULL) );
      return SCIP_INVALIDDATA;
   }

   return SCIP_OKAY;
}

/** analyzes conflicting bounds on given constraint, and adds conflict constraint to problem */
static
SCIP_RETCODE analyzeConflict(
   SCIP*                 scip,               /**< SCIP data structure */
   SCIP_CONS*            cons,               /**< conflict detecting constraint */
   SCIP_Bool             reasonisrhs         /**< is the right hand side responsible for the conflict? */
   )
{
   /* conflict analysis can only be applied in solving stage */
   if( SCIPgetStage(scip) != SCIP_STAGE_SOLVING )
      return SCIP_OKAY;

   /* initialize conflict analysis */
   SCIP_CALL( SCIPinitConflictAnalysis(scip) );

   /* add the conflicting bound for each variable of infeasible constraint to conflict candidate queue */
   SCIP_CALL( addConflictBounds(scip, cons, NULL, NULL, -1, reasonisrhs) );

   /* analyze the conflict */
   SCIP_CALL( SCIPanalyzeConflictCons(scip, cons, NULL) );

   return SCIP_OKAY;
}

/** tightens bounds of a single variable due to activity bounds */
static
SCIP_RETCODE tightenVarBounds(
   SCIP*                 scip,               /**< SCIP data structure */
   SCIP_CONS*            cons,               /**< linear constraint */
   int                   pos,                /**< position of the variable in the vars array */
   SCIP_Bool*            cutoff,             /**< pointer to store whether the node can be cut off */
   int*                  nchgbds,            /**< pointer to count the total number of tightened bounds */
   SCIP_Bool             force               /**< should a possible bound change be forced even if below bound strengthening tolerance */
   )
{
   SCIP_CONSDATA* consdata;
   SCIP_VAR* var;
   SCIP_Real val;
   SCIP_Real lb;
   SCIP_Real ub;
   SCIP_Real minresactivity;
   SCIP_Real maxresactivity;
   SCIP_Real lhs;
   SCIP_Real rhs;
   SCIP_Bool infeasible;
   SCIP_Bool tightened;
   SCIP_Bool isminsettoinfinity;
   SCIP_Bool ismaxsettoinfinity;

   assert(scip != NULL);
   assert(cons != NULL);
   assert(cutoff != NULL);
   assert(nchgbds != NULL);

   /* we cannot tighten variables' bounds, if the constraint may be not complete */
   if( SCIPconsIsModifiable(cons) )
      return SCIP_OKAY;

   consdata = SCIPconsGetData(cons);
   assert(consdata != NULL);
   assert(0 <= pos && pos < consdata->nvars);

   *cutoff = FALSE;

   var = consdata->vars[pos];

   /* we cannot tighten bounds of multi-aggregated variables */
   if( SCIPvarGetStatus(var) == SCIP_VARSTATUS_MULTAGGR )
      return SCIP_OKAY;

   val = consdata->vals[pos];
   lhs = consdata->lhs;
   rhs = consdata->rhs;
   consdataGetActivityResiduals(scip, consdata, var, val, &minresactivity, &maxresactivity, &isminsettoinfinity, &ismaxsettoinfinity);
   assert(var != NULL);
   assert(!SCIPisZero(scip, val));
   assert(!SCIPisInfinity(scip, lhs));
   assert(!SCIPisInfinity(scip, -rhs));
   assert(!SCIPisInfinity(scip, minresactivity));
   assert(!SCIPisInfinity(scip, -maxresactivity));

   lb = SCIPvarGetLbLocal(var);
   ub = SCIPvarGetUbLocal(var);
   assert(SCIPisLE(scip, lb, ub));

   if( val > 0.0 )
   {
      /* check, if we can tighten the variable's bounds */
      if( !SCIPisInfinity(scip, -minresactivity) && !SCIPisInfinity(scip, rhs) )
      {
         SCIP_Real newub;

         newub = (rhs - minresactivity)/val;

         if( (force && SCIPisLT(scip, newub, ub)) || (SCIPvarIsIntegral(var) && SCIPisFeasLT(scip, newub, ub))
            || SCIPisUbBetter(scip, newub, lb, ub) )
         {
            SCIP_Bool activityunreliable;
            activityunreliable = isNewActivityUnreliable(scip, minresactivity, consdata->lastminactivity);

            /* check minresactivities for reliability */
            if( activityunreliable )
            {
               consdataGetReliableResidualActivity(scip, consdata, var, &minresactivity, TRUE, FALSE);
               newub = (rhs - minresactivity)/val;
               activityunreliable = SCIPisInfinity(scip, -minresactivity) ||
                  (!SCIPisUbBetter(scip, newub, lb, ub) && (!SCIPisFeasLT(scip, newub, ub) || !SCIPvarIsIntegral(var)) 
                     && (!force || !SCIPisLT(scip, newub, ub)));
            }

            if( !activityunreliable )
            {
               /* tighten upper bound */
               SCIPdebugMessage("linear constraint <%s>: tighten <%s>, old bds=[%.15g,%.15g], val=%.15g, resactivity=[%.15g,%.15g], sides=[%.15g,%.15g] -> newub=%.15g\n",
                  SCIPconsGetName(cons), SCIPvarGetName(var), lb, ub, val, minresactivity, maxresactivity, lhs, rhs, newub);
               SCIP_CALL( SCIPinferVarUbCons(scip, var, newub, cons, getInferInt(PROPRULE_1_RHS, pos), force,
                     &infeasible, &tightened) );
               if( infeasible )
               {
                  SCIPdebugMessage("linear constraint <%s>: cutoff  <%s>, new bds=[%.15g,%.15g]\n",
                     SCIPconsGetName(cons), SCIPvarGetName(var), lb, newub);
                  
                  /* analyze conflict */
                  SCIP_CALL( analyzeConflict(scip, cons, TRUE) );
                  
                  *cutoff = TRUE;
                  return SCIP_OKAY;
               }
               if( tightened )
               {
                  ub = SCIPvarGetUbLocal(var); /* get bound again: it may be additionally modified due to integrality */
                  assert(SCIPisFeasLE(scip, ub, newub));
                  (*nchgbds)++;
                  SCIPdebugMessage("linear constraint <%s>: tighten <%s>, new bds=[%.15g,%.15g]\n",
                     SCIPconsGetName(cons), SCIPvarGetName(var), lb, ub);
               }
            }
         }
      }

      if( !SCIPisInfinity(scip, maxresactivity) && !SCIPisInfinity(scip, -lhs) )
      {
         SCIP_Real newlb;

         newlb = (lhs - maxresactivity)/val;
         if( (force && SCIPisGT(scip, newlb, lb)) || (SCIPvarIsIntegral(var) && SCIPisFeasGT(scip, newlb, lb))
            || SCIPisLbBetter(scip, newlb, lb, ub) )
         {
            /* check maxresactivities for reliability */
            if( isNewActivityUnreliable(scip, maxresactivity, consdata->lastmaxactivity) )
            {
               consdataGetReliableResidualActivity(scip, consdata, var, &maxresactivity, FALSE, FALSE);
               newlb = (lhs - maxresactivity)/val;

               if( SCIPisInfinity(scip, maxresactivity) || (!SCIPisLbBetter(scip, newlb, lb, ub) 
                     && (!SCIPisFeasGT(scip, newlb, lb) || !SCIPvarIsIntegral(var)) 
                     && (!force || !SCIPisGT(scip, newlb, lb))) )
                  return SCIP_OKAY;
            }

            /* tighten lower bound */
            SCIPdebugMessage("linear constraint <%s>: tighten <%s>, old bds=[%.15g,%.15g], val=%.15g, resactivity=[%.15g,%.15g], sides=[%.15g,%.15g] -> newlb=%.15g\n",
               SCIPconsGetName(cons), SCIPvarGetName(var), lb, ub, val, minresactivity, maxresactivity, lhs, rhs, newlb);
            SCIP_CALL( SCIPinferVarLbCons(scip, var, newlb, cons, getInferInt(PROPRULE_1_LHS, pos), force,
                  &infeasible, &tightened) );
            if( infeasible )
            {
               SCIPdebugMessage("linear constraint <%s>: cutoff  <%s>, new bds=[%.15g,%.15g]\n",
                  SCIPconsGetName(cons), SCIPvarGetName(var), newlb, ub);

               /* analyze conflict */
               SCIP_CALL( analyzeConflict(scip, cons, FALSE) );

               *cutoff = TRUE;
               return SCIP_OKAY;
            }
            if( tightened )
            {
               lb = SCIPvarGetLbLocal(var); /* get bound again: it may be additionally modified due to integrality */
               assert(SCIPisFeasGE(scip, lb, newlb));
               (*nchgbds)++;
               SCIPdebugMessage("linear constraint <%s>: tighten <%s>, new bds=[%.15g,%.15g]\n",
                  SCIPconsGetName(cons), SCIPvarGetName(var), lb, ub);
            }
         }
      }
   }
   else
   {
      /* check, if we can tighten the variable's bounds */
      if( !SCIPisInfinity(scip, -minresactivity) && !SCIPisInfinity(scip, rhs) )
      {
         SCIP_Real newlb;

         newlb = (rhs - minresactivity)/val;
         if( (force && SCIPisGT(scip, newlb, lb)) || (SCIPvarIsIntegral(var) && SCIPisFeasGT(scip, newlb, lb))
            || SCIPisLbBetter(scip, newlb, lb, ub) )
         {
            SCIP_Bool activityunreliable;
            activityunreliable = isNewActivityUnreliable(scip, minresactivity, consdata->lastminactivity);
            /* check minresactivities for reliability */
            if( activityunreliable )
            {
               consdataGetReliableResidualActivity(scip, consdata, var, &minresactivity, TRUE, FALSE);
               newlb = (rhs - minresactivity)/val;

               activityunreliable = SCIPisInfinity(scip, -minresactivity) 
                  || (!SCIPisLbBetter(scip, newlb, lb, ub) && (!SCIPisFeasGT(scip, newlb, lb) || !SCIPvarIsIntegral(var))
                     && (!force || !SCIPisGT(scip, newlb, lb)));
            }
            
            if( !activityunreliable )
            {
               /* tighten lower bound */
               SCIPdebugMessage("linear constraint <%s>: tighten <%s>, old bds=[%.15g,%.15g], val=%.15g, resactivity=[%.15g,%.15g], sides=[%.15g,%.15g] -> newlb=%.15g\n",
                  SCIPconsGetName(cons), SCIPvarGetName(var), lb, ub, val, minresactivity, maxresactivity, lhs, rhs, newlb);
               SCIP_CALL( SCIPinferVarLbCons(scip, var, newlb, cons, getInferInt(PROPRULE_1_RHS, pos), force,
                     &infeasible, &tightened) );
               if( infeasible )
               {
                  SCIPdebugMessage("linear constraint <%s>: cutoff  <%s>, new bds=[%.15g,%.15g]\n",
                     SCIPconsGetName(cons), SCIPvarGetName(var), newlb, ub);
                  
                  /* analyze conflict */
                  SCIP_CALL( analyzeConflict(scip, cons, TRUE) );
                  
                  *cutoff = TRUE;
                  return SCIP_OKAY;
               }
               if( tightened )
               {
                  lb = SCIPvarGetLbLocal(var); /* get bound again: it may be additionally modified due to integrality */
                  assert(SCIPisFeasGE(scip, lb, newlb));
                  (*nchgbds)++;
                  SCIPdebugMessage("linear constraint <%s>: tighten <%s>, new bds=[%.15g,%.15g]\n",
                     SCIPconsGetName(cons), SCIPvarGetName(var), lb, ub);
               }
            }
         }
      }

      if( !SCIPisInfinity(scip, maxresactivity) && !SCIPisInfinity(scip, -lhs) )
      {
         SCIP_Real newub;

         newub = (lhs - maxresactivity)/val;
         if( (force && SCIPisLT(scip, newub, ub)) || (SCIPvarIsIntegral(var) && SCIPisFeasLT(scip, newub, ub))
            || SCIPisUbBetter(scip, newub, lb, ub) )
         {
            /* check maxresactivities for reliability */
            if( isNewActivityUnreliable(scip, maxresactivity, consdata->lastmaxactivity) )
            {
               consdataGetReliableResidualActivity(scip, consdata, var, &maxresactivity, FALSE, FALSE);
               newub = (lhs - maxresactivity)/val;

               if( SCIPisInfinity(scip, maxresactivity) || (!SCIPisUbBetter(scip, newub, lb, ub) 
                     && (!SCIPisFeasLT(scip, newub, ub) && !SCIPvarIsIntegral(var))
                     && (!force || !SCIPisLT(scip, newub, ub))) )
                  return SCIP_OKAY;
            }

            /* tighten upper bound */
            SCIPdebugMessage("linear constraint <%s>: tighten <%s>, old bds=[%.15g,%.15g], val=%.15g, resactivity=[%.15g,%.15g], sides=[%.15g,%.15g], newub=%.15g\n",
               SCIPconsGetName(cons), SCIPvarGetName(var), lb, ub, val, minresactivity, maxresactivity, lhs, rhs, newub);
            SCIP_CALL( SCIPinferVarUbCons(scip, var, newub, cons, getInferInt(PROPRULE_1_LHS, pos), force,
                  &infeasible, &tightened) );
            if( infeasible )
            {
               SCIPdebugMessage("linear constraint <%s>: cutoff  <%s>, new bds=[%.15g,%.15g]\n",
                  SCIPconsGetName(cons), SCIPvarGetName(var), lb, newub);

               /* analyze conflict */
               SCIP_CALL( analyzeConflict(scip, cons, FALSE) );

               *cutoff = TRUE;
               return SCIP_OKAY;
            }
            if( tightened )
            {
               ub = SCIPvarGetUbLocal(var); /* get bound again: it may be additionally modified due to integrality */
               assert(SCIPisFeasLE(scip, ub, newub));
               (*nchgbds)++;
               SCIPdebugMessage("linear constraint <%s>: tighten <%s>, new bds=[%.15g,%.15g]\n",
                  SCIPconsGetName(cons), SCIPvarGetName(var), lb, ub);
            }
         }
      }
   }

   return SCIP_OKAY;
}

#define MAXTIGHTENROUNDS 10
/** tightens bounds of variables in constraint due to activity bounds */
static
SCIP_RETCODE tightenBounds(
   SCIP*                 scip,               /**< SCIP data structure */
   SCIP_CONS*            cons,               /**< linear constraint */
   SCIP_Bool             sortvars,           /**< should variables be used in sorted order? */
   SCIP_Bool*            cutoff,             /**< pointer to store whether the node can be cut off */
   int*                  nchgbds             /**< pointer to count the total number of tightened bounds */
   )
{
   SCIP_CONSDATA* consdata;
   int nvars;
   int nrounds;
   int lastchange;
   int oldnchgbds;
   int v;
   SCIP_Bool force;
   
   assert(scip != NULL);
   assert(cons != NULL);
   assert(nchgbds != NULL);
   assert(cutoff != NULL);

   *cutoff = FALSE;

   /* we cannot tighten variables' bounds, if the constraint may be not complete */
   if( SCIPconsIsModifiable(cons) )
      return SCIP_OKAY;

   /* if a constraint was created after presolve, then it may hold fixed variables
    * if there are even multi-aggregated variables, then we cannot do bound tightening on these
    * thus, ensure here again that variable fixings have been applied
    */
   SCIP_CALL( applyFixings(scip, cons, cutoff) );
   if( *cutoff )
      return SCIP_OKAY;

   consdata = SCIPconsGetData(cons);
   assert(consdata != NULL);

   nvars = consdata->nvars;
   force = (nvars == 1);

   /* ensure that the variables are properly sorted */
   if( sortvars && SCIPgetStage(scip) >= SCIP_STAGE_INITSOLVE && !consdata->binvarssorted )
   {
     SCIP_CALL( consdataSort(scip, consdata) );
     assert(consdata->binvarssorted);
   }

   /* as long as the bounds might be tightened again, try to tighten them; abort after a maximal number of rounds */
   lastchange = -1;
   for( nrounds = 0; !consdata->boundstightened && nrounds < MAXTIGHTENROUNDS; ++nrounds )
   {
      /* mark the constraint to have the variables' bounds tightened */
      consdata->boundstightened = TRUE;

      /* try to tighten the bounds of each variable in the constraint. During solving process, 
       * the binary variable sorting enables skipping variables */
      for( v = 0; v < nvars && v != lastchange && !(*cutoff); ++v )
      {
         oldnchgbds = *nchgbds;

         assert(!sortvars || SCIPgetStage(scip) < SCIP_STAGE_SOLVING || consdata->binvarssorted);

         SCIP_CALL( tightenVarBounds(scip, cons, v, cutoff, nchgbds, force) );
         
         /* if there was no progress, skip the rest of the binary variables */
         if( *nchgbds > oldnchgbds )
            lastchange = v;
         else if( consdata->binvarssorted && v < consdata->nbinvars - 1
            && !SCIPisFeasEQ(scip, SCIPvarGetUbLocal(consdata->vars[v]), SCIPvarGetLbLocal(consdata->vars[v])) )
            v = consdata->nbinvars - 1;
      }
   }
#ifndef NDEBUG
   if( force && SCIPisEQ(scip, consdata->lhs, consdata->rhs) )
      assert(*cutoff || SCIPisFeasEQ(scip, SCIPvarGetLbLocal(consdata->vars[0]), SCIPvarGetUbLocal(consdata->vars[0])));
#endif

   return SCIP_OKAY;
}

/** checks linear constraint for feasibility of given solution or current solution */
static
SCIP_RETCODE checkCons(
   SCIP*                 scip,               /**< SCIP data structure */
   SCIP_CONS*            cons,               /**< linear constraint */
   SCIP_SOL*             sol,                /**< solution to be checked, or NULL for current solution */
   SCIP_Bool             checklprows,        /**< has linear constraint to be checked, if it is already in current LP? */
   SCIP_Bool*            violated            /**< pointer to store whether the constraint is violated */
   )
{
   SCIP_CONSDATA* consdata;
   SCIP_Real activity;

   assert(scip != NULL);
   assert(cons != NULL);
   assert(violated != NULL);

   SCIPdebugMessage("checking linear constraint <%s>\n", SCIPconsGetName(cons));
   SCIPdebug(SCIP_CALL( SCIPprintCons(scip, cons, NULL) ));

   consdata = SCIPconsGetData(cons);
   assert(consdata != NULL);

   *violated = FALSE;

   if( consdata->row != NULL )
   {
      if( !checklprows && SCIProwIsInLP(consdata->row) )
         return SCIP_OKAY;
      else if( sol == NULL && !SCIPhasCurrentNodeLP(scip) )
         activity = consdataGetPseudoActivity(scip, consdata);
      else
         activity = SCIPgetRowSolActivity(scip, consdata->row, sol);
   }
   else
      activity = consdataGetActivity(scip, consdata, sol);
   
   SCIPdebugMessage("  consdata activity=%.15g (lhs=%.15g, rhs=%.15g, row=%p, checklprows=%u, rowinlp=%u, sol=%p, hascurrentnodelp=%u)\n",
      activity, consdata->lhs, consdata->rhs, (void*)consdata->row, checklprows,
      consdata->row == NULL ? 0 : SCIProwIsInLP(consdata->row), (void*)sol,
      consdata->row == NULL ? FALSE : SCIPhasCurrentNodeLP(scip));
   
   if( SCIPisFeasLT(scip, activity, consdata->lhs) || SCIPisFeasGT(scip, activity, consdata->rhs) )
   {
      *violated = TRUE;
      SCIP_CALL( SCIPresetConsAge(scip, cons) );
   }
   else
   {
      *violated = FALSE;
      SCIP_CALL( SCIPincConsAge(scip, cons) );
   }

   return SCIP_OKAY;
}

/** creates an LP row in a linear constraint data */
static
SCIP_RETCODE createRow(
   SCIP*                 scip,               /**< SCIP data structure */
   SCIP_CONS*            cons                /**< linear constraint */
   )
{
   SCIP_CONSDATA* consdata;

   assert(scip != NULL);
   assert(cons != NULL);

   consdata = SCIPconsGetData(cons);
   assert(consdata != NULL);
   assert(consdata->row == NULL);

   SCIP_CALL( SCIPcreateEmptyRow(scip, &consdata->row, SCIPconsGetName(cons), consdata->lhs, consdata->rhs,
         SCIPconsIsLocal(cons), SCIPconsIsModifiable(cons), SCIPconsIsRemovable(cons)) );

   SCIP_CALL( SCIPaddVarsToRow(scip, consdata->row, consdata->nvars, consdata->vars, consdata->vals) );

   return SCIP_OKAY;
}

/** adds linear constraint as cut to the LP */
static
SCIP_RETCODE addRelaxation(
   SCIP*                 scip,               /**< SCIP data structure */
   SCIP_CONS*            cons,               /**< linear constraint */
   SCIP_SOL*             sol                 /**< primal CIP solution, NULL for current LP solution */
   )
{
   SCIP_CONSDATA* consdata;

   assert(scip != NULL);
   assert(cons != NULL);

   consdata = SCIPconsGetData(cons);
   assert(consdata != NULL);

   if( consdata->row == NULL )
   {
      /* convert consdata object into LP row */
      SCIP_CALL( createRow(scip, cons) );
   }
   assert(consdata->row != NULL);

   /* insert LP row as cut */
   if( !SCIProwIsInLP(consdata->row) )
   {
      SCIPdebugMessage("adding relaxation of linear constraint <%s>: ", SCIPconsGetName(cons));
      SCIPdebug( SCIProwPrint(consdata->row, NULL) );
      SCIP_CALL( SCIPaddCut(scip, sol, consdata->row, FALSE) );
   }

   return SCIP_OKAY;
}

/** separates linear constraint: adds linear constraint as cut, if violated by given solution */
static
SCIP_RETCODE separateCons(
   SCIP*                 scip,               /**< SCIP data structure */
   SCIP_CONS*            cons,               /**< linear constraint */
   SCIP_SOL*             sol,                /**< primal CIP solution, NULL for current LP solution */
   SCIP_Bool             separatecards,      /**< should knapsack cardinality cuts be generated? */
   SCIP_Bool             separateall,        /**< should all constraints be subject to cardinality cut generation instead of only
                                              *   the ones with non-zero dual value? */
   int*                  ncuts,              /**< pointer to add up the number of found cuts */
   SCIP_Bool*            cutoff              /**< pointer to store whether a cutoff was found */
   )
{
   SCIP_CONSDATA* consdata;
   SCIP_Bool violated;
   int oldncuts;

   assert(scip != NULL);
   assert(cons != NULL);
   assert(cutoff != NULL);

   consdata = SCIPconsGetData(cons);
   assert(ncuts != NULL);
   assert(consdata != NULL);

   oldncuts = *ncuts;
   *cutoff = FALSE;

   SCIP_CALL( checkCons(scip, cons, sol, (sol != NULL), &violated) );

   if( violated )
   {
      /* insert LP row as cut */
      SCIP_CALL( addRelaxation(scip, cons, sol) );
      (*ncuts)++;
   }
   else if( !SCIPconsIsModifiable(cons) && separatecards )
   {
      /* relax linear constraint into knapsack constraint and separate lifted cardinality cuts */
      if( !separateall && sol == NULL )
      {
         /* we only want to call the knapsack cardinality cut separator for rows that have a non-zero dual solution */
         if( consdata->row != NULL && SCIProwIsInLP(consdata->row) )
         {
            SCIP_Real dualsol;

            dualsol = SCIProwGetDualsol(consdata->row);
            if( SCIPisFeasNegative(scip, dualsol) )
            {
               if( !SCIPisInfinity(scip, consdata->rhs) )
               {
                  SCIP_CALL( SCIPseparateRelaxedKnapsack(scip, cons, consdata->nvars, consdata->vars,
                        consdata->vals, +1.0, consdata->rhs, sol, ncuts, cutoff) );
               }
            }
            else if( SCIPisFeasPositive(scip, dualsol) )
            {
               if( !SCIPisInfinity(scip, -consdata->lhs) )
               {
                  SCIP_CALL( SCIPseparateRelaxedKnapsack(scip, cons, consdata->nvars, consdata->vars,
                        consdata->vals, -1.0, -consdata->lhs, sol, ncuts, cutoff) );
               }
            }
         }
      }
      else
      {
         if( !SCIPisInfinity(scip, consdata->rhs) )
         {
            SCIP_CALL( SCIPseparateRelaxedKnapsack(scip, cons, consdata->nvars, consdata->vars,
                  consdata->vals, +1.0, consdata->rhs, sol, ncuts, cutoff) );
         }
         if( !SCIPisInfinity(scip, -consdata->lhs) )
         {
            SCIP_CALL( SCIPseparateRelaxedKnapsack(scip, cons, consdata->nvars, consdata->vars,
                  consdata->vals, -1.0, -consdata->lhs, sol, ncuts, cutoff) );
         }
      }
   }

   if( *ncuts > oldncuts )
   {
      SCIP_CALL( SCIPresetConsAge(scip, cons) );
   }

   return SCIP_OKAY;
}

/** propagation method for linear constraints */
static
SCIP_RETCODE propagateCons(
   SCIP*                 scip,               /**< SCIP data structure */
   SCIP_CONS*            cons,               /**< linear constraint */
   SCIP_Bool             tightenbounds,      /**< should the variable's bounds be tightened? */
   SCIP_Bool             sortvars,           /**< should variable sorting for faster propagation be used? */
   SCIP_Bool*            cutoff,             /**< pointer to store whether the node can be cut off */
   int*                  nchgbds             /**< pointer to count the total number of tightened bounds */
   )
{
   SCIP_CONSDATA* consdata;
   SCIP_Real minactivity;
   SCIP_Real maxactivity;

   assert(scip != NULL);
   assert(cons != NULL);
   assert(cutoff != NULL);
   assert(nchgbds != NULL);

   /*SCIPdebugMessage("propagating linear constraint <%s>\n", SCIPconsGetName(cons));*/

   consdata = SCIPconsGetData(cons);
   assert(consdata != NULL);

   *cutoff = FALSE;

   /* check, if constraint is already propagated */
   if( consdata->propagated && (!tightenbounds || consdata->boundstightened) )
      return SCIP_OKAY;

   /* mark constraint to be propagated */
   consdata->propagated = TRUE;

   /* we can only infer activity bounds of the linear constraint, if it is not modifiable */
   if( !SCIPconsIsModifiable(cons) )
   {
      /* increase age of constraint; age is reset to zero, if a conflict or a propagation was found */
      if( !SCIPinRepropagation(scip) )
      {
         SCIP_CALL( SCIPincConsAge(scip, cons) );
      }

      /* tighten the variable's bounds */
      if( tightenbounds )
      {
         int oldnchgbds;

         oldnchgbds = *nchgbds;
         SCIP_CALL( tightenBounds(scip, cons, sortvars, cutoff, nchgbds) );

         if( *nchgbds > oldnchgbds )
         {
            SCIP_CALL( SCIPresetConsAge(scip, cons) );
         }
      }

      /* check constraint for infeasibility and redundancy */
      if( !(*cutoff) )
      {
         consdataGetActivityBounds(scip, consdata, &minactivity, &maxactivity);

         if( SCIPisFeasGT(scip, minactivity, consdata->rhs) )
         {
            SCIPdebugMessage("linear constraint <%s> is infeasible (rhs): activitybounds=[%.15g,%.15g], sides=[%.15g,%.15g]\n",
               SCIPconsGetName(cons), minactivity, maxactivity, consdata->lhs, consdata->rhs);

            /* analyze conflict */
            SCIP_CALL( analyzeConflict(scip, cons, TRUE) );

            SCIP_CALL( SCIPresetConsAge(scip, cons) );
            *cutoff = TRUE;
         }
         else if( SCIPisFeasLT(scip, maxactivity, consdata->lhs) )
         {
            SCIPdebugMessage("linear constraint <%s> is infeasible (lhs): activitybounds=[%.15g,%.15g], sides=[%.15g,%.15g]\n",
               SCIPconsGetName(cons), minactivity, maxactivity, consdata->lhs, consdata->rhs);

            /* analyze conflict */
            SCIP_CALL( analyzeConflict(scip, cons, FALSE) );

            SCIP_CALL( SCIPresetConsAge(scip, cons) );
            *cutoff = TRUE;
         }
         else if( SCIPisGE(scip, minactivity, consdata->lhs) && SCIPisLE(scip, maxactivity, consdata->rhs) )
         {
            SCIPdebugMessage("linear constraint <%s> is redundant: activitybounds=[%.15g,%.15g], sides=[%.15g,%.15g]\n",
               SCIPconsGetName(cons), minactivity, maxactivity, consdata->lhs, consdata->rhs);
            SCIP_CALL( SCIPdelConsLocal(scip, cons) );
         }
      }
   }

   return SCIP_OKAY;
}




/*
 * Presolving methods
 */

/** extracts cliques of the constraint and adds them to SCIP */
static
SCIP_RETCODE extractCliques(
   SCIP*                 scip,               /**< SCIP data structure */
   SCIP_CONS*            cons,               /**< linear constraint */
   SCIP_Bool*            cutoff,             /**< pointer to store TRUE, if a cutoff was found */
   int*                  nchgbds             /**< pointer to count the total number of tightened bounds */
   )
{
   SCIP_CONSDATA* consdata;
   SCIP_Bool lhsclique;
   SCIP_Bool rhsclique;
   int i;
   int nposcoefs;
   int nnegcoefs;

   assert(scip != NULL);
   assert(cons != NULL);
   assert(cutoff != NULL);
   assert(nchgbds != NULL);

   consdata = SCIPconsGetData(cons);
   assert(consdata != NULL);

   /* check if we already added the cliques of the constraints */
   if( consdata->cliquesadded )
      return SCIP_OKAY;

   consdata->cliquesadded = TRUE;

   /* sort variables by variable type */
   SCIP_CALL( consdataSort(scip, consdata) );

   /* currently, we only check whether the constraint is a set packing / partitioning constraint */
   /**@todo extract more cliques from linear constraints */

   /* check if all variables are binary, if the coefficients are +1 or -1, and if the right hand side is equal
    * to 1 - number of negative coefficients, or if the left hand side is equal to number of positive coefficients - 1
    */
   nposcoefs = 0;
   nnegcoefs = 0;
   for( i = 0; i < consdata->nvars; ++i )
   {
      if( !SCIPvarIsBinary(consdata->vars[i]) )
         return SCIP_OKAY;
      else if( SCIPisEQ(scip, consdata->vals[i], +1.0) )
         nposcoefs++;
      else if( SCIPisEQ(scip, consdata->vals[i], -1.0) )
         nnegcoefs++;
      else
         return SCIP_OKAY;
   }
   lhsclique = SCIPisEQ(scip, consdata->lhs, (SCIP_Real)nposcoefs - 1.0);
   rhsclique = SCIPisEQ(scip, consdata->rhs, 1.0 - (SCIP_Real)nnegcoefs);
   if( lhsclique || rhsclique )
   {
      SCIP_Bool* values;
      SCIP_Bool infeasible;
      int nbdchgs;

      SCIPdebugMessage("linear constraint <%s>: adding clique with %d vars (%d pos, %d neg)\n",
         SCIPconsGetName(cons), consdata->nvars, nposcoefs, nnegcoefs);
      SCIP_CALL( SCIPallocBufferArray(scip, &values, consdata->nvars) );
      for( i = 0; i < consdata->nvars; ++i )
         values[i] = (rhsclique == (consdata->vals[i] > 0.0));
      SCIP_CALL( SCIPaddClique(scip, consdata->vars, values, consdata->nvars, &infeasible, &nbdchgs) );
      if( infeasible )
         *cutoff = TRUE;
      *nchgbds += nbdchgs;
      SCIPfreeBufferArray(scip, &values);
   }

   return SCIP_OKAY;
}

/** tightens left and right hand side of constraint due to integrality */
static
SCIP_RETCODE tightenSides(
   SCIP*                 scip,               /**< SCIP data structure */
   SCIP_CONS*            cons,               /**< linear constraint */
   int*                  nchgsides           /**< pointer to count number of side changes */
   )
{
   SCIP_CONSDATA* consdata;
   SCIP_Bool integral;
   int i;

   assert(scip != NULL);
   assert(cons != NULL);
   assert(nchgsides != NULL);

   consdata = SCIPconsGetData(cons);
   assert(consdata != NULL);

   if( !SCIPisIntegral(scip, consdata->lhs) || !SCIPisIntegral(scip, consdata->rhs) )
   {
      integral = TRUE;
      for( i = 0; i < consdata->nvars && integral; ++i )
      {
         integral = SCIPisIntegral(scip, consdata->vals[i])
            && (SCIPvarGetType(consdata->vars[i]) != SCIP_VARTYPE_CONTINUOUS);
      }
      if( integral )
      {
         SCIPdebugMessage("linear constraint <%s>: make sides integral: sides=[%.15g,%.15g]\n",
            SCIPconsGetName(cons), consdata->lhs, consdata->rhs);
         if( !SCIPisInfinity(scip, -consdata->lhs) && !SCIPisIntegral(scip, consdata->lhs) )
         {
            SCIP_CALL( chgLhs(scip, cons, SCIPfeasCeil(scip, consdata->lhs)) );
            if( !consdata->upgraded )
               (*nchgsides)++;
         }
         if( !SCIPisInfinity(scip, consdata->rhs) && !SCIPisIntegral(scip, consdata->rhs) )
         {
            SCIP_CALL( chgRhs(scip, cons, SCIPfeasFloor(scip, consdata->rhs)) );
            if( !consdata->upgraded )
               (*nchgsides)++;
         }
         SCIPdebugMessage("linear constraint <%s>: new integral sides: sides=[%.15g,%.15g]\n",
            SCIPconsGetName(cons), consdata->lhs, consdata->rhs);
      }
   }

   return SCIP_OKAY;
}

#define MAXVALRECOMP 1e+06

/** tightens coefficients of binary, integer, and implicit integer variables due to activity bounds in presolving:
 *  given an inequality  lhs <= a*x + ai*xi <= rhs, with a non-continuous variable  li <= xi <= ui
 *  let minact := min{a*x + ai*xi}, maxact := max{a*x + ai*xi}
 *  (i) ai >= 0:
 *      if  minact + ai >= lhs  and  maxact - ai <= rhs: (**)
 *       - a deviation from the lower/upper bound of xi would make the left/right hand side redundant
 *       - ai, lhs and rhs can be changed to have the same redundancy effect and the same results for
 *         xi fixed to its bounds, but with a reduced ai and tightened sides to tighten the LP relaxation
 *       - change coefficients:
 *           ai'  := max(lhs - minact, maxact - rhs)
 *           lhs' := lhs - (ai - ai')*li
 *           rhs' := rhs - (ai - ai')*ui
 * (ii) ai < 0:
 *      if  minact - ai >= lhs  and  maxact + ai <= rhs: (***)
 *       - a deviation from the upper/lower bound of xi would make the left/right hand side redundant
 *       - ai, lhs and rhs can be changed to have the same redundancy effect and the same results for
 *         xi fixed to its bounds, but with a reduced ai and tightened sides to tighten the LP relaxation
 *       - change coefficients:
 *           ai'  := min(rhs - maxact, minact - lhs)
 *           lhs' := lhs - (ai - ai')*ui
 *           rhs' := rhs - (ai - ai')*li
 *
 *  We further try to remove redundant variable from the constraint;
 *  Variables which fulfill conditions (**) or (***) are called surely non-redundant variables.
 *  A deviation of only one from their bound makes the lhs/rhs feasible (i.e., redundant), even if all other 
 *  variables are set to their "worst" bound. If all variables which are not surely non-redundant cannot make 
 *  the lhs/rhs redundant, even if they are set to their "best" bound, they can be removed from the constraint.
 *  E.g., for binary variables and an inequality x_1 +x_2 +10y_1 +10y_2 >= 5, setting either of the y_i to one 
 *  suffices to fulfill the inequality, whereas the x_i do not contribute to feasibility and can be removed.
 */
static
SCIP_RETCODE consdataTightenCoefs(
   SCIP*                 scip,               /**< SCIP data structure */
   SCIP_CONS*            cons,               /**< linear constraint */
   int*                  nchgcoefs,          /**< pointer to count total number of changed coefficients */
   int*                  nchgsides           /**< pointer to count number of side changes */
   )
{
   SCIP_CONSDATA* consdata;
   SCIP_VAR* var;
   SCIP_Real             minactivity;        /**< minimal value w.r.t. the variable's local bounds for the constraint's
                                              *   activity, ignoring the coefficients contributing with infinite value */
   SCIP_Real             maxactivity;        /**< maximal value w.r.t. the variable's local bounds for the constraint's
                                              *   activity, ignoring the coefficients contributing with infinite value */
   SCIP_Real minleftactivity;                /**< minimal activity without surely non-redundant variables.             */
   SCIP_Real maxleftactivity;                /**< maximal activity without surely non-redundant variables.             */
   SCIP_Real aggrlhs;                        /**< lhs without minimal activity of surely non-redundant variables.      */
   SCIP_Real aggrrhs;                        /**< rhs without maximal activity of surely non-redundant variables.      */
   SCIP_Real lval;                           /**< candidate for new value arising from considering the left hand side  */
   SCIP_Real rval;                           /**< candidate for new value arising from considering the left hand side  */
   SCIP_Real val;
   SCIP_Real newval;
   SCIP_Real newlhs;
   SCIP_Real newrhs;
   SCIP_Real lb;
   SCIP_Real ub;
   int i;

   assert(scip != NULL);
   assert(cons != NULL);
   assert(nchgcoefs != NULL);
   assert(nchgsides != NULL);

   consdata = SCIPconsGetData(cons);
   assert(consdata != NULL);

   /* If the maximal coefficient is too large, recompute the activities */
   if( consdata->maxabsval > MAXVALRECOMP )
      consdataInvalidateActivities(consdata); 

   /* get the minimal and maximal activity of the constraint */
   consdataGetActivityBounds(scip, consdata, &minactivity, &maxactivity);

   minleftactivity = 0.0;
   maxleftactivity = 0.0;
 
   /* try to tighten each coefficient */
   for( i = 0; i < consdata->nvars; ++i )
   {
      var = consdata->vars[i];

      /* get coefficient and variable's bounds */
      lb = SCIPvarGetLbLocal(var);
      ub = SCIPvarGetUbLocal(var);
      val = consdata->vals[i];
      assert(!SCIPisZero(scip, val));

      /* check sign of coefficient */
      if( val >= 0.0 )
      {
         /* check, if a deviation from lower/upper bound would make lhs/rhs redundant */
         if( SCIPvarGetType(var) != SCIP_VARTYPE_CONTINUOUS && 
            SCIPisGE(scip, minactivity + val, consdata->lhs) && SCIPisLE(scip, maxactivity - val, consdata->rhs) )
         {
            /* change coefficients:
             *   ai'  := max(lhs - minact, maxact - rhs)
             *   lhs' := lhs - (ai - ai')*li
             *   rhs' := rhs - (ai - ai')*ui
             */

            lval = consdata->lhs - minactivity;
            rval = maxactivity - consdata->rhs;

            /* Try to avoid cancellation, if there are only two variables */
            if( consdata->nvars == 2 )
            {
               SCIP_Real otherval;         
               otherval = consdata->vals[1-i];
               
               if( !SCIPisInfinity(scip,-consdata->lhs) &&  consdata->minactivityneginf + consdata->minactivityneginf == 0 )
               {
                  lval = consdata->lhs - val*lb;
                  lval -= otherval > 0.0 ? otherval*SCIPvarGetLbLocal(consdata->vars[1-i]) : otherval*SCIPvarGetUbLocal(consdata->vars[1-i]);
               }
                
               if( !SCIPisInfinity(scip,consdata->rhs) &&  consdata->maxactivityneginf + consdata->maxactivityneginf == 0 )
               {
                  rval = val*ub - consdata->rhs; 
                  rval += otherval > 0.0 ? otherval*SCIPvarGetUbLocal(consdata->vars[1-i]) : otherval*SCIPvarGetLbLocal(consdata->vars[1-i]);
               }
            }

            /* Try to avoid cancellation in computation of lhs/rhs */
            newval = MAX(lval, rval);
            newlhs = consdata->lhs - val*lb; 
            newlhs += newval*lb;
            newrhs = consdata->rhs - val*ub; 
            newrhs += newval*ub;
            
            if( !SCIPisSumRelEQ(scip, newval, val) )
            {
               SCIPdebugMessage("linear constraint <%s>: change coefficient %+.15g<%s> to %+.15g<%s>, act=[%.15g,%.15g], side=[%.15g,%.15g]\n",
                  SCIPconsGetName(cons), val, SCIPvarGetName(var), newval, SCIPvarGetName(var),
                  minactivity, maxactivity, consdata->lhs, consdata->rhs);

               /* update the coefficient and the activity bounds */
               if( SCIPisZero(scip, newval) )
               {
                  SCIP_CALL( delCoefPos(scip, cons, i) );
                  i--;
               }
               else
               {
                  SCIP_CALL( chgCoefPos(scip, cons, i, newval) );
               }
               (*nchgcoefs)++;

               /* get the new minimal and maximal activity of the constraint */
               consdataGetActivityBounds(scip, consdata, &minactivity, &maxactivity);
               
               if( !SCIPisInfinity(scip, -consdata->lhs) && !SCIPisEQ(scip, newlhs, consdata->lhs) )
               {
                  SCIPdebugMessage("linear constraint <%s>: change lhs %.15g to %.15g\n", SCIPconsGetName(cons), consdata->lhs, newlhs);

                  SCIP_CALL( chgLhs(scip, cons, newlhs) );
                  (*nchgsides)++;
                  assert(SCIPisEQ(scip, consdata->lhs, newlhs));
               }
               
               if( !SCIPisInfinity(scip, consdata->rhs) && !SCIPisEQ(scip, newrhs, consdata->rhs) )
               {
                  SCIPdebugMessage("linear constraint <%s>: change rhs %.15g to %.15g\n", SCIPconsGetName(cons), consdata->rhs, newrhs);
                  SCIP_CALL( chgRhs(scip, cons, newrhs) );
                  (*nchgsides)++;
                  assert(SCIPisEQ(scip, consdata->rhs, newrhs));
               }
            }
         }
         else
         {
            if( !SCIPisInfinity(scip, -minleftactivity) )
            {
               assert(!SCIPisInfinity(scip, val));
               assert(!SCIPisInfinity(scip, lb));
               if( SCIPisInfinity(scip, -lb) )
                  minleftactivity = -SCIPinfinity(scip);
               else
                  minleftactivity += val * lb;
            }

            if( !SCIPisInfinity(scip, maxleftactivity) )
            {
               assert(!SCIPisInfinity(scip, val));
               assert(!SCIPisInfinity(scip, -ub));
               if( SCIPisInfinity(scip,ub) )
                  maxleftactivity = SCIPinfinity(scip);
               else
                  maxleftactivity += val * ub;
            }
         }
      }
      else
      {
         /* check, if a deviation from lower/upper bound would make lhs/rhs redundant */
         if( SCIPvarGetType(var) != SCIP_VARTYPE_CONTINUOUS && 
            SCIPisGE(scip, minactivity - val, consdata->lhs) && SCIPisLE(scip, maxactivity + val, consdata->rhs) )
         {
            /* change coefficients:
             *   ai'  := min(rhs - maxact, minact - lhs)
             *   lhs' := lhs - (ai - ai')*ui
             *   rhs' := rhs - (ai - ai')*li
             */

            lval = minactivity - consdata->lhs;
            rval = consdata->rhs - maxactivity;
               
            /* Try to avoid cancellation, if there are only two variables */
            if( consdata->nvars == 2 )
            {
               SCIP_Real otherval;             
               otherval = consdata->vals[1-i];

               if( !SCIPisInfinity(scip,-consdata->lhs) &&  consdata->minactivityneginf + consdata->minactivityneginf == 0 )
               {               
                  lval = val*ub - consdata->lhs;
                  lval += otherval > 0.0 ? otherval*SCIPvarGetLbLocal(consdata->vars[1-i]) : otherval*SCIPvarGetUbLocal(consdata->vars[1-i]);
               }

               if( !SCIPisInfinity(scip,consdata->rhs) &&  consdata->maxactivityneginf + consdata->maxactivityneginf == 0 )
               {
                  rval = consdata->rhs - val*lb; 
                  rval -= otherval > 0.0 ? otherval*SCIPvarGetUbLocal(consdata->vars[1-i]) : otherval*SCIPvarGetLbLocal(consdata->vars[1-i]);
               }
            }
            
            /* Try to avoid cancellation in computation of lhs/rhs */
            newval = MIN(lval, rval);
            newlhs = consdata->lhs - val*ub; 
            newlhs += newval*ub;
            newrhs = consdata->rhs - val*lb; 
            newrhs += newval*lb;

            if( !SCIPisSumRelEQ(scip, newval, val) )
            {
               SCIPdebugMessage("linear constraint <%s>: change coefficient %+.15g<%s> to %+.15g<%s>, act=[%.15g,%.15g], side=[%.15g,%.15g]\n",
                  SCIPconsGetName(cons), val, SCIPvarGetName(var), newval, SCIPvarGetName(var),
                  minactivity, maxactivity, consdata->lhs, consdata->rhs);

               /* update the coefficient and the activity bounds */
               if( SCIPisZero(scip, newval) )
               {
                  SCIP_CALL( delCoefPos(scip, cons, i) );
                  i--;
               }
               else
               {
                  SCIP_CALL( chgCoefPos(scip, cons, i, newval) );
               }
               (*nchgcoefs)++;

               /* get the new minimal and maximal activity of the constraint */
               consdataGetActivityBounds(scip, consdata, &minactivity, &maxactivity);
               
               if( !SCIPisInfinity(scip, -consdata->lhs) && !SCIPisEQ(scip, newlhs, consdata->lhs) )
               {
                  SCIPdebugMessage("linear constraint <%s>: change lhs %.15g to %.15g\n", SCIPconsGetName(cons), consdata->lhs, newlhs);

                  SCIP_CALL( chgLhs(scip, cons, newlhs) );
                  (*nchgsides)++;
                  assert(SCIPisEQ(scip, consdata->lhs, newlhs));
               }
               if( !SCIPisInfinity(scip, consdata->rhs) && !SCIPisEQ(scip, newrhs, consdata->rhs) )
               {
                  SCIPdebugMessage("linear constraint <%s>: change rhs %.15g to %.15g\n", SCIPconsGetName(cons), consdata->rhs, newrhs);

                  SCIP_CALL( chgRhs(scip, cons, newrhs) );
                  (*nchgsides)++;
                  assert(SCIPisEQ(scip, consdata->rhs, newrhs));
               }
            }
         }
         else
         {
            if( !SCIPisInfinity(scip, -minleftactivity) )
            {
               assert(!SCIPisInfinity(scip, -val));
               assert(!SCIPisInfinity(scip, -ub));
               if( SCIPisInfinity(scip, ub) )
                  minleftactivity = -SCIPinfinity(scip);
               else
                  minleftactivity += val * ub;
            }

            if( !SCIPisInfinity(scip, maxleftactivity) )
            {
               assert(!SCIPisInfinity(scip, -val));
               assert(!SCIPisInfinity(scip, lb));
               if( SCIPisInfinity(scip, -lb) )
                  maxleftactivity = SCIPinfinity(scip);
               else
                  maxleftactivity += val * lb;
            }
         }
      }
   }

   SCIPdebugMessage("minleftactivity = %.15g, rhs = %.15g\n", 
      minleftactivity, consdata->rhs);
   SCIPdebugMessage("maxleftactivity = %.15g, lhs = %.15g\n", 
      maxleftactivity, consdata->lhs);
   
   /* minleft == \infty  ==>  minactivity == \infty */
   assert(!SCIPisInfinity(scip, -minleftactivity) || SCIPisInfinity(scip, -minactivity));
   assert(!SCIPisInfinity(scip, maxleftactivity) || SCIPisInfinity(scip, maxactivity));

   /* otherwise aggrlhs is minus infinity in the following computation */
   assert(!SCIPisInfinity(scip, minactivity));
   if( !SCIPisInfinity(scip, -consdata->lhs) && SCIPisInfinity(scip, -minactivity) )
      return SCIP_OKAY;

   /* otherwise aggrrhs is infinity in the following computation */
   assert(!SCIPisInfinity(scip, -maxactivity));
   if( !SCIPisInfinity(scip, consdata->rhs) && SCIPisInfinity(scip, maxactivity) )
      return SCIP_OKAY;

   /* correct lhs and rhs by min/max activity of surely non-redundant variables 
    * surely non-redundant variables are all those where a deviation from the bound makes the lhs/rhs redundant
    */
   aggrlhs = consdata->lhs - minactivity + minleftactivity;
   aggrrhs = consdata->rhs - maxactivity + maxleftactivity;

   /* check if the constraint contains variables which are redundant. The reasoning is the following:
    * Each non-redundant variable can make the lhs/rhs feasible with a deviation of only one in the bound.
    * If _all_ variables which are not non-redundant together cannot make lhs/rhs feasible, 
    * they can be removed from the constraint.
    * aggrrhs may contain some near-infinity value, but only if rhs is infinity.
    */
   if( (SCIPisInfinity(scip, -consdata->lhs) || SCIPisFeasLT(scip, maxleftactivity, aggrlhs))
      && (SCIPisInfinity(scip, consdata->rhs) || SCIPisFeasGT(scip, minleftactivity, aggrrhs)) )
   {
      SCIP_Real minleftactivitypart;
      SCIP_Real maxleftactivitypart;
         
      assert(!SCIPisInfinity(scip, -consdata->lhs) || !SCIPisInfinity(scip, consdata->rhs));
      
      /* try to remove redundant variables from constraint */
      for( i = 0; i < consdata->nvars; ++i )
      {
         var = consdata->vars[i];
         minleftactivitypart = 0.0;
         maxleftactivitypart = 0.0;
         lb = SCIPvarGetLbLocal(var);
         ub = SCIPvarGetUbLocal(var);

         /* get coefficient and variable's bounds */
         val = consdata->vals[i];
         assert(!SCIPisZero(scip, val));
         
         /* check sign of coefficient */
         if( val >= 0.0 )
         {     
            /* negation of condition above in case of positive val */
            if( SCIPvarGetType(var) == SCIP_VARTYPE_CONTINUOUS || 
               SCIPisLT(scip, minactivity + val, consdata->lhs) || SCIPisGT(scip, maxactivity - val, consdata->rhs) )
            {
               SCIPdebugMessage("minactivity = %g\tval = %g\tlhs = %g\n", minactivity, val, consdata->lhs);
               SCIPdebugMessage("linear constraint <%s>: remove variable <%s> with coefficient <%g> from constraint since it is redundant\n",
                  SCIPconsGetName(cons), SCIPvarGetName(consdata->vars[i]), val);

               minleftactivitypart = val * lb;
               maxleftactivitypart = val * ub;
               
               SCIP_CALL( delCoefPos(scip, cons, i) );
               i--;

               /* get the new minimal and maximal activity of the constraint */
               consdataGetActivityBounds(scip, consdata, &minactivity, &maxactivity);
            }
         }
         else 
         {
            /* negation of condition above in case of negative val */
            if( SCIPvarGetType(var) == SCIP_VARTYPE_CONTINUOUS || 
               SCIPisLT(scip, minactivity - val, consdata->lhs) || SCIPisGT(scip, maxactivity + val, consdata->rhs) )
            {               
               SCIPdebugMessage("linear constraint <%s>: remove variable <%s> with coefficient <%g> from constraint since it is redundant\n",
                  SCIPconsGetName(cons), SCIPvarGetName(consdata->vars[i]), val);

               minleftactivitypart = val * ub;
               maxleftactivitypart = val * lb;
               
               SCIP_CALL( delCoefPos(scip, cons, i) );
               i--;

               /* get the new minimal and maximal activity of the constraint */
               consdataGetActivityBounds(scip, consdata, &minactivity, &maxactivity);
            }
         }

         /* the following update step is needed in every iteration cause otherwise it is possible that the surely none-
          * redundant variables could get deleted, 
          * e.g. y_1 + 16y_2 >= 25, y1 with bounds [9,12], y2 with bounds [0,2], minactivity would be 9, it follows that
          * y_2 is surely not redundant and y_1 is redundant so we would first delete y1 and without updating the sides
          * we would also delete y2 and as a result we would have gotten infeasibility */
         /* adjust lhs and right hand side */
         newlhs = consdata->lhs - minleftactivitypart;
         newrhs = consdata->rhs - maxleftactivitypart;

         if( !SCIPisInfinity(scip, -consdata->lhs) && !SCIPisFeasEQ(scip, newlhs, consdata->lhs) )
         {
            SCIPdebugMessage("linear constraint <%s>: change lhs %.15g to %.15g\n", SCIPconsGetName(cons), consdata->lhs, newlhs);         
            SCIP_CALL( chgLhs(scip, cons, newlhs) );
            ++(*nchgsides);
            assert(SCIPisEQ(scip, consdata->lhs, newlhs));
         }
         if( !SCIPisInfinity(scip, consdata->rhs) && !SCIPisFeasEQ(scip, newrhs, consdata->rhs) )
         {
            SCIPdebugMessage("linear constraint <%s>: change rhs %.15g to %.15g\n", SCIPconsGetName(cons), consdata->rhs, newrhs);
            SCIP_CALL( chgRhs(scip, cons, newrhs) );
            ++(*nchgsides);
            assert(SCIPisEQ(scip, consdata->rhs, newrhs));
         }
      }
   }
   
   return SCIP_OKAY;
}

/* processes equality with only one variable by fixing the variable and deleting the constraint */
static
SCIP_RETCODE convertUnaryEquality(
   SCIP*                 scip,               /**< SCIP data structure */
   SCIP_CONS*            cons,               /**< linear constraint */
   SCIP_Bool*            cutoff,             /**< pointer to store TRUE, if a cutoff was found */
   int*                  nfixedvars,         /**< pointer to count number of fixed variables */
   int*                  ndelconss           /**< pointer to count number of deleted constraints */
   )
{
   SCIP_CONSDATA* consdata;
   SCIP_VAR* var;
   SCIP_Real val;
   SCIP_Real fixval;
   SCIP_Bool infeasible;
   SCIP_Bool fixed;

   assert(scip != NULL);
   assert(cons != NULL);
   assert(cutoff != NULL);
   assert(nfixedvars != NULL);
   assert(ndelconss != NULL);

   consdata = SCIPconsGetData(cons);
   assert(consdata != NULL);
   assert(consdata->nvars == 1);
   assert(SCIPisEQ(scip, consdata->lhs, consdata->rhs));

   /* calculate the value to fix the variable to */
   var = consdata->vars[0];
   val = consdata->vals[0];
   assert(!SCIPisZero(scip, val));
   fixval = SCIPselectSimpleValue(consdata->lhs/val - SCIPepsilon(scip), consdata->rhs/val + SCIPepsilon(scip), MAXDNOM);
   SCIPdebugMessage("linear equality <%s>: fix <%s> == %.15g\n",
      SCIPconsGetName(cons), SCIPvarGetName(var), fixval);

   /* fix variable */
   SCIP_CALL( SCIPfixVar(scip, var, fixval, &infeasible, &fixed) );
   if( infeasible )
   {
      SCIPdebugMessage(" -> infeasible fixing\n");
      *cutoff = TRUE;
      return SCIP_OKAY;
   }
   if( fixed )
      (*nfixedvars)++;
   
   /* disable constraint */
   SCIP_CALL( SCIPdelCons(scip, cons) );
   if( !consdata->upgraded )
      (*ndelconss)++;

   return SCIP_OKAY;
}

/* processes equality with exactly two variables by aggregating one of the variables and deleting the constraint */
static
SCIP_RETCODE convertBinaryEquality(
   SCIP*                 scip,               /**< SCIP data structure */
   SCIP_CONS*            cons,               /**< linear constraint */
   SCIP_Bool*            cutoff,             /**< pointer to store TRUE, if a cutoff was found */
   int*                  naggrvars,          /**< pointer to count number of aggregated variables */
   int*                  ndelconss           /**< pointer to count number of deleted constraints */
   )
{
   SCIP_CONSDATA* consdata;
   SCIP_Bool infeasible;
   SCIP_Bool redundant;
   SCIP_Bool aggregated;

   assert(scip != NULL);
   assert(cons != NULL);
   assert(cutoff != NULL);
   assert(naggrvars != NULL);
   assert(ndelconss != NULL);

   consdata = SCIPconsGetData(cons);
   assert(consdata != NULL);
   assert(consdata->nvars == 2);
   assert(SCIPisEQ(scip, consdata->lhs, consdata->rhs));

   SCIPdebugMessage("linear constraint <%s>: aggregate %.15g<%s> + %.15g<%s> == %.15g\n",
      SCIPconsGetName(cons), consdata->vals[0], SCIPvarGetName(consdata->vars[0]),
      consdata->vals[1], SCIPvarGetName(consdata->vars[1]), consdata->rhs);

   /* aggregate the equality */
   SCIP_CALL( SCIPaggregateVars(scip, consdata->vars[0], consdata->vars[1], consdata->vals[0], consdata->vals[1],
         consdata->rhs, &infeasible, &redundant, &aggregated) );

   /* check for infeasibility of aggregation */
   if( infeasible )
   {
      SCIPdebugMessage(" -> infeasible aggregation\n");
      *cutoff = TRUE;
      return SCIP_OKAY;
   }

   /* count the aggregation */
   if( aggregated )
      (*naggrvars)++;

   /* delete the constraint, if it is redundant */
   if( redundant )
   {
      SCIP_CALL( SCIPdelCons(scip, cons) );

      if( !consdata->upgraded )
         (*ndelconss)++;
   }

   return SCIP_OKAY;
}

/** calculates the new lhs and rhs of the constraint after the given variable is aggregated out */
static
void getNewSidesAfterAggregation(
   SCIP*                 scip,               /**< SCIP data structure */
   SCIP_CONSDATA*        consdata,           /**< linear constraint data */
   SCIP_VAR*             slackvar,           /**< variable to be aggregated out */
   SCIP_Real             slackcoef,          /**< coefficient of variable in constraint */
   SCIP_Real*            newlhs,             /**< pointer to store new lhs of constraint */
   SCIP_Real*            newrhs              /**< pointer to store new rhs of constraint */
   )
{
   SCIP_Real slackvarlb;
   SCIP_Real slackvarub;

   assert(scip != NULL);
   assert(consdata != NULL);
   assert(newlhs != NULL);
   assert(newrhs != NULL);
   assert(!SCIPisInfinity(scip, -consdata->lhs));
   assert(!SCIPisInfinity(scip, consdata->rhs));

   slackvarlb = SCIPvarGetLbGlobal(slackvar);
   slackvarub = SCIPvarGetUbGlobal(slackvar);
   if( slackcoef > 0.0 )
   {
      if( SCIPisInfinity(scip, -slackvarlb) )
         *newrhs = SCIPinfinity(scip);
      else
         *newrhs = consdata->rhs - slackcoef * slackvarlb;
      if( SCIPisInfinity(scip, slackvarub) )
         *newlhs = -SCIPinfinity(scip);
      else
         *newlhs = consdata->lhs - slackcoef * slackvarub;
   }
   else
   {
      if( SCIPisInfinity(scip, -slackvarlb) )
         *newlhs = -SCIPinfinity(scip);
      else
         *newlhs = consdata->rhs - slackcoef * slackvarlb;
      if( SCIPisInfinity(scip, slackvarub) )
         *newrhs = SCIPinfinity(scip);
      else
         *newrhs = consdata->lhs - slackcoef * slackvarub;
   }
   assert(SCIPisLE(scip, *newlhs, *newrhs));
}

/* processes equality with more than two variables by multi-aggregating one of the variables and converting the equality
 * into an inequality; if multi-aggregation is not possible, tries to identify one continuous or integer variable that is
 * implicitly integral by this constraint
 *
 * @todo Check whether a more clever way of avoiding aggregation of variables containing implicitly integer variables can help.
 */
static
SCIP_RETCODE convertLongEquality(
   SCIP*                 scip,               /**< SCIP data structure */
   SCIP_CONS*            cons,               /**< linear constraint */
   SCIP_Bool*            cutoff,             /**< pointer to store TRUE, if a cutoff was found */
   int*                  naggrvars,          /**< pointer to count number of aggregated variables */
   int*                  ndelconss           /**< pointer to count number of deleted constraints */
   )
{
   SCIP_CONSDATA* consdata;
   SCIP_VAR** vars;
   SCIP_Real* vals;
   SCIP_VARTYPE bestslacktype;
   SCIP_VARTYPE slacktype;
   SCIP_Real lhs;
   SCIP_Real rhs;
   SCIP_Real bestslackdomrng;
   SCIP_Bool bestremovescons;
   SCIP_Bool coefszeroone;
   SCIP_Bool coefsintegral;
   SCIP_Bool varsintegral;
   SCIP_Bool supinf;                         /* might the supremum of the multi-aggregation be infinite? */
   SCIP_Bool infinf;                         /* might the infimum of the multi-aggregation be infinite? */
   SCIP_Bool infeasible;

   int maxnlocksstay;
   int maxnlocksremove;
   int bestslackpos;
   int bestnlocks;
   int ncontvars;
   int contvarpos;
   int nintvars;
   int nimplvars;
   int intvarpos;
   int v;

   assert(scip != NULL);
   assert(cons != NULL);
   assert(cutoff != NULL);
   assert(naggrvars != NULL);

   consdata = SCIPconsGetData(cons);
   assert(consdata != NULL);
   assert(consdata->nvars > 2);
   assert(SCIPisEQ(scip, consdata->lhs, consdata->rhs));

   SCIPdebugMessage("linear constraint <%s>: try to multi-aggregate equality\n", SCIPconsGetName(cons));

   /* We do not want to increase the total number of non-zeros due to the multi-aggregation.
    * Therefore, we have to restrict the number of locks of a variable that is aggregated out.
    *   maxnlocksstay:   maximal sum of lock numbers if the constraint does not become redundant after the aggregation
    *   maxnlocksremove: maximal sum of lock numbers if the constraint can be deleted after the aggregation
    */
   lhs = consdata->lhs;
   rhs = consdata->rhs;
   maxnlocksstay = 0;
   if( consdata->nvars == 3 )
   {
      /* If the constraint becomes redundant, 3 non-zeros are removed, and we get 1 additional non-zero for each
       * constraint the variable appears in. Thus, the variable must appear in at most 3 other constraints.
       */
      maxnlocksremove = 3;
   }
   else if( consdata->nvars == 4 )
   {
      /* If the constraint becomes redundant, 4 non-zeros are removed, and we get 2 additional non-zeros for each
       * constraint the variable appears in. Thus, the variable must appear in at most 2 other constraints.
       */
      maxnlocksremove = 2;
   }
   else
   {
      /* If the constraint is redundant but has more than 4 variables, we can only accept one other constraint. */
      maxnlocksremove = 1;
   }

   /* the locks on this constraint can be ignored */
   if( SCIPconsIsChecked(cons) )
   {
      if( !SCIPisInfinity(scip, -lhs) )
      {
         maxnlocksstay++;
         maxnlocksremove++;
      }
      if( !SCIPisInfinity(scip, rhs) )
      {
         maxnlocksstay++;
         maxnlocksremove++;
      }
   }

   /* look for a slack variable s to convert a*x + s == b into lhs <= a*x <= rhs */
   vars = consdata->vars;
   vals = consdata->vals;
   bestslackpos = -1;
   bestslacktype = SCIP_VARTYPE_BINARY;
   bestnlocks = INT_MAX;
   bestremovescons = FALSE;
   bestslackdomrng = 0.0;
   coefszeroone = TRUE;
   coefsintegral = TRUE;
   varsintegral = TRUE;
   ncontvars = 0;
   contvarpos = -1;
   nintvars = 0;
   nimplvars = 0;
   intvarpos = -1;
   for( v = 0; v < consdata->nvars; ++v )
   {
      SCIP_VAR* var;
      SCIP_Real val;
      SCIP_Real absval;
      SCIP_Real varlb;
      SCIP_Real varub;
      SCIP_Bool iscont;
      int nlocks;

      assert(vars != NULL);
      assert(vals != NULL);

      var = vars[v];
      assert(!SCIPconsIsChecked(cons) || SCIPvarGetNLocksDown(var) >= 1); /* because variable is locked in this equality */
      assert(!SCIPconsIsChecked(cons) || SCIPvarGetNLocksUp(var) >= 1);
      varlb = SCIPvarGetLbGlobal(var);
      varub = SCIPvarGetUbGlobal(var);

      val = vals[v];
      absval = REALABS(val);
      assert(SCIPisPositive(scip, absval));

      slacktype = SCIPvarGetType(var);
      coefszeroone = coefszeroone && SCIPisEQ(scip, absval, 1.0);
      coefsintegral = coefsintegral && SCIPisIntegral(scip, val);
      varsintegral = varsintegral && (slacktype != SCIP_VARTYPE_CONTINUOUS);
      iscont = (slacktype == SCIP_VARTYPE_CONTINUOUS || slacktype == SCIP_VARTYPE_IMPLINT);
      if ( slacktype == SCIP_VARTYPE_IMPLINT )
         ++nimplvars;

      /* update candidates for continuous -> implint and integer -> implint conversion */
      if( iscont )
      {
         ncontvars++;
         contvarpos = v;
      }
      else if( slacktype == SCIP_VARTYPE_INTEGER )
      {
         nintvars++;
         intvarpos = v;
      }

      /* check, if variable is already fixed or aggregated */
      if( !SCIPvarIsActive(var) )
         continue;

      /* check, if variable is used in too many other constraints, even if this constraint could be deleted */
      nlocks = SCIPvarGetNLocksDown(var) + SCIPvarGetNLocksUp(var);
      if( nlocks > maxnlocksremove )
         continue;

      /* check, if variable can be used as a slack variable */
      if( (iscont || (coefsintegral && varsintegral && SCIPisEQ(scip, absval, 1.0))) &&
         !SCIPdoNotMultaggrVar(scip, var) )
      {
         SCIP_Bool better;
         SCIP_Bool equal;
         SCIP_Real slackdomrng;

         if( SCIPisInfinity(scip, varub) || SCIPisInfinity(scip, -varlb) )
            slackdomrng = SCIPinfinity(scip);
         else
         {
            slackdomrng = (varub - varlb)*absval;
            assert(!SCIPisInfinity(scip, slackdomrng));
         }
         equal = FALSE;
         better = (slacktype > bestslacktype) || (bestslackpos == -1);
         if( !better && slacktype == bestslacktype )
         {
            better = (nlocks < bestnlocks);
            if( nlocks == bestnlocks && !bestremovescons )
            {
               better = SCIPisGT(scip, slackdomrng, bestslackdomrng);
               equal = !better && SCIPisGE(scip, slackdomrng, bestslackdomrng);
            }
         }

         if( better || equal )
         {
            SCIP_Real minresactivity;
            SCIP_Real maxresactivity;
            SCIP_Real newlhs;
            SCIP_Real newrhs;
            SCIP_Bool removescons;
            SCIP_Bool isminsettoinfinity;
            SCIP_Bool ismaxsettoinfinity;

            /* check if the constraint becomes redundant after multi-aggregation */
            consdataGetActivityResiduals(scip, consdata, var, val, &minresactivity, &maxresactivity, &isminsettoinfinity, &ismaxsettoinfinity);
            getNewSidesAfterAggregation(scip, consdata, var, val, &newlhs, &newrhs);
            removescons = (SCIPisFeasLE(scip, newlhs, minresactivity) && SCIPisFeasLE(scip, maxresactivity, newrhs));

            /* check resactivities for reliability */
            if (removescons)
            {
               if( !isminsettoinfinity && isNewActivityUnreliable(scip, minresactivity, consdata->lastminactivity) )
                  consdataGetReliableResidualActivity(scip, consdata, var, &minresactivity, TRUE, FALSE);

               if( !ismaxsettoinfinity && isNewActivityUnreliable(scip, maxresactivity, consdata->lastmaxactivity) 
                  && SCIPisFeasLE(scip, newlhs, minresactivity))
                  consdataGetReliableResidualActivity(scip, consdata, var, &maxresactivity, FALSE, FALSE);

               removescons = (SCIPisFeasLE(scip, newlhs, minresactivity) && SCIPisFeasLE(scip, maxresactivity, newrhs));
            }

            /* prefer variables that make the constraints redundant */
            if( bestremovescons && !removescons )
               continue;

            /* if the constraint does not become redundant, only accept the variable if it does not appear in
             * other constraints
             */
            if( !removescons && nlocks > maxnlocksstay )
               continue;

            better = better || (!bestremovescons && removescons);
            if( better )
            {
               bestslackpos = v;
               bestslacktype = slacktype;
               bestnlocks = nlocks;
               bestslackdomrng = slackdomrng;
               bestremovescons = removescons;
            }
         }
      }
   }

   /* if all coefficients and variables are integral, the right hand side must also be integral */
   if( coefsintegral && varsintegral && !SCIPisFeasIntegral(scip, consdata->rhs) )
   {
      SCIPdebugMessage("linear equality <%s> is integer infeasible\n", SCIPconsGetName(cons));
      SCIPdebug(SCIP_CALL( SCIPprintCons(scip, cons, NULL) ));
      *cutoff = TRUE;
      return SCIP_OKAY;
   }

   supinf = FALSE;
   infinf = FALSE;
   
   /* check whether the the infimum and the supremum of the multi-aggregation can be get infinite */
   for( v = 0; v < consdata->nvars; ++v )
   {
      if( v != bestslackpos )
      {
         if( SCIPisGT(scip, consdata->vals[v], 0.0) )
         {
            supinf = supinf || SCIPisInfinity(scip, SCIPvarGetUbGlobal(consdata->vars[v]));
            infinf = infinf || SCIPisInfinity(scip, -SCIPvarGetLbGlobal(consdata->vars[v]));
         }
         else if( SCIPisLT(scip, consdata->vals[v], 0.0) )
         {
            supinf = supinf || SCIPisInfinity(scip, -SCIPvarGetLbGlobal(consdata->vars[v]));
            infinf = infinf || SCIPisInfinity(scip, SCIPvarGetUbGlobal(consdata->vars[v]));
         }
      }
   }
 
   /* If the infimum and the supremum of a multi-aggregation are both infinite, then the multi-aggregation might not be resolvable.
    * E.g., consider the equality z = x-y. If x and y are both fixed to +infinity, the value for z is not determined */     
   if( supinf && infinf )
   {      
      SCIPdebugMessage("do not perform multi-aggregation: infimum and supremum are both infinite\n");     
      return SCIP_OKAY;
   }

   /* if the slack variable is of integer type, and the constraint itself may take fractional values,
    * we cannot aggregate the variable, because the integrality condition would get lost
    * Similarly, if there are implicitly integral variables we cannot aggregate, since we might
    * loose the integrality condition for this variable.
    */
   if( bestslackpos >= 0
      && (bestslacktype == SCIP_VARTYPE_CONTINUOUS || bestslacktype == SCIP_VARTYPE_IMPLINT
         || (coefsintegral && varsintegral && nimplvars == 0)) )
   {
      SCIP_VAR* slackvar;
      SCIP_Real* scalars;
      SCIP_Real slackcoef;
      SCIP_Real aggrconst;
      SCIP_Real newlhs;
      SCIP_Real newrhs;
      SCIP_Bool aggregated;

      /* do not multi aggregate binary variables */
      if( bestslacktype == SCIP_VARTYPE_BINARY )
         return SCIP_OKAY;

      /* we found a slack variable that only occurs in at most one other constraint:
       *   a_1*x_1 + ... + a_k*x_k + a'*s == rhs  ->  s == rhs - a_1/a'*x_1 - ... - a_k/a'*x_k
       */
      assert(bestslackpos < consdata->nvars);

      /* convert equality into inequality by deleting the slack variable:
       *  x + a*s == b, l <= s <= u   ->  b - a*u <= x <= b - a*l
       */
      slackvar = vars[bestslackpos];
      slackcoef = vals[bestslackpos];
      assert(!SCIPisZero(scip, slackcoef));
      aggrconst = consdata->rhs/slackcoef;

      getNewSidesAfterAggregation(scip, consdata, slackvar, slackcoef, &newlhs, &newrhs);
      assert(SCIPisLE(scip, newlhs, newrhs));
      SCIP_CALL( chgLhs(scip, cons, newlhs) );
      SCIP_CALL( chgRhs(scip, cons, newrhs) );
      SCIP_CALL( delCoefPos(scip, cons, bestslackpos) );

      /* allocate temporary memory */
      SCIP_CALL( SCIPallocBufferArray(scip, &scalars, consdata->nvars) );

      /* set up the multi-aggregation */
      SCIPdebugMessage("linear constraint <%s>: multi-aggregate <%s> ==", SCIPconsGetName(cons), SCIPvarGetName(slackvar));
      for( v = 0; v < consdata->nvars; ++v )
      {
         scalars[v] = -consdata->vals[v]/slackcoef;
         SCIPdebugPrintf(" %+.15g<%s>", scalars[v], SCIPvarGetName(vars[v]));
      }
      SCIPdebugPrintf(" %+.15g, bounds of <%s>: [%.15g,%.15g], nlocks=%d, maxnlocks=%d, removescons=%u\n",
         aggrconst, SCIPvarGetName(slackvar), SCIPvarGetLbGlobal(slackvar), SCIPvarGetUbGlobal(slackvar),
         bestnlocks, bestremovescons ? maxnlocksremove : maxnlocksstay, bestremovescons);

      /* perform the multi-aggregation */
      SCIP_CALL( SCIPmultiaggregateVar(scip, slackvar, consdata->nvars, vars, scalars, aggrconst,
            &infeasible, &aggregated) );
      assert(aggregated);

      /* free temporary memory */
      SCIPfreeBufferArray(scip, &scalars);

      /* check for infeasible aggregation */
      if( infeasible )
      {
         SCIPdebugMessage("linear constraint <%s>: infeasible multi-aggregation\n", SCIPconsGetName(cons));
         *cutoff = TRUE;
         return SCIP_OKAY;
      }

      (*naggrvars)++;

      /* delete the constraint if it became redundant */
      if( bestremovescons )
      {
         SCIPdebugMessage("linear constraint <%s>: redundant after multi-aggregation\n", SCIPconsGetName(cons));
         SCIP_CALL( SCIPdelCons(scip, cons) );
         
         if( !consdata->upgraded )
            (*ndelconss)++;
      }
   }
   else if( ncontvars == 1 )
   {
      SCIP_VAR* var;

      assert(0 <= contvarpos && contvarpos < consdata->nvars);
      var = vars[contvarpos];
      assert(SCIPvarGetType(var) == SCIP_VARTYPE_CONTINUOUS || SCIPvarGetType(var) == SCIP_VARTYPE_IMPLINT);

      if( coefsintegral
         && SCIPvarGetType(var) == SCIP_VARTYPE_CONTINUOUS
         && SCIPisEQ(scip, REALABS(vals[contvarpos]), 1.0)
         && SCIPisFeasIntegral(scip, consdata->rhs) )
      {
         /* convert the continuous variable with coefficient 1.0 into an implicit integer variable */
         SCIPdebugMessage("linear constraint <%s>: converting continuous variable <%s> to implicit integer variable\n",
            SCIPconsGetName(cons), SCIPvarGetName(var));
         SCIP_CALL( SCIPchgVarType(scip, var, SCIP_VARTYPE_IMPLINT, &infeasible) );
         if( infeasible )
         {
            SCIPdebugMessage("infeasible upgrade of variable <%s> to integral type, domain is empty\n", SCIPvarGetName(var));
            *cutoff = TRUE;

            return SCIP_OKAY;
         }
      }
   }
   else if( ncontvars == 0 && nintvars == 1 && !coefszeroone )
   {
      SCIP_VAR* var;

      /* this seems to help for rococo instances, but does not for rout (where all coefficients are +/- 1.0)
       *  -> we don't convert integers into implints if the row is a 0/1-row
       */
      assert(varsintegral);
      assert(0 <= intvarpos && intvarpos < consdata->nvars);
      var = vars[intvarpos];
      assert(SCIPvarGetType(var) == SCIP_VARTYPE_INTEGER);

      if( coefsintegral
         && SCIPisEQ(scip, REALABS(vals[intvarpos]), 1.0)
         && SCIPisFeasIntegral(scip, consdata->rhs) )
      {
         /* convert the integer variable with coefficient 1.0 into an implicit integer variable */
         SCIPdebugMessage("linear constraint <%s>: converting integer variable <%s> to implicit integer variable\n",
            SCIPconsGetName(cons), SCIPvarGetName(var));
         SCIP_CALL( SCIPchgVarType(scip, var, SCIP_VARTYPE_IMPLINT, &infeasible) );
         if( infeasible )
         {
            SCIPdebugMessage("infeasible upgrade of variable <%s> to integral type, domain is empty\n", SCIPvarGetName(var));
            *cutoff = TRUE;

            return SCIP_OKAY;
         }
      }
   }

   return SCIP_OKAY;
}

/* converts special equalities */
static
SCIP_RETCODE convertEquality(
   SCIP*                 scip,               /**< SCIP data structure */
   SCIP_CONS*            cons,               /**< linear constraint */
   SCIP_Bool*            cutoff,             /**< pointer to store TRUE, if a cutoff was found */
   int*                  nfixedvars,         /**< pointer to count number of fixed variables */
   int*                  naggrvars,          /**< pointer to count number of aggregated variables */
   int*                  ndelconss           /**< pointer to count number of deleted constraints */
   )
{
   SCIP_CONSDATA* consdata;

   assert(scip != NULL);
   assert(cons != NULL);
   assert(cutoff != NULL);
   assert(nfixedvars != NULL);
   assert(naggrvars != NULL);
   assert(ndelconss != NULL);

   consdata = SCIPconsGetData(cons);
   assert(consdata != NULL);
   assert(consdata->removedfixings);

   /* do nothing on inequalities */
   if( !SCIPisEQ(scip, consdata->lhs, consdata->rhs) )
      return SCIP_OKAY;

   /* depending on the number of variables, call a special conversion method */
   if( consdata->nvars == 1 )
   {
      /* fix variable */
      SCIP_CALL( convertUnaryEquality(scip, cons, cutoff, nfixedvars, ndelconss) );
   }
   else if( consdata->nvars == 2 )
   {
      /* aggregate one of the variables */
      SCIP_CALL( convertBinaryEquality(scip, cons, cutoff, naggrvars, ndelconss) );
   }
   else
   {
      /* try to multi-aggregate one of the variables */
      SCIP_CALL( convertLongEquality(scip, cons, cutoff, naggrvars, ndelconss) );
   }

   return SCIP_OKAY;
}

/** returns whether the linear sum of all variables/coefficients except the given one divided by the given value is always
 *  integral
 */
static
SCIP_Bool consdataIsResidualIntegral(
   SCIP*                 scip,               /**< SCIP data structure */
   SCIP_CONSDATA*        consdata,           /**< linear constraint */
   int                   pos,                /**< position of variable to be left out */
   SCIP_Real             val                 /**< value to divide the coefficients by */
   )
{
   int v;
   
   assert(scip != NULL);
   assert(consdata != NULL);
   assert(0 <= pos && pos < consdata->nvars);

   for( v = 0; v < consdata->nvars; ++v )
   {
      if( v != pos && (!SCIPvarIsIntegral(consdata->vars[v]) || !SCIPisIntegral(scip, consdata->vals[v]/val)) )
         return FALSE;
   }

   return TRUE;
}

/* check if lhs/a_i - \sum_{j \neq i} a_j/a_i * x_j is always inside the bounds of x_i 
 * check if rhs/a_i - \sum_{j \neq i} a_j/a_i * x_j is always inside the bounds of x_i 
 */
static
void calculateMinvalAndMaxval(
   SCIP*                 scip,               /**< SCIP data structure */
   SCIP_Real             side,               /**< lhs or rhs */
   SCIP_Real             val,                /**< coefficient */
   SCIP_Real             minresactivity,     /**< minimal residual activity */
   SCIP_Real             maxresactivity,     /**< maximal residual activity */
   SCIP_Real*            minval,             /**< pointer to store calculated minval */
   SCIP_Real*            maxval              /**< pointer to store calculated maxval */
   )
{
   assert(scip != NULL);
   assert(minval != NULL);
   assert(maxval != NULL);

   if( val > 0.0 )
   {
      if( SCIPisInfinity(scip, ABS(maxresactivity)) )
         *minval = -maxresactivity;
      else
         *minval = (side - maxresactivity)/val;
      
      if( SCIPisInfinity(scip, ABS(minresactivity)) )
         *maxval = -minresactivity;
      else
         *maxval = (side - minresactivity)/val;
   }
   else
   {
      if( SCIPisInfinity(scip, ABS(minresactivity)) )
         *minval = minresactivity;
      else
         *minval = (side - minresactivity)/val;
      
      if( SCIPisInfinity(scip, ABS(maxresactivity)) )
         *maxval = maxresactivity;
      else
         *maxval = (side - maxresactivity)/val;
   }
}


/* applies dual presolving for variables that are locked only once in a direction, and this locking is due to a
 * linear inequality
 */
static
SCIP_RETCODE dualPresolve(
   SCIP*                 scip,               /**< SCIP data structure */
   SCIP_CONS*            cons,               /**< linear constraint */
   SCIP_Bool*            cutoff,             /**< pointer to store TRUE, if a cutoff was found */
   int*                  nfixedvars,         /**< pointer to count number of fixed variables */
   int*                  naggrvars,          /**< pointer to count number of aggregated variables */
   int*                  ndelconss           /**< pointer to count number of deleted constraints */
   )
{  /*lint --e{715}*/
   SCIP_CONSDATA* consdata;
   SCIP_Bool lhsexists;
   SCIP_Bool rhsexists;
   SCIP_Bool bestisint;
   SCIP_Bool bestislhs;
   int bestpos;
   int i;
   int maxotherlocks;

   assert(scip != NULL);
   assert(cons != NULL);
   assert(cutoff != NULL);
   assert(nfixedvars != NULL);
   assert(naggrvars != NULL);
   assert(ndelconss != NULL);

   /* only process checked constraints (for which the locks are increased);
    * otherwise we would have to check for variables with nlocks == 0, and these are already processed by the
    * dualfix presolver
    */
   if( !SCIPconsIsChecked(cons) )
      return SCIP_OKAY;
      
   consdata = SCIPconsGetData(cons);
   assert(consdata != NULL);

   lhsexists = !SCIPisInfinity(scip, -consdata->lhs);
   rhsexists = !SCIPisInfinity(scip, consdata->rhs);

   /* search for a single-locked variable which can be multi-aggregated; if a valid continuous variable was found, we
    * can use it safely for aggregation and break the search loop
    */
   bestpos = -1;
   bestisint = TRUE;
   bestislhs = FALSE;

   /* We only want to multi-aggregate variables, if they appear in maximal one additional constraint,
    * everything else would produce fill-in. Exceptions:
    * - If there are only two variables in the constraint from which the multi-aggregation arises, no fill-in will be
    *   produced.
    * - If there are three variables in the constraint, multi-aggregation in three additional constraints will remove
    *   six nonzeros (three from the constraint and the three entries of the multi-aggregated variable) and add
    *   six nonzeros (two variables per substitution).
    * - If there at most four variables in the constraint, multi-aggregation in two additional constraints will remove
    *   six nonzeros (four from the constraint and the two entries of the multi-aggregated variable) and add
    *   six nonzeros (three variables per substitution). God exists! 
    */
   if( consdata->nvars <= 2 )
      maxotherlocks = INT_MAX;
   else if( consdata->nvars == 3 )
      maxotherlocks = 3;
   else if( consdata->nvars == 4 )
      maxotherlocks = 2;
   else
      maxotherlocks = 1;

   /* if this constraint has both sides, it also provides a lock for the other side and thus we can allow one more lock */
   if( lhsexists && rhsexists )
      maxotherlocks++;

   for( i = 0; i < consdata->nvars && bestisint; ++i )
   {
      SCIP_VAR* var;
      SCIP_Bool isint;
      SCIP_Real val;
      SCIP_Real obj;
      SCIP_Real lb;
      SCIP_Real ub;
      SCIP_Bool agglhs;
      SCIP_Bool aggrhs;

      var = consdata->vars[i];
      isint = (SCIPvarGetType(var) == SCIP_VARTYPE_BINARY || SCIPvarGetType(var) == SCIP_VARTYPE_INTEGER);

      /* if we already found a candidate, skip integers */
      if( bestpos >= 0 && isint )
         continue;

      /* better do not multi-aggregate binary variables, since most plugins rely on their binary variables to be either
       * active, fixed, or single-aggregated with another binary variable
       */
      if( SCIPvarIsBinary(var) && consdata->nvars > 2 )
         continue;

      if ( SCIPdoNotMultaggrVar(scip, var) )
         continue;

      val = consdata->vals[i];
      obj = SCIPvarGetObj(var);
      lb = SCIPvarGetLbGlobal(var);
      ub = SCIPvarGetUbGlobal(var);

      /* lhs <= a_0 * x_0 + a_1 * x_1 + ... + a_{n-1} * x_{n-1} <= rhs
       *
       * a_i >= 0, c_i >= 0, lhs exists, nlocksdown(x_i) == 1:
       *  - constraint is the only one that forbids fixing the variable to its lower bound
       *  - fix x_i to the smallest value for this constraint: x_i := lhs/a_i - \sum_{j \neq i} a_j/a_i * x_j
       *
       * a_i <= 0, c_i <= 0, lhs exists, nlocksup(x_i) == 1:
       *  - constraint is the only one that forbids fixing the variable to its upper bound
       *  - fix x_i to the largest value for this constraint: x_i := lhs/a_i - \sum_{j \neq i} a_j/a_i * x_j
       *
       * a_i >= 0, c_i <= 0, rhs exists, nlocksup(x_i) == 1:
       *  - constraint is the only one that forbids fixing the variable to its upper bound
       *  - fix x_i to the largest value for this constraint: x_i := rhs/a_i - \sum_{j \neq i} a_j/a_i * x_j
       *
       * a_i <= 0, c_i >= 0, rhs exists, nlocksdown(x_i) == 1:
       *  - constraint is the only one that forbids fixing the variable to its lower bound
       *  - fix x_i to the smallest value for this constraint: x_i := rhs/a_i - \sum_{j \neq i} a_j/a_i * x_j
       *       
       * but: all this is only applicable, if the aggregated value is inside x_i's bounds for all possible values
       *      of all x_j
       * furthermore: we only want to apply this, if no fill-in will be produced
       */
      agglhs = lhsexists
         && ((val > 0.0 && !SCIPisNegative(scip, obj) && SCIPvarGetNLocksDown(var) == 1 
               && SCIPvarGetNLocksUp(var) <= maxotherlocks)
            || (val < 0.0 && !SCIPisPositive(scip, obj) && SCIPvarGetNLocksUp(var) == 1
               && SCIPvarGetNLocksDown(var) <= maxotherlocks));
      aggrhs = rhsexists
         && ((val > 0.0 && !SCIPisPositive(scip, obj) && SCIPvarGetNLocksUp(var) == 1 
               && SCIPvarGetNLocksDown(var) <= maxotherlocks)            
            || (val < 0.0 && !SCIPisNegative(scip, obj)  && SCIPvarGetNLocksDown(var) == 1 
               && SCIPvarGetNLocksUp(var) <= maxotherlocks));
      if( agglhs || aggrhs )
      {
         SCIP_Real minresactivity;
         SCIP_Real maxresactivity;
         SCIP_Real minval;
         SCIP_Real maxval;
         SCIP_Bool isminsettoinfinity;
         SCIP_Bool ismaxsettoinfinity;

         /* calculate bounds for \sum_{j \neq i} a_j * x_j */
         consdataGetActivityResiduals(scip, consdata, var, val, &minresactivity, &maxresactivity, &isminsettoinfinity, &ismaxsettoinfinity);
         assert(SCIPisLE(scip, minresactivity, maxresactivity));

         if( agglhs )
         {
            /* check if lhs/a_i - \sum_{j \neq i} a_j/a_i * x_j is always inside the bounds of x_i */
            calculateMinvalAndMaxval(scip, consdata->lhs, val, minresactivity, maxresactivity, &minval, &maxval);

            assert(SCIPisLE(scip,minval,maxval));
            if( SCIPisFeasGE(scip, minval, lb) && SCIPisFeasLE(scip, maxval, ub) )
            {
               SCIP_Real oldmaxresactivity;
               SCIP_Real oldminresactivity;
               SCIP_Bool recalculated;
 
               recalculated = FALSE;
               oldmaxresactivity = maxresactivity;
               oldminresactivity = minresactivity;

               /* check minresactivity for reliability */
               if( !isminsettoinfinity && isNewActivityUnreliable(scip, minresactivity, consdata->lastminactivity) )
               {
                  consdataGetReliableResidualActivity(scip, consdata, var, &minresactivity, TRUE, FALSE);
                  recalculated = !SCIPisEQ(scip, oldminresactivity, minresactivity);
                  isminsettoinfinity = TRUE; /* here it means only that it was even calculated */
               }

               /* check maxresactivity for reliability */
               if( !ismaxsettoinfinity && isNewActivityUnreliable(scip, maxresactivity, consdata->lastmaxactivity) )
               {
                  consdataGetReliableResidualActivity(scip, consdata, var, &maxresactivity, FALSE, FALSE);
                  recalculated = recalculated || !SCIPisEQ(scip, oldmaxresactivity, maxresactivity);
                  ismaxsettoinfinity = TRUE; /* here it means only that it was even calculated */
               }

               /* minresactivity or maxresactivity wasn't reliable so recalculate min- and maxval*/
               if( recalculated )
               {
                  assert(SCIPisLE(scip, minresactivity, maxresactivity));

                  /* check again if lhs/a_i - \sum_{j \neq i} a_j/a_i * x_j is always inside the bounds of x_i */
                  calculateMinvalAndMaxval(scip, consdata->lhs, val, minresactivity, maxresactivity, &minval, &maxval);
                  
                  assert(SCIPisLE(scip,minval,maxval));           
               }

               if( !recalculated || (SCIPisFeasGE(scip, minval, lb) && SCIPisFeasLE(scip, maxval, ub)) )
               {
                  /* if the variable is integer, we have to check whether the integrality condition would always be satisfied
                   * in the multi-aggregation
                   */
                  if( !isint || (SCIPisIntegral(scip, consdata->lhs/val) && consdataIsResidualIntegral(scip, consdata, i, val)) )
                  {
                     bestpos = i;
                     bestisint = isint;
                     bestislhs = TRUE;
                     continue; /* no need to also look at the right hand side */
                  }
               }
            }
         }

         if( aggrhs )
         {
            /* check if rhs/a_i - \sum_{j \neq i} a_j/a_i * x_j is always inside the bounds of x_i */
            calculateMinvalAndMaxval(scip, consdata->rhs, val, minresactivity, maxresactivity, &minval, &maxval);

            assert(SCIPisLE(scip,minval,maxval));
            if( SCIPisFeasGE(scip, minval, lb) && SCIPisFeasLE(scip, maxval, ub) )
            {
               SCIP_Real oldmaxresactivity;
               SCIP_Real oldminresactivity;
               SCIP_Bool recalculated;

               recalculated = FALSE;
               oldmaxresactivity = maxresactivity;
               oldminresactivity = minresactivity;

               /* check minresactivity for reliability */
               if( !isminsettoinfinity && isNewActivityUnreliable(scip, minresactivity, consdata->lastminactivity) )
               {
                  consdataGetReliableResidualActivity(scip, consdata, var, &minresactivity, TRUE, FALSE);
                  recalculated = !SCIPisEQ(scip, oldminresactivity, minresactivity);
               }

               /* check maxresactivity for reliability */
               if( !ismaxsettoinfinity && isNewActivityUnreliable(scip, maxresactivity, consdata->lastmaxactivity) )
               {
                  consdataGetReliableResidualActivity(scip, consdata, var, &maxresactivity, FALSE, FALSE);
                  recalculated = recalculated || !SCIPisEQ(scip, oldmaxresactivity, maxresactivity);

               }

               /* minresactivity or maxresactivity wasn't reliable so recalculate min- and maxval*/
               if( recalculated )
               {
                  /* check again if rhs/a_i - \sum_{j \neq i} a_j/a_i * x_j is always inside the bounds of x_i */
                  calculateMinvalAndMaxval(scip, consdata->rhs, val, minresactivity, maxresactivity, &minval, &maxval);
                  assert(SCIPisLE(scip,minval,maxval));
               }

               if( !recalculated || (SCIPisFeasGE(scip, minval, lb) && SCIPisFeasLE(scip, maxval, ub)) )
               {
                  /* if the variable is integer, we have to check whether the integrality condition would always be satisfied
                   * in the multi-aggregation
                   */
                  if( !isint || (SCIPisIntegral(scip, consdata->rhs/val) && consdataIsResidualIntegral(scip, consdata, i, val)) )
                  {
                     bestpos = i;
                     bestisint = isint;
                     bestislhs = FALSE;
                  }
               }
            }
         }
      }
   }

   if( bestpos >= 0 )
   {
      SCIP_VAR** aggrvars;
      SCIP_Real* aggrcoefs;
      SCIP_Real aggrconst;
      SCIP_VAR* bestvar;
      SCIP_Real bestval;
      int naggrs;
      int j;
      SCIP_Bool infeasible;
      SCIP_Bool aggregated;
      SCIP_Bool supinf;                      /* might the supremum of the multi-aggregation be infinite? */
      SCIP_Bool infinf;                      /* might the infimum of the multi-aggregation be infinite? */

      assert(!bestislhs || lhsexists);
      assert(bestislhs || rhsexists);

      bestvar = consdata->vars[bestpos];
      bestval = consdata->vals[bestpos];
      assert(bestisint ==
         (SCIPvarGetType(bestvar) == SCIP_VARTYPE_BINARY || SCIPvarGetType(bestvar) == SCIP_VARTYPE_INTEGER));

      /* allocate temporary memory */
      SCIP_CALL( SCIPallocBufferArray(scip, &aggrvars, consdata->nvars-1) );
      SCIP_CALL( SCIPallocBufferArray(scip, &aggrcoefs, consdata->nvars-1) );
            
      /* set up the multi-aggregation */
      SCIPdebug(SCIPprintCons(scip, cons, NULL));
      SCIPdebugMessage("linear constraint <%s> (dual): multi-aggregate <%s> ==", SCIPconsGetName(cons), SCIPvarGetName(bestvar));
      naggrs = 0;
      supinf = FALSE;
      infinf = FALSE;

      for( j = 0; j < consdata->nvars; ++j )
      {
         if( j != bestpos )
         {
            aggrvars[naggrs] = consdata->vars[j];
            aggrcoefs[naggrs] = -consdata->vals[j]/consdata->vals[bestpos];
            SCIPdebugPrintf(" %+.15g<%s>", aggrcoefs[naggrs], SCIPvarGetName(aggrvars[naggrs]));
            if( bestisint )
            {
               /* coefficient must be integral: round it to exact integral value */
               assert(SCIPisIntegral(scip, aggrcoefs[naggrs]));
               aggrcoefs[naggrs] = SCIPfloor(scip, aggrcoefs[naggrs]+0.5);
            }
     
            if( SCIPisGT(scip, aggrcoefs[naggrs], 0.0) )
            {
               supinf = supinf || SCIPisInfinity(scip, SCIPvarGetUbGlobal(consdata->vars[j]));
               infinf = infinf || SCIPisInfinity(scip, -SCIPvarGetLbGlobal(consdata->vars[j]));
            }
            else if( SCIPisLT(scip, aggrcoefs[naggrs], 0.0) )
            {
               supinf = supinf || SCIPisInfinity(scip, -SCIPvarGetLbGlobal(consdata->vars[j]));
               infinf = infinf || SCIPisInfinity(scip, SCIPvarGetUbGlobal(consdata->vars[j]));
            }

            naggrs++;
         }
      }
      aggrconst = (bestislhs ? consdata->lhs/bestval : consdata->rhs/bestval);
      SCIPdebugPrintf(" %+.15g, bounds of <%s>: [%.15g,%.15g]\n", aggrconst, SCIPvarGetName(bestvar),
         SCIPvarGetLbGlobal(bestvar), SCIPvarGetUbGlobal(bestvar));
      assert(naggrs == consdata->nvars-1);

      /* right hand side must be integral: round it to exact integral value */
      if( bestisint )
      {
         assert(SCIPisIntegral(scip, aggrconst));
         aggrconst = SCIPfloor(scip, aggrconst+0.5);
      }

      aggregated = FALSE;
      infeasible = FALSE;

      /* perform the multi-aggregation */
      if( !supinf || !infinf )
      {
         SCIP_CALL( SCIPmultiaggregateVar(scip, bestvar, naggrs, aggrvars, aggrcoefs, aggrconst, &infeasible, &aggregated) );
      }
      else
      {
         /* If the infimum and the supremum of a multi-aggregation are both infinite, then the multi-aggregation might not be resolvable.
          * E.g., consider the equality z = x-y. If x and y are both fixed to +infinity, the value for z is not determined */
         SCIPdebugMessage("do not perform multi-aggregation: infimum and supremum are both infinite\n");
      }
      /* free temporary memory */
      SCIPfreeBufferArray(scip, &aggrcoefs);
      SCIPfreeBufferArray(scip, &aggrvars);
            
      /* check for infeasible aggregation */
      if( infeasible )
      {
         SCIPdebugMessage("linear constraint <%s>: infeasible multi-aggregation\n", SCIPconsGetName(cons));
         *cutoff = TRUE;
         return SCIP_OKAY;
      }

      /* delete the constraint, if the aggregation was successful */
      if( aggregated )
      {
         SCIP_CALL( SCIPdelCons(scip, cons) );
         
         if( !consdata->upgraded )
            (*ndelconss)++;
         (*naggrvars)++;
      }
      else
      {
         SCIPdebugMessage("aggregation non successful!\n");
      }
   }

   return SCIP_OKAY;
}

/** converts all variables with fixed domain into FIXED variables */
static
SCIP_RETCODE fixVariables(
   SCIP*                 scip,               /**< SCIP data structure */
   SCIP_CONS*            cons,               /**< linear constraint */
   SCIP_Bool*            cutoff,             /**< pointer to store TRUE, if a cutoff was found */
   int*                  nfixedvars          /**< pointer to count the total number of fixed variables */
   )
{
   SCIP_CONSDATA* consdata;
   SCIP_VAR* var;
   SCIP_VARSTATUS varstatus;
   SCIP_Real lb;
   SCIP_Real ub;
   SCIP_Bool fixed;
   SCIP_Bool infeasible;
   int v;

   assert(scip != NULL);
   assert(cons != NULL);
   assert(cutoff != NULL);
   assert(nfixedvars != NULL);

   consdata = SCIPconsGetData(cons);
   assert(consdata != NULL);

   for( v = 0; v < consdata->nvars; ++v )
   {
      assert(consdata->vars != NULL);
      var = consdata->vars[v];
      varstatus = SCIPvarGetStatus(var);

      if( varstatus != SCIP_VARSTATUS_FIXED )
      {
         lb = SCIPvarGetLbGlobal(var);
         ub = SCIPvarGetUbGlobal(var);
         if( SCIPisEQ(scip, lb, ub) )
         {
            SCIP_Real fixval;

            fixval = SCIPselectSimpleValue(lb - SCIPepsilon(scip), ub + SCIPepsilon(scip), MAXDNOM);
            SCIPdebugMessage("converting variable <%s> with fixed bounds [%.15g,%.15g] into fixed variable fixed at %.15g\n",
               SCIPvarGetName(var), lb, ub, fixval);
            SCIP_CALL( SCIPfixVar(scip, var, fixval, &infeasible, &fixed) );
            if( infeasible )
            {
               SCIPdebugMessage(" -> infeasible fixing\n");
               *cutoff = TRUE;
               return SCIP_OKAY;
            }
            if( fixed )
               (*nfixedvars)++;
         }
      }
   }

   SCIP_CALL( applyFixings(scip, cons, &infeasible) );

   if( infeasible )
   {
      SCIPdebugMessage(" -> infeasible fixing\n");
      *cutoff = TRUE;
      return SCIP_OKAY;
   }

   assert(consdata->removedfixings);

   return SCIP_OKAY;
}

#define BINWEIGHT  1
#define INTWEIGHT  4
#define CONTWEIGHT 8

/** gets weight for variable in a "weighted number of variables" sum */
static
int getVarWeight(
   SCIP_VAR*             var                 /**< variable to get weight for */
   )
{
   switch( SCIPvarGetType(var) )
   {
   case SCIP_VARTYPE_BINARY:
      return BINWEIGHT;
   case SCIP_VARTYPE_INTEGER:
   case SCIP_VARTYPE_IMPLINT:
      return INTWEIGHT;
   case SCIP_VARTYPE_CONTINUOUS:
      return CONTWEIGHT;
   default:
      SCIPerrorMessage("invalid variable type\n");
      SCIPABORT();
      return 0; /*lint !e527*/
   }
}

/** tries to aggregate variables in equations a^Tx = lhs
 *  in case there are at most two binary variables with an odd coefficient and all other
 *  variables are not continuous and have an even coefficient then:
 *  - exactly one odd binary variables 
 *    this binary variables y can be fixed to 0 if the lhs is even and to 1 if the lhs is odd    
 *     - lhs is odd ->  y = 1
 *     - lhs is even -> y = 0
 *  - exactly two odd binary variables 
 *    aggregate the two binary variables with odd coefficient 
 *     - lhs is odd -> exactly one of the variable has to be 1 -> var1 + var2 = 1
 *     - lhs is even -> both have to take the same value -> var1 - var2 = 0
 */
static
SCIP_RETCODE aggregateVariables(
   SCIP*                 scip,               /**< SCIP data structure */
   SCIP_CONS*            cons,               /**< linear constraint */
   SCIP_Bool*            cutoff,             /**< pointer to store TRUE, if a cutoff was found */
   int*                  nfixedvars,         /**< pointer to count number of fixed variables */
   int*                  naggrvars,          /**< pointer to count number of aggregated variables */
   int*                  ndelconss           /**< pointer to count number of deleted constraints */
   )
{  /*lint --e{715}*/
   SCIP_CONSDATA* consdata;
   SCIP_Bool success;

   assert( scip != NULL );
   assert( cons != NULL );
   
   consdata = SCIPconsGetData(cons);
   assert( consdata != NULL );

   /* check if the linear constraint is an equation with integral right hand side */
   if( !SCIPisEQ(scip, consdata->lhs, consdata->rhs) || !SCIPisIntegral(scip, consdata->lhs) )
      return SCIP_OKAY;
   
   /* try to fix and aggregated variables until nothing is possible anymore */
   do
   {
      int v;
      int nvars;
      SCIP_VAR** vars;
      SCIP_Real* vals;
      SCIP_Real lhs;
      SCIP_Bool lhsodd;
   
      SCIP_Bool infeasible;
      SCIP_Bool fixed;
      SCIP_Bool aggregated;
      SCIP_Bool redundant;

      SCIP_VAR* var1;
      SCIP_VAR* var2;
      int noddvars;

      success = FALSE;
    
      lhs = consdata->lhs;
      vars = consdata->vars;
      vals = consdata->vals;
      nvars = consdata->nvars;
    
      assert( !SCIPisInfinity(scip, ABS(lhs)) );
   
      var1 = NULL;
      var2 = NULL;
      noddvars = 0;
      
      /* search for binary variables with an odd coefficient */
      for( v = 0; v < nvars && noddvars < 3; ++v )
      {
         SCIP_Longint val;
         
         /* all coefficients and variables have to be integral */
         if( !SCIPisIntegral(scip, vals[v]) || SCIPvarGetType(vars[v]) == SCIP_VARTYPE_CONTINUOUS )
            return SCIP_OKAY;
         
         val = (SCIP_Longint)SCIPfeasFloor(scip, vals[v]);
         if( val % 2 != 0 )
         {
            /* the odd values have to belong to binary variables */
            if( !SCIPvarIsBinary(vars[v]) )
               return SCIP_OKAY;
            
            if( noddvars == 0 )
               var1 = vars[v];
            else
               var2 = vars[v];
            
            noddvars++;
         }
      }
    
      /* check lhs is odd or even */
      lhsodd = (((SCIP_Longint)SCIPfeasFloor(scip, lhs)) % 2 != 0);
      
      if( noddvars == 1 )
      {
         assert( var1 != NULL );
         
         SCIPdebugMessage("linear constraint <%s>: try fixing variable <%s> to <%g>\n", 
            SCIPconsGetName(cons), SCIPvarGetName(var1), lhsodd ? 1.0 : 0.0);
         
         SCIP_CALL( SCIPfixVar(scip, var1, lhsodd? 1.0 : 0.0, &infeasible, &fixed) );
         
         /* check for infeasibility of fixing */
         if( infeasible )
         {
            SCIPdebugMessage(" -> infeasible fixing\n");
            *cutoff = TRUE;
            return SCIP_OKAY;
         }
         
         if( fixed )
         {
            SCIPdebugMessage(" -> feasible fixing\n");
            (*nfixedvars)++;
            success = TRUE;
         }
      }
      else if( noddvars == 2 )
      {
         assert( var1 != NULL );
         assert( var2 != NULL );
         
         /* aggregate the two variables with odd coefficient 
          * - lhs is odd -> exactly one of the variable has to be 1 -> var1 + var2 = 1
          * - lhs is even -> both have to take the same value -> var1 - var2 = 0
          */
         SCIPdebugMessage("linear constraint <%s>: try aggregation of variables <%s> and <%s>\n", 
            SCIPconsGetName(cons), SCIPvarGetName(var1), SCIPvarGetName(var2));
         
         SCIP_CALL( SCIPaggregateVars(scip, var1, var2, 1.0, lhsodd ? 1.0 : -1.0,
               lhsodd ? 1.0 : 0.0, &infeasible, &redundant, &aggregated) );
      
         /* check for infeasibility of aggregation */
         if( infeasible )
         {
            SCIPdebugMessage(" -> infeasible aggregation\n");
            *cutoff = TRUE;
            return SCIP_OKAY;
         }
         
         /* count the aggregation */
         if( aggregated )
         {
            SCIPdebugMessage(" -> feasible aggregation\n");
            (*naggrvars)++;
            success = TRUE;
         }
      }
      
      if( success )
      {
         /* apply fixings and aggregation to successfully rerun this presolving step */
         SCIP_CALL( applyFixings(scip, cons, &infeasible) );

         if( infeasible )
         {
            SCIPdebugMessage(" -> infeasible fixing\n");
            *cutoff = TRUE;
            return SCIP_OKAY;
         }
         
         /* normalize constraint */
         SCIP_CALL( normalizeCons(scip, cons) );
      }
   }
   while( success );
   
   return SCIP_OKAY;
}



/*  tries to simplify coefficients and delete variables in inequalities lhs <= a^Tx <= rhs
 *  in case there is only one binary variable with an odd coefficient, all other
 *  variables are not continuous and have an even coefficient, and only one of the left and right 
 *  hand-sides is odd, then:
 *  1. the right hand-side is odd and the left hand-side is even or minus infinity then:
 *    - if the odd coefficient is equal to 1, delete the variable and decrease rhs by 1
 *    - otherwise, decrease coefficient and rhs by 1
 *  2. the left hand-side is odd and the right hand-side is even or infinity then:
 *    - if the odd coefficient equal to -1, delete the variable and increase lhs by 1
 *    - otherwise, increase coefficient and lhs by 1
 *  Afterwards we us the normalize method to further simplify the inequality 
 */
static
SCIP_RETCODE simplifyInequalities(
   SCIP*                 scip,               /**< SCIP data structure */
   SCIP_CONS*            cons,               /**< linear constraint */
   int*                  nchgcoefs,          /**< pointer to store the amount of changed coefficients */
   int*                  nchgsides           /**< pointer to store the amount of changed sides */
   )
{
   SCIP_CONSDATA* consdata;
   SCIP_Bool success;
   int v;
   int nvars;
   SCIP_VAR** vars;
   SCIP_Real* vals;
   SCIP_Real oddbinval;
   SCIP_Bool lhsodd;
   SCIP_Real lhs;
   SCIP_Real rhs;
   SCIP_Real val;
   
   SCIP_VAR* oddbinvar;
   int noddvals = 0;
   int pos = 0;

   assert( scip != NULL );
   assert( cons != NULL );
   assert( nchgcoefs != NULL );
   assert( nchgsides != NULL );

   consdata = SCIPconsGetData(cons);
   assert( consdata != NULL );

   /* try to delete variables and simplify constraint */
   do
   {
      lhs = consdata->lhs;
      rhs = consdata->rhs;

      assert( !SCIPisInfinity(scip, -lhs) || !SCIPisInfinity(scip, rhs) );
      
      /* check if right and left hand-side are both integral */
      if( !SCIPisIntegral(scip, rhs) || !SCIPisIntegral(scip, lhs) )
         return SCIP_OKAY;

      /* check if both sides are not even or odd together */
      if( SCIPisIntegral(scip, rhs / 2.0) == SCIPisIntegral(scip, lhs / 2.0))    
         return SCIP_OKAY;

      /* in case the left hand side is minus infinity and the right hand side is even, then there nothing to simplify */
      if( SCIPisInfinity(scip, -lhs) && SCIPisIntegral(scip, rhs / 2.0))    
         return SCIP_OKAY;
      
      /* in case the right hand side is infinity and the left hand side is even, then there nothing to simplify */
      if( SCIPisInfinity(scip, rhs) && SCIPisIntegral(scip, lhs / 2.0))    
         return SCIP_OKAY;

      oddbinvar = NULL;
      oddbinval = 0;
      success = FALSE;
      noddvals = 0;
      vars = consdata->vars;
      vals = consdata->vals;
      nvars = consdata->nvars;
      
      /* search for binary variables with an odd coefficient */
      for( v = 0; v < nvars; ++v )
      {
         /* all coefficients have to be integral and all variables not of continuous type */
         if( !SCIPisIntegral(scip, vals[v]) || SCIPvarGetType(vars[v]) == SCIP_VARTYPE_CONTINUOUS )
            return SCIP_OKAY;
         
         /* check if the coefficient is odd */
         val = vals[v] / 2.0;
         if( !SCIPisIntegral(scip, val) )
         {
            /* the odd values have to belong to binary variables */
            if( !SCIPvarIsBinary(vars[v]) )
               return SCIP_OKAY;
            
            oddbinvar = vars[v];
            oddbinval = vals[v];
            pos = v;
            noddvals++;
            if (noddvals >= 2)
               return SCIP_OKAY;
         }
      }
      
      /* now we found exactly one binary variables with an odd coefficient and all other variables have even
       * coefficients and are not of continuous type; furthermore, only one side is odd */
      if( noddvals)
      {
         assert(noddvals == 1);
         assert( oddbinvar != NULL );
         lhsodd = FALSE;
         
         /* check if lhs is odd or even */
         if ( !SCIPisInfinity(scip, -lhs) )
         {
            lhsodd = !SCIPisIntegral(scip, lhs / 2.0);
         }
         
         if ( lhsodd )
         {
            oddbinval++;
            SCIP_CALL( chgLhs(scip, cons, lhs + 1) );
            SCIPdebugMessage("linear constraint <%s>: increasing coefficient for variable <%s> to <%g> and lhs to <%g>\n",
               SCIPconsGetName(cons), SCIPvarGetName(oddbinvar), oddbinval, lhs + 1);
         }
         else
         {
            oddbinval--;
            SCIP_CALL( chgRhs(scip, cons, rhs - 1) );
            SCIPdebugMessage("linear constraint <%s>: decreasing coefficient for variable <%s> to <%g> and rhs to <%g>\n", 
               SCIPconsGetName(cons), SCIPvarGetName(oddbinvar), oddbinval , rhs - 1);
         }
         
         if ( SCIPisZero(scip, oddbinval) )
         {
            SCIP_CALL( delCoefPos( scip, cons, pos ) );
         }
         else
         {
            SCIP_CALL( chgCoefPos(scip, cons, pos, oddbinval) );
         }

         (*nchgcoefs)++;
         (*nchgsides)++;

         /* normalize constraint */
         SCIP_CALL( normalizeCons(scip, cons) );
         
         /* if only one var is left abort loop */
         if( consdata->nvars == 1 )
            success = FALSE;
         else
            success = TRUE;
      }
   }
   while( success );
   
   return SCIP_OKAY;
}


/* tries to aggregate an (in)equality and an equality in order to decrease the number of variables in the (in)equality:
 *   cons0 := a * cons0 + b * cons1,
 * where a = val1[v] and b = -val0[v] for common variable v which removes most variable weight;
 * for numerical stability, we will only accept integral a and b;
 * the variable weight is a weighted sum over all included variables, where each binary variable weighs BINWEIGHT,
 * each integer or implicit integer variable weighs INTWEIGHT and each continuous variable weighs CONTWEIGHT
 */
static
SCIP_RETCODE aggregateConstraints(
   SCIP*                 scip,               /**< SCIP data structure */
   SCIP_CONS*            cons0,              /**< (in)equality to modify */
   SCIP_CONS*            cons1,              /**< equality to use for aggregation of cons0 */
   int*                  commonidx0,         /**< array with indices of variables in cons0, that appear also in cons1 */
   int*                  commonidx1,         /**< array with indices of variables in cons1, that appear also in cons0 */
   int*                  diffidx0minus1,     /**< array with indices of variables in cons0, that don't appear in cons1 */
   int*                  diffidx1minus0,     /**< array with indices of variables in cons1, that don't appear in cons0 */
   int                   nvarscommon,        /**< number of variables, that appear in both constraints */
   int                   commonidxweight,    /**< variable weight sum of common variables */
   int                   diffidx0minus1weight, /**< variable weight sum of variables in cons0, that don't appear in cons1 */
   int                   diffidx1minus0weight, /**< variable weight sum of variables in cons1, that don't appear in cons0 */
   SCIP_Real             maxaggrnormscale,   /**< maximal allowed relative gain in maximum norm for constraint aggregation */
   int*                  nchgcoefs,          /**< pointer to count the number of changed coefficients */
   SCIP_Bool*            aggregated          /**< pointer to store whether an aggregation was made */
   )
{
   SCIP_CONSDATA* consdata0;
   SCIP_CONSDATA* consdata1;
   SCIP_Real a;
   SCIP_Real b;
   SCIP_Real aggrcoef;
   SCIP_Real scalarsum;
   SCIP_Real bestscalarsum;
   SCIP_Bool betterscalarsum;
   SCIP_Bool commonvarlindependent;  /* indicates whether coefficient vector of common variables in linearly dependent */
   int varweight;
   int nvars;
   int bestvarweight;
   int bestnvars;
   int bestv;
   int v;
   int i;

   assert(scip != NULL);
   assert(cons0 != NULL);
   assert(cons1 != NULL);
   assert(commonidx0 != NULL);
   assert(commonidx1 != NULL);
   assert(diffidx0minus1 != NULL);
   assert(diffidx1minus0 != NULL);
   assert(nvarscommon >= 1);
   assert(commonidxweight >= nvarscommon);
   assert(nchgcoefs != NULL);
   assert(aggregated != NULL);

   assert(SCIPconsIsActive(cons0));
   assert(SCIPconsIsActive(cons1));

   SCIPdebugMessage("try aggregation of <%s> and <%s>\n", SCIPconsGetName(cons0), SCIPconsGetName(cons1));

   /* cons0 is an (in)equality */
   consdata0 = SCIPconsGetData(cons0);
   assert(consdata0 != NULL);
   assert(consdata0->nvars >= 1);
   assert(SCIPisLE(scip, consdata0->lhs, consdata0->rhs));
   assert(diffidx0minus1weight >= consdata0->nvars - nvarscommon);

   /* cons1 is an equality */
   consdata1 = SCIPconsGetData(cons1);
   assert(consdata1 != NULL);
   assert(consdata1->nvars >= 1);
   assert(SCIPisEQ(scip, consdata1->lhs, consdata1->rhs));
   assert(diffidx1minus0weight >= consdata1->nvars - nvarscommon);

   *aggregated = FALSE;

   /* search for the best common variable such that
    *   val1[var] * consdata0 - val0[var] * consdata1
    * has least weighted number of variables
    */
   bestvarweight = commonidxweight + diffidx0minus1weight;
   bestnvars = consdata0->nvars;
   bestv = -1;
   bestscalarsum = 0.0;
   commonvarlindependent = TRUE;
   for( v = 0; v < nvarscommon; ++v )
   {
      assert(consdata0->vars[commonidx0[v]] == consdata1->vars[commonidx1[v]]);
      a = consdata1->vals[commonidx1[v]];
      b = -consdata0->vals[commonidx0[v]];

      /* only try aggregation, if coefficients are integral (numerical stability) */
      if( SCIPisIntegral(scip, a) && SCIPisIntegral(scip, b) )
      {
         /* count the number of variables in the potential new constraint  a * consdata0 + b * consdata1 */
         varweight = diffidx0minus1weight + diffidx1minus0weight;
         nvars = consdata0->nvars + consdata1->nvars - 2*nvarscommon;
         scalarsum = REALABS(a) + REALABS(b);
         betterscalarsum = (scalarsum < bestscalarsum);
         for( i = 0; i < nvarscommon
                 && (varweight < bestvarweight || (varweight == bestvarweight && betterscalarsum)); ++i )
         {
            aggrcoef = a * consdata0->vals[commonidx0[i]] + b * consdata1->vals[commonidx1[i]];
            if( !SCIPisZero(scip, aggrcoef) )
            {
               varweight += getVarWeight(consdata0->vars[commonidx0[i]]);
               nvars++;
            }
         }
         if( varweight < bestvarweight || (varweight == bestvarweight && betterscalarsum) )
         {
            bestv = v;
            bestvarweight = varweight;
            bestnvars = nvars;
            bestscalarsum = scalarsum;
         }
      }
      
      /* update commonvarlindependent flag, if still TRUE:
       * v's common coefficient in cons1 / v's common coefficient in cons0 should be constant, i.e., equal 0's common coefficient in cons1 / 0's common coefficient in cons0
       */
      if( commonvarlindependent && v > 0 )
         commonvarlindependent = SCIPisEQ(scip,
            consdata1->vals[commonidx1[v]] * consdata0->vals[commonidx0[0]],
            consdata1->vals[commonidx1[0]] * consdata0->vals[commonidx0[v]]);
   }

   /* if better aggregation was found, create new constraint and delete old one */
   if( bestv != -1 || commonvarlindependent )
   {
      SCIP_CONS* newcons;
      SCIP_CONSDATA* newconsdata;
      SCIP_VAR** newvars;
      SCIP_Real* newvals;
      SCIP_Real newlhs;
      SCIP_Real newrhs;
      int newnvars;

      if( bestv != -1 )
      {
         /* choose multipliers such that the multiplier for the (in)equality cons0 is positive */
         if( consdata1->vals[commonidx1[bestv]] > 0.0 )
         {
            a = consdata1->vals[commonidx1[bestv]];
            b = -consdata0->vals[commonidx0[bestv]];
         }
         else
         {
            a = -consdata1->vals[commonidx1[bestv]];
            b = consdata0->vals[commonidx0[bestv]];
         }
         assert(SCIPisIntegral(scip, a));
         assert(SCIPisPositive(scip, a));
         assert(SCIPisIntegral(scip, b));
         assert(!SCIPisZero(scip, b));
      }
      else
      {
         assert(commonvarlindependent);
         if( consdata1->vals[commonidx1[0]] > 0.0 )
         {
            a =  consdata1->vals[commonidx1[0]];
            b = -consdata0->vals[commonidx0[0]];
         }
         else
         {
            a = -consdata1->vals[commonidx1[0]];
            b =  consdata0->vals[commonidx0[0]];
         }
         assert(SCIPisPositive(scip, a));
         assert(!SCIPisZero(scip, b));

         /* if a/b is integral, then we can easily choose integer multipliers */
         if( SCIPisIntegral(scip, a/b) )
         {
            if( a/b > 0 )
            {
               a /= b;
               b = 1.0;
            }
            else
            {
               a /= -b;
               b = -1.0;
            }
         }

         /* setup best* variables that were not setup above because we are in the commonvarlindependent case */
         bestvarweight = diffidx0minus1weight + diffidx1minus0weight;
         bestnvars = consdata0->nvars + consdata1->nvars - 2*nvarscommon;
      }

      SCIPdebugMessage("aggregate linear constraints <%s> := %.15g*<%s> + %.15g*<%s>  ->  nvars: %d -> %d, weight: %d -> %d\n",
         SCIPconsGetName(cons0), a, SCIPconsGetName(cons0), b, SCIPconsGetName(cons1),
         consdata0->nvars, bestnvars, commonidxweight + diffidx0minus1weight, bestvarweight);
      SCIPdebug(SCIP_CALL( SCIPprintCons(scip, cons0, NULL) ));
      SCIPdebug(SCIP_CALL( SCIPprintCons(scip, cons1, NULL) ));

      /* get temporary memory for creating the new linear constraint */
      SCIP_CALL( SCIPallocBufferArray(scip, &newvars, bestnvars) );
      SCIP_CALL( SCIPallocBufferArray(scip, &newvals, bestnvars) );

      /* calculate the common coefficients, if we have not recognized linear dependency */
      newnvars = 0;
      if( !commonvarlindependent )
      {
         for( i = 0; i < nvarscommon; ++i )
         {
            assert(0 <= commonidx0[i] && commonidx0[i] < consdata0->nvars);
            assert(0 <= commonidx1[i] && commonidx1[i] < consdata1->nvars);

            aggrcoef = a * consdata0->vals[commonidx0[i]] + b * consdata1->vals[commonidx1[i]];
            if( !SCIPisZero(scip, aggrcoef) )
            {
               assert(newnvars < bestnvars);
               newvars[newnvars] = consdata0->vars[commonidx0[i]];
               newvals[newnvars] = aggrcoef;
               newnvars++;
            }
         }
      }
      else
      {
         /* if we recognized linear dependency of the common coefficients, then the aggregation coefficient should be 0.0 for every common variable */
#ifndef NDEBUG
         for( i = 0; i < nvarscommon; ++i )
         {
            assert(0 <= commonidx0[i] && commonidx0[i] < consdata0->nvars);
            assert(0 <= commonidx1[i] && commonidx1[i] < consdata1->nvars);

            aggrcoef = a * consdata0->vals[commonidx0[i]] + b * consdata1->vals[commonidx1[i]];
            assert(SCIPisZero(scip, aggrcoef));
         }
#endif
      }

      /* calculate the coefficients appearing in cons0 but not in cons1 */
      for( i = 0; i < consdata0->nvars - nvarscommon; ++i )
      {
         assert(0 <= diffidx0minus1[i] && diffidx0minus1[i] < consdata0->nvars);

         aggrcoef = a * consdata0->vals[diffidx0minus1[i]];
         assert(!SCIPisZero(scip, aggrcoef));
         assert(newnvars < bestnvars);
         newvars[newnvars] = consdata0->vars[diffidx0minus1[i]];
         newvals[newnvars] = aggrcoef;
         newnvars++;
      }

      /* calculate the coefficients appearing in cons1 but not in cons0 */
      for( i = 0; i < consdata1->nvars - nvarscommon; ++i )
      {
         assert(0 <= diffidx1minus0[i] && diffidx1minus0[i] < consdata1->nvars);

         aggrcoef = b * consdata1->vals[diffidx1minus0[i]];
         assert(!SCIPisZero(scip, aggrcoef));
         assert(newnvars < bestnvars);
         newvars[newnvars] = consdata1->vars[diffidx1minus0[i]];
         newvals[newnvars] = aggrcoef;
         newnvars++;
      }
      assert(newnvars == bestnvars);

      /* calculate the new left and right hand side of the (in)equality */
      assert(!SCIPisInfinity(scip, -consdata1->lhs));
      assert(!SCIPisInfinity(scip, consdata1->rhs));
      if( SCIPisInfinity(scip, -consdata0->lhs) )
         newlhs = -SCIPinfinity(scip);
      else
         newlhs = a * consdata0->lhs + b * consdata1->lhs;
      if( SCIPisInfinity(scip, consdata0->rhs) )
         newrhs = SCIPinfinity(scip);
      else
         newrhs = a * consdata0->rhs + b * consdata1->rhs;

      /* create the new linear constraint */
      SCIP_CALL( SCIPcreateConsLinear(scip, &newcons, SCIPconsGetName(cons0), newnvars, newvars, newvals, newlhs, newrhs,
            SCIPconsIsInitial(cons0), SCIPconsIsSeparated(cons0), SCIPconsIsEnforced(cons0),
            SCIPconsIsChecked(cons0), SCIPconsIsPropagated(cons0),
            SCIPconsIsLocal(cons0), SCIPconsIsModifiable(cons0),
            SCIPconsIsDynamic(cons0), SCIPconsIsRemovable(cons0), SCIPconsIsStickingAtNode(cons0)) );

      newconsdata = SCIPconsGetData(newcons);
      assert(newconsdata != NULL);

      /* copy the upgraded flag from the old cons0 to the new constraint */
      newconsdata->upgraded = consdata0->upgraded;
      newconsdata->donotupgrade = consdata0->donotupgrade;

      /* normalize the new constraint */
      SCIP_CALL( normalizeCons(scip, newcons) );

      /* check, if we really want to use the new constraint instead of the old one:
       * use the new one, if the maximum norm doesn't grow too much
       */
      if( consdataGetMaxAbsval(SCIPconsGetData(newcons)) <= maxaggrnormscale * consdataGetMaxAbsval(consdata0) )
      {
         SCIPdebugMessage(" -> aggregated to <%s>\n", SCIPconsGetName(newcons));
         SCIPdebug(SCIP_CALL( SCIPprintCons(scip, newcons, NULL) ));

         /* update the statistics: we changed all coefficients */
         if( !consdata0->upgraded )
            (*nchgcoefs) += consdata0->nvars + consdata1->nvars - nvarscommon;
         *aggregated = TRUE;

         /* delete the old constraint, and add the new linear constraint to the problem */
         SCIP_CALL( SCIPdelCons(scip, cons0) );
         SCIP_CALL( SCIPaddCons(scip, newcons) );
      }

      /* release the new constraint */
      SCIP_CALL( SCIPreleaseCons(scip, &newcons) );

      /* free temporary memory */
      SCIPfreeBufferArray(scip, &newvals);
      SCIPfreeBufferArray(scip, &newvars);
   }

   return SCIP_OKAY;
}

/** gets the key of the given element */
static
SCIP_DECL_HASHGETKEY(hashGetKeyLinearcons)
{  /*lint --e{715}*/
   /* the key is the element itself */ 
   return elem;
}

/** returns TRUE iff both keys are equal; two constraints are equal if they have the same variables and the 
 * coefficients are either equal or negated
 */
static
SCIP_DECL_HASHKEYEQ(hashKeyEqLinearcons)
{
   SCIP* scip;
   SCIP_CONSDATA* consdata1;
   SCIP_CONSDATA* consdata2;
   SCIP_Bool coefsequal;
   SCIP_Bool coefsnegated;
   int i;

   assert(key1 != NULL);
   assert(key2 != NULL);
   consdata1 = SCIPconsGetData((SCIP_CONS*)key1);
   consdata2 = SCIPconsGetData((SCIP_CONS*)key2);
   assert(consdata1->sorted);
   assert(consdata2->sorted);
   scip = (SCIP*)userptr; 
   assert(scip != NULL);
   
   /* checks trivial case */
   if( consdata1->nvars != consdata2->nvars )
      return FALSE;

   coefsequal = TRUE;
   coefsnegated = TRUE;

   for( i = 0; i < consdata1->nvars && (coefsequal || coefsnegated); ++i )
   {
      SCIP_Real val1;
      SCIP_Real val2;
      
      /* tests if variables are equal */
      if( consdata1->vars[i] != consdata2->vars[i] )
      {
         assert(SCIPvarCompare(consdata1->vars[i], consdata2->vars[i]) == 1 || 
            SCIPvarCompare(consdata1->vars[i], consdata2->vars[i]) == -1);
         coefsequal = FALSE;
         coefsnegated = FALSE;
         break;
      }
      assert(SCIPvarCompare(consdata1->vars[i], consdata2->vars[i]) == 0); 
      
      /* tests if coefficients are either equal or negated */  
      val1 = consdata1->vals[i];
      val2 = consdata2->vals[i];
      coefsequal = coefsequal && SCIPisEQ(scip, val1, val2);
      coefsnegated = coefsnegated && SCIPisEQ(scip, val1, -val2);
   } 
   
   return (coefsequal || coefsnegated);
}

#define MULTIPLIER 2048
/** returns the hash value of the key */
static
SCIP_DECL_HASHKEYVAL(hashKeyValLinearcons)
{
   SCIP* scip;
   SCIP_CONSDATA* consdata;
   SCIP_Real maxabsrealval;
   unsigned int hashval;
   int minidx;
   int mididx;
   int maxidx;
   int maxabsval;

   assert(key != NULL);
   consdata = SCIPconsGetData((SCIP_CONS*)key);
   assert(consdata != NULL);
   assert(consdata->nvars > 0);

   scip = (SCIP*)userptr; 
   assert(scip != NULL);

   /* sorts the constraints */
   SCIP_CALL_ABORT( consdataSort(scip, consdata) );

   minidx = SCIPvarGetIndex(consdata->vars[0]);
   mididx = SCIPvarGetIndex(consdata->vars[consdata->nvars / 2]);
   maxidx = SCIPvarGetIndex(consdata->vars[consdata->nvars - 1]);
   assert(minidx >= 0 && minidx <= maxidx);

   maxabsrealval = consdataGetMaxAbsval(consdata);
   /* hash value depends on vectors of variable indices */
   if( maxabsrealval > INT_MAX )
      maxabsval = 0;
   else if( maxabsrealval < 1.0 )
      maxabsval = (int) (MULTIPLIER * maxabsrealval);
   else
      maxabsval = (int) maxabsrealval;

   hashval = (consdata->nvars << 29) + (minidx << 22) + (mididx << 11) + maxidx + maxabsval; /*lint !e701*/

   return hashval;
}

/** updates the flags of the first constraint according to the ones of the second constraint */
static
SCIP_RETCODE updateFlags(
   SCIP*                 scip,               /**< SCIP data structure */
   SCIP_CONS*            cons0,              /**< constraint that should stay */
   SCIP_CONS*            cons1               /**< constraint that should be deleted */
   )
{
   if( SCIPconsIsInitial(cons1) )
   {
      SCIP_CALL( SCIPsetConsInitial(scip, cons0, TRUE) );
   }
   if( SCIPconsIsSeparated(cons1) )
   {
      SCIP_CALL( SCIPsetConsSeparated(scip, cons0, TRUE) );
   }
   if( SCIPconsIsEnforced(cons1) )
   {
      SCIP_CALL( SCIPsetConsEnforced(scip, cons0, TRUE) );
   }
   if( SCIPconsIsChecked(cons1) )
   {
      SCIP_CALL( SCIPsetConsChecked(scip, cons0, TRUE) );
   }
   if( SCIPconsIsPropagated(cons1) )
   {
      SCIP_CALL( SCIPsetConsPropagated(scip, cons0, TRUE) );
   }
   if( !SCIPconsIsDynamic(cons1) )
   {
      SCIP_CALL( SCIPsetConsDynamic(scip, cons0, FALSE) );
   }
   if( !SCIPconsIsRemovable(cons1) )
   {
      SCIP_CALL( SCIPsetConsRemovable(scip, cons0, FALSE) );
   }
   if( SCIPconsIsStickingAtNode(cons1) )
   {
      SCIP_CALL( SCIPsetConsStickingAtNode(scip, cons0, TRUE) );
   }

   return SCIP_OKAY;
}

/** compares each constraint with all other constraints for possible redundancy and removes or changes constraint 
 *  accordingly; in contrast to preprocessConstraintPairs(), it uses a hash table 
 */
static
SCIP_RETCODE detectRedundantConstraints(
   SCIP*                 scip,               /**< SCIP data structure */
   BMS_BLKMEM*           blkmem,             /**< block memory */
   SCIP_CONS**           conss,              /**< constraint set */
   int                   nconss,             /**< number of constraints in constraint set */
   int*                  firstchange,        /**< pointer to store first changed constraint */
   SCIP_Bool*            cutoff,             /**< pointer to store TRUE, if a cutoff was found */
   int*                  ndelconss,          /**< pointer to count number of deleted constraints */
   int*                  nchgsides           /**< pointer to count number of changed left/right hand sides */
   )
{
   SCIP_HASHTABLE* hashtable;
   int hashtablesize;
   int c;

   assert(scip != NULL);
   assert(blkmem != NULL);
   assert(conss != NULL);
   assert(firstchange != NULL);
   assert(cutoff != NULL);
   assert(ndelconss != NULL);
   assert(nchgsides != NULL);

   /* create a hash table for the constraint set */
   hashtablesize = SCIPcalcHashtableSize(10*nconss);
   hashtablesize = MAX(hashtablesize, HASHSIZE_LINEARCONS);
   SCIP_CALL( SCIPhashtableCreate(&hashtable, blkmem, hashtablesize,
         hashGetKeyLinearcons, hashKeyEqLinearcons, hashKeyValLinearcons, (void*) scip) );

   /* check all constraints in the given set for redundancy */
   for( c = 0; c < nconss; ++c )
   {
      SCIP_CONS* cons0;
      SCIP_CONS* cons1;

      cons0 = conss[c];

      if( !SCIPconsIsActive(cons0) || SCIPconsIsModifiable(cons0) )
         continue;

      /* get constraint from current hash table with same variables as cons0 and with coefficients either equal or negated
       * to the ones of cons0 */
      cons1 = (SCIP_CONS*)(SCIPhashtableRetrieve(hashtable, (void*)cons0));
 
      if( cons1 != NULL )
      {
         SCIP_CONS* consstay;
         SCIP_CONS* consdel;
         SCIP_CONSDATA* consdatastay;
         SCIP_CONSDATA* consdatadel;
         SCIP_CONSDATA* consdata0;
         SCIP_CONSDATA* consdata1;

         SCIP_Real lhs;
         SCIP_Real rhs;

         assert(SCIPconsIsActive(cons1));
         assert(!SCIPconsIsModifiable(cons1));
      
         /* constraint found: create a new constraint with same coefficients and best left and right hand side; 
          * delete old constraints afterwards
          */
         consdata0 = SCIPconsGetData(cons0);
         consdata1 = SCIPconsGetData(cons1);
         
         assert(consdata0 != NULL && consdata1 != NULL);
         assert(consdata0->nvars >= 1 && consdata0->nvars == consdata1->nvars);
         
         assert(consdata0->sorted && consdata1->sorted);
         assert(consdata0->vars[0] == consdata1->vars[0]);

         if( SCIPisEQ(scip, consdata0->vals[0], consdata1->vals[0]) )
         {
            /* the coefficients of both constraints are equal */
            assert(consdata0->nvars < 2 || SCIPisEQ(scip, consdata0->vals[1], consdata1->vals[1]));
            SCIPdebugMessage("aggregate linear constraints <%s> and <%s> with equal coefficients into single ranged row\n",
               SCIPconsGetName(cons0), SCIPconsGetName(cons1));
            SCIPdebug(SCIP_CALL( SCIPprintCons(scip, cons0, NULL) ));
            SCIPdebug(SCIP_CALL( SCIPprintCons(scip, cons1, NULL) ));

            lhs = MAX(consdata1->lhs, consdata0->lhs);
            rhs = MIN(consdata1->rhs, consdata0->rhs);
         }
         else
         {
            /* the coefficients of both rows are negations */
            assert(SCIPisEQ(scip, consdata0->vals[0], -(consdata1->vals[0])));
            assert(consdata0->nvars < 2 || SCIPisEQ(scip, consdata0->vals[1], -(consdata1->vals[1])));
            SCIPdebugMessage("aggregate linear constraints <%s> and <%s> with negated coefficients into single ranged row\n",
               SCIPconsGetName(cons0), SCIPconsGetName(cons1));
            SCIPdebug(SCIP_CALL( SCIPprintCons(scip, cons0, NULL) ));
            SCIPdebug(SCIP_CALL( SCIPprintCons(scip, cons1, NULL) ));

            lhs = MAX(consdata1->lhs, -consdata0->rhs);
            rhs = MIN(consdata1->rhs, -consdata0->lhs);
         }

         if( SCIPisFeasLT(scip, rhs, lhs) )
         {
            SCIPdebugMessage("aggregated linear constraint <%s> is infeasible\n", SCIPconsGetName(cons1));
            *cutoff = TRUE;
            break;
         }

         /* ensure that lhs <= rhs holds without tolerances as we only allow such rows to enter the LP */
         if( lhs > rhs )
         {
            rhs = (lhs + rhs)/2;
            lhs = rhs;
         }

         /* check which constraint has to stay; 
          * changes applied to an upgraded constraint will not be considered in the instance */
         if( consdata1->upgraded && !consdata0->upgraded )
         {
            consstay = cons0;
            consdatastay = consdata0;
            consdel = cons1;
            consdatadel = consdata1;
            
            /* exchange consdel with consstay in hashtable */
            SCIP_CALL( SCIPhashtableRemove(hashtable, (void*) consdel) );
            SCIP_CALL( SCIPhashtableInsert(hashtable, (void*) consstay) );
         }
         else
         {
            consstay = cons1; 
            consdatastay = consdata1; 
            consdel = cons0; 
            consdatadel = consdata0; 
         }
        
         /* update lhs and rhs of consstay */
         SCIP_CALL( chgLhs(scip, consstay, lhs) );
         SCIP_CALL( chgRhs(scip, consstay, rhs) );

         /* update flags of constraint which caused the redundancy s.t. nonredundant information doesn't get lost */
         SCIP_CALL( updateFlags(scip, consstay, consdel) ); 

         /* delete consdel */
         assert(!consdatastay->upgraded || (consdatastay->upgraded && consdatadel->upgraded));
         SCIP_CALL( SCIPdelCons(scip, consdel) );
         if( !consdatadel->upgraded )
            (*ndelconss)++;

         /* update the first changed constraint to begin the next aggregation round with */
         if( consdatastay->changed && SCIPconsGetPos(consstay) < *firstchange )
            *firstchange = SCIPconsGetPos(consstay);

         assert(SCIPconsIsActive(consstay));
      }
      else
      {
         /* no such constraint in current hash table: insert cons0 into hash table */  
         SCIP_CALL( SCIPhashtableInsert(hashtable, (void*) cons0) );
      }
   }

   /* free hash table */
   SCIPhashtableFree(&hashtable);

   return SCIP_OKAY;
}

/** compares constraint with all prior constraints for possible redundancy or aggregation,
 *  and removes or changes constraint accordingly
 */
static
SCIP_RETCODE preprocessConstraintPairs(
   SCIP*                 scip,               /**< SCIP data structure */
   SCIP_CONS**           conss,              /**< constraint set */
   int                   firstchange,        /**< first constraint that changed since last pair preprocessing round */
   int                   chkind,             /**< index of constraint to check against all prior indices upto startind */
   SCIP_Real             maxaggrnormscale,   /**< maximal allowed relative gain in maximum norm for constraint aggregation */
   SCIP_Bool*            cutoff,             /**< pointer to store TRUE, if a cutoff was found */
   int*                  ndelconss,          /**< pointer to count number of deleted constraints */
   int*                  nchgsides,          /**< pointer to count number of changed left/right hand sides */
   int*                  nchgcoefs           /**< pointer to count number of changed coefficients */
   )
{
   SCIP_CONS* cons0;
   SCIP_CONSDATA* consdata0;
   int* commonidx0;
   int* commonidx1;
   int* diffidx0minus1;
   int* diffidx1minus0;
   SCIP_Longint possignature0;
   SCIP_Longint negsignature0;
   SCIP_Bool cons0changed;
   SCIP_Bool cons0isequality;
   int diffidx1minus0size;
   int c;
   SCIP_Real cons0lhs;
   SCIP_Real cons0rhs;
   SCIP_Bool cons0upgraded;

   assert(scip != NULL);
   assert(conss != NULL);
   assert(firstchange <= chkind);
   assert(cutoff != NULL);
   assert(ndelconss != NULL);
   assert(nchgsides != NULL);
   assert(nchgcoefs != NULL);

   /* get the constraint to be checked against all prior constraints */
   cons0 = conss[chkind];
   assert(cons0 != NULL);
   assert(SCIPconsIsActive(cons0));
   assert(!SCIPconsIsModifiable(cons0));

   consdata0 = SCIPconsGetData(cons0);
   assert(consdata0 != NULL);
   assert(consdata0->nvars >= 1);
   cons0isequality = SCIPisEQ(scip, consdata0->lhs, consdata0->rhs);

   /* sort the constraint */
   SCIP_CALL( consdataSort(scip, consdata0) );

   /* calculate bit signatures of cons0 for potentially positive and negative coefficients */
   consdataCalcSignatures(consdata0);
   possignature0 = consdata0->possignature;
   negsignature0 = consdata0->negsignature;

   /* get temporary memory for indices of common variables */
   SCIP_CALL( SCIPallocBufferArray(scip, &commonidx0, consdata0->nvars) );
   SCIP_CALL( SCIPallocBufferArray(scip, &commonidx1, consdata0->nvars) );
   SCIP_CALL( SCIPallocBufferArray(scip, &diffidx0minus1, consdata0->nvars) );
   SCIP_CALL( SCIPallocBufferArray(scip, &diffidx1minus0, consdata0->nvars) );
   diffidx1minus0size = consdata0->nvars;

   cons0lhs = consdata0->lhs;
   cons0rhs = consdata0->rhs;
   cons0upgraded = consdata0->upgraded;

   /* check constraint against all prior constraints */
   cons0changed = consdata0->changed;
   consdata0->changed = FALSE;
   for( c = (cons0changed ? 0 : firstchange); c < chkind && !(*cutoff) && conss[chkind] != NULL; ++c )
   {
      SCIP_CONS* cons1;
      SCIP_CONSDATA* consdata1;
      SCIP_Longint possignature1;
      SCIP_Longint negsignature1;
      SCIP_Bool cons0dominateslhs;
      SCIP_Bool cons1dominateslhs;
      SCIP_Bool cons0dominatesrhs;
      SCIP_Bool cons1dominatesrhs;
      SCIP_Bool cons1isequality;
      SCIP_Bool coefsequal;
      SCIP_Bool coefsnegated;
      SCIP_Bool tryaggregation;
      int nvarscommon;
      int nvars0minus1;
      int nvars1minus0;
      int commonidxweight;
      int diffidx0minus1weight;
      int diffidx1minus0weight;
      int v0;
      int v1;

      assert(cons0lhs == consdata0->lhs);  /*lint !e777*/
      assert(cons0rhs == consdata0->rhs);  /*lint !e777*/
      assert(cons0upgraded == consdata0->upgraded);

      cons1 = conss[c];

      /* cons1 has become inactive during presolving of constraint pairs */
      if( cons1 == NULL )
         continue;
      
      assert(SCIPconsIsActive(cons0) && !SCIPconsIsModifiable(cons0));
      assert(SCIPconsIsActive(cons1) && !SCIPconsIsModifiable(cons1));

      consdata1 = SCIPconsGetData(cons1);
      assert(consdata1 != NULL);

      /* SCIPdebugMessage("preprocess linear constraint pair <%s>[chgd:%d, upgd:%d] and <%s>[chgd:%d, upgd:%d]\n",
         SCIPconsGetName(cons0), cons0changed, cons0upgraded,
         SCIPconsGetName(cons1), consdata1->changed, consdata1->upgraded); */

      /* if both constraints didn't change since last pair processing, we can ignore the pair */
      if( !cons0changed && !consdata1->changed )
         continue;
      
      /* if both constraints are already upgraded, skip the pair; 
       * because changes on these constraints cannot be applied to the instance anymore */
      if( cons0upgraded && consdata1->upgraded )
         continue;

      assert(consdata1->nvars >= 1);

      /* sort the constraint */
      SCIP_CALL( consdataSort(scip, consdata1) );

      /* calculate bit signatures of cons1 for potentially positive and negative coefficients */
      consdataCalcSignatures(consdata1);
      possignature1 = consdata1->possignature;
      negsignature1 = consdata1->negsignature;

      /* the signatures give a quick test to check for domination and equality of coefficients */
      coefsequal = (possignature0 == possignature1) && (negsignature0 == negsignature1);
      coefsnegated = (possignature0 == negsignature1) && (negsignature0 == possignature1);
      cons0dominateslhs = SCIPisGE(scip, cons0lhs, consdata1->lhs)
         && ((possignature0 | possignature1) == possignature1)  /* possignature0 <= possignature1 (as bit vector) */
         && ((negsignature0 | negsignature1) == negsignature0); /* negsignature0 >= negsignature1 (as bit vector) */
      cons1dominateslhs = SCIPisGE(scip, consdata1->lhs, cons0lhs)
         && ((possignature0 | possignature1) == possignature0)  /* possignature0 >= possignature1 (as bit vector) */
         && ((negsignature0 | negsignature1) == negsignature1); /* negsignature0 <= negsignature1 (as bit vector) */
      cons0dominatesrhs = SCIPisLE(scip, cons0rhs, consdata1->rhs)
         && ((possignature0 | possignature1) == possignature0)  /* possignature0 >= possignature1 (as bit vector) */
         && ((negsignature0 | negsignature1) == negsignature1); /* negsignature0 <= negsignature1 (as bit vector) */
      cons1dominatesrhs = SCIPisLE(scip, consdata1->rhs, cons0rhs)
         && ((possignature0 | possignature1) == possignature1)  /* possignature0 <= possignature1 (as bit vector) */
         && ((negsignature0 | negsignature1) == negsignature0); /* negsignature0 >= negsignature1 (as bit vector) */
      cons1isequality = SCIPisEQ(scip, consdata1->lhs, consdata1->rhs);
      tryaggregation = (cons0isequality || cons1isequality) && (maxaggrnormscale > 0.0);
      if( !cons0dominateslhs && !cons1dominateslhs && !cons0dominatesrhs && !cons1dominatesrhs
         && !coefsequal && !coefsnegated && !tryaggregation )
         continue;

      /* make sure, we have enough memory for the index set of V_1 \ V_0 */
      if( tryaggregation && consdata1->nvars > diffidx1minus0size )
      {
         SCIP_CALL( SCIPreallocBufferArray(scip, &diffidx1minus0, consdata1->nvars) );
         diffidx1minus0size = consdata1->nvars;
      }

      /* check consdata0 against consdata1:
       * - if lhs0 >= lhs1 and for each variable v and each solution value x_v val0[v]*x_v <= val1[v]*x_v,
       *   consdata0 dominates consdata1 w.r.t. left hand side
       * - if rhs0 <= rhs1 and for each variable v and each solution value x_v val0[v]*x_v >= val1[v]*x_v,
       *   consdata0 dominates consdata1 w.r.t. right hand side
       * - if val0[v] == -val1[v] for all variables v, the two inequalities can be replaced by a single
       *   ranged row (or equality)
       * - if at least one constraint is an equality, count the weighted number of common variables W_c
       *   and the weighted number of variable in the difference sets W_0 = w(V_0 \ V_1), W_1 = w(V_1 \ V_0),
       *   where the weight of each variable depends on its type, such that aggregations in order to remove the
       *   number of continuous and integer variables are preferred:
       *   - if W_c > W_1, try to aggregate  consdata0 := a * consdata0 + b * consdata1  in order to decrease the
       *     variable weight in consdata0, where a = +/- val1[v] and b = -/+ val0[v] for common v which leads to
       *     the smallest weight; for numerical stability, we will only accept integral a and b; the sign of a has
       *     to be positive to not switch the sense of the (in)equality cons0
       *   - if W_c > W_0, try to aggregate  consdata1 := a * consdata1 + b * consdata0  in order to decrease the
       *     variable weight in consdata1, where a = +/- val0[v] and b = -/+ val1[v] for common v which leads to
       *     the smallest weight; for numerical stability, we will only accept integral a and b; the sign of a has
       *     to be positive to not switch the sense of the (in)equality cons1
       */

      /* check consdata0 against consdata1 for redundancy, or ranged row accumulation */
      nvarscommon = 0;
      commonidxweight = 0;
      nvars0minus1 = 0;
      diffidx0minus1weight = 0;
      nvars1minus0 = 0;
      diffidx1minus0weight = 0;
      v0 = 0;
      v1 = 0;
      while( (v0 < consdata0->nvars || v1 < consdata1->nvars)
         && (cons0dominateslhs || cons1dominateslhs || cons0dominatesrhs || cons1dominatesrhs
            || coefsequal || coefsnegated || tryaggregation) )
      {
         SCIP_VAR* var;
         SCIP_Real val0;
         SCIP_Real val1;
         int varcmp;

         /* test, if variable appears in only one or in both constraints */
         if( v0 < consdata0->nvars && v1 < consdata1->nvars )
            varcmp = SCIPvarCompare(consdata0->vars[v0], consdata1->vars[v1]);
         else if( v0 < consdata0->nvars )
            varcmp = -1;
         else
            varcmp = +1;

         switch( varcmp )
         {
         case -1:
            /* variable doesn't appear in consdata1 */
            var = consdata0->vars[v0];
            val0 = consdata0->vals[v0];
            val1 = 0.0;
            if( tryaggregation )
            {
               diffidx0minus1[nvars0minus1] = v0;
               nvars0minus1++;
               diffidx0minus1weight += getVarWeight(var);
            }
            v0++;
            coefsequal = FALSE;
            coefsnegated = FALSE;
            break;

         case +1:
            /* variable doesn't appear in consdata0 */
            var = consdata1->vars[v1];
            val0 = 0.0;
            val1 = consdata1->vals[v1];
            if( tryaggregation )
            {
               diffidx1minus0[nvars1minus0] = v1;
               nvars1minus0++;
               diffidx1minus0weight += getVarWeight(var);
            }
            v1++;
            coefsequal = FALSE;
            coefsnegated = FALSE;
            break;

         case 0:
            /* variable appears in both constraints */
            assert(consdata0->vars[v0] == consdata1->vars[v1]);
            var = consdata0->vars[v0];
            val0 = consdata0->vals[v0];
            val1 = consdata1->vals[v1];
            if( tryaggregation )
            {
               commonidx0[nvarscommon] = v0;
               commonidx1[nvarscommon] = v1;
               nvarscommon++;
               commonidxweight += getVarWeight(var);
            }
            v0++;
            v1++;
            coefsequal = coefsequal && (SCIPisEQ(scip, val0, val1));
            coefsnegated = coefsnegated && (SCIPisEQ(scip, val0, -val1));
            break;

         default:
            SCIPerrorMessage("invalid comparison result\n");
            var = NULL;
            val0 = 0.0;
            val1 = 0.0;
            SCIPABORT();
         }
         assert(var != NULL);

         /* update domination criteria w.r.t. the coefficient and the variable's bounds */
         if( SCIPisGT(scip, val0, val1) )
         {
            if( SCIPisNegative(scip, SCIPvarGetLbGlobal(var)) )
            {
               cons0dominatesrhs = FALSE;
               cons1dominateslhs = FALSE;
            }
            if( SCIPisPositive(scip, SCIPvarGetUbGlobal(var)) )
            {
               cons0dominateslhs = FALSE;
               cons1dominatesrhs = FALSE;
            }
         }
         else if( SCIPisLT(scip, val0, val1) )
         {
            if( SCIPisNegative(scip, SCIPvarGetLbGlobal(var)) )
            {
               cons0dominateslhs = FALSE;
               cons1dominatesrhs = FALSE;
            }
            if( SCIPisPositive(scip, SCIPvarGetUbGlobal(var)) )
            {
               cons0dominatesrhs = FALSE;
               cons1dominateslhs = FALSE;
            }
         }
      }

      /* check for disaggregated ranged rows */
      if( coefsequal || coefsnegated )
      {
         SCIP_CONS* consstay;
         SCIP_CONS* consdel;
#ifndef NDEBUG
         SCIP_CONSDATA* consdatastay;
#endif
         SCIP_CONSDATA* consdatadel;
         SCIP_Real lhs;
         SCIP_Real rhs;
         int consinddel;
         

         /* the coefficients in both rows are either equal or negated: create a new constraint with same coefficients and
          * best left and right hand sides; delete the old constraints afterwards
          */
         SCIPdebugMessage("aggregate linear constraints <%s> and <%s> with %s coefficients into single ranged row\n",
            SCIPconsGetName(cons0), SCIPconsGetName(cons1), coefsequal ? "equal" : "negated");
         SCIPdebug(SCIP_CALL( SCIPprintCons(scip, cons0, NULL) ));
         SCIPdebug(SCIP_CALL( SCIPprintCons(scip, cons1, NULL) ));

         if( coefsequal )
         {
            /* the coefficients of both rows are equal */
            lhs = MAX(consdata0->lhs, consdata1->lhs);
            rhs = MIN(consdata0->rhs, consdata1->rhs);
         }
         else
         {
            /* the coefficients of both rows are negations */
            lhs = MAX(consdata0->lhs, -consdata1->rhs);
            rhs = MIN(consdata0->rhs, -consdata1->lhs);
         }
         if( SCIPisFeasLT(scip, rhs, lhs) )
         {
            SCIPdebugMessage("aggregated linear constraint <%s> is infeasible\n", SCIPconsGetName(cons0));
            *cutoff = TRUE;
            break;
         }

         /* check which constraint has to stay; 
          * changes applied to an upgraded constraint will not be considered in the instance */
         if( consdata0->upgraded )
         {
            assert(!consdata1->upgraded);
            consstay = cons1;
#ifndef NDEBUG
            consdatastay = consdata1;
#endif

            consdel = cons0;
            consdatadel = consdata0;
            consinddel = chkind;
         }
         else
         {
            consstay = cons0;
#ifndef NDEBUG
            consdatastay = consdata0;
#endif

            consdel = cons1;
            consdatadel = consdata1;
            consinddel = c;
         }

         /* update the sides of consstay */
         SCIP_CALL( chgLhs(scip, consstay, lhs) );
         SCIP_CALL( chgRhs(scip, consstay, rhs) );
         if( !consdata0->upgraded )
         {
            assert(consstay == cons0);
            cons0lhs = consdata0->lhs;
            cons0rhs = consdata0->rhs;
         }

         /* update flags of constraint which caused the redundancy s.t. nonredundant information doesn't get lost */
         SCIP_CALL( updateFlags(scip, consstay, consdel) ); 

         assert( !consdatastay->upgraded );
         /* delete consdel */
         SCIP_CALL( SCIPdelCons(scip, consdel) );
         conss[consinddel] = NULL;
         if( !consdatadel->upgraded )
            (*ndelconss)++;
         continue;
      }

      /* check for domination: remove dominated sides, but don't touch equalities as long as they are not totally
       * redundant
       */
      if( cons1dominateslhs && (!cons0isequality || cons1dominatesrhs || SCIPisInfinity(scip, consdata0->rhs) ) )
      {
         /* left hand side is dominated by consdata1: delete left hand side of consdata0 */
         SCIPdebugMessage("left hand side of linear constraint <%s> is dominated by <%s>:\n",
            SCIPconsGetName(cons0), SCIPconsGetName(cons1));
         SCIPdebug(SCIP_CALL( SCIPprintCons(scip, cons0, NULL) ));
         SCIPdebug(SCIP_CALL( SCIPprintCons(scip, cons1, NULL) ));

         /* check for infeasibility */
         if( SCIPisFeasGT(scip, consdata1->lhs, consdata0->rhs) )
         {
            SCIPdebugMessage("linear constraints <%s> and <%s> are infeasible\n", SCIPconsGetName(cons0), SCIPconsGetName(cons1));
            *cutoff = TRUE;
            break;
         }

         /* remove redundant left hand side */
         if( !SCIPisInfinity(scip, -consdata0->lhs) )
         {
            SCIP_CALL( chgLhs(scip, cons0, -SCIPinfinity(scip)) );
            cons0lhs = consdata0->lhs;
            cons0isequality = FALSE;
            if( !consdata0->upgraded )
            {
               /* update flags of constraint which caused the redundancy s.t. nonredundant information doesn't get lost */
               SCIP_CALL( updateFlags(scip, cons1, cons0) ); 

               (*nchgsides)++;
            }
         }
      }
      else if( cons0dominateslhs && (!cons1isequality || cons0dominatesrhs || SCIPisInfinity(scip, consdata1->rhs)) )
      {
         /* left hand side is dominated by consdata0: delete left hand side of consdata1 */
         SCIPdebugMessage("left hand side of linear constraint <%s> is dominated by <%s>:\n",
            SCIPconsGetName(cons1), SCIPconsGetName(cons0));
         SCIPdebug(SCIP_CALL( SCIPprintCons(scip, cons1, NULL) ));
         SCIPdebug(SCIP_CALL( SCIPprintCons(scip, cons0, NULL) ));

         /* check for infeasibility */
         if( SCIPisFeasGT(scip, consdata0->lhs, consdata1->rhs) )
         {
            SCIPdebugMessage("linear constraints <%s> and <%s> are infeasible\n", SCIPconsGetName(cons0), SCIPconsGetName(cons1));
            *cutoff = TRUE;
            break;
         }

         /* remove redundant left hand side */
         if( !SCIPisInfinity(scip, -consdata1->lhs) )
         {
            SCIP_CALL( chgLhs(scip, cons1, -SCIPinfinity(scip)) );
            cons1isequality = FALSE;
            if( !consdata1->upgraded )
            {
               /* update flags of constraint which caused the redundancy s.t. nonredundant information doesn't get lost */
               SCIP_CALL( updateFlags(scip, cons0, cons1) ); 

               (*nchgsides)++;
            }
         }
      }
      if( cons1dominatesrhs && (!cons0isequality || cons1dominateslhs || SCIPisInfinity(scip, -consdata0->lhs)) )
      {
         /* right hand side is dominated by consdata1: delete right hand side of consdata0 */
         SCIPdebugMessage("right hand side of linear constraint <%s> is dominated by <%s>:\n",
            SCIPconsGetName(cons0), SCIPconsGetName(cons1));
         SCIPdebug(SCIP_CALL( SCIPprintCons(scip, cons0, NULL) ));
         SCIPdebug(SCIP_CALL( SCIPprintCons(scip, cons1, NULL) ));

         /* check for infeasibility */
         if( SCIPisFeasLT(scip, consdata1->rhs, consdata0->lhs) )
         {
            SCIPdebugMessage("linear constraints <%s> and <%s> are infeasible\n", SCIPconsGetName(cons0), SCIPconsGetName(cons1));
            *cutoff = TRUE;
            break;
         }

         /* remove redundant right hand side */
         if( !SCIPisInfinity(scip, consdata0->rhs) )
         {
            SCIP_CALL( chgRhs(scip, cons0, SCIPinfinity(scip)) );
            cons0rhs = consdata0->rhs;
            cons0isequality = FALSE;
            if( !consdata0->upgraded )
            {
               /* update flags of constraint which caused the redundancy s.t. nonredundant information doesn't get lost */
               SCIP_CALL( updateFlags(scip, cons1, cons0) ); 

               (*nchgsides)++;
            }
         }
      }
      else if( cons0dominatesrhs && (!cons1isequality || cons0dominateslhs || SCIPisInfinity(scip, -consdata1->lhs)) )
      {
         /* right hand side is dominated by consdata0: delete right hand side of consdata1 */
         SCIPdebugMessage("right hand side of linear constraint <%s> is dominated by <%s>:\n",
            SCIPconsGetName(cons1), SCIPconsGetName(cons0));
         SCIPdebug(SCIP_CALL( SCIPprintCons(scip, cons1, NULL) ));
         SCIPdebug(SCIP_CALL( SCIPprintCons(scip, cons0, NULL) ));

         /* check for infeasibility */
         if( SCIPisFeasLT(scip, consdata0->rhs, consdata1->lhs) )
         {
            SCIPdebugMessage("linear constraints <%s> and <%s> are infeasible\n", SCIPconsGetName(cons0), SCIPconsGetName(cons1));
            *cutoff = TRUE;
            break;
         }

         /* remove redundant right hand side */
         if( !SCIPisInfinity(scip, consdata1->rhs) )
         {
            SCIP_CALL( chgRhs(scip, cons1, SCIPinfinity(scip)) );
            cons1isequality = FALSE;
            if( !consdata1->upgraded )
            {
               /* update flags of constraint which caused the redundancy s.t. nonredundant information doesn't get lost */
               SCIP_CALL( updateFlags(scip, cons0, cons1) ); 

               (*nchgsides)++;
            }
         }
      }

      /* check for now redundant constraints */
      if( SCIPisInfinity(scip, -consdata0->lhs) && SCIPisInfinity(scip, consdata0->rhs) )
      {
         /* consdata0 became redundant */
         SCIPdebugMessage("linear constraint <%s> is redundant\n", SCIPconsGetName(cons0));
         SCIP_CALL( SCIPdelCons(scip, cons0) );
         conss[chkind] = NULL;
         if( !consdata0->upgraded )
         {
            /* update flags of constraint which caused the redundancy s.t. nonredundant information doesn't get lost */
            SCIP_CALL( updateFlags(scip, cons1, cons0) ); 
            
            (*ndelconss)++;
         }
         continue;
      }
      if( SCIPisInfinity(scip, -consdata1->lhs) && SCIPisInfinity(scip, consdata1->rhs) )
      {
         /* consdata1 became redundant */
         SCIPdebugMessage("linear constraint <%s> is redundant\n", SCIPconsGetName(cons1));
         SCIP_CALL( SCIPdelCons(scip, cons1) );
         conss[c] = NULL;
         if( !consdata1->upgraded )
         {
            /* update flags of constraint which caused the redundancy s.t. nonredundant information doesn't get lost */
            SCIP_CALL( updateFlags(scip, cons0, cons1) ); 

            (*ndelconss)++;
         }
         continue;
      }

      /* check, if we want to aggregate an (in)equality with an equality:
       *   consdata0 := a * consdata0 + b * consdata1  or  consdata1 := a * consdata1 + b * consdata0
       */
      if( tryaggregation )
      {
         SCIP_Bool aggregated;

         assert(consdata0->nvars == nvarscommon + nvars0minus1);
         assert(consdata1->nvars == nvarscommon + nvars1minus0);
         
         aggregated = FALSE;
         if( cons1isequality && !consdata0->upgraded && commonidxweight > diffidx1minus0weight )
         {
            /* W_c > W_1: try to aggregate  consdata0 := a * consdata0 + b * consdata1 */
            SCIP_CALL( aggregateConstraints(scip, cons0, cons1, commonidx0, commonidx1, diffidx0minus1, diffidx1minus0,
                  nvarscommon, commonidxweight, diffidx0minus1weight, diffidx1minus0weight, maxaggrnormscale,
                  nchgcoefs, &aggregated) );

            /* update array of active constraints */
            if( aggregated )
            {
               assert(!SCIPconsIsActive(cons0));
               assert(SCIPconsIsActive(cons1));
               conss[chkind] = NULL;
            }
         }
         if( !aggregated && cons0isequality && !consdata1->upgraded && commonidxweight > diffidx0minus1weight )
         {
            /* W_c > W_0: try to aggregate  consdata1 := a * consdata1 + b * consdata0 */
            SCIP_CALL( aggregateConstraints(scip, cons1, cons0, commonidx1, commonidx0, diffidx1minus0, diffidx0minus1,
                  nvarscommon, commonidxweight, diffidx1minus0weight, diffidx0minus1weight, maxaggrnormscale,
                  nchgcoefs, &aggregated) );

            /* update array of active constraints */
            if( aggregated )
            {
               assert(!SCIPconsIsActive(cons1));
               assert(SCIPconsIsActive(cons0));
               conss[c] = NULL;
            }
         }
      }
   }

   /* free temporary memory */
   SCIPfreeBufferArray(scip, &diffidx1minus0);
   SCIPfreeBufferArray(scip, &diffidx0minus1);
   SCIPfreeBufferArray(scip, &commonidx1);
   SCIPfreeBufferArray(scip, &commonidx0);

   return SCIP_OKAY;
}

/** applies full dual presolving on variables that only appear in linear constraints */
static
SCIP_RETCODE fullDualPresolve(
   SCIP*                 scip,               /**< SCIP data structure */
   SCIP_CONS**           conss,              /**< constraint set */
   int                   nconss,             /**< number of constraints */
   SCIP_Bool*            cutoff,             /**< pointer to store TRUE, if a cutoff was found */
   int*                  nchgbds             /**< pointer to count the number of bound changes */
   )
{
   SCIP_Real* redlb;
   SCIP_Real* redub;
   int* nlocksdown;
   int* nlocksup;
   SCIP_Bool* isimplint;
   SCIP_VAR** vars;
   SCIP_VAR** conscontvars;
   int nvars;
   int nbinvars;
   int nintvars;
   int ncontvars;
   int nupgdvars;
   int v;
   int c;

   /* we calculate redundancy bounds with the following meaning:
    *   redlb[v] == k : if x_v >= k, we can always round x_v down to x_v == k without violating any constraint
    *   redub[v] == k : if x_v <= k, we can always round x_v up to x_v == k without violating any constraint
    * then:
    *   c_v >= 0 : x_v <= redlb[v] is feasible due to optimality
    *   c_v <= 0 : x_v >= redub[v] is feasible due to optimality
    */

   /* Additionally, we detect continuous variables that are implicitly integral.
    * A continuous variable j is implicit integral if it only has only +/-1 coefficients,
    * and all constraints (including the bounds as trivial constraints) in which:
    *   c_j > 0: the variable is down-locked,
    *   c_j < 0: the variable is up-locked,
    *   c_j = 0: the variable appears
    * have, apart from j, only integer variables with integral coefficients and integral sides.
    * This is because then, the value of the variable is either determined by one of its bounds or
    * by one of these constraints, and in all cases, the value of the variable is integral.
    */

   assert(scip != NULL);
   assert(nconss == 0 || conss != NULL);
   assert(nchgbds != NULL);

   /* get active variables */
   nvars = SCIPgetNVars(scip);
   vars = SCIPgetVars(scip);

   /* if the problem is a pure binary program, nothing can be achieved by full dual presolve */
   nbinvars = SCIPgetNBinVars(scip);
   if( nbinvars == nvars )
      return SCIP_OKAY;

   /* get number of continuous variables */
   ncontvars = SCIPgetNContVars(scip);
   nintvars = nvars - ncontvars;

   /* allocate temporary memory */
   SCIP_CALL( SCIPallocBufferArray(scip, &redlb, nvars - nbinvars) );
   SCIP_CALL( SCIPallocBufferArray(scip, &redub, nvars - nbinvars) );
   SCIP_CALL( SCIPallocBufferArray(scip, &nlocksdown, nvars - nbinvars) );
   SCIP_CALL( SCIPallocBufferArray(scip, &nlocksup, nvars - nbinvars) );
   SCIP_CALL( SCIPallocBufferArray(scip, &isimplint, ncontvars) );
   SCIP_CALL( SCIPallocBufferArray(scip, &conscontvars, ncontvars) );

   /* initialize redundancy bounds */
   for( v = nbinvars; v < nvars; ++v )
   {
      redlb[v - nbinvars] = SCIPvarGetLbGlobal(vars[v]);
      redub[v - nbinvars] = SCIPvarGetUbGlobal(vars[v]);
   }
   BMSclearMemoryArray(nlocksdown, nvars - nbinvars);
   BMSclearMemoryArray(nlocksup, nvars - nbinvars);

   /* Initialize isimplint array: variable may be implied integer if both bounds are integral.
    * We better not use SCIPisFeasIntegral() in these checks.
    */
   for( v = 0; v < ncontvars; v++ )
   {
      SCIP_VAR* var;
      SCIP_Real lb;
      SCIP_Real ub;
      
      var = vars[nintvars+v];
      lb = SCIPvarGetLbGlobal(var);
      ub = SCIPvarGetUbGlobal(var);
      isimplint[v] = (SCIPisInfinity(scip, -lb) || SCIPisIntegral(scip, lb))
         && (SCIPisInfinity(scip, ub) || SCIPisIntegral(scip, ub));
   }

   /* scan all constraints */
   for( c = 0; c < nconss; ++c )
   {
      /* we only need to consider constraints that have been locked (i.e., checked constraints or constraints that are
       * part of checked disjunctions)
       */
      if( SCIPconsIsLocked(conss[c]) )
      {
         SCIP_CONSDATA* consdata;
         SCIP_Bool lhsexists;
         SCIP_Bool rhsexists;
         SCIP_Bool hasimpliedpotential;
         SCIP_Bool integralcoefs;
         int nlockspos;
         int contvarpos;
         int nconscontvars;
         int i;

         consdata = SCIPconsGetData(conss[c]);
         assert(consdata != NULL);

         /* get number of times the constraint was locked */
         nlockspos = SCIPconsGetNLocksPos(conss[c]);

         /* we do not want to include constraints with locked negation (this would be too weird) */
         if( SCIPconsGetNLocksNeg(conss[c]) > 0 )
         {
            /* mark all continuous variables as not being implicit integral */
            for( i = 0; i < consdata->nvars; ++i )
            {
               SCIP_VAR* var;

               var = consdata->vars[i];
               if( SCIPvarGetType(var) == SCIP_VARTYPE_CONTINUOUS )
               {
                  int contv;
                  contv = SCIPvarGetProbindex(var) - nintvars;
                  assert(0 <= contv && contv < ncontvars); /* variable should be active due to applyFixings() */
                  isimplint[contv] = FALSE;
               }
            }
            continue;
         }

         /* check for existing sides */
         lhsexists = !SCIPisInfinity(scip, -consdata->lhs);
         rhsexists = !SCIPisInfinity(scip, consdata->rhs);

         /* count locks and update redundancy bounds */
         contvarpos = -1;
         nconscontvars = 0;
         hasimpliedpotential = FALSE;
         integralcoefs = !SCIPconsIsModifiable(conss[c]);
         
         for( i = 0; i < consdata->nvars; ++i )
         {
            SCIP_VAR* var;
            SCIP_Real val;
            SCIP_Real minresactivity;
            SCIP_Real maxresactivity;
            SCIP_Real newredlb;
            SCIP_Real newredub;
            SCIP_Bool isminsettoinfinity;
            SCIP_Bool ismaxsettoinfinity;
            int arrayindex;

            var = consdata->vars[i];
            val = consdata->vals[i];

            /* check if still all integer variables have integral coefficients */
            if( SCIPvarIsIntegral(var) )
               integralcoefs = integralcoefs && SCIPisIntegral(scip, val);

            /* we do not need to process binary variables */
            if( SCIPvarIsBinary(var) )
               continue;

            if( SCIPconsIsModifiable(conss[c]) )
            {
               minresactivity = -SCIPinfinity(scip);
               maxresactivity =  SCIPinfinity(scip);
            }
            else
            {
               /* calculate residual activity bounds if variable would be fixed to zero */
               consdataGetGlbActivityResiduals(scip, consdata, var, val, &minresactivity, &maxresactivity, &isminsettoinfinity, &ismaxsettoinfinity);
               
               /* check minresactivity for reliability */
               if( !isminsettoinfinity && isNewActivityUnreliable(scip, minresactivity, consdata->lastglbminactivity) )
                  consdataGetReliableResidualActivity(scip, consdata, var, &minresactivity, TRUE, TRUE);
               
               /* check maxresactivity for reliability */
               if( !ismaxsettoinfinity && isNewActivityUnreliable(scip, maxresactivity, consdata->lastglbmaxactivity) )
                  consdataGetReliableResidualActivity(scip, consdata, var, &maxresactivity, FALSE, TRUE);
            }

            arrayindex = SCIPvarGetProbindex(var) - nbinvars;

            assert(0 <= arrayindex && arrayindex < nvars - nbinvars); /* variable should be active due to applyFixings() */

            newredlb = redlb[arrayindex];
            newredub = redub[arrayindex];
            if( val > 0.0 )
            {
               if( lhsexists )
               {
                  /* lhs <= d*x + a*y, d > 0  ->  redundant in y if  x >= (lhs - min{a*y})/d */
                  nlocksdown[arrayindex] += nlockspos;
                  newredlb = (SCIPisInfinity(scip, -minresactivity) ? SCIPinfinity(scip)
                     : (consdata->lhs - minresactivity)/val);
               }
               if( rhsexists )
               {
                  /* d*x + a*y <= rhs, d > 0  ->  redundant in y if  x <= (rhs - max{a*y})/d */
                  nlocksup[arrayindex] += nlockspos;
                  newredub = (SCIPisInfinity(scip, maxresactivity) ? -SCIPinfinity(scip)
                     : (consdata->rhs - maxresactivity)/val);
               }
            }
            else
            {
               if( lhsexists )
               {
                  /* lhs <= d*x + a*y, d < 0  ->  redundant in y if  x <= (lhs - min{a*y})/d */
                  nlocksup[arrayindex] += nlockspos;
                  newredub = (SCIPisInfinity(scip, -minresactivity) ? -SCIPinfinity(scip)
                     : (consdata->lhs - minresactivity)/val);
               }
               if( rhsexists )
               {
                  /* d*x + a*y <= rhs, d < 0  ->  redundant in y if  x >= (rhs - max{a*y})/d */
                  nlocksdown[arrayindex] += nlockspos;
                  newredlb = (SCIPisInfinity(scip, maxresactivity) ? SCIPinfinity(scip)
                     : (consdata->rhs - maxresactivity)/val);
               }
            }

            /* if the variable is integer, we have to round the value to the next integral value */
            if( SCIPvarIsIntegral(var) )
            {
               if( !SCIPisInfinity(scip, newredlb) )
                  newredlb = SCIPceil(scip, newredlb);
               if( !SCIPisInfinity(scip, -newredub) )
                  newredub = SCIPfloor(scip, newredub);
            }

            /* update redundancy bounds */
            redlb[arrayindex] = MAX(redlb[arrayindex], newredlb);
            redub[arrayindex] = MIN(redub[arrayindex], newredub);

            /* collect the continuous variables of the constraint */
            if( SCIPvarGetType(var) == SCIP_VARTYPE_CONTINUOUS )
            {
               int contv;

               assert(nconscontvars < ncontvars);
               contvarpos = i;
               conscontvars[nconscontvars] = var;
               nconscontvars++;

               contv = SCIPvarGetProbindex(var) - nintvars;
               assert(0 <= contv && contv < ncontvars);
               hasimpliedpotential = hasimpliedpotential || isimplint[contv];
            }
         }

         /* update implied integer status of continuous variables */
         if( hasimpliedpotential )
         {
            if( nconscontvars > 1 || !integralcoefs )
            {
               /* there is more than one continuous variable or the integer variables have fractional coefficients:
                * none of the continuous variables is implied integer
                */
               for( i = 0; i < nconscontvars; i++ )
               {
                  int contv;
                  contv = SCIPvarGetProbindex(conscontvars[i]) - nintvars;
                  assert(0 <= contv && contv < ncontvars);
                  isimplint[contv] = FALSE;
               }
            }
            else
            {
               SCIP_VAR* var;
               SCIP_Real val;
               SCIP_Real absval;
               int contv;

               /* there is exactly one continuous variable and the integer variables have integral coefficients:
                * this is the interesting case, and we have to check whether the coefficient is +/-1 and the corresponding
                * side(s) of the constraint is integral
                */
               assert(nconscontvars == 1);
               assert(0 <= contvarpos && contvarpos < consdata->nvars);
               var = consdata->vars[contvarpos];
               val = consdata->vals[contvarpos];
               contv = SCIPvarGetProbindex(var) - nintvars;
               assert(0 <= contv && contv < ncontvars);
               assert(isimplint[contv]);
               
               absval = REALABS(val);
               if( !SCIPisEQ(scip, absval, 1.0) )
                  isimplint[contv] =  FALSE;
               else
               {
                  SCIP_Real obj;
                  
                  obj = SCIPvarGetObj(var);
                  if( obj * val >= 0.0 && lhsexists )
                  {
                     /* the variable may be blocked by the constraint's left hand side */
                     isimplint[contv] = isimplint[contv] && SCIPisIntegral(scip, consdata->lhs);
                  }
                  if( obj * val <= 0.0 && rhsexists )
                  {
                     /* the variable may be blocked by the constraint's left hand side */
                     isimplint[contv] = isimplint[contv] && SCIPisIntegral(scip, consdata->rhs);
                  }
               }
            }
         }
      }
   }

   /* check if any bounds can be tightened due to optimality */
   for( v = nbinvars; v < nvars; ++v )
   {
      SCIP_VAR* var;
      SCIP_Real obj;
      SCIP_Bool infeasible;
      SCIP_Bool tightened;

      assert(SCIPvarGetProbindex(vars[v]) == v);
      assert(SCIPvarGetType(vars[v]) != SCIP_VARTYPE_BINARY);
      assert(SCIPvarGetNLocksDown(vars[v]) >= nlocksdown[v - nbinvars]);
      assert(SCIPvarGetNLocksUp(vars[v]) >= nlocksup[v - nbinvars]);

      var = vars[v];
      obj = SCIPvarGetObj(var);
      if( obj >= 0.0 )
      {
         /* making the variable as small as possible does not increase the objective:
          * check if all down locks of the variables are due to linear constraints;
          * if largest bound to make constraints redundant is -infinity, we better do nothing for numerical reasons
          */
         if( SCIPvarGetNLocksDown(var) == nlocksdown[v - nbinvars]
            && !SCIPisInfinity(scip, -redlb[v - nbinvars])
            && redlb[v - nbinvars] < SCIPvarGetUbGlobal(var) )
         {
            SCIP_Real ub;

            /* if x_v >= redlb[v], we can always round x_v down to x_v == redlb[v] without violating any constraint
             *  -> tighten upper bound to x_v <= redlb[v]
             */
            SCIPdebugMessage("variable <%s> only locked down in linear constraints: dual presolve <%s>[%.15g,%.15g] <= %.15g\n",
               SCIPvarGetName(var), SCIPvarGetName(var), SCIPvarGetLbGlobal(var), SCIPvarGetUbGlobal(var),
               redlb[v - nbinvars]);
            SCIP_CALL( SCIPtightenVarUb(scip, var, redlb[v - nbinvars], FALSE, &infeasible, &tightened) );
            assert(!infeasible);

            ub = SCIPvarGetUbGlobal(var);
            redub[v - nbinvars] = MIN(redub[v - nbinvars], ub);
            if( tightened )
               (*nchgbds)++;
         }
      }
      if( obj <= 0.0 )
      {
         /* making the variable as large as possible does not increase the objective:
          * check if all up locks of the variables are due to linear constraints;
          * if smallest bound to make constraints redundant is +infinity, we better do nothing for numerical reasons
          */
         if( SCIPvarGetNLocksUp(var) == nlocksup[v - nbinvars]
            && !SCIPisInfinity(scip, redub[v - nbinvars])
            && redub[v - nbinvars] > SCIPvarGetLbGlobal(var) )
         {
            SCIP_Real lb;

            /* if x_v <= redub[v], we can always round x_v up to x_v == redub[v] without violating any constraint
             *  -> tighten lower bound to x_v >= redub[v]
             */
            SCIPdebugMessage("variable <%s> only locked up in linear constraints: dual presolve <%s>[%.15g,%.15g] >= %.15g\n",
               SCIPvarGetName(var), SCIPvarGetName(var), SCIPvarGetLbGlobal(var), SCIPvarGetUbGlobal(var),
               redub[v - nbinvars]);
            SCIP_CALL( SCIPtightenVarLb(scip, var, redub[v - nbinvars], FALSE, &infeasible, &tightened) );
            assert(!infeasible);

            lb = SCIPvarGetLbGlobal(var);
            redlb[v - nbinvars] = MAX(redlb[v - nbinvars], lb);
            if( tightened )
               (*nchgbds)++;
         }
      }
   }

   /* upgrade continuous variables to implied integers */
   nupgdvars = 0;
   for( v = nintvars; v < nvars; ++v )
   {
      SCIP_VAR* var;

      assert(SCIPvarGetProbindex(vars[v]) == v);
      assert(SCIPvarGetType(vars[v]) == SCIP_VARTYPE_CONTINUOUS);
      assert(SCIPvarGetNLocksDown(vars[v]) >= nlocksdown[v - nbinvars]);
      assert(SCIPvarGetNLocksUp(vars[v]) >= nlocksup[v - nbinvars]);

      var = vars[v];

      /* we can only conclude implied integrality if the variable appears in no other constraint */
      if( isimplint[v-nintvars]
         && SCIPvarGetNLocksDown(var) == nlocksdown[v - nbinvars]
         && SCIPvarGetNLocksUp(var) == nlocksup[v - nbinvars] )
      {
         /* only collect variables here, because SCIPchgVarType() reorders vars array */
         conscontvars[nupgdvars] = var; /* borrow this array for collecting implied integer variables */
         nupgdvars++;
      }
   }
   for( v = 0; v < nupgdvars; ++v )
   {
      SCIP_VAR* var;
      SCIP_Bool infeasible;

      var = conscontvars[v];

      /* bounds might have been tightened, but must still be integral */
      assert(SCIPisInfinity(scip, -SCIPvarGetLbGlobal(var)) || SCIPisIntegral(scip, SCIPvarGetLbGlobal(var)));
      assert(SCIPisInfinity(scip, SCIPvarGetUbGlobal(var)) || SCIPisIntegral(scip, SCIPvarGetUbGlobal(var)));

      SCIPdebugMessage("dual presolve: converting continuous variable <%s>[%g,%g] to implicit integer\n",
         SCIPvarGetName(var), SCIPvarGetLbGlobal(var), SCIPvarGetUbGlobal(var));
      SCIP_CALL( SCIPchgVarType(scip, conscontvars[v], SCIP_VARTYPE_IMPLINT, &infeasible) );
      if( infeasible )
      {
         SCIPdebugMessage("infeasible upgrade of variable <%s> to integral type, domain is empty\n", SCIPvarGetName(conscontvars[v]));
         *cutoff = TRUE;
         
         goto TERMINATE;
      }
   }

 TERMINATE:
   /* free temporary memory */
   SCIPfreeBufferArray(scip, &conscontvars);
   SCIPfreeBufferArray(scip, &isimplint);
   SCIPfreeBufferArray(scip, &nlocksup);
   SCIPfreeBufferArray(scip, &nlocksdown);
   SCIPfreeBufferArray(scip, &redub);
   SCIPfreeBufferArray(scip, &redlb);

   return SCIP_OKAY;
}




/*
 * Callback methods of constraint handler
 */

/** copy method for constraint handler plugins (called when SCIP copies plugins) */
static
SCIP_DECL_CONSHDLRCOPY(conshdlrCopyLinear)
{  /*lint --e{715}*/
   assert(scip != NULL);
   assert(conshdlr != NULL);
   assert(strcmp(SCIPconshdlrGetName(conshdlr), CONSHDLR_NAME) == 0);

   /* call inclusion method of constraint handler */
   SCIP_CALL( SCIPincludeConshdlrLinear(scip) );
 
   *valid = TRUE;

   return SCIP_OKAY;
}

/** destructor of constraint handler to free constraint handler data (called when SCIP is exiting) */
static
SCIP_DECL_CONSFREE(consFreeLinear)
{  /*lint --e{715}*/
   SCIP_CONSHDLRDATA* conshdlrdata;

   assert(scip != NULL);
   assert(conshdlr != NULL);
   assert(strcmp(SCIPconshdlrGetName(conshdlr), CONSHDLR_NAME) == 0);

   /* free constraint handler data */
   conshdlrdata = SCIPconshdlrGetData(conshdlr);
   assert(conshdlrdata != NULL);

   conshdlrdataFree(scip, &conshdlrdata);

   SCIPconshdlrSetData(conshdlr, NULL);

   return SCIP_OKAY;
}


/** initialization method of constraint handler (called after problem was transformed) */
static
SCIP_DECL_CONSINIT(consInitLinear)
{
   SCIP_CONSHDLRDATA* conshdlrdata;
   int c;

   assert(scip != NULL);

   /* get event handler */
   conshdlrdata = SCIPconshdlrGetData(conshdlr);
   assert(conshdlrdata != NULL);
   assert(conshdlrdata->eventhdlr != NULL);
   assert(nconss == 0 || conss != NULL);

   /* catch events for the constraints */
   for( c = 0; c < nconss; ++c )
   {
      SCIP_CONSDATA* consdata;

      consdata = SCIPconsGetData(conss[c]);
      assert(consdata != NULL);
      assert(consdata->eventdatas == NULL);

      /* catch all events */
      SCIP_CALL( consdataCatchAllEvents(scip, consdata, conshdlrdata->eventhdlr) );
      assert(consdata->eventdatas != NULL);
   }

   return SCIP_OKAY;
}


/** deinitialization method of constraint handler (called before transformed problem is freed) */
static
SCIP_DECL_CONSEXIT(consExitLinear)
{
   SCIP_CONSHDLRDATA* conshdlrdata;
   int c;

   assert(scip != NULL);

   /* get event handler */
   conshdlrdata = SCIPconshdlrGetData(conshdlr);
   assert(conshdlrdata != NULL);
   assert(conshdlrdata->eventhdlr != NULL);

   /* drop events for the constraints */
   for( c = 0; c < nconss; ++c )
   {
      SCIP_CONSDATA* consdata;

      consdata = SCIPconsGetData(conss[c]);
      assert(consdata != NULL);

      if( consdata->eventdatas != NULL )
      {
         /* drop all events */
         SCIP_CALL( consdataDropAllEvents(scip, consdata, conshdlrdata->eventhdlr) );
         assert(consdata->eventdatas == NULL);
      }
   }

   return SCIP_OKAY;

}


#ifndef WITH_PRINTORIGCONSTYPES

/** presolving initialization method of constraint handler (called when presolving is about to begin) */
#define consInitpreLinear NULL

#else

/** is constraint ranged row, i.e., -inf < lhs < rhs < inf? */
static
SCIP_Bool isRangedRow(
   SCIP*                 scip,               /**< SCIP data structure */
   SCIP_CONS*            cons                /**< constraint */
   )
{
   assert(scip != NULL);
   assert(cons != NULL);
   assert(SCIPconsGetData(cons) != NULL);

   return !(SCIPisEQ(scip, SCIPconsGetData(cons)->lhs, SCIPconsGetData(cons)->rhs)
      || SCIPisInfinity(scip, -SCIPconsGetData(cons)->lhs) || SCIPisInfinity(scip, SCIPconsGetData(cons)->rhs) );
}

/** is constraint ranged row, i.e., -inf < lhs < rhs < inf? */
static
SCIP_Bool isFiniteNonnegativeIntegral(
   SCIP*                 scip,               /**< SCIP data structure */
   SCIP_Real             x                   /**< value */
   )
{
   assert(scip != NULL);

   return (!SCIPisInfinity(scip, x) && !SCIPisNegative(scip, x) && SCIPisIntegral(scip, x));
}

/** presolving initialization method of constraint handler (called when presolving is about to begin) */
static
SCIP_DECL_CONSINITPRE(consInitpreLinear)
{  /*lint --e{715}*/
   int counter[SCIP_CONSTYPE_GENERAL + 1];
   int c;

   assert(scip != NULL);
   assert(result != NULL);

   *result = SCIP_CUTOFF;

   /* initialize counter for constraint types to zero */
   BMSclearMemoryArray(counter, SCIP_CONSTYPE_GENERAL + 1);

   /* loop through all constraints */
   for( c = 0; c < nconss; c++ )
   {
      SCIP_CONS* cons;
      SCIP_CONSDATA* consdata;
      int i;

      /* get constraint */
      cons = conss[c];
      assert(cons != NULL);

      /* get constraint data */
      consdata = SCIPconsGetData(cons);
      assert(consdata != NULL);

      /* merge multiples and delete variables with zero coefficient */
      SCIP_CALL( mergeMultiples(scip, cons) );
      for( i = 0; i < consdata->nvars; i++ )
      {
         assert(!SCIPisZero(scip, consdata->vals[i]));
      }

      SCIPdebugMessage("classifying constraint ");
      SCIPdebug( SCIP_CALL( SCIPprintCons(scip, cons, NULL) ) );

      /* is constraint of type SCIP_CONSTYPE_EMPTY? */
      if( consdata->nvars == 0 )
      {
         SCIPdebugMessage(" as EMPTY\n");
         counter[SCIP_CONSTYPE_EMPTY]++;
         continue;
      }

      /* is constraint of type SCIP_CONSTYPE_FREE? */
      if( SCIPisInfinity(scip, consdata->rhs) && SCIPisInfinity(scip, -consdata->lhs) )
      {
         SCIPdebugMessage(" as FREE\n");
         counter[SCIP_CONSTYPE_FREE]++;
         continue;
      }

      /* is constraint of type SCIP_CONSTYPE_SINGLETON? */
      if( consdata->nvars == 1 )
      {
         SCIPdebugMessage(" as SINGLETON\n");
         counter[SCIP_CONSTYPE_SINGLETON] += isRangedRow(scip, cons) ? 2 : 1;
         continue;
      }

      /* is constraint of type SCIP_CONSTYPE_AGGREGATION? */
      if( consdata->nvars == 2 && SCIPisEQ(scip, consdata->lhs, consdata->rhs) )
      {
         SCIPdebugMessage(" as AGGREGATION\n");
         counter[SCIP_CONSTYPE_AGGREGATION]++;
         continue;
      }

      /* is constraint of type SCIP_CONSTYPE_{VARBOUND}? */
      if( consdata->nvars == 2 )
      {
         SCIPdebugMessage(" as VARBOUND\n");
         counter[SCIP_CONSTYPE_VARBOUND] += isRangedRow(scip, cons) ? 2 : 1;
         continue;
      }

      /* is constraint of type SCIP_CONSTYPE_{SETPARTITION, SETPACKING, SETCOVERING, CARDINALITY, INVKNAPSACK}? */
      {
         SCIP_Real scale;
         SCIP_Real b;
         SCIP_Bool unmatched;
         int nnegbinvars;

         unmatched = FALSE;
         nnegbinvars = 0;

         scale = REALABS(consdata->vals[0]);
         for( i = 0; i < consdata->nvars && !unmatched; i++ )
         {
            unmatched = unmatched || SCIPvarGetType(consdata->vars[i]) == SCIP_VARTYPE_CONTINUOUS;
            unmatched = unmatched || SCIPisLE(scip, SCIPvarGetLbGlobal(consdata->vars[i]), -1.0);
            unmatched = unmatched || SCIPisGE(scip, SCIPvarGetUbGlobal(consdata->vars[i]), 2.0);
            unmatched = unmatched || !SCIPisEQ(scip, REALABS(consdata->vals[i]), scale);

            if( consdata->vals[i] < 0.0 )
               nnegbinvars++;
         }

         if( !unmatched )
         {
            if( SCIPisEQ(scip, consdata->lhs, consdata->rhs) )
            {
               b = consdata->rhs/scale + nnegbinvars;
               if( SCIPisEQ(scip, 1.0, b) )
               {
                  SCIPdebugMessage(" as SETPARTITION\n");
                  counter[SCIP_CONSTYPE_SETPARTITION]++;
                  continue;
               }
               else if( SCIPisIntegral(scip, b) && !SCIPisNegative(scip, b) )
               {
                  SCIPdebugMessage(" as CARDINALITY\n");
                  counter[SCIP_CONSTYPE_CARDINALITY]++;
                  continue;
               }
            }

            b = consdata->rhs/scale + nnegbinvars;
            if( SCIPisEQ(scip, 1.0, b) )
            {
               SCIPdebugMessage(" as SETPACKING\n");
               counter[SCIP_CONSTYPE_SETPACKING]++;
               consdata->rhs = SCIPinfinity(scip);
            }
            else if( SCIPisIntegral(scip, b) && !SCIPisNegative(scip, b) )
            {
               SCIPdebugMessage(" as INVKNAPSACK\n");
               counter[SCIP_CONSTYPE_INVKNAPSACK]++;
               consdata->rhs = SCIPinfinity(scip);
            }

            b = consdata->lhs/scale + nnegbinvars;
            if( SCIPisEQ(scip, 1.0, b) )
            {
               SCIPdebugMessage(" as SETCOVERING\n");
               counter[SCIP_CONSTYPE_SETCOVERING]++;
               consdata->lhs = -SCIPinfinity(scip);
            }

            if( SCIPisInfinity(scip, -consdata->lhs) && SCIPisInfinity(scip, consdata->rhs) )
               continue;
         }
      }

      /* is constraint of type SCIP_CONSTYPE_{EQKNAPSACK, BINPACKING, KNAPSACK}? */
      /* TODO: If coefficients or rhs are not integral, we currently do not check
       * if the constraint could be scaled (finitely), such that they are.
       */
      {
         SCIP_Real b;
         SCIP_Bool unmatched;

         b = consdata->rhs;
         unmatched = FALSE;
         for( i = 0; i < consdata->nvars && !unmatched; i++ )
         {
            unmatched = unmatched || SCIPvarGetType(consdata->vars[i]) == SCIP_VARTYPE_CONTINUOUS;
            unmatched = unmatched || SCIPisLE(scip, SCIPvarGetLbGlobal(consdata->vars[i]), -1.0);
            unmatched = unmatched || SCIPisGE(scip, SCIPvarGetUbGlobal(consdata->vars[i]), 2.0);
            unmatched = unmatched || !SCIPisIntegral(scip, consdata->vals[i]);

            if( SCIPisNegative(scip, consdata->vals[i]) )
               b -= consdata->vals[i];
         }
         unmatched = unmatched || !isFiniteNonnegativeIntegral(scip, b);

         if( !unmatched )
         {
            if( SCIPisEQ(scip, consdata->lhs, consdata->rhs) )
            {
               SCIPdebugMessage(" as EQKNAPSACK\n");
               counter[SCIP_CONSTYPE_EQKNAPSACK]++;
               continue;
            }
            else
            {
               SCIP_Bool matched;

               matched = FALSE;
               for( i = 0; i < consdata->nvars && !matched; i++ )
               {
                  matched = matched || SCIPisEQ(scip, b, REALABS(consdata->vals[i]));
               }

               SCIPdebugMessage(" as %s\n", matched ? "BINPACKING" : "KNAPSACK");
               counter[matched ? SCIP_CONSTYPE_BINPACKING : SCIP_CONSTYPE_KNAPSACK]++;
            }

            if( SCIPisInfinity(scip, -consdata->lhs) )
               continue;
            else
               consdata->rhs = SCIPinfinity(scip);
         }
      }

      /* is constraint of type SCIP_CONSTYPE_{INTKNAPSACK}? */
      {
         SCIP_Real b;
         SCIP_Bool unmatched;

         unmatched = FALSE;

         b = consdata->rhs;
         unmatched = unmatched || !isFiniteNonnegativeIntegral(scip, b);

         for( i = 0; i < consdata->nvars && !unmatched; i++ )
         {
            unmatched = unmatched || SCIPvarGetType(consdata->vars[i]) == SCIP_VARTYPE_CONTINUOUS;
            unmatched = unmatched || SCIPisNegative(scip, SCIPvarGetLbGlobal(consdata->vars[i]));
            unmatched = unmatched || !SCIPisIntegral(scip, consdata->vals[i]);
            unmatched = unmatched || SCIPisNegative(scip, consdata->vals[i]);
         }

         if( !unmatched )
         {
            SCIPdebugMessage(" as INTKNAPSACK\n");
            counter[SCIP_CONSTYPE_INTKNAPSACK]++;

            if( SCIPisInfinity(scip, -consdata->lhs) )
               continue;
            else
               consdata->rhs = SCIPinfinity(scip);
         }
      }

      /* is constraint of type SCIP_CONSTYPE_{MIXEDBINARY}? */
      {
         SCIP_Bool unmatched;

         unmatched = FALSE;
         for( i = 0; i < consdata->nvars && !unmatched; i++ )
         {
            if( SCIPvarGetType(consdata->vars[i]) != SCIP_VARTYPE_CONTINUOUS
               && (SCIPisLE(scip, SCIPvarGetLbGlobal(consdata->vars[i]), -1.0)
                  || SCIPisGE(scip, SCIPvarGetUbGlobal(consdata->vars[i]), 2.0)) )
               unmatched = TRUE;
         }

         if( !unmatched )
         {
            SCIPdebugMessage(" as MIXEDBINARY (%d)\n", isRangedRow(scip, cons) ? 2 : 1);
            counter[SCIP_CONSTYPE_MIXEDBINARY] += isRangedRow(scip, cons) ? 2 : 1;
            continue;
         }
      }

      /* no special structure detected */
      SCIPdebugMessage(" as GENERAL\n");
      counter[SCIP_CONSTYPE_GENERAL] += isRangedRow(scip, cons) ? 2 : 1;
   }

   /* print statistics */
   SCIPinfoMessage(scip, NULL, "\nNumber of constraints according to type:\n");
   SCIPinfoMessage(scip, NULL, "----------------------------------------\n");
   SCIPinfoMessage(scip, NULL, "%2d SCIP_CONSTYPE_EMPTY        %6d\n",  0, counter[ 0]);
   SCIPinfoMessage(scip, NULL, "%2d SCIP_CONSTYPE_FREE         %6d\n",  1, counter[ 1]);
   SCIPinfoMessage(scip, NULL, "%2d SCIP_CONSTYPE_SINGLETON    %6d\n",  2, counter[ 2]);
   SCIPinfoMessage(scip, NULL, "%2d SCIP_CONSTYPE_AGGREGATION  %6d\n",  3, counter[ 3]);
   SCIPinfoMessage(scip, NULL, "%2d SCIP_CONSTYPE_VARBOUND     %6d\n",  4, counter[ 4]);
   SCIPinfoMessage(scip, NULL, "%2d SCIP_CONSTYPE_SETPARTITION %6d\n",  5, counter[ 5]);
   SCIPinfoMessage(scip, NULL, "%2d SCIP_CONSTYPE_SETPACKING   %6d\n",  6, counter[ 6]);
   SCIPinfoMessage(scip, NULL, "%2d SCIP_CONSTYPE_SETCOVERING  %6d\n",  7, counter[ 7]);
   SCIPinfoMessage(scip, NULL, "%2d SCIP_CONSTYPE_CARDINALITY  %6d\n",  8, counter[ 8]);
   SCIPinfoMessage(scip, NULL, "%2d SCIP_CONSTYPE_INVKNAPSACK  %6d\n",  9, counter[ 9]);
   SCIPinfoMessage(scip, NULL, "%2d SCIP_CONSTYPE_EQKNAPSACK   %6d\n", 10, counter[10]);
   SCIPinfoMessage(scip, NULL, "%2d SCIP_CONSTYPE_BINPACKING   %6d\n", 11, counter[11]);
   SCIPinfoMessage(scip, NULL, "%2d SCIP_CONSTYPE_KNAPSACK     %6d\n", 12, counter[12]);
   SCIPinfoMessage(scip, NULL, "%2d SCIP_CONSTYPE_INTKNAPSACK  %6d\n", 13, counter[13]);
   SCIPinfoMessage(scip, NULL, "%2d SCIP_CONSTYPE_MIXEDBINARY  %6d\n", 14, counter[14]);
   SCIPinfoMessage(scip, NULL, "%2d SCIP_CONSTYPE_GENERAL      %6d\n", 15, counter[15]);
   SCIPinfoMessage(scip, NULL, "----------------------------------------\n\n");

   SCIPinfoMessage(scip, NULL, "    EMPTY");
   SCIPinfoMessage(scip, NULL, "     FREE");
   SCIPinfoMessage(scip, NULL, "     SING");
   SCIPinfoMessage(scip, NULL, "     AGGR");
   SCIPinfoMessage(scip, NULL, "    VARBD");
   SCIPinfoMessage(scip, NULL, "  SETPART");
   SCIPinfoMessage(scip, NULL, "  SETPACK");
   SCIPinfoMessage(scip, NULL, "   SETCOV");
   SCIPinfoMessage(scip, NULL, "     CARD");
   SCIPinfoMessage(scip, NULL, "  INVKNAP");
   SCIPinfoMessage(scip, NULL, "   EQKNAP");
   SCIPinfoMessage(scip, NULL, "  BINPACK");
   SCIPinfoMessage(scip, NULL, "     KNAP");
   SCIPinfoMessage(scip, NULL, "  INTKNAP");
   SCIPinfoMessage(scip, NULL, "   MIXBIN");
   SCIPinfoMessage(scip, NULL, "      GEN\n");
   for( c = 0; c <= SCIP_CONSTYPE_GENERAL; c++ )
   {
      SCIPinfoMessage(scip, NULL, "%9d", counter[c]);
   }

   SCIPinfoMessage(scip, NULL, "\n\n");
   SCIPinfoMessage(scip, NULL, "----------------------------------------\n\n");

   return SCIP_OKAY;
}
#endif


/** presolving deinitialization method of constraint handler (called after presolving has been finished) */
static
SCIP_DECL_CONSEXITPRE(consExitpreLinear)
{  /*lint --e{715}*/
   int c;

   /* delete all linear constraints that were upgraded to a more specific constraint type;
    * make sure, only active variables remain in the remaining constraints
    */
   assert(scip != NULL);
   assert(result != NULL);

   *result = SCIP_FEASIBLE;

   for( c = 0; c < nconss; ++c )
   {
      SCIP_CONSDATA* consdata;
      SCIP_Bool infeasible;

      consdata = SCIPconsGetData(conss[c]);
      assert(consdata != NULL);

      if( consdata->upgraded )
      {
         SCIP_CALL( SCIPdelCons(scip, conss[c]) );
      }
      else
      {
         SCIP_CALL( applyFixings(scip, conss[c], &infeasible) );

         if( infeasible )
         {
            SCIPdebugMessage(" -> infeasible fixing\n");
            *result = SCIP_CUTOFF;
            return SCIP_OKAY;
         }
      }
   }

   return SCIP_OKAY;
}


/** solving process initialization method of constraint handler (called when branch and bound process is about to begin) */
#define consInitsolLinear NULL


/** solving process deinitialization method of constraint handler (called before branch and bound process data is freed) */
static
SCIP_DECL_CONSEXITSOL(consExitsolLinear)
{  /*lint --e{715}*/
   int c;

   assert(scip != NULL);

   /* release the rows of all constraints */
   for( c = 0; c < nconss; ++c )
   {
      SCIP_CONSDATA* consdata;

      consdata = SCIPconsGetData(conss[c]);
      assert(consdata != NULL);

      if( consdata->row != NULL )
      {
         SCIP_CALL( SCIPreleaseRow(scip, &consdata->row) );
      }
   }

   /* if this is a restart, convert cutpool rows into linear constraints */
   if( restart )
   {
      int ncutsadded;

      ncutsadded = 0;

      /* create out of all active cuts in cutpool linear constraints */
      SCIP_CALL( SCIPconvertCutsToConss(scip, scip, NULL, NULL, TRUE, &ncutsadded) );

      if( ncutsadded > 0 )
      {
         SCIPverbMessage(scip, SCIP_VERBLEVEL_HIGH, NULL,
            "(restart) converted %d cuts from the global cut pool into linear constraints\n", ncutsadded);
         /* an extra blank line should be printed separately since the buffer message handler only handle up to one line
          * correctly 
          */
         SCIPverbMessage(scip, SCIP_VERBLEVEL_HIGH, NULL, "\n");
      }
   }

   return SCIP_OKAY;
}


/** frees specific constraint data */
static
SCIP_DECL_CONSDELETE(consDeleteLinear)
{  /*lint --e{715}*/
   SCIP_CONSHDLRDATA* conshdlrdata;

   assert(scip != NULL);
   assert(conshdlr != NULL);
   assert(strcmp(SCIPconshdlrGetName(conshdlr), CONSHDLR_NAME) == 0);

   /* get event handler */
   conshdlrdata = SCIPconshdlrGetData(conshdlr);
   assert(conshdlrdata != NULL);
   assert(conshdlrdata->eventhdlr != NULL);

   /* free linear constraint */
   SCIP_CALL( consdataFree(scip, consdata, conshdlrdata->eventhdlr) );

   return SCIP_OKAY;
}


/** transforms constraint data into data belonging to the transformed problem */
static
SCIP_DECL_CONSTRANS(consTransLinear)
{  /*lint --e{715}*/
   SCIP_CONSHDLRDATA* conshdlrdata;
   SCIP_CONSDATA* sourcedata;
   SCIP_CONSDATA* targetdata;

   /*debugMessage("Trans method of linear constraints\n");*/

   assert(scip != NULL);
   assert(conshdlr != NULL);
   assert(strcmp(SCIPconshdlrGetName(conshdlr), CONSHDLR_NAME) == 0);
   assert(SCIPgetStage(scip) == SCIP_STAGE_TRANSFORMING);
   assert(sourcecons != NULL);
   assert(targetcons != NULL);

   sourcedata = SCIPconsGetData(sourcecons);
   assert(sourcedata != NULL);
   assert(sourcedata->row == NULL);  /* in original problem, there cannot be LP rows */

   /* get event handler */
   conshdlrdata = SCIPconshdlrGetData(conshdlr);
   assert(conshdlrdata != NULL);
   assert(conshdlrdata->eventhdlr != NULL);

   /* create linear constraint data for target constraint */
   SCIP_CALL( consdataCreate(scip, &targetdata, conshdlrdata->eventhdlr,
         sourcedata->nvars, sourcedata->vars, sourcedata->vals, sourcedata->lhs, sourcedata->rhs) );

   /* copy the donotupgrade mark */
   targetdata->donotupgrade = sourcedata->donotupgrade;

   /* create target constraint */
   SCIP_CALL( SCIPcreateCons(scip, targetcons, SCIPconsGetName(sourcecons), conshdlr, targetdata,
         SCIPconsIsInitial(sourcecons), SCIPconsIsSeparated(sourcecons), SCIPconsIsEnforced(sourcecons),
         SCIPconsIsChecked(sourcecons), SCIPconsIsPropagated(sourcecons),
         SCIPconsIsLocal(sourcecons), SCIPconsIsModifiable(sourcecons),
         SCIPconsIsDynamic(sourcecons), SCIPconsIsRemovable(sourcecons), SCIPconsIsStickingAtNode(sourcecons)) );

   return SCIP_OKAY;
}


/** LP initialization method of constraint handler */
static
SCIP_DECL_CONSINITLP(consInitlpLinear)
{  /*lint --e{715}*/
   int c;

   assert(scip != NULL);
   assert(strcmp(SCIPconshdlrGetName(conshdlr), CONSHDLR_NAME) == 0);

   for( c = 0; c < nconss; ++c )
   {
      assert(SCIPconsIsInitial(conss[c]));
      SCIP_CALL( addRelaxation(scip, conss[c], NULL) );
   }

   return SCIP_OKAY;
}


/** separation method of constraint handler for LP solutions */
static
SCIP_DECL_CONSSEPALP(consSepalpLinear)
{  /*lint --e{715}*/
   SCIP_CONSHDLRDATA* conshdlrdata;
   SCIP_Real loclowerbound;
   SCIP_Real glblowerbound;
   SCIP_Real cutoffbound;
   SCIP_Real maxbound;
   SCIP_Bool separatecards;
   SCIP_Bool cutoff;
   int c;
   int depth;
   int nrounds;
   int maxsepacuts;
   int ncuts;

   assert(scip != NULL);
   assert(conshdlr != NULL);
   assert(strcmp(SCIPconshdlrGetName(conshdlr), CONSHDLR_NAME) == 0);
   assert(result != NULL);

   conshdlrdata = SCIPconshdlrGetData(conshdlr);
   assert(conshdlrdata != NULL);
   depth = SCIPgetDepth(scip);
   nrounds = SCIPgetNSepaRounds(scip);

   /*debugMessage("Sepa method of linear constraints\n");*/

   *result = SCIP_DIDNOTRUN;

   /* only call the separator a given number of times at each node */
   if( (depth == 0 && conshdlrdata->maxroundsroot >= 0 && nrounds >= conshdlrdata->maxroundsroot)
      || (depth > 0 && conshdlrdata->maxrounds >= 0 && nrounds >= conshdlrdata->maxrounds) )
      return SCIP_OKAY;

   /* get the maximal number of cuts allowed in a separation round */
   maxsepacuts = (depth == 0 ? conshdlrdata->maxsepacutsroot : conshdlrdata->maxsepacuts);

   /* check if we want to produce knapsack cardinality cuts at this node */
   loclowerbound = SCIPgetLocalLowerbound(scip);
   glblowerbound = SCIPgetLowerbound(scip);
   cutoffbound = SCIPgetCutoffbound(scip);
   maxbound = glblowerbound + conshdlrdata->maxcardbounddist * (cutoffbound - glblowerbound);
   separatecards = SCIPisLE(scip, loclowerbound, maxbound);
   separatecards = separatecards && (SCIPgetNLPBranchCands(scip) > 0);

   *result = SCIP_DIDNOTFIND;
   ncuts = 0;
   cutoff = FALSE;

   /* check all useful linear constraints for feasibility */
   for( c = 0; c < nusefulconss && ncuts < maxsepacuts && !cutoff; ++c )
   {
      /*debugMessage("separating linear constraint <%s>\n", SCIPconsGetName(conss[c]));*/
      SCIP_CALL( separateCons(scip, conss[c], NULL, separatecards, conshdlrdata->separateall, &ncuts, &cutoff) );
   }
   
   /* adjust return value */
   if( cutoff )
      *result = SCIP_CUTOFF;
   else if( ncuts > 0 )
      *result = SCIP_SEPARATED;

   /* combine linear constraints to get more cuts */
   /**@todo further cuts of linear constraints */

   return SCIP_OKAY;
}


/** separation method of constraint handler for arbitrary primal solutions */
static
SCIP_DECL_CONSSEPASOL(consSepasolLinear)
{  /*lint --e{715}*/
   SCIP_CONSHDLRDATA* conshdlrdata;
   int c;
   int depth;
   int nrounds;
   int maxsepacuts;
   int ncuts;
   SCIP_Bool cutoff;

   assert(scip != NULL);
   assert(conshdlr != NULL);
   assert(strcmp(SCIPconshdlrGetName(conshdlr), CONSHDLR_NAME) == 0);
   assert(result != NULL);

   conshdlrdata = SCIPconshdlrGetData(conshdlr);
   assert(conshdlrdata != NULL);
   depth = SCIPgetDepth(scip);
   nrounds = SCIPgetNSepaRounds(scip);

   /*debugMessage("Sepa method of linear constraints\n");*/

   *result = SCIP_DIDNOTRUN;

   /* only call the separator a given number of times at each node */
   if( (depth == 0 && conshdlrdata->maxroundsroot >= 0 && nrounds >= conshdlrdata->maxroundsroot)
      || (depth > 0 && conshdlrdata->maxrounds >= 0 && nrounds >= conshdlrdata->maxrounds) )
      return SCIP_OKAY;

   /* get the maximal number of cuts allowed in a separation round */
   maxsepacuts = (depth == 0 ? conshdlrdata->maxsepacutsroot : conshdlrdata->maxsepacuts);

   *result = SCIP_DIDNOTFIND;
   ncuts = 0;
   cutoff = FALSE;

   /* check all useful linear constraints for feasibility */
   for( c = 0; c < nusefulconss && ncuts < maxsepacuts && !cutoff; ++c )
   {
      /*debugMessage("separating linear constraint <%s>\n", SCIPconsGetName(conss[c]));*/
      SCIP_CALL( separateCons(scip, conss[c], sol, TRUE, conshdlrdata->separateall, &ncuts, &cutoff) );
   }

   /* adjust return value */
   if( cutoff )
      *result = SCIP_CUTOFF;
   else if( ncuts > 0 )
      *result = SCIP_SEPARATED;

   /* combine linear constraints to get more cuts */
   /**@todo further cuts of linear constraints */

   return SCIP_OKAY;
}


/** constraint enforcing method of constraint handler for LP solutions */
static
SCIP_DECL_CONSENFOLP(consEnfolpLinear)
{  /*lint --e{715}*/
   SCIP_Bool violated;
   int c;

   assert(scip != NULL);
   assert(conshdlr != NULL);
   assert(strcmp(SCIPconshdlrGetName(conshdlr), CONSHDLR_NAME) == 0);
   assert(result != NULL);

   /*debugMessage("Enfolp method of linear constraints\n");*/

   /* check for violated constraints
    * LP is processed at current node -> we can add violated linear constraints to the SCIP_LP
    */
   *result = SCIP_FEASIBLE;

   /* check all useful linear constraints for feasibility */
   for( c = 0; c < nusefulconss; ++c )
   {
      SCIP_CALL( checkCons(scip, conss[c], NULL, FALSE, &violated) );

      if( violated )
      {
         /* insert LP row as cut */
         SCIP_CALL( addRelaxation(scip, conss[c], NULL) );
         *result = SCIP_SEPARATED;
      }
   }

   /* check all obsolete linear constraints for feasibility */
   for( c = nusefulconss; c < nconss && *result == SCIP_FEASIBLE; ++c )
   {
      SCIP_CALL( checkCons(scip, conss[c], NULL, FALSE, &violated) );

      if( violated )
      {
         /* insert LP row as cut */
         SCIP_CALL( addRelaxation(scip, conss[c], NULL) );
         *result = SCIP_SEPARATED;
      }
   }

   return SCIP_OKAY;
}


/** constraint enforcing method of constraint handler for pseudo solutions */
static
SCIP_DECL_CONSENFOPS(consEnfopsLinear)
{  /*lint --e{715}*/
   SCIP_Bool violated;
   int c;

   assert(scip != NULL);
   assert(conshdlr != NULL);
   assert(strcmp(SCIPconshdlrGetName(conshdlr), CONSHDLR_NAME) == 0);
   assert(result != NULL);

   /* if the solution is infeasible anyway due to objective value, skip the enforcement */
   if( objinfeasible )
   {
      *result = SCIP_DIDNOTRUN;
      return SCIP_OKAY;
   }

   /* check all linear constraints for feasibility */
   violated = FALSE;
   for( c = 0; c < nconss && !violated; ++c )
   {
      SCIP_CALL( checkCons(scip, conss[c], NULL, TRUE, &violated) );
   }

   if( violated )
      *result = SCIP_INFEASIBLE;
   else
      *result = SCIP_FEASIBLE;

   return SCIP_OKAY;
}


/** feasibility check method of constraint handler for integral solutions */
static
SCIP_DECL_CONSCHECK(consCheckLinear)
{  /*lint --e{715}*/
   SCIP_Bool violated;
   int c;

   assert(scip != NULL);
   assert(conshdlr != NULL);
   assert(strcmp(SCIPconshdlrGetName(conshdlr), CONSHDLR_NAME) == 0);
   assert(result != NULL);

   /*debugMessage("Check method of linear constraints\n");*/

   /* check all linear constraints for feasibility */
   violated = FALSE;
   for( c = 0; c < nconss && !violated; ++c )
   {
      SCIP_CALL( checkCons(scip, conss[c], sol, checklprows, &violated) );
   }

   if( violated )
   {
      *result = SCIP_INFEASIBLE;

      if( printreason )
      {
         SCIP_Real activity;
         SCIP_CONSDATA* consdata;
         
         consdata = SCIPconsGetData(conss[c-1]);
         assert( consdata != NULL);

         activity = consdataGetActivity(scip, consdata, sol);

         SCIP_CALL( SCIPprintCons(scip, conss[c-1], NULL ) );
         if( SCIPisFeasLT(scip, activity, consdata->lhs) )
            SCIPinfoMessage(scip, NULL, "violation: left hand side is violated by %.15g\n", consdata->lhs - activity);

         if( SCIPisFeasGT(scip, activity, consdata->rhs) )
            SCIPinfoMessage(scip, NULL, "violation: right hand side is violated by %.15g\n", activity - consdata->rhs);
      }
   }
   else
      *result = SCIP_FEASIBLE;

   return SCIP_OKAY;
}


/** domain propagation method of constraint handler */
static
SCIP_DECL_CONSPROP(consPropLinear)
{  /*lint --e{715}*/
   SCIP_CONSHDLRDATA* conshdlrdata;
   SCIP_Bool tightenbounds;
   SCIP_Bool cutoff;
   int nchgbds;
   int c;

   assert(scip != NULL);
   assert(conshdlr != NULL);
   assert(strcmp(SCIPconshdlrGetName(conshdlr), CONSHDLR_NAME) == 0);
   assert(result != NULL);

   conshdlrdata = SCIPconshdlrGetData(conshdlr);
   assert(conshdlrdata != NULL);

   /*debugMessage("Prop method of linear constraints\n");*/

   /* check, if we want to tighten variable's bounds (in probing, we always want to tighten the bounds) */
   if( SCIPinProbing(scip) )
      tightenbounds = TRUE;
   else
   {
      int depth;
      int propfreq;
      int tightenboundsfreq;

      depth = SCIPgetDepth(scip);
      propfreq = SCIPconshdlrGetPropFreq(conshdlr);
      tightenboundsfreq = propfreq * conshdlrdata->tightenboundsfreq;
      tightenbounds = (conshdlrdata->tightenboundsfreq >= 0)
         && ((tightenboundsfreq == 0 && depth == 0) || (tightenboundsfreq >= 1 && (depth % tightenboundsfreq == 0)));
   }

   cutoff = FALSE;
   nchgbds = 0;

   /* process useful constraints */
   for( c = 0; c < nusefulconss && !cutoff; ++c )
   {
      SCIP_CALL( propagateCons(scip, conss[c], tightenbounds, conshdlrdata->sortvars, &cutoff, &nchgbds) );
   }
   
   /* adjust result code */
   if( cutoff )
      *result = SCIP_CUTOFF;
   else if( nchgbds > 0 )
      *result = SCIP_REDUCEDDOM;
   else
      *result = SCIP_DIDNOTFIND;

   return SCIP_OKAY;
}


#define MAXCONSPRESOLROUNDS 10
/** presolving method of constraint handler */
static
SCIP_DECL_CONSPRESOL(consPresolLinear)
{  /*lint --e{715}*/
   SCIP_CONSHDLRDATA* conshdlrdata;
   SCIP_CONS* cons;
   SCIP_CONSDATA* consdata;
   SCIP_Real minactivity;
   SCIP_Real maxactivity;
   SCIP_Bool cutoff;
   SCIP_Bool delay;
   int oldnfixedvars;
   int oldnaggrvars;
   int oldnchgbds;
   int oldndelconss;
   int oldnupgdconss;
   int oldnchgcoefs;
   int oldnchgsides;
   int firstchange;
   int firstupgradetry;
   int c;

   assert(scip != NULL);
   assert(conshdlr != NULL);
   assert(strcmp(SCIPconshdlrGetName(conshdlr), CONSHDLR_NAME) == 0);
   assert(result != NULL);

   /*debugMessage("Presol method of linear constraints\n");*/

   /* remember old preprocessing counters */
   cutoff = FALSE;
   delay = FALSE;
   oldnfixedvars = *nfixedvars;
   oldnaggrvars = *naggrvars;
   oldnchgbds = *nchgbds;
   oldndelconss = *ndelconss;
   oldnupgdconss = *nupgdconss;
   oldnchgcoefs = *nchgcoefs;
   oldnchgsides = *nchgsides;

   /* get constraint handler data */
   conshdlrdata = SCIPconshdlrGetData(conshdlr);

   /* process single constraints */
   firstchange = INT_MAX;
   firstupgradetry = INT_MAX;
   for( c = 0; c < nconss && !cutoff && !SCIPisStopped(scip); ++c )
   {
      int npresolrounds;
      SCIP_Bool infeasible;

      infeasible = FALSE;

      cons = conss[c];
      assert(SCIPconsIsActive(cons));
      consdata = SCIPconsGetData(cons);
      assert(consdata != NULL);

      /* constraint should not be already presolved in the initial round */
      assert(SCIPgetNRuns(scip) > 0 || nrounds > 0 || !consdata->propagated);
      assert(SCIPgetNRuns(scip) > 0 || nrounds > 0 || !consdata->boundstightened);
      assert(SCIPgetNRuns(scip) > 0 || nrounds > 0 || !consdata->presolved);
      assert(consdata->propagated || !consdata->presolved);

      /* incorporate fixings and aggregations in constraint */
      SCIP_CALL( applyFixings(scip, cons, &infeasible) );

      if( infeasible )
      {
         SCIPdebugMessage(" -> infeasible fixing\n");
         cutoff = TRUE;
         break;
      }

      assert(consdata->removedfixings);

      /* we can only presolve linear constraints, that are not modifiable */
      if( SCIPconsIsModifiable(cons) )
         continue;

      /* remember the first changed constraint to begin the next aggregation round with */
      if( firstchange == INT_MAX && consdata->changed )
         firstchange = c;

      /* remember the first constraint that was not yet tried to be upgraded, to begin the next upgrading round with */
      if( firstupgradetry == INT_MAX && !consdata->upgradetried )
         firstupgradetry = c;

      /* check, if constraint is already preprocessed */
      if( consdata->presolved )
         continue;

      assert(SCIPconsIsActive(cons));

      SCIPdebugMessage("presolving linear constraint <%s>\n", SCIPconsGetName(cons));
      SCIPdebug(SCIP_CALL( SCIPprintCons(scip, cons, NULL) ));

      /* apply presolving as long as possible on the single constraint (however, abort after a certain number of rounds
       * to avoid nearly infinite cycling due to very small bound changes)
       */
      npresolrounds = 0;
      while( !consdata->presolved && npresolrounds < MAXCONSPRESOLROUNDS && !SCIPisStopped(scip) )
      {
         assert(!cutoff);
         npresolrounds++;

         /* mark constraint being presolved and propagated */
         consdata->presolved = TRUE;
         consdata->propagated = TRUE;

         /* normalize constraint */
         SCIP_CALL( normalizeCons(scip, cons) );

         /* tighten left and right hand side due to integrality */
         SCIP_CALL( tightenSides(scip, cons, nchgsides) );

         /* check bounds */
         if( SCIPisFeasGT(scip, consdata->lhs, consdata->rhs) )
         {
            SCIPdebugMessage("linear constraint <%s> is infeasible: sides=[%.15g,%.15g]\n",
               SCIPconsGetName(cons), consdata->lhs, consdata->rhs);
            cutoff = TRUE;
            break;
         }

         /* tighten variable's bounds */
         SCIP_CALL( tightenBounds(scip, cons, conshdlrdata->sortvars, &cutoff, nchgbds) );
         if( cutoff )
            break;

         /* check for fixed variables */
         SCIP_CALL( fixVariables(scip, cons, &cutoff, nfixedvars) );
         if( cutoff )
            break;

         /* check constraint for infeasibility and redundancy */
         consdataGetActivityBounds(scip, consdata, &minactivity, &maxactivity);
         if( SCIPisFeasGT(scip, minactivity, consdata->rhs) || SCIPisFeasLT(scip, maxactivity, consdata->lhs) )
         {
            SCIPdebugMessage("linear constraint <%s> is infeasible: activitybounds=[%.15g,%.15g], sides=[%.15g,%.15g]\n",
               SCIPconsGetName(cons), minactivity, maxactivity, consdata->lhs, consdata->rhs);
            cutoff = TRUE;
            break;
         }
         else if( SCIPisFeasGE(scip, minactivity, consdata->lhs) && SCIPisFeasLE(scip, maxactivity, consdata->rhs) )
         {
            SCIPdebugMessage("linear constraint <%s> is redundant: activitybounds=[%.15g,%.15g], sides=[%.15g,%.15g]\n",
               SCIPconsGetName(cons), minactivity, maxactivity, consdata->lhs, consdata->rhs);
            SCIP_CALL( SCIPdelCons(scip, cons) );
            assert(!SCIPconsIsActive(cons));

            if( !consdata->upgraded )
               (*ndelconss)++;
            break;
         }
         else if( !SCIPisInfinity(scip, -consdata->lhs) && SCIPisFeasGE(scip, minactivity, consdata->lhs) )
         {
            SCIPdebugMessage("linear constraint <%s> left hand side is redundant: activitybounds=[%.15g,%.15g], sides=[%.15g,%.15g]\n",
               SCIPconsGetName(cons), minactivity, maxactivity, consdata->lhs, consdata->rhs);
            SCIP_CALL( chgLhs(scip, cons, -SCIPinfinity(scip)) );
            if( !consdata->upgraded )
               (*nchgsides)++;
         }
         else if( !SCIPisInfinity(scip, consdata->rhs) && SCIPisFeasLE(scip, maxactivity, consdata->rhs) )
         {
            SCIPdebugMessage("linear constraint <%s> right hand side is redundant: activitybounds=[%.15g,%.15g], sides=[%.15g,%.15g]\n",
               SCIPconsGetName(cons), minactivity, maxactivity, consdata->lhs, consdata->rhs);
            SCIP_CALL( chgRhs(scip, cons, SCIPinfinity(scip)) );
            if( !consdata->upgraded )
               (*nchgsides)++;
         }
         assert(consdata->nvars >= 1); /* otherwise, it should be redundant or infeasible */

         /* extract cliques from constraint */
         SCIP_CALL( extractCliques(scip, cons, &cutoff, nchgbds) );
         if( cutoff )
            break;

         /* reduce big-M coefficients, that make the constraint redundant if the variable is on a bound */
         SCIP_CALL( consdataTightenCoefs(scip, cons, nchgcoefs, nchgsides) );

         /* try to simplify inequalities */
         if( conshdlrdata->simplifyinequalities )
         {
            SCIP_CALL( simplifyInequalities(scip, cons, nchgcoefs, nchgsides) );
         }
         
         /* aggregation variable in equations */
         if( conshdlrdata->aggregatevariables )
         {
            SCIP_CALL( aggregateVariables(scip, cons, &cutoff, nfixedvars, naggrvars, ndelconss) );
            if( cutoff )
               break;
         }
      }

      /* convert special equalities */
      if( !cutoff && SCIPconsIsActive(cons) )
      {
         SCIP_CALL( convertEquality(scip, cons, &cutoff, nfixedvars, naggrvars, ndelconss) );
      }

      /* apply dual presolving for variables that appear in only one constraint */
      if( !cutoff && SCIPconsIsActive(cons) && conshdlrdata->dualpresolving )
      {
         SCIP_CALL( dualPresolve(scip, cons, &cutoff, nfixedvars, naggrvars, ndelconss) );
      }

      /* remember the first changed constraint to begin the next aggregation round with */
      if( firstchange == INT_MAX && consdata->changed )
         firstchange = c;

      /* remember the first constraint that was not yet tried to be upgraded, to begin the next upgrading round with */
      if( firstupgradetry == INT_MAX && !consdata->upgradetried )
         firstupgradetry = c;
   }

   /* process pairs of constraints: check them for redundancy and try to aggregate them;
    * only apply this expensive procedure, if the single constraint preprocessing did not find any reductions
    * (otherwise, we delay the presolving to be called again next time)
    */
   if( !cutoff && (conshdlrdata->presolusehashing || conshdlrdata->presolpairwise) )
   {
      if( *nfixedvars == oldnfixedvars && *naggrvars == oldnaggrvars && *nchgbds == oldnchgbds && *ndelconss == oldndelconss
         && *nupgdconss == oldnupgdconss && *nchgcoefs == oldnchgcoefs && *nchgsides == oldnchgsides )
      {
         assert(firstchange >= 0);

         if( firstchange < nconss && conshdlrdata->presolusehashing ) 
         {
            /* detect redundant constraints; fast version with hash table instead of pairwise comparison */
            SCIP_CALL( detectRedundantConstraints(scip, SCIPblkmem(scip), conss, nconss, &firstchange, &cutoff,
                  ndelconss, nchgsides) );
         }
         
         if( firstchange < nconss && conshdlrdata->presolpairwise )
         {
            SCIP_CONS** usefulconss;
            int nusefulconss;
            int firstchangenew;
            SCIP_Longint npaircomparisons;

            npaircomparisons = 0;
            oldndelconss = *ndelconss;
            oldnchgsides = *nchgsides;
            oldnchgcoefs = *nchgcoefs;

            /* allocate temporary memory */
            SCIP_CALL( SCIPallocBufferArray(scip, &usefulconss, nconss) );
      
            nusefulconss = 0;
            firstchangenew = -1;
            for( c = 0; c < nconss; ++c )
            {
               /* update firstchange */
               if( c == firstchange )
                  firstchangenew = nusefulconss;

               /* ignore inactive and modifiable constraints */
               if( !SCIPconsIsActive(conss[c]) || SCIPconsIsModifiable(conss[c]) )
                  continue;

               usefulconss[nusefulconss] = conss[c];
               nusefulconss++;     
            }
            firstchange = firstchangenew;
            assert(firstchangenew >= 0 && firstchangenew <= nusefulconss);

            for( c = firstchange; c < nusefulconss && !cutoff && !SCIPisStopped(scip); ++c )
            {
               /* constraint has become inactive or modifiable during pairwise presolving */
               if( usefulconss[c] == NULL )
                  continue;
              
               npaircomparisons += (SCIPconsGetData(conss[c])->changed) ? c : (c - firstchange);

               assert(SCIPconsIsActive(usefulconss[c]) && !SCIPconsIsModifiable(usefulconss[c]));
               SCIP_CALL( preprocessConstraintPairs(scip, usefulconss, firstchange, c, conshdlrdata->maxaggrnormscale,
                     &cutoff, ndelconss, nchgsides, nchgcoefs) );

               if( npaircomparisons > conshdlrdata->nmincomparisons )
               {
                  if( ((*ndelconss - oldndelconss) + (*nchgsides - oldnchgsides)/2 + (*nchgcoefs - oldnchgcoefs)/10) / (npaircomparisons + 0.0) < conshdlrdata->mingainpernmincomp )
                     break;
                  oldndelconss = *ndelconss;
                  oldnchgsides = *nchgsides;
                  oldnchgcoefs = *nchgcoefs;
                  npaircomparisons = 0;
               }
            }
            /* free temporary memory */
            SCIPfreeBufferArray(scip, &usefulconss);
         }
      }
      else
         delay = TRUE;
   }

   /* before upgrading, check whether we can apply some additional dual presolving, because a variable only appears
    * in linear constraints and we therefore have full information about it
    */
   if( !cutoff && firstupgradetry < nconss
      && *nfixedvars == oldnfixedvars && *naggrvars == oldnaggrvars && *nchgbds == oldnchgbds && *ndelconss == oldndelconss
      && *nupgdconss == oldnupgdconss && *nchgcoefs == oldnchgcoefs && *nchgsides == oldnchgsides
      )
   {
      if( conshdlrdata->dualpresolving )
      {
         SCIP_CALL( fullDualPresolve(scip, conss, nconss, &cutoff, nchgbds) );
      }
   }

   /* try to upgrade constraints into a more specific constraint type;
    * only upgrade constraints, if no reductions were found in this round (otherwise, the linear constraint handler
    * may find additional reductions before giving control away to other (less intelligent?) constraint handlers)
    */
   if( !cutoff
      && *nfixedvars == oldnfixedvars && *naggrvars == oldnaggrvars && *nchgbds == oldnchgbds && *ndelconss == oldndelconss
      && *nupgdconss == oldnupgdconss && *nchgcoefs == oldnchgcoefs && *nchgsides == oldnchgsides
      )
   {
      for( c = firstupgradetry; c < nconss && !SCIPisStopped(scip); ++c )
      {
         cons = conss[c];

         /* don't upgrade modifiable constraints */
         if( SCIPconsIsModifiable(cons) )
            continue;

         consdata = SCIPconsGetData(cons);
         assert(consdata != NULL);

         /* only upgrade completely presolved constraints, that changed since the last upgrading call */
         if( consdata->upgradetried )
            continue;
         if( !consdata->presolved )
         {
            delay = TRUE;
            continue;
         }

         consdata->upgradetried = TRUE;
         if( SCIPconsIsActive(cons) )
         {
            SCIP_CONS* upgdcons;

            SCIP_CALL( SCIPupgradeConsLinear(scip, cons, &upgdcons) );
            if( upgdcons != NULL )
            {
               /* add the upgraded constraint to the problem */
               SCIP_CALL( SCIPaddCons(scip, upgdcons) );
               SCIP_CALL( SCIPreleaseCons(scip, &upgdcons) );
               (*nupgdconss)++;

               /* mark the linear constraint being upgraded and to be removed after presolving;
                * don't delete it directly, because it may help to preprocess other linear constraints
                */
               assert(!consdata->upgraded);
               consdata->upgraded = TRUE;

               /* delete upgraded inequalities immediately;
                * delete upgraded equalities, if we don't need it anymore for aggregation and redundancy checking
                */
               if( SCIPisLT(scip, consdata->lhs, consdata->rhs)
                  || !conshdlrdata->presolpairwise
                  || (conshdlrdata->maxaggrnormscale == 0.0) )
               {
                  SCIP_CALL( SCIPdelCons(scip, cons) );
               }
            }
         }
      }
   }
   else
      delay = TRUE;

   /* return the correct result code */
   if( cutoff )
      *result = SCIP_CUTOFF;
   else if( delay )
      *result = SCIP_DELAYED;
   else if( *nfixedvars > oldnfixedvars || *naggrvars > oldnaggrvars || *nchgbds > oldnchgbds || *ndelconss > oldndelconss
      || *nupgdconss > oldnupgdconss || *nchgcoefs > oldnchgcoefs || *nchgsides > oldnchgsides )
      *result = SCIP_SUCCESS;
   else
      *result = SCIP_DIDNOTFIND;

   return SCIP_OKAY;
}


/** propagation conflict resolving method of constraint handler */
static
SCIP_DECL_CONSRESPROP(consRespropLinear)
{  /*lint --e{715}*/

   assert(scip != NULL);
   assert(cons != NULL);
   assert(result != NULL);

   SCIP_CALL( resolvePropagation(scip, cons, infervar, intToInferInfo(inferinfo), boundtype, bdchgidx, result) );

   return SCIP_OKAY;
}


/** variable rounding lock method of constraint handler */
static
SCIP_DECL_CONSLOCK(consLockLinear)
{  /*lint --e{715}*/
   SCIP_CONSDATA* consdata;
   SCIP_Bool haslhs;
   SCIP_Bool hasrhs;
   int i;

   assert(scip != NULL);
   assert(cons != NULL);
   consdata = SCIPconsGetData(cons);
   assert(consdata != NULL);

   haslhs = !SCIPisInfinity(scip, -consdata->lhs);
   hasrhs = !SCIPisInfinity(scip, consdata->rhs);

   /* update rounding locks of every single variable */
   for( i = 0; i < consdata->nvars; ++i )
   {
      if( SCIPisPositive(scip, consdata->vals[i]) )
      {
         if( haslhs )
         {
            SCIP_CALL( SCIPaddVarLocks(scip, consdata->vars[i], nlockspos, nlocksneg) );
         }
         if( hasrhs )
         {
            SCIP_CALL( SCIPaddVarLocks(scip, consdata->vars[i], nlocksneg, nlockspos) );
         }
      }
      else
      {
         if( haslhs )
         {
            SCIP_CALL( SCIPaddVarLocks(scip, consdata->vars[i], nlocksneg, nlockspos) );
         }
         if( hasrhs )
         {
            SCIP_CALL( SCIPaddVarLocks(scip, consdata->vars[i], nlockspos, nlocksneg) );
         }
      }
   }

   return SCIP_OKAY;
}


/** constraint activation notification method of constraint handler */
#define consActiveLinear NULL


/** constraint deactivation notification method of constraint handler */
#define consDeactiveLinear NULL


/** constraint enabling notification method of constraint handler */
#define consEnableLinear NULL


/** constraint disabling notification method of constraint handler */
#define consDisableLinear NULL

/** constraint display method of constraint handler */
static
SCIP_DECL_CONSPRINT(consPrintLinear)
{  /*lint --e{715}*/
   assert( scip != NULL );
   assert( conshdlr != NULL );
   assert( cons != NULL );
   
   SCIP_CALL( consdataPrint(scip, SCIPconsGetData(cons), file) );
    
   return SCIP_OKAY;
}

/** constraint copying method of constraint handler */
static
SCIP_DECL_CONSCOPY(consCopyLinear)
{  /*lint --e{715}*/
   SCIP_VAR** sourcevars;
   SCIP_Real* sourcecoefs;
   const char* consname;
   int nvars;

   assert(scip != NULL);
   assert(sourcescip != NULL);
   assert(sourcecons != NULL);

   /* get variables and coefficients of the source constraint */
   sourcevars = SCIPgetVarsLinear(sourcescip, sourcecons);
   sourcecoefs = SCIPgetValsLinear(sourcescip, sourcecons); 
   nvars = SCIPgetNVarsLinear(sourcescip, sourcecons);
   
   if( name != NULL )
      consname = name;
   else
      consname = SCIPconsGetName(sourcecons);

   SCIP_CALL( SCIPcopyConsLinear(scip, cons, sourcescip, consname, nvars, sourcevars, sourcecoefs,
         SCIPgetLhsLinear(sourcescip, sourcecons), SCIPgetRhsLinear(sourcescip, sourcecons), varmap, consmap, 
         initial, separate, enforce, check, propagate, local, modifiable, dynamic, removable, stickingatnode, global, valid) );
   assert(cons != NULL || *valid == FALSE);

   return SCIP_OKAY;
}   

/** constraint parsing method of constraint handler */
static
SCIP_DECL_CONSPARSE(consParseLinear)
{  /*lint --e{715}*/
   SCIP_VAR** vars;
   SCIP_Real* coefs;
   int        nvars;
   int        coefssize;
   int        requsize;
   int        endpos;
   SCIP_Real  lhs;
   SCIP_Real  rhs;
   char*      endsum;
   char       endchar;

   assert(scip != NULL);
   assert(success != NULL);
   assert(str != NULL);
   assert(name != NULL);
   assert(cons != NULL);

   /* set left and right hand side to their default values */
   lhs = -SCIPinfinity(scip);
   rhs =  SCIPinfinity(scip);

   endchar = '\0';
   (*success) = FALSE;

   /* return of string empty */
   if( !*str )
      return SCIP_OKAY;

   /* ignore whitespace */
   while( isspace(*str) )
      ++str;

   if( isdigit(str[0]) || ((str[0] == '-' || str[0] == '+') && isdigit(str[1])) )
   {
      char* endstr;
      /* there is a number coming, maybe it is a left-hand-side */

      lhs = strtod(str, &endstr);
      if( str == endstr )
      {
         SCIPerrorMessage("error parsing number from %s\n", str);
         return SCIP_OKAY;
      }

      /* ignore whitespace */
      while( isspace(*endstr) )
         ++endstr;

      if( endstr[0] != '<' || endstr[1] != '=' )
      {
         /* no '<=' coming, so it was the first coefficient, but not a left-hand-side */
         lhs = -SCIPinfinity(scip);
      }
      else
      {
         /* it was indeed a left-hand-side, so continue parsing after it */
         str = endstr + 2;

         /* ignore whitespace */
         while( isspace(*str) )
            ++str;
      }
   }

   /* search for end of linear sum: either '<=', '>=', '==', or '[free]' */
   endsum = strrchr(str, '=');
   if( endsum != NULL )
   {
      /* seem to have either '<=', '>=', or '==', so expect a value behind and parse it */
      char* endstr;

      assert(endsum > str);
      --endsum;
      switch( *endsum )
      {
         case '<':
            rhs = strtod(endsum+2, &endstr);
            break;

         case '=':
            if( !SCIPisInfinity(scip, -lhs) )
            {
               SCIPerrorMessage("cannot have == on rhs if there was a <= on lhs\n");
               return SCIP_OKAY;
            }
            else
            {
               rhs = strtod(endsum+2, &endstr);
               lhs = rhs;
            }
            break;

         case '>':
            if( !SCIPisInfinity(scip, -lhs) )
            {
               SCIPerrorMessage("cannot have => on rhs if there was a <= on lhs\n");
               return SCIP_OKAY;
            }
            else
            {
               lhs = strtod(endsum+2, &endstr);
            }
            break;

         default:
            SCIPerrorMessage("unexpected character %c\n", *endsum);
            return SCIP_OKAY;
      }
      if( endstr == endsum+2 )
      {
         SCIPerrorMessage("error parsing number %s\n", endsum+2);
         return SCIP_OKAY;
      }
   }
   else
   {
      endsum = strstr(str, "[free]");
      if( endsum != NULL && !SCIPisInfinity(scip, -lhs) )
      {
         SCIPerrorMessage("cannot have [free] if there was a <= on lhs\n");
         return SCIP_OKAY;
      }
   }

   if( endsum != NULL )
   {
      /* fake end of string */
      endchar = *endsum;
      *endsum = '\0';
   }

   /* initialize buffers for storing the coefficients */
   coefssize = 100;
   SCIP_CALL( SCIPallocBufferArray(scip, &vars,  coefssize) );
   SCIP_CALL( SCIPallocBufferArray(scip, &coefs, coefssize) );

   /* parse linear sum to get variables and coefficients */
   SCIP_CALL( SCIPparseVarsLinearsum(scip, str, 0, 0, vars, coefs, &nvars, coefssize, &requsize, &endpos, success) );

   if( *success && requsize > coefssize )
   {
      /* realloc buffers and try again */
      coefssize = requsize;
      SCIP_CALL( SCIPreallocBufferArray(scip, &vars,  coefssize) );
      SCIP_CALL( SCIPreallocBufferArray(scip, &coefs, coefssize) );

      SCIP_CALL( SCIPparseVarsLinearsum(scip, str, 0, 0, vars, coefs, &nvars, coefssize, &requsize, &endpos, success) );
      assert(!*success || requsize <= coefssize); /* if successful, then should have had enough space now */
   }

   if( !*success )
   {
      SCIPerrorMessage("no luck in parsing linear sum '%s'\n", str);
   }

   /* restore original character at endsum */
   if( endsum != NULL )
      *endsum = endchar;

   if( *success )
   {
      SCIP_CALL( SCIPcreateConsLinear(scip, cons, name, nvars, vars, coefs, lhs, rhs,
            initial, separate, enforce, check, propagate, local, modifiable, dynamic, removable, stickingatnode) );
   }

   SCIPfreeBufferArray(scip, &coefs);
   SCIPfreeBufferArray(scip, &vars);

   return SCIP_OKAY;
}

/*
 * Callback methods of event handler
 */

static
SCIP_DECL_EVENTEXEC(eventExecLinear)
{  /*lint --e{715}*/
   SCIP_CONSDATA* consdata;
   SCIP_VAR* var;
   SCIP_EVENTTYPE eventtype;

   assert(scip != NULL);
   assert(eventhdlr != NULL);
   assert(eventdata != NULL);
   assert(strcmp(SCIPeventhdlrGetName(eventhdlr), EVENTHDLR_NAME) == 0);
   assert(event != NULL);

   consdata = eventdata->consdata;
   assert(consdata != NULL);

   eventtype = SCIPeventGetType(event);
   var = SCIPeventGetVar(event);

   if( (eventtype & SCIP_EVENTTYPE_BOUNDCHANGED) != 0 )
   {
      SCIP_Real oldbound;
      SCIP_Real newbound;
      SCIP_Real val;
      int varpos;

      varpos = eventdata->varpos;
      assert(0 <= varpos && varpos < consdata->nvars);
      oldbound = SCIPeventGetOldbound(event);
      newbound = SCIPeventGetNewbound(event);
      assert(var != NULL);
      assert(consdata->vars[varpos] == var);
      val = consdata->vals[varpos];

      /* update the activity values */
      if( (eventtype & SCIP_EVENTTYPE_LBCHANGED) != 0 )
         consdataUpdateChgLb(scip, consdata, var, oldbound, newbound, val, TRUE);
      else
      {
         assert((eventtype & SCIP_EVENTTYPE_UBCHANGED) != 0);
         consdataUpdateChgUb(scip, consdata, var, oldbound, newbound, val, TRUE);
      }

      consdata->presolved = FALSE;

      /* bound change can turn the constraint infeasible or redundant only if it was a tightening */
      if( (eventtype & SCIP_EVENTTYPE_BOUNDTIGHTENED) != 0 )
         consdata->propagated = FALSE;

      /* check whether bound tightening might now be successful (if the current bound was relaxed, it might be
       * that it can be tightened again)
       */
      if( consdata->boundstightened )
      {
         switch( eventtype )
         {
         case SCIP_EVENTTYPE_LBTIGHTENED:
         case SCIP_EVENTTYPE_UBRELAXED:
            consdata->boundstightened = (val > 0.0 && SCIPisInfinity(scip, consdata->rhs))
               || (val < 0.0 && SCIPisInfinity(scip, -consdata->lhs));
            break;
         case SCIP_EVENTTYPE_LBRELAXED:
         case SCIP_EVENTTYPE_UBTIGHTENED:
            consdata->boundstightened = (val > 0.0 && SCIPisInfinity(scip, -consdata->lhs))
               || (val < 0.0 && SCIPisInfinity(scip, consdata->rhs));
            break;
         default:
            SCIPerrorMessage("invalid event type %d\n", eventtype);
            return SCIP_INVALIDDATA;
         }
      }
   }

   if( (eventtype & SCIP_EVENTTYPE_VARFIXED) != 0 )
   {
      /* we want to remove the fixed variable */
      consdata->presolved = FALSE;
      consdata->removedfixings = FALSE;
   }

   if( (eventtype & SCIP_EVENTTYPE_VARUNLOCKED) != 0 )
   {
      /* there is only one lock left: we may multi-aggregate the variable as slack of an equation */
      assert(SCIPvarGetNLocksDown(var) <= 1);
      assert(SCIPvarGetNLocksUp(var) <= 1);
      consdata->presolved = FALSE;
   }

   if( (eventtype & SCIP_EVENTTYPE_GBDCHANGED) != 0 )
   {
      SCIP_Real oldbound;
      SCIP_Real newbound;
      SCIP_Real val;
      int varpos;

      varpos = eventdata->varpos;
      assert(0 <= varpos && varpos < consdata->nvars);
      oldbound = SCIPeventGetOldbound(event);
      newbound = SCIPeventGetNewbound(event);
      assert(var != NULL);
      assert(consdata->vars[varpos] == var);
      val = consdata->vals[varpos];

      /* update the activity values */
      if( (eventtype & SCIP_EVENTTYPE_GLBCHANGED) != 0 )
         consdataUpdateChgGlbLb(scip, consdata, oldbound, newbound, val, TRUE);
      else
      {
         assert((eventtype & SCIP_EVENTTYPE_GUBCHANGED) != 0);
         consdataUpdateChgGlbUb(scip, consdata, oldbound, newbound, val, TRUE);
      }
   }

   if( (eventtype & SCIP_EVENTTYPE_OBJCHANGED) != 0 )
   {
      SCIP_Real             oldobj;             /**< old objective value before value changed */
      SCIP_Real             newobj;             /**< new objective value after value changed */
        
      oldobj = SCIPeventGetOldobj(event);
      newobj = SCIPeventGetNewobj(event);

      if( (oldobj >= 0.0 && newobj < 0.0) || (oldobj < 0.0 && newobj >= 0.0) )
         consdataInvalidateActivities(consdata);
   }
   return SCIP_OKAY;
}




/*
 * Callback methods of conflict handler
 */

static
SCIP_DECL_CONFLICTEXEC(conflictExecLinear)
{  /*lint --e{715}*/
   SCIP_VAR** vars;
   SCIP_Real* vals;
   SCIP_Real lhs;
   int i;

   assert(scip != NULL);
   assert(conflicthdlr != NULL);
   assert(strcmp(SCIPconflicthdlrGetName(conflicthdlr), CONFLICTHDLR_NAME) == 0);
   assert(bdchginfos != NULL || nbdchginfos == 0);
   assert(result != NULL);

   /* don't process already resolved conflicts */
   if( resolved )
   {
      *result = SCIP_DIDNOTRUN;
      return SCIP_OKAY;
   }

   *result = SCIP_DIDNOTFIND;

   /* create array of variables and coefficients: sum_{i \in P} x_i - sum_{i \in N} x_i >= 1 - |N| */
   SCIP_CALL( SCIPallocBufferArray(scip, &vars, nbdchginfos) );
   SCIP_CALL( SCIPallocBufferArray(scip, &vals, nbdchginfos) );
   lhs = 1.0;
   for( i = 0; i < nbdchginfos; ++i )
   {
      assert(bdchginfos != NULL);

      vars[i] = SCIPbdchginfoGetVar(bdchginfos[i]);

      /* we can only treat binary variables */
      /**@todo extend linear conflict constraints to some non-binary cases */
      if( !SCIPvarIsBinary(vars[i]) )
         break;

      /* check whether the variable is fixed to zero (P) or one (N) in the conflict set */
      if( SCIPbdchginfoGetNewbound(bdchginfos[i]) < 0.5 )
         vals[i] = 1.0;
      else
      {
         vals[i] = -1.0;
         lhs -= 1.0;
      }
   }

   if( i == nbdchginfos )
   {
      SCIP_CONS* cons;
      SCIP_CONS* upgdcons;
      char consname[SCIP_MAXSTRLEN];

      /* create a constraint out of the conflict set */
      (void) SCIPsnprintf(consname, SCIP_MAXSTRLEN, "cf%"SCIP_LONGINT_FORMAT, SCIPgetNConflictConssApplied(scip));
      SCIP_CALL( SCIPcreateConsLinear(scip, &cons, consname, nbdchginfos, vars, vals, lhs, SCIPinfinity(scip),
            FALSE, TRUE, FALSE, FALSE, TRUE, local, FALSE, dynamic, removable, FALSE) );

      /** try to automatically convert a linear constraint into a more specific and more specialized constraint */
      SCIP_CALL( SCIPupgradeConsLinear(scip, cons, &upgdcons) );
      if( upgdcons != NULL )
      {
         SCIP_CALL( SCIPreleaseCons(scip, &cons) );
         cons = upgdcons;
      }
      
      /* add constraint to SCIP */
      SCIP_CALL( SCIPaddConsNode(scip, node, cons, validnode) );
      SCIP_CALL( SCIPreleaseCons(scip, &cons) );
      
      *result = SCIP_CONSADDED;
   }

   /* free temporary memory */
   SCIPfreeBufferArray(scip, &vals);
   SCIPfreeBufferArray(scip, &vars);

   return SCIP_OKAY;
}




/*
 * Quadratic constraint upgrading
 */

<<<<<<< HEAD

=======
#ifdef QUADCONSUPGD_PRIORITY
>>>>>>> e2b95d6f
/** upgrades quadratic constraints with only and at least one linear variables into a linear constraint
 */
static
SCIP_DECL_QUADCONSUPGD(upgradeConsQuadratic)
{  /*lint --e{715}*/
   assert(scip != NULL);
   assert(cons != NULL);
   assert(nupgdconss != NULL);
   assert(upgdconss  != NULL);

   *nupgdconss = 0;

   SCIPdebugMessage("upgradeConsQuadratic called for constraint <%s>\n", SCIPconsGetName(cons));
   SCIPdebug( SCIP_CALL( SCIPprintCons(scip, cons, NULL) ) );

   if( SCIPgetNQuadVarTermsQuadratic(scip, cons) > 0 )
      return SCIP_OKAY;
   if( SCIPgetNLinearVarsQuadratic(scip, cons) == 0 )
      return SCIP_OKAY;

   if( upgdconsssize < 1 )
   {
      /* signal that we need more memory */
      *nupgdconss = -1;
      return SCIP_OKAY;
   }

   *nupgdconss = 1;
   SCIP_CALL( SCIPcreateConsLinear(scip, &upgdconss[0], SCIPconsGetName(cons),
      SCIPgetNLinearVarsQuadratic(scip, cons),
      SCIPgetLinearVarsQuadratic(scip, cons),
      SCIPgetCoefsLinearVarsQuadratic(scip, cons),
      SCIPgetLhsQuadratic(scip, cons), SCIPgetRhsQuadratic(scip, cons),
      SCIPconsIsInitial(cons), SCIPconsIsSeparated(cons), SCIPconsIsEnforced(cons),
      SCIPconsIsChecked(cons), SCIPconsIsPropagated(cons),  SCIPconsIsLocal(cons),
      SCIPconsIsModifiable(cons), SCIPconsIsDynamic(cons), SCIPconsIsRemovable(cons),
      SCIPconsIsStickingAtNode(cons)) );
   SCIPdebugMessage("created linear constraint:\n");
   SCIPdebug( SCIP_CALL( SCIPprintCons(scip, upgdconss[0], NULL)) );

   return SCIP_OKAY;
}

/** tries to upgrade a nonlinear constraint into a linear constraint */
static
SCIP_DECL_NONLINCONSUPGD(upgradeConsNonlinear)
{
   assert(nupgdconss != NULL);
   assert(upgdconss != NULL);

   *nupgdconss = 0;

   /* no interest in nonlinear constraints */
   if( SCIPgetExprgraphNodeNonlinear(scip, cons) != NULL )
      return SCIP_OKAY;

   /* no interest in constant constraints */
   if( SCIPgetNLinearVarsNonlinear(scip, cons) == 0 )
      return SCIP_OKAY;

   if( upgdconsssize < 1 )
   {
      /* request larger upgdconss array */
      *nupgdconss = -1;
      return SCIP_OKAY;
   }

   *nupgdconss = 1;
   SCIP_CALL( SCIPcreateConsLinear(scip, &upgdconss[0], SCIPconsGetName(cons),
      SCIPgetNLinearVarsNonlinear(scip, cons), SCIPgetLinearVarsNonlinear(scip, cons), SCIPgetLinearCoefsNonlinear(scip, cons),
      SCIPgetLhsNonlinear(scip, cons), SCIPgetRhsNonlinear(scip, cons),
      SCIPconsIsInitial(cons), SCIPconsIsSeparated(cons), SCIPconsIsEnforced(cons),
      SCIPconsIsChecked(cons), SCIPconsIsPropagated(cons), SCIPconsIsLocal(cons),
      SCIPconsIsModifiable(cons), SCIPconsIsDynamic(cons), SCIPconsIsRemovable(cons),
      SCIPconsIsStickingAtNode(cons)) );

   return SCIP_OKAY;
}

/*
 * constraint specific interface methods
 */

/** creates the handler for linear constraints and includes it in SCIP */
SCIP_RETCODE SCIPincludeConshdlrLinear(
   SCIP*                 scip                /**< SCIP data structure */
   )
{
   SCIP_CONSHDLRDATA* conshdlrdata;

   assert(scip != NULL);

   /* create event handler for bound change events */
   SCIP_CALL( SCIPincludeEventhdlr(scip, EVENTHDLR_NAME, EVENTHDLR_DESC,
         NULL, NULL, NULL, NULL, NULL, NULL, NULL, eventExecLinear, NULL) );

   /* create conflict handler for linear constraints */
   SCIP_CALL( SCIPincludeConflicthdlr(scip, CONFLICTHDLR_NAME, CONFLICTHDLR_DESC, CONFLICTHDLR_PRIORITY,
         NULL, NULL, NULL, NULL, NULL, NULL, conflictExecLinear, NULL) );

   /* create constraint handler data */
   SCIP_CALL( conshdlrdataCreate(scip, &conshdlrdata) );

   /* include constraint handler in SCIP */
   SCIP_CALL( SCIPincludeConshdlr(scip, CONSHDLR_NAME, CONSHDLR_DESC,
         CONSHDLR_SEPAPRIORITY, CONSHDLR_ENFOPRIORITY, CONSHDLR_CHECKPRIORITY,
         CONSHDLR_SEPAFREQ, CONSHDLR_PROPFREQ, CONSHDLR_EAGERFREQ, CONSHDLR_MAXPREROUNDS,
         CONSHDLR_DELAYSEPA, CONSHDLR_DELAYPROP, CONSHDLR_DELAYPRESOL, CONSHDLR_NEEDSCONS,
         CONSHDLR_PROP_TIMING,
         conshdlrCopyLinear,
         consFreeLinear, consInitLinear, consExitLinear,
         consInitpreLinear, consExitpreLinear, consInitsolLinear, consExitsolLinear,
         consDeleteLinear, consTransLinear, consInitlpLinear,
         consSepalpLinear, consSepasolLinear, consEnfolpLinear, consEnfopsLinear, consCheckLinear,
         consPropLinear, consPresolLinear, consRespropLinear, consLockLinear,
         consActiveLinear, consDeactiveLinear,
         consEnableLinear, consDisableLinear,
         consPrintLinear, consCopyLinear, consParseLinear,
         conshdlrdata) );

   if( SCIPfindConshdlr(scip, "quadratic") != NULL )
   {
      /* include function that upgrades quadratic constraint to linear constraints */
      SCIP_CALL( SCIPincludeQuadconsUpgrade(scip, upgradeConsQuadratic, QUADCONSUPGD_PRIORITY, TRUE, CONSHDLR_NAME) );
   }

   if( SCIPfindConshdlr(scip, "nonlinear") != NULL )
   {
      /* include the linear constraint upgrade in the nonlinear constraint handler */
      SCIP_CALL( SCIPincludeNonlinconsUpgrade(scip, upgradeConsNonlinear, NULL, NONLINCONSUPGD_PRIORITY, TRUE, CONSHDLR_NAME) );
   }

   /* add linear constraint handler parameters */
   SCIP_CALL( SCIPaddIntParam(scip,
         "constraints/linear/tightenboundsfreq",
         "multiplier on propagation frequency, how often the bounds are tightened (-1: never, 0: only at root)",
         &conshdlrdata->tightenboundsfreq, TRUE, DEFAULT_TIGHTENBOUNDSFREQ, -1, INT_MAX, NULL, NULL) );
   SCIP_CALL( SCIPaddIntParam(scip,
         "constraints/linear/maxrounds",
         "maximal number of separation rounds per node (-1: unlimited)",
         &conshdlrdata->maxrounds, FALSE, DEFAULT_MAXROUNDS, -1, INT_MAX, NULL, NULL) );
   SCIP_CALL( SCIPaddIntParam(scip,
         "constraints/linear/maxroundsroot",
         "maximal number of separation rounds per node in the root node (-1: unlimited)",
         &conshdlrdata->maxroundsroot, FALSE, DEFAULT_MAXROUNDSROOT, -1, INT_MAX, NULL, NULL) );
   SCIP_CALL( SCIPaddIntParam(scip,
         "constraints/linear/maxsepacuts",
         "maximal number of cuts separated per separation round",
         &conshdlrdata->maxsepacuts, FALSE, DEFAULT_MAXSEPACUTS, 0, INT_MAX, NULL, NULL) );
   SCIP_CALL( SCIPaddIntParam(scip,
         "constraints/linear/maxsepacutsroot",
         "maximal number of cuts separated per separation round in the root node",
         &conshdlrdata->maxsepacutsroot, FALSE, DEFAULT_MAXSEPACUTSROOT, 0, INT_MAX, NULL, NULL) );
   SCIP_CALL( SCIPaddBoolParam(scip,
         "constraints/linear/presolpairwise",
         "should pairwise constraint comparison be performed in presolving?",
         &conshdlrdata->presolpairwise, TRUE, DEFAULT_PRESOLPAIRWISE, NULL, NULL) );
   SCIP_CALL( SCIPaddBoolParam(scip,
         "constraints/linear/presolusehashing",
         "should hash table be used for detecting redundant constraints in advance", 
         &conshdlrdata->presolusehashing, TRUE, DEFAULT_PRESOLUSEHASHING, NULL, NULL) );
   SCIP_CALL( SCIPaddIntParam(scip,
         "constraints/linear/nmincomparisons",
         "number for minimal pairwise presolve comparisons",
         &conshdlrdata->nmincomparisons, TRUE, DEFAULT_NMINCOMPARISONS, 1, INT_MAX, NULL, NULL) );
   SCIP_CALL( SCIPaddRealParam(scip,
         "constraints/linear/mingainpernmincomparisons",
         "minimal gain per minimal pairwise presolve comparisons to repeat pairwise comparison round",
         &conshdlrdata->mingainpernmincomp, TRUE, DEFAULT_MINGAINPERNMINCOMP, 0.0, SCIP_REAL_MAX, NULL, NULL) );
   SCIP_CALL( SCIPaddRealParam(scip,
         "constraints/linear/maxaggrnormscale",
         "maximal allowed relative gain in maximum norm for constraint aggregation (0.0: disable constraint aggregation)",
         &conshdlrdata->maxaggrnormscale, TRUE, DEFAULT_MAXAGGRNORMSCALE, 0.0, SCIP_REAL_MAX, NULL, NULL) );
   SCIP_CALL( SCIPaddRealParam(scip,
         "constraints/linear/maxcardbounddist",
         "maximal relative distance from current node's dual bound to primal bound compared to best node's dual bound for separating knapsack cardinality cuts",
         &conshdlrdata->maxcardbounddist, TRUE, DEFAULT_MAXCARDBOUNDDIST, 0.0, 1.0, NULL, NULL) );
   SCIP_CALL( SCIPaddBoolParam(scip,
         "constraints/linear/separateall",
         "should all constraints be subject to cardinality cut generation instead of only the ones with non-zero dual value?",
         &conshdlrdata->separateall, FALSE, DEFAULT_SEPARATEALL, NULL, NULL) );
   SCIP_CALL( SCIPaddBoolParam(scip,
         "constraints/linear/aggregatevariables",
         "should presolving search for aggregations in equations",
         &conshdlrdata->aggregatevariables, TRUE, DEFAULT_AGGREGATEVARIABLES, NULL, NULL) );
   SCIP_CALL( SCIPaddBoolParam(scip,
         "constraints/linear/simplifyinequalities",
         "should presolving try to simplify inequalities",
         &conshdlrdata->simplifyinequalities, TRUE, DEFAULT_SIMPLIFYINEQUALITIES, NULL, NULL) );
   SCIP_CALL( SCIPaddBoolParam(scip,
         "constraints/linear/dualpresolving",
         "should dual presolving steps be performed?",
         &conshdlrdata->dualpresolving, TRUE, DEFAULT_DUALPRESOLVING, NULL, NULL) );
   SCIP_CALL( SCIPaddBoolParam(scip, "constraints/linear/sortvars", "apply binaries sorting in decr. order of coeff abs value?",
         &conshdlrdata->sortvars, TRUE, DEFAULT_SORTVARS, NULL, NULL) );

   return SCIP_OKAY;
}

/** includes a linear constraint update method into the linear constraint handler */
SCIP_RETCODE SCIPincludeLinconsUpgrade(
   SCIP*                 scip,               /**< SCIP data structure */
   SCIP_DECL_LINCONSUPGD((*linconsupgd)),    /**< method to call for upgrading linear constraint */
   int                   priority,           /**< priority of upgrading method */
   const char*           conshdlrname        /**< name of the constraint handler */
   )
{
   SCIP_CONSHDLR* conshdlr;
   SCIP_CONSHDLRDATA* conshdlrdata;
   SCIP_LINCONSUPGRADE* linconsupgrade;
   char paramname[SCIP_MAXSTRLEN];
   char paramdesc[SCIP_MAXSTRLEN];
   
   assert(scip != NULL);
   assert(linconsupgd != NULL);
   assert(conshdlrname != NULL );

   /* find the linear constraint handler */
   conshdlr = SCIPfindConshdlr(scip, CONSHDLR_NAME);
   if( conshdlr == NULL )
   {
      SCIPerrorMessage("linear constraint handler not found\n");
      return SCIP_PLUGINNOTFOUND;
   }

   conshdlrdata = SCIPconshdlrGetData(conshdlr);
   assert(conshdlrdata != NULL);

   /* check if linear constraint update method already exists in constraint handler data */
   if( !conshdlrdataHasUpgrade(scip, conshdlrdata, linconsupgd, conshdlrname) )
   {
      /* create a linear constraint upgrade data object */
      SCIP_CALL( linconsupgradeCreate(scip, &linconsupgrade, linconsupgd, priority) );
      
      /* insert linear constraint update method into constraint handler data */
      SCIP_CALL( conshdlrdataIncludeUpgrade(scip, conshdlrdata, linconsupgrade) );
    
      /* adds parameter to turn on and off the upgrading step */
      (void) SCIPsnprintf(paramname, SCIP_MAXSTRLEN, "constraints/linear/upgrade/%s", conshdlrname);
      (void) SCIPsnprintf(paramdesc, SCIP_MAXSTRLEN, "enable linear upgrading for constraint handler <%s>", conshdlrname);
      SCIP_CALL( SCIPaddBoolParam(scip,
            paramname, paramdesc,
            &linconsupgrade->active, FALSE, TRUE, NULL, NULL) );
   }

   return SCIP_OKAY;
}

/** creates and captures a linear constraint */
SCIP_RETCODE SCIPcreateConsLinear(
   SCIP*                 scip,               /**< SCIP data structure */
   SCIP_CONS**           cons,               /**< pointer to hold the created constraint */
   const char*           name,               /**< name of constraint */
   int                   nvars,              /**< number of nonzeros in the constraint */
   SCIP_VAR**            vars,               /**< array with variables of constraint entries */
   SCIP_Real*            vals,               /**< array with coefficients of constraint entries */
   SCIP_Real             lhs,                /**< left hand side of constraint */
   SCIP_Real             rhs,                /**< right hand side of constraint */
   SCIP_Bool             initial,            /**< should the LP relaxation of constraint be in the initial LP?
                                              *   Usually set to TRUE. Set to FALSE for 'lazy constraints'. */
   SCIP_Bool             separate,           /**< should the constraint be separated during LP processing?
                                              *   Usually set to TRUE. */
   SCIP_Bool             enforce,            /**< should the constraint be enforced during node processing?
                                              *   TRUE for model constraints, FALSE for additional, redundant constraints. */
   SCIP_Bool             check,              /**< should the constraint be checked for feasibility?
                                              *   TRUE for model constraints, FALSE for additional, redundant constraints. */
   SCIP_Bool             propagate,          /**< should the constraint be propagated during node processing?
                                              *   Usually set to TRUE. */
   SCIP_Bool             local,              /**< is constraint only valid locally?
                                              *   Usually set to FALSE. Has to be set to TRUE, e.g., for branching constraints. */
   SCIP_Bool             modifiable,         /**< is constraint modifiable (subject to column generation)?
                                              *   Usually set to FALSE. In column generation applications, set to TRUE if pricing
                                              *   adds coefficients to this constraint. */
   SCIP_Bool             dynamic,            /**< Is constraint subject to aging?
                                              *   Usually set to FALSE. Set to TRUE for own cuts which 
                                              *   are separated as constraints. */
   SCIP_Bool             removable,          /**< should the relaxation be removed from the LP due to aging or cleanup?
                                              *   Usually set to FALSE. Set to TRUE for 'lazy constraints' and 'user cuts'. */
   SCIP_Bool             stickingatnode      /**< should the constraint always be kept at the node where it was added, even
                                              *   if it may be moved to a more global node?
                                              *   Usually set to FALSE. Set to TRUE to for constraints that represent node data. */
   )
{
   SCIP_CONSHDLRDATA* conshdlrdata;
   SCIP_CONSHDLR* conshdlr;
   SCIP_CONSDATA* consdata;

   assert(scip != NULL);
   assert(cons != NULL);

   /* find the linear constraint handler */
   conshdlr = SCIPfindConshdlr(scip, CONSHDLR_NAME);
   if( conshdlr == NULL )
   {
      SCIPerrorMessage("linear constraint handler not found\n");
      return SCIP_PLUGINNOTFOUND;
   }

   /* get event handler */
   conshdlrdata = SCIPconshdlrGetData(conshdlr);
   assert(conshdlrdata != NULL);
   assert(conshdlrdata->eventhdlr != NULL);

   /* create constraint data */
   SCIP_CALL( consdataCreate(scip, &consdata, conshdlrdata->eventhdlr, nvars, vars, vals, lhs, rhs) );
   assert(consdata != NULL);

   /* create constraint */
   SCIP_CALL( SCIPcreateCons(scip, cons, name, conshdlr, consdata, initial, separate, enforce, check, propagate,
         local, modifiable, dynamic, removable, stickingatnode) );

   return SCIP_OKAY;
}

/** creates by copying and captures a linear constraint */
SCIP_RETCODE SCIPcopyConsLinear(
   SCIP*                 scip,               /**< target SCIP data structure */
   SCIP_CONS**           cons,               /**< pointer to store the created target constraint */
   SCIP*                 sourcescip,         /**< source SCIP data structure */
   const char*           name,               /**< name of constraint */
   int                   nvars,              /**< number of variables in source variable array */
   SCIP_VAR**            sourcevars,         /**< source variables of the linear constraints */
   SCIP_Real*            sourcecoefs,        /**< coefficient array of the linear constraint, or NULL if all coefficients are one */
   SCIP_Real             lhs,                /**< left hand side of the linear constraint */
   SCIP_Real             rhs,                /**< right hand side of the linear constraint */
   SCIP_HASHMAP*         varmap,             /**< a SCIP_HASHMAP mapping variables of the source SCIP to corresponding
                                              *   variables of the target SCIP */
   SCIP_HASHMAP*         consmap,            /**< a hashmap to store the mapping of source constraints to the corresponding
                                              *   target constraints */
   SCIP_Bool             initial,            /**< should the LP relaxation of constraint be in the initial LP? */
   SCIP_Bool             separate,           /**< should the constraint be separated during LP processing? */
   SCIP_Bool             enforce,            /**< should the constraint be enforced during node processing? */
   SCIP_Bool             check,              /**< should the constraint be checked for feasibility? */
   SCIP_Bool             propagate,          /**< should the constraint be propagated during node processing? */
   SCIP_Bool             local,              /**< is constraint only valid locally? */
   SCIP_Bool             modifiable,         /**< is constraint modifiable (subject to column generation)? */
   SCIP_Bool             dynamic,            /**< is constraint subject to aging? */
   SCIP_Bool             removable,          /**< should the relaxation be removed from the LP due to aging or cleanup? */
   SCIP_Bool             stickingatnode,     /**< should the constraint always be kept at the node where it was added, even
                                              *   if it may be moved to a more global node? */
   SCIP_Bool             global,             /**< create a global or a local copy? */
   SCIP_Bool*            valid               /**< pointer to store if the copying was valid */
   )
{
   SCIP_VAR** vars;
   SCIP_Real* coefs;
   
   SCIP_Real constant;
   int requiredsize;
   int v;

   if( SCIPisGT(scip, lhs, rhs) )
   {
      *valid = FALSE;
      return SCIP_OKAY;
   }

   (*valid) = TRUE;

   if( nvars == 0 )
   {
      SCIP_CALL( SCIPcreateConsLinear(scip, cons, name, 0, NULL, NULL, lhs, rhs,
         initial, separate, enforce, check, propagate, local, modifiable, dynamic, removable, stickingatnode) );
      return SCIP_OKAY;
   }
   
   /* duplicate variable array */
   SCIP_CALL( SCIPduplicateBufferArray(scip, &vars, sourcevars, nvars) );

   /* duplicate coefficient array */
   if( sourcecoefs != NULL )
   {
      SCIP_CALL( SCIPduplicateBufferArray(scip, &coefs, sourcecoefs, nvars) );
   }
   else 
   {
      SCIP_CALL( SCIPallocBufferArray(scip, &coefs, nvars) );
      for( v = 0; v < nvars; ++v )
         coefs[v] = 1.0;      
   }

   constant = 0.0;
   
   /* transform source variable to active variables of the source SCIP since only these can be mapped to variables of
    * the target SCIP */
   if( SCIPisTransformed(sourcescip) )
   {
      SCIP_CALL( SCIPgetProbvarLinearSum(sourcescip, vars, coefs, &nvars, nvars, &constant, &requiredsize, TRUE) );
      
      if( requiredsize > nvars )
      {
         SCIP_CALL( SCIPreallocBufferArray(scip, &vars, requiredsize) );
         SCIP_CALL( SCIPreallocBufferArray(scip, &coefs, requiredsize) );
         
         SCIP_CALL( SCIPgetProbvarLinearSum(sourcescip, vars, coefs, &nvars, requiredsize, &constant, &requiredsize, TRUE) );
         assert(requiredsize <= nvars);
      }
   }
   else
   {
      for( v = 0; v < nvars; ++v )
      {
         SCIP_CALL( SCIPvarGetOrigvarSum(&vars[v], &coefs[v], &constant) );
      }
   }
   
   /* map variables of the source constraint to variables of the target SCIP */
   for( v = 0; v < nvars && *valid; ++v )
   {
      SCIP_VAR* var;
      var = vars[v];
      
      SCIP_CALL( SCIPgetVarCopy(sourcescip, scip, var, &vars[v], varmap, consmap, global, valid) );
      assert(!(*valid) || vars[v] != NULL);
   }

    /* only create the target constraint, if all variables could be copied */
   if( *valid )
   {
      if( !SCIPisInfinity(scip, -lhs) )
         lhs -= constant;
      
      if( !SCIPisInfinity(scip, rhs) )
         rhs -= constant;
      
      SCIP_CALL( SCIPcreateConsLinear(scip, cons, name, nvars, vars, coefs, lhs, rhs, 
            initial, separate, enforce, check, propagate, local, modifiable, dynamic, removable, stickingatnode) );
   }
      
   /* free buffer array */
   SCIPfreeBufferArray(scip, &coefs);
   SCIPfreeBufferArray(scip, &vars);
   
   return SCIP_OKAY;
}

/** adds coefficient to linear constraint (if it is not zero) */
SCIP_RETCODE SCIPaddCoefLinear(
   SCIP*                 scip,               /**< SCIP data structure */
   SCIP_CONS*            cons,               /**< constraint data */
   SCIP_VAR*             var,                /**< variable of constraint entry */
   SCIP_Real             val                 /**< coefficient of constraint entry */
   )
{
   assert(scip != NULL);
   assert(cons != NULL);
   assert(var != NULL);

   if( strcmp(SCIPconshdlrGetName(SCIPconsGetHdlr(cons)), CONSHDLR_NAME) != 0 )
   {
      SCIPerrorMessage("constraint is not linear\n");
      return SCIP_INVALIDDATA;
   }

   SCIP_CALL( addCoef(scip, cons, var, val) );

   return SCIP_OKAY;
}

/** gets left hand side of linear constraint */
SCIP_Real SCIPgetLhsLinear(
   SCIP*                 scip,               /**< SCIP data structure */
   SCIP_CONS*            cons                /**< constraint data */
   )
{
   SCIP_CONSDATA* consdata;

   assert(scip != NULL);
   assert(cons != NULL);

   if( strcmp(SCIPconshdlrGetName(SCIPconsGetHdlr(cons)), CONSHDLR_NAME) != 0 )
   {
      SCIPerrorMessage("constraint is not linear\n");
      SCIPABORT();
   }

   consdata = SCIPconsGetData(cons);
   assert(consdata != NULL);

   return consdata->lhs;
}

/** gets right hand side of linear constraint */
SCIP_Real SCIPgetRhsLinear(
   SCIP*                 scip,               /**< SCIP data structure */
   SCIP_CONS*            cons                /**< constraint data */
   )
{
   SCIP_CONSDATA* consdata;

   assert(scip != NULL);
   assert(cons != NULL);

   if( strcmp(SCIPconshdlrGetName(SCIPconsGetHdlr(cons)), CONSHDLR_NAME) != 0 )
   {
      SCIPerrorMessage("constraint is not linear\n");
      SCIPABORT();
   }

   consdata = SCIPconsGetData(cons);
   assert(consdata != NULL);

   return consdata->rhs;
}

/** changes left hand side of linear constraint */
SCIP_RETCODE SCIPchgLhsLinear(
   SCIP*                 scip,               /**< SCIP data structure */
   SCIP_CONS*            cons,               /**< constraint data */
   SCIP_Real             lhs                 /**< new left hand side */
   )
{
   assert(scip != NULL);
   assert(cons != NULL);

   if( strcmp(SCIPconshdlrGetName(SCIPconsGetHdlr(cons)), CONSHDLR_NAME) != 0 )
   {
      SCIPerrorMessage("constraint is not linear\n");
      return SCIP_INVALIDDATA;
   }

   SCIP_CALL( chgLhs(scip, cons, lhs) );

   return SCIP_OKAY;
}

/** changes right hand side of linear constraint */
SCIP_RETCODE SCIPchgRhsLinear(
   SCIP*                 scip,               /**< SCIP data structure */
   SCIP_CONS*            cons,               /**< constraint data */
   SCIP_Real             rhs                 /**< new right hand side */
   )
{
   if( strcmp(SCIPconshdlrGetName(SCIPconsGetHdlr(cons)), CONSHDLR_NAME) != 0 )
   {
      SCIPerrorMessage("constraint is not linear\n");
      return SCIP_INVALIDDATA;
   }

   SCIP_CALL( chgRhs(scip, cons, rhs) );

   return SCIP_OKAY;
}

/** gets the number of variables in the linear constraint */
int SCIPgetNVarsLinear(
   SCIP*                 scip,               /**< SCIP data structure */
   SCIP_CONS*            cons                /**< constraint data */
   )
{
   SCIP_CONSDATA* consdata;

   assert(scip != NULL);
   assert(cons != NULL);

   if( strcmp(SCIPconshdlrGetName(SCIPconsGetHdlr(cons)), CONSHDLR_NAME) != 0 )
   {
      SCIPerrorMessage("constraint is not linear\n");
      SCIPABORT();
   }

   consdata = SCIPconsGetData(cons);
   assert(consdata != NULL);

   return consdata->nvars;
}

/** gets the array of variables in the linear constraint; the user must not modify this array! */
SCIP_VAR** SCIPgetVarsLinear(
   SCIP*                 scip,               /**< SCIP data structure */
   SCIP_CONS*            cons                /**< constraint data */
   )
{
   SCIP_CONSDATA* consdata;

   assert(scip != NULL);
   assert(cons != NULL);

   if( strcmp(SCIPconshdlrGetName(SCIPconsGetHdlr(cons)), CONSHDLR_NAME) != 0 )
   {
      SCIPerrorMessage("constraint is not linear\n");
      SCIPABORT();
   }

   consdata = SCIPconsGetData(cons);
   assert(consdata != NULL);

   return consdata->vars;
}

/** gets the array of coefficient values in the linear constraint; the user must not modify this array! */
SCIP_Real* SCIPgetValsLinear(
   SCIP*                 scip,               /**< SCIP data structure */
   SCIP_CONS*            cons                /**< constraint data */
   )
{
   SCIP_CONSDATA* consdata;

   assert(scip != NULL);
   assert(cons != NULL);

   if( strcmp(SCIPconshdlrGetName(SCIPconsGetHdlr(cons)), CONSHDLR_NAME) != 0 )
   {
      SCIPerrorMessage("constraint is not linear\n");
      SCIPABORT();
   }

   consdata = SCIPconsGetData(cons);
   assert(consdata != NULL);

   return consdata->vals;
}

/** gets the activity of the linear constraint in the given solution */
SCIP_Real SCIPgetActivityLinear(
   SCIP*                 scip,               /**< SCIP data structure */
   SCIP_CONS*            cons,               /**< constraint data */
   SCIP_SOL*             sol                 /**< solution, or NULL to use current node's solution */
   )
{
   SCIP_CONSDATA* consdata;

   assert(scip != NULL);
   assert(cons != NULL);

   if( strcmp(SCIPconshdlrGetName(SCIPconsGetHdlr(cons)), CONSHDLR_NAME) != 0 )
   {
      SCIPerrorMessage("constraint is not linear\n");
      SCIPABORT();
   }

   consdata = SCIPconsGetData(cons);
   assert(consdata != NULL);

   if( consdata->row != NULL )
      return SCIPgetRowSolActivity(scip, consdata->row, sol);
   else
      return consdataGetActivity(scip, consdata, sol);
}

/** gets the feasibility of the linear constraint in the given solution */
SCIP_Real SCIPgetFeasibilityLinear(
   SCIP*                 scip,               /**< SCIP data structure */
   SCIP_CONS*            cons,               /**< constraint data */
   SCIP_SOL*             sol                 /**< solution, or NULL to use current node's solution */
   )
{
   SCIP_CONSDATA* consdata;

   assert(scip != NULL);
   assert(cons != NULL);

   if( strcmp(SCIPconshdlrGetName(SCIPconsGetHdlr(cons)), CONSHDLR_NAME) != 0 )
   {
      SCIPerrorMessage("constraint is not linear\n");
      SCIPABORT();
   }

   consdata = SCIPconsGetData(cons);
   assert(consdata != NULL);

   if( consdata->row != NULL )
      return SCIPgetRowSolFeasibility(scip, consdata->row, sol);
   else
      return consdataGetFeasibility(scip, consdata, sol);
}

/** gets the dual solution of the linear constraint in the current LP */
SCIP_Real SCIPgetDualsolLinear(
   SCIP*                 scip,               /**< SCIP data structure */
   SCIP_CONS*            cons                /**< constraint data */
   )
{
   SCIP_CONSDATA* consdata;

   assert(scip != NULL);
   assert(cons != NULL);

   if( strcmp(SCIPconshdlrGetName(SCIPconsGetHdlr(cons)), CONSHDLR_NAME) != 0 )
   {
      SCIPerrorMessage("constraint is not linear\n");
      SCIPABORT();
   }

   consdata = SCIPconsGetData(cons);
   assert(consdata != NULL);

   if( consdata->row != NULL )
      return SCIProwGetDualsol(consdata->row);
   else
      return 0.0;
}

/** gets the dual Farkas value of the linear constraint in the current infeasible LP */
SCIP_Real SCIPgetDualfarkasLinear(
   SCIP*                 scip,               /**< SCIP data structure */
   SCIP_CONS*            cons                /**< constraint data */
   )
{
   SCIP_CONSDATA* consdata;

   assert(scip != NULL);
   assert(cons != NULL);

   if( strcmp(SCIPconshdlrGetName(SCIPconsGetHdlr(cons)), CONSHDLR_NAME) != 0 )
   {
      SCIPerrorMessage("constraint is not linear\n");
      SCIPABORT();
   }

   consdata = SCIPconsGetData(cons);
   assert(consdata != NULL);

   if( consdata->row != NULL )
      return SCIProwGetDualfarkas(consdata->row);
   else
      return 0.0;
}

/** returns the linear relaxation of the given linear constraint; may return NULL if no LP row was yet created;
 *  the user must not modify the row!
 */
SCIP_ROW* SCIPgetRowLinear(
   SCIP*                 scip,               /**< SCIP data structure */
   SCIP_CONS*            cons                /**< constraint data */
   )
{
   SCIP_CONSDATA* consdata;

   assert(scip != NULL);
   assert(cons != NULL);

   if( strcmp(SCIPconshdlrGetName(SCIPconsGetHdlr(cons)), CONSHDLR_NAME) != 0 )
   {
      SCIPerrorMessage("constraint is not linear\n");
      SCIPABORT();
   }

   consdata = SCIPconsGetData(cons);
   assert(consdata != NULL);

   return consdata->row;
}

/** tries to automatically convert a linear constraint into a more specific and more specialized constraint */
SCIP_RETCODE SCIPupgradeConsLinear(
   SCIP*                 scip,               /**< SCIP data structure */
   SCIP_CONS*            cons,               /**< source constraint to try to convert */
   SCIP_CONS**           upgdcons            /**< pointer to store upgraded constraint, or NULL if not successful */
   )
{
   SCIP_CONSHDLR* conshdlr;
   SCIP_CONSHDLRDATA* conshdlrdata;
   SCIP_CONSDATA* consdata;
   SCIP_VAR* var;
   SCIP_Real val;
   SCIP_Real lb;
   SCIP_Real ub;
   SCIP_Real poscoeffsum;
   SCIP_Real negcoeffsum;
   SCIP_Bool integral;
   int nposbin;
   int nnegbin;
   int nposint;
   int nnegint;
   int nposimpl;
   int nnegimpl;
   int nposcont;
   int nnegcont;
   int ncoeffspone;
   int ncoeffsnone;
   int ncoeffspint;
   int ncoeffsnint;
   int ncoeffspfrac;
   int ncoeffsnfrac;
   int i;

   assert(scip != NULL);
   assert(cons != NULL);
   assert(upgdcons != NULL);

   *upgdcons = NULL;

   /* we cannot upgrade a modifiable linear constraint, since we don't know what additional coefficients to expect */
   if( SCIPconsIsModifiable(cons) )
      return SCIP_OKAY;

   /* get the constraint handler and check, if it's really a linear constraint */
   conshdlr = SCIPconsGetHdlr(cons);
   if( strcmp(SCIPconshdlrGetName(conshdlr), CONSHDLR_NAME) != 0 )
   {
      SCIPerrorMessage("constraint is not linear\n");
      return SCIP_INVALIDDATA;
   }

   /* get constraint handler data and constraint data */
   conshdlrdata = SCIPconshdlrGetData(conshdlr);
   assert(conshdlrdata != NULL);
   consdata = SCIPconsGetData(cons);
   assert(consdata != NULL);

   /* check, if the constraint was already upgraded and will be deleted anyway after preprocessing */
   if( consdata->upgraded )
      return SCIP_OKAY;

   /* do not upgrade marked constraints */
   if ( consdata->donotupgrade )
      return SCIP_OKAY;

   /* check, if the constraint is already stored as LP row */
   if( consdata->row != NULL )
   {
      if( SCIProwIsInLP(consdata->row) )
      {
         SCIPerrorMessage("cannot upgrade linear constraint that is already stored as row in the LP\n");
         return SCIP_INVALIDDATA;
      }
      else
      {
         SCIP_CALL( SCIPreleaseRow(scip, &consdata->row) );
      }
   }

   /* normalize constraint */
   SCIP_CALL( normalizeCons(scip, cons) );


   /*
    * calculate some statistics on linear constraint
    */

   nposbin = 0;
   nnegbin = 0;
   nposint = 0;
   nnegint = 0;
   nposimpl = 0;
   nnegimpl = 0;
   nposcont = 0;
   nnegcont = 0;
   ncoeffspone = 0;
   ncoeffsnone = 0;
   ncoeffspint = 0;
   ncoeffsnint = 0;
   ncoeffspfrac = 0;
   ncoeffsnfrac = 0;
   integral = TRUE;
   poscoeffsum = 0.0;
   negcoeffsum = 0.0;
   for( i = 0; i < consdata->nvars; ++i )
   {
      var = consdata->vars[i];
      val = consdata->vals[i];
      lb = SCIPvarGetLbLocal(var);
      ub = SCIPvarGetUbLocal(var);
      assert(!SCIPisZero(scip, val));

      switch( SCIPvarGetType(var) )
      {
      case SCIP_VARTYPE_BINARY:
         if( !SCIPisZero(scip, lb) || !SCIPisZero(scip, ub) )
            integral = integral && SCIPisIntegral(scip, val);
         if( val >= 0.0 )
            nposbin++;
         else
            nnegbin++;
         break;
      case SCIP_VARTYPE_INTEGER:
         if( !SCIPisZero(scip, lb) || !SCIPisZero(scip, ub) )
            integral = integral && SCIPisIntegral(scip, val);
         if( val >= 0.0 )
            nposint++;
         else
            nnegint++;
         break;
      case SCIP_VARTYPE_IMPLINT:
         if( !SCIPisZero(scip, lb) || !SCIPisZero(scip, ub) )
            integral = integral && SCIPisIntegral(scip, val);
         if( val >= 0.0 )
            nposimpl++;
         else
            nnegimpl++;
         break;
      case SCIP_VARTYPE_CONTINUOUS:
         integral = integral && SCIPisEQ(scip, lb, ub) && SCIPisIntegral(scip, val * lb);
         if( val >= 0.0 )
            nposcont++;
         else
            nnegcont++;
         break;
      default:
         SCIPerrorMessage("unknown variable type\n");
         return SCIP_INVALIDDATA;
      }
      if( SCIPisEQ(scip, val, 1.0) )
         ncoeffspone++;
      else if( SCIPisEQ(scip, val, -1.0) )
         ncoeffsnone++;
      else if( SCIPisIntegral(scip, val) )
      {
         if( SCIPisPositive(scip, val) )
            ncoeffspint++;
         else
            ncoeffsnint++;
      }
      else
      {
         if( SCIPisPositive(scip, val) )
            ncoeffspfrac++;
         else
            ncoeffsnfrac++;
      }
      if( SCIPisPositive(scip, val) )
         poscoeffsum += val;
      else
         negcoeffsum += val;
   }



   /*
    * call the upgrading methods
    */

   SCIPdebugMessage("upgrading linear constraint <%s> (%d upgrade methods):\n",
      SCIPconsGetName(cons), conshdlrdata->nlinconsupgrades);
   SCIPdebugMessage(" +bin=%d -bin=%d +int=%d -int=%d +impl=%d -impl=%d +cont=%d -cont=%d +1=%d -1=%d +I=%d -I=%d +F=%d -F=%d possum=%.15g negsum=%.15g integral=%u\n",
      nposbin, nnegbin, nposint, nnegint, nposimpl, nnegimpl, nposcont, nnegcont,
      ncoeffspone, ncoeffsnone, ncoeffspint, ncoeffsnint, ncoeffspfrac, ncoeffsnfrac,
      poscoeffsum, negcoeffsum, integral);

   /* try all upgrading methods in priority order in case the upgrading step is enable  */
   for( i = 0; i < conshdlrdata->nlinconsupgrades && *upgdcons == NULL; ++i )
   {
      if( conshdlrdata->linconsupgrades[i]->active )
      {
         SCIP_CALL( conshdlrdata->linconsupgrades[i]->linconsupgd(scip, cons, consdata->nvars,
               consdata->vars, consdata->vals, consdata->lhs, consdata->rhs,
               nposbin, nnegbin, nposint, nnegint, nposimpl, nnegimpl, nposcont, nnegcont,
               ncoeffspone, ncoeffsnone, ncoeffspint, ncoeffsnint, ncoeffspfrac, ncoeffsnfrac,
               poscoeffsum, negcoeffsum, integral,
               upgdcons) );
      }
   }

#ifdef SCIP_DEBUG
   if( *upgdcons != NULL )
   {
      SCIP_CALL( SCIPprintCons(scip, cons, NULL) );
      SCIPdebugMessage(" -> upgraded to constraint type <%s>\n", SCIPconshdlrGetName(SCIPconsGetHdlr(*upgdcons)));
      SCIP_CALL( SCIPprintCons(scip, *upgdcons, NULL) );
   }
#endif

   return SCIP_OKAY;
}


/** forbids upgrading of constraint */
SCIP_RETCODE SCIPmarkDoNotUpgradeConsLinear(
   SCIP*                 scip,               /**< SCIP data structure */
   SCIP_CONS*            cons                /**< linear constraint to mark */
   )
{
   SCIP_CONSHDLR* conshdlr;
   SCIP_CONSDATA* consdata;

   /* get the constraint handler and check, if it's really a linear constraint */
   conshdlr = SCIPconsGetHdlr(cons);
   if ( strcmp(SCIPconshdlrGetName(conshdlr), CONSHDLR_NAME) != 0 )
   {
      SCIPerrorMessage("constraint is not linear\n");
      return SCIP_INVALIDDATA;
   }

   /* get data */
   consdata = SCIPconsGetData(cons);
   assert(consdata != NULL);

   consdata->donotupgrade = TRUE;

   return SCIP_OKAY;
}<|MERGE_RESOLUTION|>--- conflicted
+++ resolved
@@ -10278,11 +10278,7 @@
  * Quadratic constraint upgrading
  */
 
-<<<<<<< HEAD
-
-=======
-#ifdef QUADCONSUPGD_PRIORITY
->>>>>>> e2b95d6f
+
 /** upgrades quadratic constraints with only and at least one linear variables into a linear constraint
  */
 static
