--- conflicted
+++ resolved
@@ -56,15 +56,10 @@
 
 #include "scip/def.h"
 #include "scip/type_benders.h"
-<<<<<<< HEAD
-#include "scip/type_cons.h"
-#include "scip/type_lp.h"
-=======
 #include "scip/type_benderscut.h"
 #include "scip/type_cons.h"
 #include "scip/type_lp.h"
 #include "scip/type_misc.h"
->>>>>>> f2c98287
 #include "scip/type_nlp.h"
 #include "scip/type_retcode.h"
 #include "scip/type_scip.h"
@@ -84,8 +79,6 @@
    SCIP_BENDERS*         benders             /**< Benders' decomposition */
    );
 
-<<<<<<< HEAD
-=======
 /** Generates a classical Benders' optimality cut using the dual solutions from the subproblem or the input arrays. If
  *  the dual solutions are input as arrays, then a mapping between the array indices and the rows/variables is required.
  *  This method can also be used to generate a feasiblity, is a problem to minimise the infeasibilities has been solved
@@ -113,7 +106,6 @@
    SCIP_RESULT*          result              /**< the result from solving the subproblems */
    );
 
->>>>>>> f2c98287
 /** adds the gradient of a nonlinear row in the current NLP solution of a subproblem to a linear row or constraint in the master problem
  *
  * Only computes gradient w.r.t. master problem variables.
@@ -127,11 +119,8 @@
    SCIP_NLROW*           nlrow,              /**< nonlinear row */
    SCIP_EXPRINT*         exprint,            /**< expressions interpreter */
    SCIP_Real             mult,               /**< multiplier */
-<<<<<<< HEAD
-=======
    SCIP_Real*            primalvals,         /**< the primal solutions for the NLP, can be NULL */
    SCIP_HASHMAP*         var2idx,            /**< mapping from variable of the subproblem to the index in the dual arrays, can be NULL */
->>>>>>> f2c98287
    SCIP_Real*            dirderiv,           /**< storage to add directional derivative */
    SCIP_VAR***           vars,               /**< pointer to array of variables in the generated cut with non-zero coefficient */
    SCIP_Real**           vals,               /**< pointer to array of coefficients of the variables in the generated cut */
