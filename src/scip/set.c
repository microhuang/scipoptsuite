/* * * * * * * * * * * * * * * * * * * * * * * * * * * * * * * * * * * * * * */
/*                                                                           */
/*                  This file is part of the program and library             */
/*         SCIP --- Solving Constraint Integer Programs                      */
/*                                                                           */
/*    Copyright (C) 2002-2017 Konrad-Zuse-Zentrum                            */
/*                            fuer Informationstechnik Berlin                */
/*                                                                           */
/*  SCIP is distributed under the terms of the ZIB Academic License.         */
/*                                                                           */
/*  You should have received a copy of the ZIB Academic License              */
/*  along with SCIP; see the file COPYING. If not email to scip@zib.de.      */
/*                                                                           */
/* * * * * * * * * * * * * * * * * * * * * * * * * * * * * * * * * * * * * * */

/**@file   set.c
 * @brief  methods for global SCIP settings
 * @author Tobias Achterberg
 * @author Timo Berthold
 *
 * @todo Functions like SCIPsetFeastol() are misleading (it seems that the feasibility tolerance can be set).
 *       Rename all functions starting with SCIPsetXXX, e.g., SCIPsetGetFeastol() and SCIPsetSetFeastol().
 */

/*---+----1----+----2----+----3----+----4----+----5----+----6----+----7----+----8----+----9----+----0----+----1----+----2*/

#include <assert.h>
#include <string.h>
#include <math.h>

#include "scip/def.h"
#include "scip/set.h"
#include "scip/stat.h"
#include "scip/clock.h"
#include "scip/event.h"
#include "scip/lp.h"
#include "scip/paramset.h"
#include "scip/scip.h"
#include "scip/bandit.h"
#include "scip/branch.h"
#include "scip/conflict.h"
#include "scip/cons.h"
#include "scip/disp.h"
#include "scip/dialog.h"
#include "scip/heur.h"
#include "scip/concsolver.h"
#include "scip/compr.h"
#include "scip/nodesel.h"
#include "scip/presol.h"
#include "scip/pricer.h"
#include "scip/reader.h"
#include "scip/relax.h"
#include "scip/sepa.h"
#include "scip/prop.h"
#include "nlpi/nlpi.h"
#include "scip/struct_scip.h" /* for SCIPsetPrintDebugMessage() */

/*
 * Default settings
 */


/* Branching */

#define SCIP_DEFAULT_BRANCH_SCOREFUNC       'p' /**< branching score function ('s'um, 'p'roduct) */
#define SCIP_DEFAULT_BRANCH_SCOREFAC      0.167 /**< branching score factor to weigh downward and upward gain prediction
                                                 *   in sum score function */
#define SCIP_DEFAULT_BRANCH_PREFERBINARY  FALSE /**< should branching on binary variables be preferred? */
#define SCIP_DEFAULT_BRANCH_CLAMP           0.2 /**< minimal fractional distance of branching point to a continuous variable'
                                                 *   bounds; a value of 0.5 leads to branching always in the middle of a bounded domain */
#define SCIP_DEFAULT_BRANCH_LPGAINNORMALIZE 's' /**< strategy for normalizing LP gain when updating pseudo costs of continuous variables */
#define SCIP_DEFAULT_BRANCH_DELAYPSCOST    TRUE /**< should updating pseudo costs of continuous variables be delayed to after separation */
#define SCIP_DEFAULT_BRANCH_DIVINGPSCOST   TRUE /**< should pseudo costs be updated also in diving and probing mode? */
#define SCIP_DEFAULT_BRANCH_FORCEALL      FALSE /**< should all strong branching children be regarded even if
                                                 *   one is detected to be infeasible? (only with propagation) */
#define SCIP_DEFAULT_BRANCH_FIRSTSBCHILD    'a' /**< child node to be regarded first during strong branching (only with propagation): 'u'p child, 'd'own child, 'h'istory-based, or 'a'utomatic */
#define SCIP_DEFAULT_BRANCH_CHECKSBSOL     TRUE /**< should LP solutions during strong branching with propagation be checked for feasibility? */
#define SCIP_DEFAULT_BRANCH_ROUNDSBSOL     TRUE /**< should LP solutions during strong branching with propagation be rounded? (only when checksbsol=TRUE) */
#define SCIP_DEFAULT_BRANCH_SUMADJUSTSCORE FALSE /**< score adjustment near zero by adding epsilon (TRUE) or using maximum (FALSE) */

/* Tree Compression */

#define SCIP_DEFAULT_COMPR_ENABLE         FALSE /**< should automatic tree compression in reoptimization after presolving be enabled? */


/* Conflict Analysis (general) */

#define SCIP_DEFAULT_CONF_ENABLE           TRUE /**< conflict analysis be enabled? */
#define SCIP_DEFAULT_CONF_MAXVARSFAC       0.10 /**< maximal fraction of variables involved in a conflict constraint */
#define SCIP_DEFAULT_CONF_MINMAXVARS         30 /**< minimal absolute maximum of variables involved in a conflict constraint */
#define SCIP_DEFAULT_CONF_MAXLPLOOPS          2 /**< maximal number of LP resolving loops during conflict analysis
                                                 *   (-1: no limit) */
#define SCIP_DEFAULT_CONF_LPITERATIONS       10 /**< maximal number of LP iterations in each LP resolving loop
                                                 *   (-1: no limit) */
#define SCIP_DEFAULT_CONF_USEPROP          TRUE /**< should propagation conflict analysis be used? */
#define SCIP_DEFAULT_CONF_USEINFLP          'b' /**< should infeasible LP conflict analysis be used?
                                                 *   ('o'ff, 'c'onflict graph, 'd'ual ray, 'b'oth conflict graph and dual ray)
                                                 */
#define SCIP_DEFAULT_CONF_USEBOUNDLP        'b' /**< should bound exceeding LP conflict analysis be used?
                                                 *   ('o'ff, 'c'onflict graph, 'd'ual ray, 'b'oth conflict graph and dual solution)
                                                 */
#define SCIP_DEFAULT_CONF_USESB            TRUE /**< should infeasible/bound exceeding strong branching conflict analysis
                                                 *   be used? */
#define SCIP_DEFAULT_CONF_USEPSEUDO        TRUE /**< should pseudo solution conflict analysis be used? */
#define SCIP_DEFAULT_CONF_PREFINFPROOF     TRUE /**< prefer infeasibility proof to boundexceeding proof */
#define SCIP_DEFAULT_CONF_SEPARATE         TRUE /**< should the conflict constraints be separated? */
#define SCIP_DEFAULT_CONF_DYNAMIC          TRUE /**< should the conflict constraints be subject to aging? */


/* Conflict Analysis (conflict graph) */

#define SCIP_DEFAULT_CONF_MAXSTORESIZE    10000 /**< maximal size of the conflict pool */
#define SCIP_DEFAULT_CONF_RECONVLEVELS       -1 /**< number of depth levels up to which UIP reconvergence constraints are
                                                 *   generated (-1: generate reconvergence constraints in all depth levels) */
#define SCIP_DEFAULT_CONF_CLEANBNDDEPEND   TRUE /**< should conflicts based on an old cutoff bound removed? */
#define SCIP_DEFAULT_CONF_FUIPLEVELS         -1 /**< number of depth levels up to which first UIP's are used in conflict
                                                 *   analysis (-1: use All-FirstUIP rule) */
#define SCIP_DEFAULT_CONF_INTERCONSS         -1 /**< maximal number of intermediate conflict constraints generated in
                                                 *   conflict graph (-1: use every intermediate constraint) */
#define SCIP_DEFAULT_CONF_MAXCONSS           10 /**< maximal number of conflict constraints accepted at an infeasible node
                                                 *   (-1: use all generated conflict constraints) */
#define SCIP_DEFAULT_CONF_PREFERBINARY    FALSE /**< should binary conflicts be preferred? */
#define SCIP_DEFAULT_CONF_ALLOWLOCAL       TRUE /**< should conflict constraints be generated that are only valid locally? */
#define SCIP_DEFAULT_CONF_SETTLELOCAL     FALSE /**< should conflict constraints be attached only to the local subtree
                                                 *   where they can be useful? */
#define SCIP_DEFAULT_CONF_REPROPAGATE      TRUE /**< should earlier nodes be repropagated in order to replace branching
                                                 *   decisions by deductions? */
#define SCIP_DEFAULT_CONF_KEEPREPROP       TRUE /**< should constraints be kept for repropagation even if they are too long? */
#define SCIP_DEFAULT_CONF_REMOVEABLE       TRUE /**< should the conflict's relaxations be subject to LP aging and cleanup? */
#define SCIP_DEFAULT_CONF_DEPTHSCOREFAC     1.0 /**< score factor for depth level in bound relaxation heuristic of LP analysis */
#define SCIP_DEFAULT_CONF_PROOFSCOREFAC     1.0 /**< score factor for impact on acticity in bound relaxation heuristic of LP analysis */
#define SCIP_DEFAULT_CONF_UPLOCKSCOREFAC    0.0 /**< score factor for up locks in bound relaxation heuristic of LP analysis */
#define SCIP_DEFAULT_CONF_DOWNLOCKSCOREFAC  0.0 /**< score factor for down locks in bound relaxation heuristic of LP analysis */
#define SCIP_DEFAULT_CONF_SCOREFAC         0.98 /**< factor to decrease importance of variables' earlier conflict scores */
#define SCIP_DEFAULT_CONF_RESTARTNUM          0 /**< number of successful conflict analysis calls that trigger a restart
                                                 *   (0: disable conflict restarts) */
#define SCIP_DEFAULT_CONF_RESTARTFAC        1.5 /**< factor to increase restartnum with after each restart */
#define SCIP_DEFAULT_CONF_IGNORERELAXEDBD FALSE /**< should relaxed bounds be ignored? */
#define SCIP_DEFAULT_CONF_MAXVARSDETECTIMPLIEDBOUNDS 250 /**< maximal number of variables to try to detect global bound implications and shorten the whole conflict set (0: disabled) */
#define SCIP_DEFAULT_CONF_FULLSHORTENCONFLICT TRUE /**< try to shorten the whole conflict set or terminate early (depending on the 'maxvarsdetectimpliedbounds' parameter) */
#define SCIP_DEFAULT_CONF_CONFLITWEIGHT     0.0 /**< the weight the VSIDS score is weight by updating the VSIDS for a variable if it is part of a conflict */
#define SCIP_DEFAULT_CONF_CONFLITGRAPHWEIGHT 1.0/**< the weight the VSIDS score is weight by updating the VSIDS for a variable if it is part of a conflict graph */
#define SCIP_DEFAULT_CONF_WEIGHTSIZE      0.001 /**< weight of the size of a conflict used in score calculation */
#define SCIP_DEFAULT_CONF_WEIGHTREPROPDEPTH 0.1 /**< weight of the repropagation depth of a conflict used in score calculation */
#define SCIP_DEFAULT_CONF_WEIGHTVALIDDEPTH  1.0 /**< weight of the valid depth of a conflict used in score calculation */
#define SCIP_DEFAULT_CONF_MINIMPROVE       0.05 /**< minimal improvement of primal bound to remove conflicts based on a previous incumbent */

/* Conflict Analysis (dual ray) */

#define SCIP_DEFAULT_CONF_APPLYMIR        FALSE /**< apply MIR function to dual rays */
#define SCIP_DEFAULT_CONF_PREFERMIR        TRUE /**< prefer a ray after applying the MIR function if the proof is still
                                                 *   valid, use both rays otherwise
                                                 */
#define SCIP_DEFAULT_CONF_DUALRAYPRESOL       0 /**< which presolving strategy should be used for dualray constraints?
                                                 *   (0: no presolving,
                                                 *    1: keep variables contributing with its local bound
                                                 *    2: keep variables contributing with its global bound
                                                 *    3: keep variables contributing with its global bound and add a few
                                                 *       variables contributing with its local bound such that the
                                                 *       constraint is not globally redundant
                                                 */
#define SCIP_DEFAULT_CONF_REMOVECONTS       'd' /**< try to sparsify the dualray proof by removing continuous variables
                                                 *   ([d]on't remove, remove [g]reedy, use [n]on-zero-cancellation)
                                                 */
#define SCIP_DEFAULT_CONF_SEPAALTPROOFS   FALSE /**< apply cut generating functions to construct alternative proofs */

/* Constraints */

#define SCIP_DEFAULT_CONS_AGELIMIT            0 /**< maximum age an unnecessary constraint can reach before it is deleted
                                                 *   (0: dynamic adjustment, -1: constraints are never deleted) */
#define SCIP_DEFAULT_CONS_OBSOLETEAGE        -1 /**< age of a constraint after which it is marked obsolete
                                                 *   (0: dynamic adjustment, -1: constraints are never marked obsolete) */
#define SCIP_DEFAULT_CONS_DISABLEENFOPS   FALSE /**< should enforcement of pseudo solution be disabled? */


/* Display */

#define SCIP_DEFAULT_DISP_VERBLEVEL SCIP_VERBLEVEL_HIGH /**< verbosity level of output */
#define SCIP_DEFAULT_DISP_WIDTH             139 /**< maximal number of characters in a node information line */
#define SCIP_DEFAULT_DISP_FREQ              100 /**< frequency for displaying node information lines */
#define SCIP_DEFAULT_DISP_HEADERFREQ         15 /**< frequency for displaying header lines (every n'th node info line) */
#define SCIP_DEFAULT_DISP_LPINFO          FALSE /**< should the LP solver display status messages? */
#define SCIP_DEFAULT_DISP_ALLVIOLS        FALSE /**< display all violations of the best solution after the solving process finished? */

/* History */

#define SCIP_DEFAULT_HISTORY_VALUEBASED   FALSE /**< should statistics be collected for variable domain value pairs */
#define SCIP_DEFAULT_HISTORY_ALLOWMERGE   FALSE /**< should variable histories be merged from sub-SCIPs whenever possible? */
#define SCIP_DEFAULT_HISTORY_ALLOWTRANSFER FALSE /**< should variable histories be transferred to initialize SCIP copies? */

/* Limits */

#define SCIP_DEFAULT_LIMIT_TIME           1e+20 /**< maximal time in seconds to run */
#define SCIP_DEFAULT_LIMIT_MEMORY SCIP_MEM_NOLIMIT/**< maximal memory usage in MB */
#define SCIP_DEFAULT_LIMIT_GAP              0.0 /**< solving stops, if the gap is below the given value */
#define SCIP_DEFAULT_LIMIT_ABSGAP           0.0 /**< solving stops, if the absolute difference between primal and dual
                                                 *   bound reaches this value */
#define SCIP_DEFAULT_LIMIT_NODES           -1LL /**< maximal number of nodes to process (-1: no limit) */
#define SCIP_DEFAULT_LIMIT_STALLNODES      -1LL /**< solving stops, if the given number of nodes was processed since the
                                                 *   last improvement of the primal solution value (-1: no limit) */
#define SCIP_DEFAULT_LIMIT_SOLUTIONS         -1 /**< solving stops, if given number of sols were found (-1: no limit) */
#define SCIP_DEFAULT_LIMIT_BESTSOL           -1 /**< solving stops, if given number of solution improvements were found
                                                 *   (-1: no limit) */
#define SCIP_DEFAULT_LIMIT_MAXSOL           100 /**< maximal number of solutions to store in the solution storage */
#define SCIP_DEFAULT_LIMIT_MAXORIGSOL        10 /**< maximal number of solutions candidates to store in the solution storage of the original problem */
#define SCIP_DEFAULT_LIMIT_RESTARTS          -1 /**< solving stops, if the given number of restarts was triggered (-1: no limit) */
#define SCIP_DEFAULT_LIMIT_AUTORESTARTNODES  -1 /**< if solve exceeds this number of nodes, an automatic restart is triggered (-1: no automatic restart)*/


/* LP */

#define SCIP_DEFAULT_LP_SOLVEFREQ             1 /**< frequency for solving LP at the nodes; -1: never; 0: only root LP */
#define SCIP_DEFAULT_LP_ITERLIM            -1LL /**< iteration limit for each single LP solve; -1: no limit */
#define SCIP_DEFAULT_LP_ROOTITERLIM        -1LL /**< iteration limit for initial root LP solve; -1: no limit */
#define SCIP_DEFAULT_LP_SOLVEDEPTH           -1 /**< maximal depth for solving LPs (-1: no depth limit) */
#define SCIP_DEFAULT_LP_INITALGORITHM       's' /**< LP algorithm for solving initial LP relaxations ('s'implex, 'b'arrier,
                                                 *   barrier with 'c'rossover) */
#define SCIP_DEFAULT_LP_RESOLVEALGORITHM    's' /**< LP algorithm for resolving LP relaxations if a starting basis exists
                                                 *   ('s'implex, 'b'arrier, barrier with 'c'rossover) */
#define SCIP_DEFAULT_LP_PRICING             'l' /**< LP pricing strategy ('l'pi default, 'a'uto, 'f'ull pricing, 'p'artial,
                                                 *   's'teepest edge pricing, 'q'uickstart steepest edge pricing,
                                                 *   'd'evex pricing) */
#define SCIP_DEFAULT_LP_CLEARINITIALPROBINGLP TRUE/**< should lp state be cleared at the end of probing mode when lp
                                                   *   was initially unsolved, e.g., when called right after presolving? */
#define SCIP_DEFAULT_LP_RESOLVERESTORE    FALSE /**< should the LP be resolved to restore the state at start of diving (if FALSE we buffer the solution values)? */
#define SCIP_DEFAULT_LP_FREESOLVALBUFFERS FALSE /**< should the buffers for storing LP solution values during diving be freed at end of diving? */
#define SCIP_DEFAULT_LP_COLAGELIMIT          10 /**< maximum age a dynamic column can reach before it is deleted from SCIP_LP
                                                 *   (-1: don't delete columns due to aging) */
#define SCIP_DEFAULT_LP_ROWAGELIMIT          10 /**< maximum age a dynamic row can reach before it is deleted from SCIP_LP
                                                 *   (-1: don't delete rows due to aging) */
#define SCIP_DEFAULT_LP_CLEANUPCOLS       FALSE /**< should new non-basic columns be removed after LP solving? */
#define SCIP_DEFAULT_LP_CLEANUPCOLSROOT   FALSE /**< should new non-basic columns be removed after root LP solving? */
#define SCIP_DEFAULT_LP_CLEANUPROWS        TRUE /**< should new basic rows be removed after LP solving? */
#define SCIP_DEFAULT_LP_CLEANUPROWSROOT    TRUE /**< should new basic rows be removed after root LP solving? */
#define SCIP_DEFAULT_LP_CHECKSTABILITY     TRUE /**< should LP solver's return status be checked for stability? */
#define SCIP_DEFAULT_LP_CONDITIONLIMIT     -1.0 /**< maximum condition number of LP basis counted as stable (-1.0: no limit) */
#define SCIP_DEFAULT_LP_CHECKPRIMFEAS      TRUE /**< should LP solutions be checked for primal feasibility to resolve LP at numerical troubles? */
#define SCIP_DEFAULT_LP_CHECKDUALFEAS      TRUE /**< should LP solutions be checked for dual feasibility to resolve LP at numerical troubles? */
#define SCIP_DEFAULT_LP_FASTMIP               1 /**< should FASTMIP setting of LP solver be used? */
#define SCIP_DEFAULT_LP_SCALING               1 /**< LP scaling (0: none, 1: normal, 2: aggressive) */
#define SCIP_DEFAULT_LP_PRESOLVING         TRUE /**< should presolving of LP solver be used? */
#define SCIP_DEFAULT_LP_LEXDUALALGO       FALSE /**< should the dual lexicographic algorithm be used? */
#define SCIP_DEFAULT_LP_LEXDUALROOTONLY    TRUE /**< should the lexicographic dual algorithm be applied only at the root node */
#define SCIP_DEFAULT_LP_LEXDUALMAXROUNDS      2 /**< maximum number of rounds in the dual lexicographic algorithm */
#define SCIP_DEFAULT_LP_LEXDUALBASIC      FALSE /**< choose fractional basic variables in lexicographic dual algorithm */
#define SCIP_DEFAULT_LP_LEXDUALSTALLING    TRUE /**< turn on the lex dual algorithm only when stalling? */
#define SCIP_DEFAULT_LP_DISABLECUTOFF         2 /**< disable the cutoff bound in the LP solver? (0: enabled, 1: disabled, 2: auto) */
#define SCIP_DEFAULT_LP_ROWREPSWITCH        1.2 /**< simplex algorithm shall use row representation of the basis
                                                 *   if number of rows divided by number of columns exceeds this value */
#define SCIP_DEFAULT_LP_THREADS               0 /**< number of threads used for solving the LP (0: automatic) */
#define SCIP_DEFAULT_LP_RESOLVEITERFAC     -1.0 /**< factor of average LP iterations that is used as LP iteration limit
                                                 *   for LP resolve (-1.0: unlimited) */
#define SCIP_DEFAULT_LP_RESOLVEITERMIN     1000 /**< minimum number of iterations that are allowed for LP resolve */
#define SCIP_DEFAULT_LP_SOLUTIONPOLISHING     0 /**< LP solution polishing method (0: disabled, 1: only root, 2: always) */
#define SCIP_DEFAULT_LP_REFACTORINTERVAL      0 /**< LP refactorization interval (0: automatic) */

/* NLP */

#define SCIP_DEFAULT_NLP_SOLVER              "" /**< name of NLP solver to use, or "" if solver should be chosen by priority */
#define SCIP_DEFAULT_NLP_DISABLE          FALSE /**< should the NLP be always disabled? */


/* Memory */

#define SCIP_DEFAULT_MEM_SAVEFAC            0.8 /**< fraction of maximal mem usage when switching to memory saving mode */
#define SCIP_DEFAULT_MEM_TREEGROWFAC        2.0 /**< memory growing factor for tree array */
#define SCIP_DEFAULT_MEM_PATHGROWFAC        2.0 /**< memory growing factor for path array */
#define SCIP_DEFAULT_MEM_TREEGROWINIT     65536 /**< initial size of tree array */
#define SCIP_DEFAULT_MEM_PATHGROWINIT       256 /**< initial size of path array */


/* Miscellaneous */

#define SCIP_DEFAULT_MISC_CATCHCTRLC       TRUE /**< should the CTRL-C interrupt be caught by SCIP? */
#define SCIP_DEFAULT_MISC_USEVARTABLE      TRUE /**< should a hashtable be used to map from variable names to variables? */
#define SCIP_DEFAULT_MISC_USECONSTABLE     TRUE /**< should a hashtable be used to map from constraint names to constraints? */
#define SCIP_DEFAULT_MISC_USESMALLTABLES  FALSE /**< should smaller hashtables be used? yields better performance for small problems with about 100 variables */
#define SCIP_DEFAULT_MISC_EXACTSOLVE      FALSE /**< should the problem be solved exactly (with proven dual bounds)? */
#define SCIP_DEFAULT_MISC_RESETSTAT        TRUE /**< should the statistics be reset if the transformed problem is
                                                 *   freed otherwise the statistics get reset after original problem is
                                                 *   freed (in case of Benders decomposition this parameter should be set
                                                 *   to FALSE and therefore can be used to collect statistics over all
                                                 *   runs) */
#define SCIP_DEFAULT_MISC_IMPROVINGSOLS   FALSE /**< should only solutions be checked which improve the primal bound */
#define SCIP_DEFAULT_MISC_PRINTREASON      TRUE /**< should the reason be printed if a given start solution is infeasible? */
#define SCIP_DEFAULT_MISC_ESTIMEXTERNMEM   TRUE /**< should the usage of external memory be estimated? */
#define SCIP_DEFAULT_MISC_TRANSORIGSOLS    TRUE /**< should SCIP try to transfer original solutions to the transformed space (after presolving)? */
#define SCIP_DEFAULT_MISC_TRANSSOLSORIG    TRUE /**< should SCIP try to transfer transformed solutions to the original space (after solving)? */
#define SCIP_DEFAULT_MISC_CALCINTEGRAL     TRUE /**< should SCIP calculate the primal dual integral? */
#define SCIP_DEFAULT_MISC_FINITESOLSTORE  FALSE /**< should SCIP try to remove infinite fixings from solutions copied to the solution store? */
#define SCIP_DEFAULT_MISC_OUTPUTORIGSOL    TRUE /**< should the best solution be transformed to the orignal space and be output in command line run? */
#define SCIP_DEFAULT_MISC_ALLOWDUALREDS    TRUE /**< should dual reductions in propagation methods and presolver be allowed? */
#define SCIP_DEFAULT_MISC_ALLOWOBJPROP     TRUE /**< should propagation to the current objective be allowed in propagation methods? */
#define SCIP_DEFAULT_MISC_REFERENCEVALUE   1e99 /**< objective value for reference purposes */
#define SCIP_DEFAULT_MISC_DEBUGSOLUTION     "-" /**< path to a debug solution */

/* Randomization */
#define SCIP_DEFAULT_RANDOM_RANDSEEDSHIFT     0 /**< global shift of all random seeds in the plugins, this will have no impact on the permutation and LP seeds */
#define SCIP_DEFAULT_RANDOM_PERMUTATIONSEED   0 /**< seed value for permuting the problem after reading/transformation (0: no permutation) */
#define SCIP_DEFAULT_RANDOM_LPSEED            0 /**< random seed for LP solver, e.g. for perturbations in the simplex (0: LP default) */
#define SCIP_DEFAULT_RANDOM_PERMUTECONSS   TRUE /**< should order of constraints be permuted (depends on permutationseed)? */
#define SCIP_DEFAULT_RANDOM_PERMUTEVARS   FALSE /**< should order of variables be permuted (depends on permutationseed)? */


/* Node Selection */

#define SCIP_DEFAULT_NODESEL_CHILDSEL       'h' /**< child selection rule ('d'own, 'u'p, 'p'seudo costs, 'i'nference, 'l'p value,
                                                 *   'r'oot LP value difference, 'h'brid inference/root LP value difference) */


/* Presolving */

#define SCIP_DEFAULT_PRESOL_ABORTFAC      8e-04 /**< abort presolve, if at most this fraction of the problem was changed
                                                 *   in last presolve round */
#define SCIP_DEFAULT_PRESOL_MAXROUNDS        -1 /**< maximal number of presolving rounds (-1: unlimited, 0: off) */
#define SCIP_DEFAULT_PRESOL_MAXRESTARTS      -1 /**< maximal number of restarts (-1: unlimited) */
#define SCIP_DEFAULT_PRESOL_RESTARTFAC    0.025 /**< fraction of integer variables that were fixed in the root node
                                                 *   triggering a restart with preprocessing after root node evaluation */
#define SCIP_DEFAULT_PRESOL_IMMRESTARTFAC  0.10 /**< fraction of integer variables that were fixed in the root node triggering an
                                                 *   immediate restart with preprocessing */
#define SCIP_DEFAULT_PRESOL_SUBRESTARTFAC  1.00 /**< fraction of integer variables that were globally fixed during the
                                                 *   solving process triggering a restart with preprocessing */
#define SCIP_DEFAULT_PRESOL_RESTARTMINRED  0.10 /**< minimal fraction of integer variables removed after restart to allow
                                                 *   for an additional restart */
#define SCIP_DEFAULT_PRESOL_DONOTMULTAGGR FALSE /**< should multi-aggregation of variables be forbidden? */
#define SCIP_DEFAULT_PRESOL_DONOTAGGR     FALSE /**< should aggregation of variables be forbidden? */


/* Pricing */

#define SCIP_DEFAULT_PRICE_ABORTFAC         2.0 /**< pricing is aborted, if fac * price_maxvars pricing candidates were
                                                 *   found */
#define SCIP_DEFAULT_PRICE_MAXVARS          100 /**< maximal number of variables priced in per pricing round */
#define SCIP_DEFAULT_PRICE_MAXVARSROOT     2000 /**< maximal number of priced variables at the root node */
#define SCIP_DEFAULT_PRICE_DELVARS        FALSE /**< should variables created at the current node be deleted when the node is solved
                                                 *   in case they are not present in the LP anymore? */
#define SCIP_DEFAULT_PRICE_DELVARSROOT    FALSE /**< should variables created at the root node be deleted when the root is solved
                                                 *   in case they are not present in the LP anymore? */

/* Reoptimization */

#define SCIP_DEFAULT_REOPT_OBJSIMSOL       -1.0 /**< re-use stored solutions only if the similarity of the new and the old objective
                                                     function is greater or equal than this value */
#define SCIP_DEFAULT_REOPT_OBJSIMROOTLP     0.8 /**< similarity of two sequential objective function to disable solving the root LP. */
#define SCIP_DEFAULT_REOPT_OBJSIMDELAY     -1.0 /**< start reoptimizing the search if the new objective function has similarity of
                                                 *   at least SCIP_DEFAULT_REOPT_DELAY w.r.t. the previous objective function. */
#define SCIP_DEFAULT_REOPT_VARORDERINTERDICTION 'd' /** use 'd'efault, 'r'andom or 'i'nference score for variable
                                                     *  ordering when performing interdiction branching during
                                                     *  reoptimization of nodes
                                                     */
#define SCIP_DEFAULT_REOPT_MAXSAVEDNODES  INT_MAX/**< maximum number of saved nodes */
#define SCIP_DEFAULT_REOPT_MAXDIFFOFNODES INT_MAX/**< maximum number of bound changes of two ancestor nodes
                                                  *  such that the path get not shrunk */
#define SCIP_DEFAULT_REOPT_FORCEHEURRESTART   3 /**< force a restart if the last n optimal solutions are found by
                                                 *   reoptsols heuristic
                                                 */
#define SCIP_DEFAULT_REOPT_SAVESOLS      INT_MAX/**< save n best solutions found so far. */
#define SCIP_DEFAULT_REOPT_SOLVELP            1 /**< strategy for solving the LP at nodes from reoptimization */
#define SCIP_DEFAULT_REOPT_SOLVELPDIFF        1 /**< difference of path length between two ancestor nodes to solve the LP */
#define SCIP_DEFAULT_REOPT_ENABLE         FALSE /**< enable reoptimization */
#define SCIP_DEFAULT_REOPT_SEPAGLBINFSUBTREES TRUE/**< save global constraints to separate infeasible subtrees */
#define SCIP_DEFAULT_REOPT_SEPABESTSOL    FALSE /**< separate the optimal solution, e.g., for solving constraint shortest
                                                 *   path problems
                                                 */
#define SCIP_DEFAULT_REOPT_STOREVARHISTOTY FALSE/**< use the variable history of the previous solve if the objective
                                                 *   function has changed only slightly
                                                 */
#define SCIP_DEFAULT_REOPT_USEPSCOST      FALSE /**< re-use pseudo costs of the objective function changed only slightly */
#define SCIP_DEFAULT_REOPT_COMMONTIMELIMIT FALSE/**< is the given time limit for all reoptimization round? */
#define SCIP_DEFAULT_REOPT_SHRINKINNER     TRUE /**< replace branched transit nodes by their child nodes, if the number
                                                 *   of bound changes is not to large
                                                 */
#define SCIP_DEFAULT_REOPT_STRONGBRANCHINIT TRUE/**< try to fix variables before reoptimizing by probing like strong
                                                 *   branching
                                                 */
#define SCIP_DEFAULT_REOPT_REDUCETOFRONTIER TRUE/**< delete stored nodes which were not reoptimized */
#define SCIP_DEFAULT_REOPT_SAVECONSPROP     FALSE/**< save constraint propagation */
#define SCIP_DEFAULT_REOPT_USESPLITCONS    TRUE /**< use constraints to reconstruct the subtree pruned be dual reduction
                                                 *   when reactivating the node
                                                 */
#define SCIP_DEFAULT_REOPT_USECUTS        FALSE /**< reoptimize cuts found at the root node */
#define SCIP_DEFAULT_REOPT_MAXCUTAGE          0 /**< maximal age of a cut to be use for reoptimization */

/* Propagating */

#define SCIP_DEFAULT_PROP_MAXROUNDS         100 /**< maximal number of propagation rounds per node (-1: unlimited) */
#define SCIP_DEFAULT_PROP_MAXROUNDSROOT    1000 /**< maximal number of propagation rounds in root node (-1: unlimited) */
#define SCIP_DEFAULT_PROP_ABORTONCUTOFF    TRUE /**< should propagation be aborted immediately? setting this to FALSE could
                                                 *   help conflict analysis to produce more conflict constraints */


/* Separation */

#define SCIP_DEFAULT_SEPA_MAXBOUNDDIST      1.0 /**< maximal relative distance from current node's dual bound to primal
                                                 *   bound compared to best node's dual bound for applying separation
                                                 *   (0.0: only on current best node, 1.0: on all nodes) */
#define SCIP_DEFAULT_SEPA_MAXLOCALBOUNDDIST 0.0 /**< maximal relative distance from current node's dual bound to primal
                                                 *   bound compared to best node's dual bound for applying local separation
                                                 *   (0.0: only on current best node, 1.0: on all nodes) */
#define SCIP_DEFAULT_SEPA_MAXCOEFRATIO     1e+4 /**< maximal ratio between coefficients in strongcg, cmir, and flowcover cuts */
#define SCIP_DEFAULT_SEPA_MINEFFICACY       0.1 /**< minimal efficacy for a cut to enter the LP */
#define SCIP_DEFAULT_SEPA_MINEFFICACYROOT 0.001 /**< minimal efficacy for a cut to enter the LP in the root node */
#define SCIP_DEFAULT_SEPA_MINORTHO         0.60 /**< minimal orthogonality for a cut to enter the LP */
#define SCIP_DEFAULT_SEPA_MINORTHOROOT     0.50 /**< minimal orthogonality for a cut to enter the LP in the root node */
#define SCIP_DEFAULT_SEPA_OBJPARALFAC    0.0001 /**< factor to scale objective parallelism of cut in score calculation */
#define SCIP_DEFAULT_SEPA_ORTHOFAC         1.00 /**< factor to scale orthogonality of cut in score calculation */
#define SCIP_DEFAULT_SEPA_ORTHOFUNC         'e' /**< function used for calc. scalar prod. in orthogonality test ('e'uclidean, 'd'iscrete) */
#define SCIP_DEFAULT_SEPA_EFFICACYNORM      'e' /**< row norm to use for efficacy calculation ('e'uclidean, 'm'aximum,
                                                 *   's'um, 'd'iscrete) */
#define SCIP_DEFAULT_SEPA_CUTSELRESTART     'a' /**< cut selection during restart ('a'ge, activity 'q'uotient) */
#define SCIP_DEFAULT_SEPA_CUTSELSUBSCIP     'a' /**< cut selection for sub SCIPs  ('a'ge, activity 'q'uotient) */
#define SCIP_DEFAULT_SEPA_MAXRUNS            -1 /**< maximal number of runs for which separation is enabled (-1: unlimited) */
#define SCIP_DEFAULT_SEPA_MAXROUNDS           5 /**< maximal number of separation rounds per node (-1: unlimited) */
#define SCIP_DEFAULT_SEPA_MAXROUNDSROOT      -1 /**< maximal number of separation rounds in the root node (-1: unlimited) */
#define SCIP_DEFAULT_SEPA_MAXROUNDSROOTSUBRUN 5 /**< maximal number of separation rounds in the root node of a subsequent run (-1: unlimited) */
#define SCIP_DEFAULT_SEPA_MAXADDROUNDS        1 /**< maximal additional number of separation rounds in subsequent
                                                 *   price-and-cut loops (-1: no additional restriction) */
#define SCIP_DEFAULT_SEPA_MAXSTALLROUNDSROOT 10 /**< maximal number of consecutive separation rounds without objective
                                                 *   or integrality improvement (-1: no additional restriction) */
#define SCIP_DEFAULT_SEPA_MAXSTALLROUNDS      1 /**< maximal number of consecutive separation rounds without objective
                                                 *   or integrality improvement (-1: no additional restriction) */
#define SCIP_DEFAULT_SEPA_MAXCUTS           200 /**< maximal number of cuts separated per separation round */
#define SCIP_DEFAULT_SEPA_MAXCUTSROOT      2000 /**< maximal separated cuts at the root node */
#define SCIP_DEFAULT_SEPA_CUTAGELIMIT       100 /**< maximum age a cut can reach before it is deleted from global cut pool
                                                 *   (-1: cuts are never deleted from the global cut pool) */
#define SCIP_DEFAULT_SEPA_POOLFREQ           20 /**< separation frequency for the global cut pool */
#define SCIP_DEFAULT_SEPA_FEASTOLFAC      -1.00 /**< factor on cut infeasibility to limit feasibility tolerance for relaxation solver (-1: off) */
#define SCIP_DEFAULT_SEPA_MINACTIVITYQUOT   0.8 /**< minimum cut activity quotient to convert cuts into constraints
                                                 *   during a restart (0.0: all cuts are converted) */

/* Parallel */
#define SCIP_DEFAULT_PARALLEL_MODE               1     /**< the mode for the parallel implementation. Either 0: opportunistic or
                                                        *   1: deterministic */
#define SCIP_DEFAULT_PARALLEL_MINNTHREADS        1     /**< the minimum number of threads used in parallel code */
#define SCIP_DEFAULT_PARALLEL_MAXNTHREADS        8     /**< the maximum number of threads used in parallel code */

/* Concurrent solvers */
#define SCIP_DEFAULT_CONCURRENT_CHANGESEEDS     TRUE /**< should the concurrent solvers use different random seeds? */
#define SCIP_DEFAULT_CONCURRENT_CHANGECHILDSEL  TRUE /**< should the concurrent solvers use different child selection rules? */
#define SCIP_DEFAULT_CONCURRENT_COMMVARBNDS     TRUE /**< should the concurrent solvers communicate variable bounds? */
#define SCIP_DEFAULT_CONCURRENT_PRESOLVEBEFORE  TRUE /**< should the problem be presolved before it is copied to the concurrent solvers? */
#define SCIP_DEFAULT_CONCURRENT_INITSEED     5131912 /**< the seed used to initialize the random seeds for the concurrent solvers */
#define SCIP_DEFAULT_CONCURRENT_FREQINIT        10.0 /**< initial frequency of synchronization with other threads
                                                      *   (fraction of time required for solving the root LP) */
#define SCIP_DEFAULT_CONCURRENT_FREQMAX         10.0 /**< maximal frequency of synchronization with other threads
                                                      *   (fraction of time required for solving the root LP) */
#define SCIP_DEFAULT_CONCURRENT_FREQFACTOR       1.5 /**< factor by which the frequency of synchronization is changed */
#define SCIP_DEFAULT_CONCURRENT_TARGETPROGRESS 0.001 /**< when adapting the synchronization frequency this value is the targeted
                                                       *   relative difference by which the absolute gap decreases per synchronization */
#define SCIP_DEFAULT_CONCURRENT_MAXNSOLS           3 /**< maximum number of solutions that will be shared in a single synchronization */
#define SCIP_DEFAULT_CONCURRENT_MAXNSYNCDELAY      7 /**< maximum number of synchronizations before reading is enforced regardless of delay */
#define SCIP_DEFAULT_CONCURRENT_MINSYNCDELAY    10.0 /**< minimum delay before synchronization data is read */
#define SCIP_DEFAULT_CONCURRENT_NBESTSOLS         10 /**< how many of the N best solutions should be considered for synchronization */
#define SCIP_DEFAULT_CONCURRENT_PARAMSETPREFIX    "" /**< path prefix for parameter setting files of concurrent solvers */


/* Timing */

#define SCIP_DEFAULT_TIME_CLOCKTYPE  SCIP_CLOCKTYPE_CPU  /**< default clock type for timing */
#define SCIP_DEFAULT_TIME_ENABLED          TRUE /**< is timing enabled? */
#define SCIP_DEFAULT_TIME_READING         FALSE /**< belongs reading time to solving time? */
#define SCIP_DEFAULT_TIME_RARECLOCKCHECK  FALSE /**< should clock checks of solving time be performed less frequently (might exceed time limit slightly) */
#define SCIP_DEFAULT_TIME_STATISTICTIMING  TRUE /**< should timing for statistic output be enabled? */


/* visualization output */

#define SCIP_DEFAULT_VISUAL_VBCFILENAME     "-" /**< name of the VBC tool output file, or "-" if no VBC tool output should be created */
#define SCIP_DEFAULT_VISUAL_BAKFILENAME     "-" /**< name of the BAK tool output file, or "-" if no BAK tool output should be created */
#define SCIP_DEFAULT_VISUAL_REALTIME       TRUE /**< should the real solving time be used instead of a time step counter in visualization? */
#define SCIP_DEFAULT_VISUAL_DISPSOLS      FALSE /**< should the node where solutions are found be visualized? */
#define SCIP_DEFAULT_VISUAL_OBJEXTERN      TRUE /**< should be output the external value of the objective? */


/* Reading */

#define SCIP_DEFAULT_READ_INITIALCONSS     TRUE /**< should model constraints be marked as initial? */
#define SCIP_DEFAULT_READ_DYNAMICCONSS     TRUE /**< should model constraints be subject to aging? */
#define SCIP_DEFAULT_READ_DYNAMICCOLS     FALSE /**< should columns be added and removed dynamically to the LP? */
#define SCIP_DEFAULT_READ_DYNAMICROWS     FALSE /**< should rows be added and removed dynamically to the LP? */
#define SCIP_DEFAULT_WRITE_GENNAMES_OFFSET    0 /**< when writing the problem with generic names, we start with index
                                                 *   0; using this parameter we can change the starting index to be
                                                 *   different */


/* Writing */

#define SCIP_DEFAULT_WRITE_ALLCONSS       FALSE /**< should all constraints be written (including the redundant constraints)? */
#define SCIP_DEFAULT_PRINTZEROS           FALSE /**< should variables set to zero be printed? */



/** calculate memory size for dynamically allocated arrays */
static
int calcGrowSize(
   int                   initsize,           /**< initial size of array */
   SCIP_Real             growfac,            /**< growing factor of array */
   int                   num                 /**< minimum number of entries to store */
   )
{
   int size;

   assert(initsize >= 0);
   assert(growfac >= 1.0);
   assert(num >= 0);

   if( growfac == 1.0 )
      size = MAX(initsize, num);
   else
   {
      int oldsize;

      /* calculate the size with this loop, such that the resulting numbers are always the same (-> block memory) */
      initsize = MAX(initsize, 4);
      size = initsize;
      oldsize = size - 1;

      /* second condition checks against overflow */
      while( size < num && size > oldsize )
      {
         oldsize = size;
         size = (int)(growfac * size + initsize);
      }

      /* if an overflow happened, set the correct value */
      if( size <= oldsize )
         size = num;
   }

   assert(size >= initsize);
   assert(size >= num);

   return size;
}


/** information method for a parameter change of feastol */
static
SCIP_DECL_PARAMCHGD(paramChgdFeastol)
{  /*lint --e{715}*/
   SCIP_Real newfeastol;

   newfeastol = SCIPparamGetReal(param);

   /* change the feastol through the SCIP call in order to adjust lpfeastol if necessary */
   SCIP_CALL( SCIPchgFeastol(scip, newfeastol) );

   return SCIP_OKAY;
}

/** information method for a parameter change of lpfeastol */
static
SCIP_DECL_PARAMCHGD(paramChgdLpfeastol)
{  /*lint --e{715}*/
   SCIP_Real newlpfeastol;

   newlpfeastol = SCIPparamGetReal(param);

   /* change the lpfeastol through the SCIP call in order to mark the LP unsolved and control that it does not exceed
    * SCIP's feastol
    */
   SCIP_CALL( SCIPchgLpfeastol(scip, newlpfeastol, FALSE) );

   return SCIP_OKAY;
}

/** information method for a parameter change of dualfeastol */
static
SCIP_DECL_PARAMCHGD(paramChgdDualfeastol)
{  /*lint --e{715}*/
   SCIP_Real newdualfeastol;

   newdualfeastol = SCIPparamGetReal(param);

   /* change the dualfeastol through the SCIP call in order to mark the LP unsolved */
   SCIP_CALL( SCIPchgDualfeastol(scip, newdualfeastol) );

   return SCIP_OKAY;
}

/** information method for a parameter change of barrierconvtol */
static
SCIP_DECL_PARAMCHGD(paramChgdBarrierconvtol)
{  /*lint --e{715}*/
   SCIP_Real newbarrierconvtol;

   newbarrierconvtol = SCIPparamGetReal(param);

   /* change the barrierconvtol through the SCIP call in order to mark the LP unsolved */
   SCIP_CALL( SCIPchgBarrierconvtol(scip, newbarrierconvtol) );

   return SCIP_OKAY;
}

/** parameter change information method to autoselect display columns again */
static
SCIP_DECL_PARAMCHGD(SCIPparamChgdDispWidth)
{  /*lint --e{715}*/
   /* automatically select the new active display columns */
   SCIP_CALL( SCIPautoselectDisps(scip) );

   return SCIP_OKAY;
}

/** parameter change information method that some limit was changed */
static
SCIP_DECL_PARAMCHGD(SCIPparamChgdLimit)
{  /*lint --e{715}*/

   SCIPmarkLimitChanged(scip);
   return SCIP_OKAY;
}

/** information method for a parameter change of mem_arraygrowfac */
static
SCIP_DECL_PARAMCHGD(paramChgdArraygrowfac)
{  /*lint --e{715}*/
   SCIP_Real newarraygrowfac;

   newarraygrowfac = SCIPparamGetReal(param);

   /* change arraygrowfac */
   BMSsetBufferMemoryArraygrowfac(SCIPbuffer(scip), newarraygrowfac);
   BMSsetBufferMemoryArraygrowfac(SCIPcleanbuffer(scip), newarraygrowfac);

   return SCIP_OKAY;
}

/** information method for a parameter change of mem_arraygrowinit */
static
SCIP_DECL_PARAMCHGD(paramChgdArraygrowinit)
{  /*lint --e{715}*/
   int newarraygrowinit;

   newarraygrowinit = SCIPparamGetInt(param);

   /* change arraygrowinit */
   BMSsetBufferMemoryArraygrowinit(SCIPbuffer(scip), newarraygrowinit);
   BMSsetBufferMemoryArraygrowinit(SCIPcleanbuffer(scip), newarraygrowinit);

   return SCIP_OKAY;
}

/** information method for a parameter change of reopt_enable */
static
SCIP_DECL_PARAMCHGD(paramChgdEnableReopt)
{  /*lint --e{715}*/

   /* create or deconstruct the reoptimization data structures */

   SCIP_CALL( SCIPenableReoptimization(scip, SCIPparamGetBool(param)) );

   return SCIP_OKAY;
}

/** set parameters for reoptimization */
SCIP_RETCODE SCIPsetSetReoptimizationParams(
   SCIP_SET*             set,                /**< SCIP data structure */
   SCIP_MESSAGEHDLR*     messagehdlr         /**< message handler */
   )
{
   assert(set != NULL);
   assert(messagehdlr != NULL);

   if( set->reopt_enable )
   {
      /* disable some parts of conflict analysis */
      SCIP_CALL( SCIPsetSetCharParam(set, messagehdlr, "conflict/useboundlp", 'o') );
      SCIP_CALL( SCIPsetSetBoolParam(set, messagehdlr, "conflict/usepseudo", FALSE) );

      /* TODO check wheather multi aggregation can be enabled in reoptimization */
      if( SCIPsetIsParamFixed(set, "presolving/donotmultaggr") )
      {
         SCIP_CALL( SCIPsetChgParamFixed(set, "presolving/donotmultaggr", FALSE) );
      }
      SCIP_CALL( SCIPsetSetBoolParam(set, messagehdlr, "presolving/donotmultaggr", TRUE) );

      if( SCIPsetIsParamFixed(set, "branching/nodereopt/priority") )
      {
         SCIP_CALL( SCIPsetChgParamFixed(set, "branching/nodereopt/priority", FALSE) );
      }
      SCIP_CALL( SCIPsetSetIntParam(set, messagehdlr, "branching/nodereopt/priority", INT_MAX/4) );
   }
   else
   {
      /* disable conflict analysis */
      if( SCIPsetIsParamFixed(set, "conflict/enable") )
      {
         SCIP_CALL( SCIPsetChgParamFixed(set, "conflict/enable", FALSE) );
      }
      SCIP_CALL( SCIPsetResetParam(set, messagehdlr, "conflict/enable") );

      /* TODO check wheather multi aggregation can be enabled in reoptimization */
      if( SCIPsetIsParamFixed(set, "presolving/donotmultaggr") )
      {
         SCIP_CALL( SCIPsetChgParamFixed(set, "presolving/donotmultaggr", FALSE) );
      }
      SCIP_CALL( SCIPsetResetParam(set, messagehdlr, "presolving/donotmultaggr") );

      /* set priority to defeault */
      if( SCIPsetFindBranchrule(set, "nodereopt") != NULL )
      {
         if( SCIPsetIsParamFixed(set, "branching/nodereopt/priority") )
         {
            SCIP_CALL( SCIPsetChgParamFixed(set, "branching/nodereopt/priority", FALSE) );
         }
         SCIP_CALL( SCIPsetResetParam(set, messagehdlr, "branching/nodereopt/priority") );
      }
   }

   return SCIP_OKAY;
}

/** enable or disable all plugin timers depending on the value of the flag \p enabled */
void SCIPsetEnableOrDisablePluginClocks(
   SCIP_SET*             set,                /**< SCIP settings */
   SCIP_Bool             enabled             /**< should plugin clocks be enabled? */
   )
{
   int i;

   assert(set != NULL);

   /* go through all plugin types and enable or disable their respective clocks */
   for( i = set->nreaders - 1; i >= 0; --i )
      SCIPreaderEnableOrDisableClocks(set->readers[i], enabled);

   for( i = set->npricers - 1; i >= 0; --i )
      SCIPpricerEnableOrDisableClocks(set->pricers[i], enabled);

   for( i = set->nconshdlrs - 1; i >= 0; --i )
      SCIPconshdlrEnableOrDisableClocks(set->conshdlrs[i], enabled);

   for( i = set->nconflicthdlrs - 1; i >= 0; --i )
      SCIPconflicthdlrEnableOrDisableClocks(set->conflicthdlrs[i], enabled);

   for( i = set->npresols - 1; i >= 0; --i )
      SCIPpresolEnableOrDisableClocks(set->presols[i], enabled);

   for( i = set->nrelaxs - 1; i >= 0; --i )
      SCIPrelaxEnableOrDisableClocks(set->relaxs[i], enabled);

   for( i = set->nsepas - 1; i >= 0; --i )
      SCIPsepaEnableOrDisableClocks(set->sepas[i], enabled);

   for( i = set->nprops - 1; i >= 0; --i )
      SCIPpropEnableOrDisableClocks(set->props[i], enabled);

   for( i = set->nheurs - 1; i >= 0; --i )
      SCIPheurEnableOrDisableClocks(set->heurs[i], enabled);

   for( i = set->neventhdlrs - 1; i >= 0; --i )
      SCIPeventhdlrEnableOrDisableClocks(set->eventhdlrs[i], enabled);

   for( i = set->nnodesels - 1; i >= 0; --i )
      SCIPnodeselEnableOrDisableClocks(set->nodesels[i], enabled);

   for( i = set->nbranchrules - 1; i >= 0; --i )
      SCIPbranchruleEnableOrDisableClocks(set->branchrules[i], enabled);
}

/* method to be invoked when the parameter timing/statistictiming is changed */
static
SCIP_DECL_PARAMCHGD(paramChgdStatistictiming)
{  /*lint --e{715}*/
   SCIP_CALL( SCIPenableOrDisableStatisticTiming(scip) );

   return SCIP_OKAY;
}

/** copies plugins from sourcescip to targetscip; in case that a constraint handler which does not need constraints
 *  cannot be copied, valid will return FALSE. All plugins can declare that, if their copy process failed, the
 *  copied SCIP instance might not represent the same problem semantics as the original.
 *  Note that in this case dual reductions might be invalid. */
SCIP_RETCODE SCIPsetCopyPlugins(
   SCIP_SET*             sourceset,          /**< source SCIP_SET data structure */
   SCIP_SET*             targetset,          /**< target SCIP_SET data structure */
   SCIP_Bool             copyreaders,        /**< should the file readers be copied */
   SCIP_Bool             copypricers,        /**< should the variable pricers be copied */
   SCIP_Bool             copyconshdlrs,      /**< should the constraint handlers be copied */
   SCIP_Bool             copyconflicthdlrs,  /**< should the conflict handlers be copied */
   SCIP_Bool             copypresolvers,     /**< should the presolvers be copied */
   SCIP_Bool             copyrelaxators,     /**< should the relaxators be copied */
   SCIP_Bool             copyseparators,     /**< should the separators be copied */
   SCIP_Bool             copypropagators,    /**< should the propagators be copied */
   SCIP_Bool             copyheuristics,     /**< should the heuristics be copied */
   SCIP_Bool             copyeventhdlrs,     /**< should the event handlers be copied */
   SCIP_Bool             copynodeselectors,  /**< should the node selectors be copied */
   SCIP_Bool             copybranchrules,    /**< should the branchrules be copied */
   SCIP_Bool             copydisplays,       /**< should the display columns be copied */
   SCIP_Bool             copydialogs,        /**< should the dialogs be copied */
   SCIP_Bool             copynlpis,          /**< should the NLP interfaces be copied */
   SCIP_Bool*            allvalid            /**< pointer to store whether all plugins were validly copied */
   )
{
   int p;
   SCIP_Bool valid;

   assert(sourceset != NULL);
   assert(targetset != NULL);
   assert(sourceset != targetset);
   assert(allvalid != NULL);

   *allvalid = TRUE;

   /* copy all reader plugins */
   if( copyreaders && sourceset->readers != NULL )
   {
      for( p = sourceset->nreaders - 1; p >= 0; --p )
      {
         SCIP_CALL( SCIPreaderCopyInclude(sourceset->readers[p], targetset) );
      }
   }

   /* copy all variable pricer plugins */
   if( copypricers && sourceset->pricers != NULL )
   {
      for( p = sourceset->npricers - 1; p >= 0; --p )
      {
         valid = FALSE;
         SCIP_CALL( SCIPpricerCopyInclude(sourceset->pricers[p], targetset, &valid) );
         *allvalid = *allvalid && valid;
         if( SCIPpricerIsActive(sourceset->pricers[p]) )
         {
            SCIP_CALL( SCIPactivatePricer(targetset->scip, targetset->pricers[p]) );
         }
      }
   }

   /* copy all constraint handler plugins */
   if( copyconshdlrs && sourceset->conshdlrs_include != NULL )
   {
      /* copy them in order they were added to the sourcescip
       *
       * @note we only have to set the valid pointer to FALSE in case that a constraint handler, which does not need
       *       constraints, does not copy; in the case that a constraint handler does not copy and it needs constraint
       *       we will detect later that the problem is not valid if a constraint of that type exits
       */
      for( p = 0; p < sourceset->nconshdlrs; ++p )
      {
         if( SCIPconshdlrIsClonable(sourceset->conshdlrs_include[p]) )
         {
            valid = FALSE;
            SCIP_CALL( SCIPconshdlrCopyInclude(sourceset->conshdlrs_include[p], targetset, &valid) );
            *allvalid = *allvalid && valid;
            SCIPsetDebugMsg(sourceset, "Copying conshdlr <%s> was%s valid.\n", SCIPconshdlrGetName(sourceset->conshdlrs_include[p]), valid ? "" : " not");
         }
         else if( !SCIPconshdlrNeedsCons(sourceset->conshdlrs_include[p]) )
         {
            SCIPsetDebugMsg(sourceset, "Copying Conshdlr <%s> without constraints not valid.\n", SCIPconshdlrGetName(sourceset->conshdlrs_include[p]));
            *allvalid = FALSE;
         }
      }
   }

   /* copy all conflict handler plugins */
   if( copyconflicthdlrs && sourceset->conflicthdlrs != NULL )
   {
      for( p = sourceset->nconflicthdlrs - 1; p >= 0; --p )
      {
         SCIP_CALL( SCIPconflicthdlrCopyInclude(sourceset->conflicthdlrs[p], targetset) );
      }
   }

   /* copy all presolver plugins */
   if( copypresolvers && sourceset->presols != NULL )
   {
      for( p = sourceset->npresols - 1; p >= 0; --p )
      {
         SCIP_CALL( SCIPpresolCopyInclude(sourceset->presols[p], targetset) );
      }
   }


   /* copy all relaxator plugins */
   if( copyrelaxators && sourceset->relaxs != NULL )
   {
      for( p = sourceset->nrelaxs - 1; p >= 0; --p )
      {
         SCIP_CALL( SCIPrelaxCopyInclude(sourceset->relaxs[p], targetset) );
      }
   }


   /* copy all separator plugins */
   if( copyseparators && sourceset->sepas != NULL )
   {
      for( p = sourceset->nsepas - 1; p >= 0; --p )
      {
         SCIP_CALL( SCIPsepaCopyInclude(sourceset->sepas[p], targetset) );
      }
   }

   /* copy all propagators plugins */
   if( copypropagators && sourceset->props != NULL )
   {
      for( p = sourceset->nprops - 1; p >= 0; --p )
      {
         SCIP_CALL( SCIPpropCopyInclude(sourceset->props[p], targetset) );
      }
   }

   /* copy all primal heuristics plugins */
   if( copyheuristics && sourceset->heurs != NULL )
   {
      for( p = sourceset->nheurs - 1; p >= 0; --p )
      {
         SCIP_CALL( SCIPheurCopyInclude(sourceset->heurs[p], targetset) );
      }
   }

   /* copy all event handler plugins */
   if( copyeventhdlrs && sourceset->eventhdlrs != NULL )
   {
      for( p = sourceset->neventhdlrs - 1; p >= 0; --p )
      {
         /* @todo: the copying process of event handlers is currently not checked for consistency */
         SCIP_CALL( SCIPeventhdlrCopyInclude(sourceset->eventhdlrs[p], targetset) );
      }
   }


   /* copy all node selector plugins */
   if( copynodeselectors && sourceset->nodesels != NULL )
   {
      for( p = sourceset->nnodesels - 1; p >= 0; --p )
      {
         SCIP_CALL( SCIPnodeselCopyInclude(sourceset->nodesels[p], targetset) );
      }
   }

   /* copy all branchrule plugins */
   if( copybranchrules && sourceset->branchrules != NULL )
   {
      for( p = sourceset->nbranchrules - 1; p >= 0; --p )
      {
         SCIP_CALL( SCIPbranchruleCopyInclude(sourceset->branchrules[p], targetset) );
      }
   }


   /* copy all display plugins */
   if( copydisplays && sourceset->disps != NULL )
   {
      for( p = sourceset->ndisps - 1; p >= 0; --p )
      {
         SCIP_CALL( SCIPdispCopyInclude(sourceset->disps[p], targetset) );
      }
   }


   /* copy all dialog plugins */
   if( copydialogs && sourceset->dialogs != NULL )
   {
      for( p = sourceset->ndialogs - 1; p >= 0; --p )
      {
         /* @todo: the copying process of dialog handlers is currently not checked for consistency */
         SCIP_CALL( SCIPdialogCopyInclude(sourceset->dialogs[p], targetset) );
      }
   }

   /* copy all NLP interfaces */
   if( copynlpis && sourceset->nlpis != NULL )
   {
      for( p = sourceset->nnlpis - 1; p >= 0; --p )
      {
         SCIP_NLPI* nlpicopy;

         SCIP_CALL( SCIPnlpiCopy(SCIPblkmem(targetset->scip), sourceset->nlpis[p], &nlpicopy) );
         SCIP_CALL( SCIPincludeNlpi(targetset->scip, nlpicopy) );
      }
   }

   return SCIP_OKAY;
}

/** copies parameters from sourcescip to targetscip */
SCIP_RETCODE SCIPsetCopyParams(
   SCIP_SET*             sourceset,          /**< source SCIP_SET data structure */
   SCIP_SET*             targetset,          /**< target SCIP_SET data structure */
   SCIP_MESSAGEHDLR*     messagehdlr         /**< message handler of target SCIP */
   )
{
   assert(sourceset != NULL);
   assert(targetset != NULL);
   assert(sourceset != targetset);
   assert(targetset->scip != NULL);

   SCIP_CALL( SCIPparamsetCopyParams(sourceset->paramset, targetset->paramset, targetset, messagehdlr) );

   return SCIP_OKAY;
}

/** creates global SCIP settings */
SCIP_RETCODE SCIPsetCreate(
   SCIP_SET**            set,                /**< pointer to SCIP settings */
   SCIP_MESSAGEHDLR*     messagehdlr,        /**< message handler */
   BMS_BLKMEM*           blkmem,             /**< block memory */
   SCIP*                 scip                /**< SCIP data structure */
   )
{
   assert(set != NULL);
   assert(scip != NULL);

   SCIP_ALLOC( BMSallocMemory(set) );

   (*set)->stage = SCIP_STAGE_INIT;
   (*set)->scip = scip;
   (*set)->buffer = SCIPbuffer(scip);
   (*set)->cleanbuffer = SCIPcleanbuffer(scip);

   SCIP_CALL( SCIPparamsetCreate(&(*set)->paramset, blkmem) );

   (*set)->readers = NULL;
   (*set)->nreaders = 0;
   (*set)->readerssize = 0;
   (*set)->pricers = NULL;
   (*set)->npricers = 0;
   (*set)->nactivepricers = 0;
   (*set)->pricerssize = 0;
   (*set)->pricerssorted = FALSE;
   (*set)->pricersnamesorted = FALSE;
   (*set)->conshdlrs = NULL;
   (*set)->conshdlrs_sepa = NULL;
   (*set)->conshdlrs_enfo = NULL;
   (*set)->conshdlrs_include = NULL;
   (*set)->nconshdlrs = 0;
   (*set)->conshdlrssize = 0;
   (*set)->conflicthdlrs = NULL;
   (*set)->nconflicthdlrs = 0;
   (*set)->conflicthdlrssize = 0;
   (*set)->conflicthdlrssorted = FALSE;
   (*set)->conflicthdlrsnamesorted = FALSE;

   (*set)->debugsoldata = NULL;
   SCIP_CALL( SCIPdebugSolDataCreate(&(*set)->debugsoldata) ); /*lint !e506 !e774*/

   (*set)->presols = NULL;
   (*set)->npresols = 0;
   (*set)->presolssize = 0;
   (*set)->presolssorted = FALSE;
   (*set)->presolsnamesorted = FALSE;
   (*set)->relaxs = NULL;
   (*set)->nrelaxs = 0;
   (*set)->relaxssize = 0;
   (*set)->relaxssorted = FALSE;
   (*set)->relaxsnamesorted = FALSE;
   (*set)->sepas = NULL;
   (*set)->nsepas = 0;
   (*set)->sepassize = 0;
   (*set)->sepassorted = FALSE;
   (*set)->sepasnamesorted = FALSE;
   (*set)->props = NULL;
   (*set)->props_presol = NULL;
   (*set)->nprops = 0;
   (*set)->propssize = 0;
   (*set)->propssorted = FALSE;
   (*set)->propspresolsorted = FALSE;
   (*set)->propsnamesorted = FALSE;
   (*set)->concsolvertypes = NULL;
   (*set)->nconcsolvertypes = 0;
   (*set)->concsolvertypessize = 0;
   (*set)->concsolvers = NULL;
   (*set)->nconcsolvers = 0;
   (*set)->concsolverssize = 0;
   (*set)->concurrent_paramsetprefix = NULL;
   (*set)->heurs = NULL;
   (*set)->nheurs = 0;
   (*set)->heurssize = 0;
   (*set)->heurssorted = FALSE;
   (*set)->heursnamesorted = FALSE;
   (*set)->comprs = NULL;
   (*set)->ncomprs = 0;
   (*set)->comprssize = 0;
   (*set)->comprssorted = FALSE;
   (*set)->comprsnamesorted = FALSE;
   (*set)->eventhdlrs = NULL;
   (*set)->neventhdlrs = 0;
   (*set)->eventhdlrssize = 0;
   (*set)->nodesels = NULL;
   (*set)->nnodesels = 0;
   (*set)->nodeselssize = 0;
   (*set)->nodesel = NULL;
   (*set)->branchrules = NULL;
   (*set)->nbranchrules = 0;
   (*set)->branchrulessize = 0;
   (*set)->branchrulessorted = FALSE;
   (*set)->branchrulesnamesorted = FALSE;
   (*set)->banditvtables = NULL;
   (*set)->banditvtablessize = 0;
   (*set)->nbanditvtables = 0;
   (*set)->disps = NULL;
   (*set)->ndisps = 0;
   (*set)->dispssize = 0;
   (*set)->dialogs = NULL;
   (*set)->ndialogs = 0;
   (*set)->dialogssize = 0;
   (*set)->nlpis = NULL;
   (*set)->nnlpis = 0;
   (*set)->nlpissize = 0;
   (*set)->nlpissorted = FALSE;
   (*set)->limitchanged = FALSE;
   (*set)->extcodenames = NULL;
   (*set)->extcodedescs = NULL;
   (*set)->nextcodes = 0;
   (*set)->extcodessize = 0;
   (*set)->visual_vbcfilename = NULL;
   (*set)->visual_bakfilename = NULL;
   (*set)->nlp_solver = NULL;
   (*set)->nlp_disable = FALSE;
   (*set)->sepa_primfeastol = SCIP_INVALID;
<<<<<<< HEAD
#ifdef WITH_DEBUG_SOLUTION
   (*set)->misc_debugsol = NULL;
#endif
=======
   (*set)->misc_debugsol = NULL;
>>>>>>> f6e37def

   /* the default time limit is infinite */
   (*set)->istimelimitfinite = FALSE;

   /* branching parameters */
   SCIP_CALL( SCIPsetAddCharParam(*set, messagehdlr, blkmem,
         "branching/scorefunc",
         "branching score function ('s'um, 'p'roduct, 'q'uotient)",
         &(*set)->branch_scorefunc, TRUE, SCIP_DEFAULT_BRANCH_SCOREFUNC, "spq",
         NULL, NULL) );
   SCIP_CALL( SCIPsetAddRealParam(*set, messagehdlr, blkmem,
         "branching/scorefac",
         "branching score factor to weigh downward and upward gain prediction in sum score function",
         &(*set)->branch_scorefac, TRUE, SCIP_DEFAULT_BRANCH_SCOREFAC, 0.0, 1.0,
         NULL, NULL) );
   SCIP_CALL( SCIPsetAddBoolParam(*set, messagehdlr, blkmem,
         "branching/preferbinary",
         "should branching on binary variables be preferred?",
         &(*set)->branch_preferbinary, FALSE, SCIP_DEFAULT_BRANCH_PREFERBINARY,
         NULL, NULL) );
   SCIP_CALL( SCIPsetAddRealParam(*set, messagehdlr, blkmem,
         "branching/clamp",
         "minimal relative distance of branching point to bounds when branching on a continuous variable",
         &(*set)->branch_clamp, FALSE, SCIP_DEFAULT_BRANCH_CLAMP, 0.0, 0.5,
         NULL, NULL) );
   SCIP_CALL( SCIPsetAddCharParam(*set, messagehdlr, blkmem,
         "branching/lpgainnormalize",
         "strategy for normalization of LP gain when updating pseudocosts of continuous variables (divide by movement of 'l'p value, reduction in 'd'omain width, or reduction in domain width of 's'ibling)",
         &(*set)->branch_lpgainnorm, FALSE, SCIP_DEFAULT_BRANCH_LPGAINNORMALIZE, "dls",
         NULL, NULL) );
   SCIP_CALL( SCIPsetAddBoolParam(*set, messagehdlr, blkmem,
         "branching/delaypscostupdate",
         "should updating pseudo costs for continuous variables be delayed to the time after separation?",
         &(*set)->branch_delaypscost, FALSE, SCIP_DEFAULT_BRANCH_DELAYPSCOST,
         NULL, NULL) );
   SCIP_CALL( SCIPsetAddBoolParam(*set, messagehdlr, blkmem,
         "branching/divingpscost",
         "should pseudo costs be updated also in diving and probing mode?",
         &(*set)->branch_divingpscost, FALSE, SCIP_DEFAULT_BRANCH_DIVINGPSCOST,
         NULL, NULL) );
   SCIP_CALL( SCIPsetAddBoolParam(*set, messagehdlr, blkmem,
         "branching/forceallchildren",
         "should all strong branching children be regarded even if one is detected to be infeasible? (only with propagation)",
         &(*set)->branch_forceall, TRUE, SCIP_DEFAULT_BRANCH_FORCEALL,
         NULL, NULL) );
   SCIP_CALL( SCIPsetAddCharParam(*set, messagehdlr, blkmem,
         "branching/firstsbchild",
         "child node to be regarded first during strong branching (only with propagation): 'u'p child, 'd'own child, 'h'istory-based, or 'a'utomatic",
         &(*set)->branch_firstsbchild, TRUE, SCIP_DEFAULT_BRANCH_FIRSTSBCHILD, "aduh",
         NULL, NULL) );
   SCIP_CALL( SCIPsetAddBoolParam(*set, messagehdlr, blkmem,
         "branching/checksol",
         "should LP solutions during strong branching with propagation be checked for feasibility?",
         &(*set)->branch_checksbsol, TRUE, SCIP_DEFAULT_BRANCH_CHECKSBSOL,
         NULL, NULL) );
   SCIP_CALL( SCIPsetAddBoolParam(*set, messagehdlr, blkmem,
         "branching/roundsbsol",
         "should LP solutions during strong branching with propagation be rounded? (only when checksbsol=TRUE)",
         &(*set)->branch_roundsbsol, TRUE, SCIP_DEFAULT_BRANCH_ROUNDSBSOL,
         NULL, NULL) );
   SCIP_CALL( SCIPsetAddBoolParam(*set, messagehdlr, blkmem,
         "branching/sumadjustscore",
         "score adjustment near zero by adding epsilon (TRUE) or using maximum (FALSE)",
         &(*set)->branch_sumadjustscore, TRUE, SCIP_DEFAULT_BRANCH_SUMADJUSTSCORE,
         NULL, NULL) );

   /* tree compression parameters */
   SCIP_CALL( SCIPsetAddBoolParam(*set, messagehdlr, blkmem,
         "compression/enable",
         "should automatic tree compression after the presolving be enabled?",
         &(*set)->compr_enable, TRUE, SCIP_DEFAULT_COMPR_ENABLE,
         NULL, NULL) );

   /* conflict analysis parameters */
   SCIP_CALL( SCIPsetAddBoolParam(*set, messagehdlr, blkmem,
         "conflict/enable",
         "should conflict analysis be enabled?",
         &(*set)->conf_enable, FALSE, SCIP_DEFAULT_CONF_ENABLE,
         NULL, NULL) );
   SCIP_CALL( SCIPsetAddBoolParam(*set, messagehdlr, blkmem,
         "conflict/cleanboundexceedings",
         "should conflicts based on an old cutoff bound be removed from the conflict pool after improving the primal bound?",
         &(*set)->conf_cleanbnddepend, TRUE, SCIP_DEFAULT_CONF_CLEANBNDDEPEND,
         NULL, NULL) );
   SCIP_CALL( SCIPsetAddBoolParam(*set, messagehdlr, blkmem,
         "conflict/useprop",
         "should propagation conflict analysis be used?",
         &(*set)->conf_useprop, FALSE, SCIP_DEFAULT_CONF_USEPROP,
         NULL, NULL) );
   SCIP_CALL( SCIPsetAddCharParam(*set, messagehdlr, blkmem,
         "conflict/useinflp",
         "should infeasible LP conflict analysis be used? ('o'ff, 'c'onflict graph, 'd'ual ray, 'b'oth conflict graph and dual ray)",
         &(*set)->conf_useinflp, FALSE, SCIP_DEFAULT_CONF_USEINFLP, "ocdb",
         NULL, NULL) );
   SCIP_CALL( SCIPsetAddCharParam(*set, messagehdlr, blkmem,
         "conflict/useboundlp",
         "should bound exceeding LP conflict analysis be used? ('o'ff, 'c'onflict graph, 'd'ual ray, 'b'oth conflict graph and dual ray)",
         &(*set)->conf_useboundlp, FALSE, SCIP_DEFAULT_CONF_USEBOUNDLP, "ocdb",
         NULL, NULL) );
   SCIP_CALL( SCIPsetAddBoolParam(*set, messagehdlr, blkmem,
         "conflict/usesb",
         "should infeasible/bound exceeding strong branching conflict analysis be used?",
         &(*set)->conf_usesb, FALSE, SCIP_DEFAULT_CONF_USESB,
         NULL, NULL) );
   SCIP_CALL( SCIPsetAddBoolParam(*set, messagehdlr, blkmem,
         "conflict/usepseudo",
         "should pseudo solution conflict analysis be used?",
         &(*set)->conf_usepseudo, FALSE, SCIP_DEFAULT_CONF_USEPSEUDO,
         NULL, NULL) );
   SCIP_CALL( SCIPsetAddRealParam(*set, messagehdlr, blkmem,
         "conflict/maxvarsfac",
         "maximal fraction of variables involved in a conflict constraint",
         &(*set)->conf_maxvarsfac, TRUE, SCIP_DEFAULT_CONF_MAXVARSFAC, 0.0, SCIP_REAL_MAX,
         NULL, NULL) );
   SCIP_CALL( SCIPsetAddIntParam(*set, messagehdlr, blkmem,
         "conflict/minmaxvars",
         "minimal absolute maximum of variables involved in a conflict constraint",
         &(*set)->conf_minmaxvars, TRUE, SCIP_DEFAULT_CONF_MINMAXVARS, 0, INT_MAX,
         NULL, NULL) );
   SCIP_CALL( SCIPsetAddIntParam(*set, messagehdlr, blkmem,
         "conflict/maxlploops",
         "maximal number of LP resolving loops during conflict analysis (-1: no limit)",
         &(*set)->conf_maxlploops, TRUE, SCIP_DEFAULT_CONF_MAXLPLOOPS, -1, INT_MAX,
         NULL, NULL) );
   SCIP_CALL( SCIPsetAddIntParam(*set, messagehdlr, blkmem,
         "conflict/lpiterations",
         "maximal number of LP iterations in each LP resolving loop (-1: no limit)",
         &(*set)->conf_lpiterations, TRUE, SCIP_DEFAULT_CONF_LPITERATIONS, -1, INT_MAX,
         NULL, NULL) );
   SCIP_CALL( SCIPsetAddIntParam(*set, messagehdlr, blkmem,
         "conflict/fuiplevels",
         "number of depth levels up to which first UIP's are used in conflict analysis (-1: use All-FirstUIP rule)",
         &(*set)->conf_fuiplevels, TRUE, SCIP_DEFAULT_CONF_FUIPLEVELS, -1, INT_MAX,
         NULL, NULL) );
   SCIP_CALL( SCIPsetAddIntParam(*set, messagehdlr, blkmem,
         "conflict/interconss",
         "maximal number of intermediate conflict constraints generated in conflict graph (-1: use every intermediate constraint)",
         &(*set)->conf_interconss, TRUE, SCIP_DEFAULT_CONF_INTERCONSS, -1, INT_MAX,
         NULL, NULL) );
   SCIP_CALL( SCIPsetAddIntParam(*set, messagehdlr, blkmem,
         "conflict/reconvlevels",
         "number of depth levels up to which UIP reconvergence constraints are generated (-1: generate reconvergence constraints in all depth levels)",
         &(*set)->conf_reconvlevels, TRUE, SCIP_DEFAULT_CONF_RECONVLEVELS, -1, INT_MAX,
         NULL, NULL) );
   SCIP_CALL( SCIPsetAddIntParam(*set, messagehdlr, blkmem,
         "conflict/maxconss",
         "maximal number of conflict constraints accepted at an infeasible node (-1: use all generated conflict constraints)",
         &(*set)->conf_maxconss, TRUE, SCIP_DEFAULT_CONF_MAXCONSS, -1, INT_MAX,
         NULL, NULL) );
   SCIP_CALL( SCIPsetAddIntParam(*set, messagehdlr, blkmem,
         "conflict/maxstoresize",
         "maximal size of conflict store (-1: auto, 0: disable storage)",
         &(*set)->conf_maxstoresize, TRUE, SCIP_DEFAULT_CONF_MAXSTORESIZE, -1, INT_MAX,
         NULL, NULL) );
   SCIP_CALL( SCIPsetAddBoolParam(*set, messagehdlr, blkmem,
         "conflict/preferbinary",
         "should binary conflicts be preferred?",
         &(*set)->conf_preferbinary, FALSE, SCIP_DEFAULT_CONF_PREFERBINARY,
         NULL, NULL) );
   SCIP_CALL( SCIPsetAddBoolParam(*set, messagehdlr, blkmem,
         "conflict/prefinfproof",
         "prefer infeasibility proof to boundexceeding proof",
         &(*set)->conf_prefinfproof, TRUE, SCIP_DEFAULT_CONF_PREFINFPROOF,
         NULL, NULL) );
   SCIP_CALL( SCIPsetAddBoolParam(*set, messagehdlr, blkmem,
         "conflict/allowlocal",
         "should conflict constraints be generated that are only valid locally?",
         &(*set)->conf_allowlocal, TRUE, SCIP_DEFAULT_CONF_ALLOWLOCAL,
         NULL, NULL) );
   SCIP_CALL( SCIPsetAddBoolParam(*set, messagehdlr, blkmem,
         "conflict/settlelocal",
         "should conflict constraints be attached only to the local subtree where they can be useful?",
         &(*set)->conf_settlelocal, TRUE, SCIP_DEFAULT_CONF_SETTLELOCAL,
         NULL, NULL) );
   SCIP_CALL( SCIPsetAddBoolParam(*set, messagehdlr, blkmem,
         "conflict/repropagate",
         "should earlier nodes be repropagated in order to replace branching decisions by deductions?",
         &(*set)->conf_repropagate, TRUE, SCIP_DEFAULT_CONF_REPROPAGATE,
         NULL, NULL) );
   SCIP_CALL( SCIPsetAddBoolParam(*set, messagehdlr, blkmem,
         "conflict/keepreprop",
         "should constraints be kept for repropagation even if they are too long?",
         &(*set)->conf_keepreprop, TRUE, SCIP_DEFAULT_CONF_KEEPREPROP,
         NULL, NULL) );
   SCIP_CALL( SCIPsetAddBoolParam(*set, messagehdlr, blkmem,
         "conflict/separate",
         "should the conflict constraints be separated?",
         &(*set)->conf_separate, TRUE, SCIP_DEFAULT_CONF_SEPARATE,
         NULL, NULL) );
   SCIP_CALL( SCIPsetAddBoolParam(*set, messagehdlr, blkmem,
         "conflict/dynamic",
         "should the conflict constraints be subject to aging?",
         &(*set)->conf_dynamic, TRUE, SCIP_DEFAULT_CONF_DYNAMIC,
         NULL, NULL) );
   SCIP_CALL( SCIPsetAddBoolParam(*set, messagehdlr, blkmem,
         "conflict/removable",
         "should the conflict's relaxations be subject to LP aging and cleanup?",
         &(*set)->conf_removable, TRUE, SCIP_DEFAULT_CONF_REMOVEABLE,
         NULL, NULL) );
   SCIP_CALL( SCIPsetAddRealParam(*set, messagehdlr, blkmem,
         "conflict/graph/depthscorefac",
         "score factor for depth level in bound relaxation heuristic",
         &(*set)->conf_depthscorefac, TRUE, SCIP_DEFAULT_CONF_DEPTHSCOREFAC, SCIP_REAL_MIN, SCIP_REAL_MAX,
         NULL, NULL) );
   SCIP_CALL( SCIPsetAddRealParam(*set, messagehdlr, blkmem,
         "conflict/proofscorefac",
         "score factor for impact on acticity in bound relaxation heuristic",
         &(*set)->conf_proofscorefac, TRUE, SCIP_DEFAULT_CONF_PROOFSCOREFAC, SCIP_REAL_MIN, SCIP_REAL_MAX,
         NULL, NULL) );
   SCIP_CALL( SCIPsetAddRealParam(*set, messagehdlr, blkmem,
         "conflict/uplockscorefac",
         "score factor for up locks in bound relaxation heuristic",
         &(*set)->conf_uplockscorefac, TRUE, SCIP_DEFAULT_CONF_UPLOCKSCOREFAC, SCIP_REAL_MIN, SCIP_REAL_MAX,
         NULL, NULL) );
   SCIP_CALL( SCIPsetAddRealParam(*set, messagehdlr, blkmem,
         "conflict/downlockscorefac",
         "score factor for down locks in bound relaxation heuristic",
         &(*set)->conf_downlockscorefac, TRUE, SCIP_DEFAULT_CONF_DOWNLOCKSCOREFAC, SCIP_REAL_MIN, SCIP_REAL_MAX,
         NULL, NULL) );
   SCIP_CALL( SCIPsetAddRealParam(*set, messagehdlr, blkmem,
         "conflict/scorefac",
         "factor to decrease importance of variables' earlier conflict scores",
         &(*set)->conf_scorefac, TRUE, SCIP_DEFAULT_CONF_SCOREFAC, 1e-6, 1.0,
         NULL, NULL) );
   SCIP_CALL( SCIPsetAddIntParam(*set, messagehdlr, blkmem,
         "conflict/restartnum",
         "number of successful conflict analysis calls that trigger a restart (0: disable conflict restarts)",
         &(*set)->conf_restartnum, FALSE, SCIP_DEFAULT_CONF_RESTARTNUM, 0, INT_MAX,
         NULL, NULL) );
   SCIP_CALL( SCIPsetAddRealParam(*set, messagehdlr, blkmem,
         "conflict/restartfac",
         "factor to increase restartnum with after each restart",
         &(*set)->conf_restartfac, FALSE, SCIP_DEFAULT_CONF_RESTARTFAC, 0.0, SCIP_REAL_MAX,
         NULL, NULL) );
   SCIP_CALL( SCIPsetAddBoolParam(*set, messagehdlr, blkmem,
         "conflict/ignorerelaxedbd",
         "should relaxed bounds be ignored?",
         &(*set)->conf_ignorerelaxedbd, TRUE, SCIP_DEFAULT_CONF_IGNORERELAXEDBD,
         NULL, NULL) );
   SCIP_CALL( SCIPsetAddIntParam(*set, messagehdlr, blkmem,
         "conflict/maxvarsdetectimpliedbounds",
         "maximal number of variables to try to detect global bound implications and shorten the whole conflict set (0: disabled)",
         &(*set)->conf_maxvarsdetectimpliedbounds, TRUE, SCIP_DEFAULT_CONF_MAXVARSDETECTIMPLIEDBOUNDS, 0, INT_MAX,
         NULL, NULL) );
   SCIP_CALL( SCIPsetAddBoolParam(*set, messagehdlr, blkmem,
         "conflict/fullshortenconflict",
         "try to shorten the whole conflict set or terminate early (depending on the 'maxvarsdetectimpliedbounds' parameter)",
         &(*set)->conf_fullshortenconflict, TRUE, SCIP_DEFAULT_CONF_FULLSHORTENCONFLICT,
         NULL, NULL) );
   SCIP_CALL( SCIPsetAddRealParam(*set, messagehdlr, blkmem,
         "conflict/conflictweight",
         "the weight the VSIDS score is weight by updating the VSIDS for a variable if it is part of a conflict",
         &(*set)->conf_conflictweight, FALSE, SCIP_DEFAULT_CONF_CONFLITWEIGHT, 0.0, 1.0,
         NULL, NULL) );
   SCIP_CALL( SCIPsetAddRealParam(*set, messagehdlr, blkmem,
         "conflict/conflictgraphweight",
         "the weight the VSIDS score is weight by updating the VSIDS for a variable if it is part of a conflict graph",
         &(*set)->conf_conflictgraphweight, FALSE, SCIP_DEFAULT_CONF_CONFLITGRAPHWEIGHT, 0.0, 1.0,
         NULL, NULL) );
   SCIP_CALL( SCIPsetAddRealParam(*set, messagehdlr, blkmem,
         "conflict/minimprove",
         "minimal improvement of primal bound to remove conflicts based on a previous incumbent",
         &(*set)->conf_minimprove, TRUE, SCIP_DEFAULT_CONF_MINIMPROVE, 0.0, 1.0, NULL, NULL) );
   SCIP_CALL( SCIPsetAddRealParam(*set, messagehdlr, blkmem,
         "conflict/weightsize",
         "weight of the size of a conflict used in score calculation",
         &(*set)->conf_weightsize, TRUE, SCIP_DEFAULT_CONF_WEIGHTSIZE, 0.0, 1.0, NULL, NULL) );
   SCIP_CALL( SCIPsetAddRealParam(*set, messagehdlr, blkmem,
         "conflict/weightrepropdepth",
         "weight of the repropagation depth of a conflict used in score calculation",
         &(*set)->conf_weightrepropdepth, TRUE, SCIP_DEFAULT_CONF_WEIGHTREPROPDEPTH, 0.0, 1.0, NULL, NULL) );
   SCIP_CALL( SCIPsetAddRealParam(*set, messagehdlr, blkmem,
         "conflict/weightvaliddepth",
         "weight of the valid depth of a conflict used in score calculation",
         &(*set)->conf_weightvaliddepth, TRUE, SCIP_DEFAULT_CONF_WEIGHTVALIDDEPTH, 0.0, 1.0, NULL, NULL) );
   SCIP_CALL( SCIPsetAddBoolParam(*set, messagehdlr, blkmem,
         "conflict/sepaaltproofs",
         "apply cut generating functions to construct alternative proofs",
         &(*set)->conf_sepaaltproofs, FALSE, SCIP_DEFAULT_CONF_SEPAALTPROOFS,
         NULL, NULL) );

   /* constraint parameters */
   SCIP_CALL( SCIPsetAddIntParam(*set, messagehdlr, blkmem,
         "constraints/agelimit",
         "maximum age an unnecessary constraint can reach before it is deleted (0: dynamic, -1: keep all constraints)",
         &(*set)->cons_agelimit, TRUE, SCIP_DEFAULT_CONS_AGELIMIT, -1, INT_MAX,
         NULL, NULL) );
   SCIP_CALL( SCIPsetAddIntParam(*set, messagehdlr, blkmem,
         "constraints/obsoleteage",
         "age of a constraint after which it is marked obsolete (0: dynamic, -1 do not mark constraints obsolete)",
         &(*set)->cons_obsoleteage, TRUE, SCIP_DEFAULT_CONS_OBSOLETEAGE, -1, INT_MAX,
         NULL, NULL) );
   SCIP_CALL( SCIPsetAddBoolParam(*set, messagehdlr, blkmem,
         "constraints/disableenfops",
         "should enforcement of pseudo solution be disabled?",
         &(*set)->cons_disableenfops, TRUE, SCIP_DEFAULT_CONS_DISABLEENFOPS,
         NULL, NULL) );

   /* display parameters */
   assert(sizeof(int) == sizeof(SCIP_VERBLEVEL));
   SCIP_CALL( SCIPsetAddIntParam(*set, messagehdlr, blkmem,
         "display/verblevel",
         "verbosity level of output",
         (int*)&(*set)->disp_verblevel, FALSE, (int)SCIP_DEFAULT_DISP_VERBLEVEL,
         (int)SCIP_VERBLEVEL_NONE, (int)SCIP_VERBLEVEL_FULL,
         NULL, NULL) );
   SCIP_CALL( SCIPsetAddIntParam(*set, messagehdlr, blkmem,
         "display/width",
         "maximal number of characters in a node information line",
         &(*set)->disp_width, FALSE, SCIP_DEFAULT_DISP_WIDTH, 0, INT_MAX,
         SCIPparamChgdDispWidth, NULL) );
   SCIP_CALL( SCIPsetAddIntParam(*set, messagehdlr, blkmem,
         "display/freq",
         "frequency for displaying node information lines",
         &(*set)->disp_freq, FALSE, SCIP_DEFAULT_DISP_FREQ, -1, INT_MAX,
         NULL, NULL) );
   SCIP_CALL( SCIPsetAddIntParam(*set, messagehdlr, blkmem,
         "display/headerfreq",
         "frequency for displaying header lines (every n'th node information line)",
         &(*set)->disp_headerfreq, FALSE, SCIP_DEFAULT_DISP_HEADERFREQ, -1, INT_MAX,
         NULL, NULL) );
   SCIP_CALL( SCIPsetAddBoolParam(*set, messagehdlr, blkmem,
         "display/lpinfo",
         "should the LP solver display status messages?",
         &(*set)->disp_lpinfo, FALSE, SCIP_DEFAULT_DISP_LPINFO,
         NULL, NULL) );
   SCIP_CALL( SCIPsetAddBoolParam(*set, messagehdlr, blkmem,
         "display/allviols",
         "display all violations for a given start solution / the best solution after the solving process?",
         &(*set)->disp_allviols, FALSE, SCIP_DEFAULT_DISP_ALLVIOLS,
         NULL, NULL) );

   /* history parameters */
   SCIP_CALL( SCIPsetAddBoolParam(*set, messagehdlr, blkmem,
         "history/valuebased",
         "should statistics be collected for variable domain value pairs?",
         &(*set)->history_valuebased, FALSE, SCIP_DEFAULT_HISTORY_VALUEBASED,
         NULL, NULL) );
   SCIP_CALL( SCIPsetAddBoolParam(*set, messagehdlr, blkmem,
         "history/allowmerge",
         "should variable histories be merged from sub-SCIPs whenever possible?",
         &(*set)->history_allowmerge, FALSE, SCIP_DEFAULT_HISTORY_ALLOWMERGE,
         NULL, NULL) );
   SCIP_CALL( SCIPsetAddBoolParam(*set, messagehdlr, blkmem,
         "history/allowtransfer",
         "should variable histories be transferred to initialize SCIP copies?",
         &(*set)->history_allowtransfer, FALSE, SCIP_DEFAULT_HISTORY_ALLOWTRANSFER,
         NULL, NULL) );

   /* limit parameters */
   SCIP_CALL( SCIPsetAddRealParam(*set, messagehdlr, blkmem,
         "limits/time",
         "maximal time in seconds to run",
         &(*set)->limit_time, FALSE, SCIP_DEFAULT_LIMIT_TIME, 0.0, SCIP_DEFAULT_LIMIT_TIME,
         SCIPparamChgdLimit, NULL) );
   SCIP_CALL( SCIPsetAddLongintParam(*set, messagehdlr, blkmem,
         "limits/nodes",
         "maximal number of nodes to process (-1: no limit)",
         &(*set)->limit_nodes, FALSE, SCIP_DEFAULT_LIMIT_NODES, -1LL, SCIP_LONGINT_MAX,
         SCIPparamChgdLimit, NULL) );
   SCIP_CALL( SCIPsetAddLongintParam(*set, messagehdlr, blkmem,
         "limits/totalnodes",
         "maximal number of total nodes (incl. restarts) to process (-1: no limit)",
         &(*set)->limit_totalnodes, FALSE, SCIP_DEFAULT_LIMIT_NODES, -1LL, SCIP_LONGINT_MAX,
         SCIPparamChgdLimit, NULL) );
   SCIP_CALL( SCIPsetAddLongintParam(*set, messagehdlr, blkmem,
         "limits/stallnodes",
         "solving stops, if the given number of nodes was processed since the last improvement of the primal solution value (-1: no limit)",
         &(*set)->limit_stallnodes, FALSE, SCIP_DEFAULT_LIMIT_STALLNODES, -1LL, SCIP_LONGINT_MAX,
         SCIPparamChgdLimit, NULL) );
   SCIP_CALL( SCIPsetAddRealParam(*set, messagehdlr, blkmem,
         "limits/memory",
         "maximal memory usage in MB; reported memory usage is lower than real memory usage!",
         &(*set)->limit_memory, FALSE, SCIP_DEFAULT_LIMIT_MEMORY, 0.0, SCIP_MEM_NOLIMIT,
         SCIPparamChgdLimit, NULL) );
   SCIP_CALL( SCIPsetAddRealParam(*set, messagehdlr, blkmem,
         "limits/gap",
         "solving stops, if the relative gap = |primal - dual|/MIN(|dual|,|primal|) is below the given value",
         &(*set)->limit_gap, FALSE, SCIP_DEFAULT_LIMIT_GAP, 0.0, SCIP_REAL_MAX,
         SCIPparamChgdLimit, NULL) );
   SCIP_CALL( SCIPsetAddRealParam(*set, messagehdlr, blkmem,
         "limits/absgap",
         "solving stops, if the absolute gap = |primalbound - dualbound| is below the given value",
         &(*set)->limit_absgap, FALSE, SCIP_DEFAULT_LIMIT_ABSGAP, 0.0, SCIP_REAL_MAX,
         SCIPparamChgdLimit, NULL) );
   SCIP_CALL( SCIPsetAddIntParam(*set, messagehdlr, blkmem,
         "limits/solutions",
         "solving stops, if the given number of solutions were found (-1: no limit)",
         &(*set)->limit_solutions, FALSE, SCIP_DEFAULT_LIMIT_SOLUTIONS, -1, INT_MAX,
         SCIPparamChgdLimit, NULL) );
   SCIP_CALL( SCIPsetAddIntParam(*set, messagehdlr, blkmem,
         "limits/bestsol",
         "solving stops, if the given number of solution improvements were found (-1: no limit)",
         &(*set)->limit_bestsol, FALSE, SCIP_DEFAULT_LIMIT_BESTSOL, -1, INT_MAX,
         SCIPparamChgdLimit, NULL) );
   SCIP_CALL( SCIPsetAddIntParam(*set, messagehdlr, blkmem,
         "limits/maxsol",
         "maximal number of solutions to store in the solution storage",
         &(*set)->limit_maxsol, FALSE, SCIP_DEFAULT_LIMIT_MAXSOL, 1, INT_MAX,
         SCIPparamChgdLimit, NULL) );
   SCIP_CALL( SCIPsetAddIntParam(*set, messagehdlr, blkmem,
         "limits/maxorigsol",
         "maximal number of solutions candidates to store in the solution storage of the original problem",
         &(*set)->limit_maxorigsol, FALSE, SCIP_DEFAULT_LIMIT_MAXORIGSOL, 0, INT_MAX,
         SCIPparamChgdLimit, NULL) );
   SCIP_CALL( SCIPsetAddIntParam(*set, messagehdlr, blkmem,
         "limits/restarts",
         "solving stops, if the given number of restarts was triggered (-1: no limit)",
         &(*set)->limit_restarts, FALSE, SCIP_DEFAULT_LIMIT_RESTARTS, -1, INT_MAX,
         SCIPparamChgdLimit, NULL) );

   SCIP_CALL( SCIPsetAddIntParam(*set, messagehdlr, blkmem,
         "limits/autorestartnodes",
         "if solve exceeds this number of nodes for the first time, an automatic restart is triggered (-1: no automatic restart)",
         &(*set)->limit_autorestartnodes, FALSE, SCIP_DEFAULT_LIMIT_AUTORESTARTNODES, -1, INT_MAX,
         SCIPparamChgdLimit, NULL) );

   /* LP parameters */
   SCIP_CALL( SCIPsetAddIntParam(*set, messagehdlr, blkmem,
         "lp/solvefreq",
         "frequency for solving LP at the nodes (-1: never; 0: only root LP)",
         &(*set)->lp_solvefreq, FALSE, SCIP_DEFAULT_LP_SOLVEFREQ, -1, SCIP_MAXTREEDEPTH,
         NULL, NULL) );
   SCIP_CALL( SCIPsetAddLongintParam(*set, messagehdlr, blkmem,
         "lp/iterlim",
         "iteration limit for each single LP solve (-1: no limit)",
         &(*set)->lp_iterlim, TRUE, SCIP_DEFAULT_LP_ITERLIM, -1LL, SCIP_LONGINT_MAX,
         NULL, NULL) );
   SCIP_CALL( SCIPsetAddLongintParam(*set, messagehdlr, blkmem,
         "lp/rootiterlim",
         "iteration limit for initial root LP solve (-1: no limit)",
         &(*set)->lp_rootiterlim, TRUE, SCIP_DEFAULT_LP_ROOTITERLIM, -1LL, SCIP_LONGINT_MAX,
         NULL, NULL) );
   SCIP_CALL( SCIPsetAddIntParam(*set, messagehdlr, blkmem,
         "lp/solvedepth",
         "maximal depth for solving LP at the nodes (-1: no depth limit)",
         &(*set)->lp_solvedepth, FALSE, SCIP_DEFAULT_LP_SOLVEDEPTH, -1, SCIP_MAXTREEDEPTH,
         NULL, NULL) );
   SCIP_CALL( SCIPsetAddCharParam(*set, messagehdlr, blkmem,
         "lp/initalgorithm",
         "LP algorithm for solving initial LP relaxations (automatic 's'implex, 'p'rimal simplex, 'd'ual simplex, 'b'arrier, barrier with 'c'rossover)",
         &(*set)->lp_initalgorithm, FALSE, SCIP_DEFAULT_LP_INITALGORITHM, "spdbc",
         NULL, NULL) );
   SCIP_CALL( SCIPsetAddCharParam(*set, messagehdlr, blkmem,
         "lp/resolvealgorithm",
         "LP algorithm for resolving LP relaxations if a starting basis exists (automatic 's'implex, 'p'rimal simplex, 'd'ual simplex, 'b'arrier, barrier with 'c'rossover)",
         &(*set)->lp_resolvealgorithm, FALSE, SCIP_DEFAULT_LP_RESOLVEALGORITHM, "spdbc",
         NULL, NULL) );
   SCIP_CALL( SCIPsetAddCharParam(*set, messagehdlr, blkmem,
         "lp/pricing",
         "LP pricing strategy ('l'pi default, 'a'uto, 'f'ull pricing, 'p'artial, 's'teepest edge pricing, 'q'uickstart steepest edge pricing, 'd'evex pricing)",
         &(*set)->lp_pricing, FALSE, SCIP_DEFAULT_LP_PRICING, "lafpsqd",
         NULL, NULL) );
   SCIP_CALL( SCIPsetAddBoolParam(*set, messagehdlr, blkmem,
         "lp/clearinitialprobinglp",
         "should lp state be cleared at the end of probing mode when lp was initially unsolved, e.g., when called right after presolving?",
         &(*set)->lp_clearinitialprobinglp, TRUE, SCIP_DEFAULT_LP_CLEARINITIALPROBINGLP,
         NULL, NULL) );
   SCIP_CALL( SCIPsetAddBoolParam(*set, messagehdlr, blkmem,
         "lp/resolverestore",
         "should the LP be resolved to restore the state at start of diving (if FALSE we buffer the solution values)?",
         &(*set)->lp_resolverestore, TRUE, SCIP_DEFAULT_LP_RESOLVERESTORE,
         NULL, NULL) );
   SCIP_CALL( SCIPsetAddBoolParam(*set, messagehdlr, blkmem,
         "lp/freesolvalbuffers",
         "should the buffers for storing LP solution values during diving be freed at end of diving?",
         &(*set)->lp_freesolvalbuffers, TRUE, SCIP_DEFAULT_LP_FREESOLVALBUFFERS,
         NULL, NULL) );
   SCIP_CALL( SCIPsetAddIntParam(*set, messagehdlr, blkmem,
         "lp/colagelimit",
         "maximum age a dynamic column can reach before it is deleted from the LP (-1: don't delete columns due to aging)",
         &(*set)->lp_colagelimit, TRUE, SCIP_DEFAULT_LP_COLAGELIMIT, -1, INT_MAX,
         NULL, NULL) );
   SCIP_CALL( SCIPsetAddIntParam(*set, messagehdlr, blkmem,
         "lp/rowagelimit",
         "maximum age a dynamic row can reach before it is deleted from the LP (-1: don't delete rows due to aging)",
         &(*set)->lp_rowagelimit, TRUE, SCIP_DEFAULT_LP_ROWAGELIMIT, -1, INT_MAX,
         NULL, NULL) );
   SCIP_CALL( SCIPsetAddBoolParam(*set, messagehdlr, blkmem,
         "lp/cleanupcols",
         "should new non-basic columns be removed after LP solving?",
         &(*set)->lp_cleanupcols, TRUE, SCIP_DEFAULT_LP_CLEANUPCOLS,
         NULL, NULL) );
   SCIP_CALL( SCIPsetAddBoolParam(*set, messagehdlr, blkmem,
         "lp/cleanupcolsroot",
         "should new non-basic columns be removed after root LP solving?",
         &(*set)->lp_cleanupcolsroot, TRUE, SCIP_DEFAULT_LP_CLEANUPCOLSROOT,
         NULL, NULL) );
   SCIP_CALL( SCIPsetAddBoolParam(*set, messagehdlr, blkmem,
         "lp/cleanuprows",
         "should new basic rows be removed after LP solving?",
         &(*set)->lp_cleanuprows, TRUE, SCIP_DEFAULT_LP_CLEANUPROWS,
         NULL, NULL) );
   SCIP_CALL( SCIPsetAddBoolParam(*set, messagehdlr, blkmem,
         "lp/cleanuprowsroot",
         "should new basic rows be removed after root LP solving?",
         &(*set)->lp_cleanuprowsroot, TRUE, SCIP_DEFAULT_LP_CLEANUPROWSROOT,
         NULL, NULL) );
   SCIP_CALL( SCIPsetAddBoolParam(*set, messagehdlr, blkmem,
         "lp/checkstability",
         "should LP solver's return status be checked for stability?",
         &(*set)->lp_checkstability, TRUE, SCIP_DEFAULT_LP_CHECKSTABILITY,
         NULL, NULL) );
   SCIP_CALL( SCIPsetAddRealParam(*set, messagehdlr, blkmem,
         "lp/conditionlimit",
         "maximum condition number of LP basis counted as stable (-1.0: no limit)",
         &(*set)->lp_conditionlimit, TRUE, SCIP_DEFAULT_LP_CONDITIONLIMIT, -1.0, SCIP_REAL_MAX,
         NULL, NULL) );
   SCIP_CALL( SCIPsetAddBoolParam(*set, messagehdlr, blkmem,
         "lp/checkprimfeas",
         "should LP solutions be checked for primal feasibility, resolving LP when numerical troubles occur?",
         &(*set)->lp_checkprimfeas, TRUE, SCIP_DEFAULT_LP_CHECKPRIMFEAS,
         NULL, NULL) );
   SCIP_CALL( SCIPsetAddBoolParam(*set, messagehdlr, blkmem,
         "lp/checkdualfeas",
         "should LP solutions be checked for dual feasibility, resolving LP when numerical troubles occur?",
         &(*set)->lp_checkdualfeas, TRUE, SCIP_DEFAULT_LP_CHECKDUALFEAS,
         NULL, NULL) );
   SCIP_CALL( SCIPsetAddIntParam(*set, messagehdlr, blkmem,
         "lp/fastmip",
         "which FASTMIP setting of LP solver should be used? 0: off, 1: low",
         &(*set)->lp_fastmip, TRUE, SCIP_DEFAULT_LP_FASTMIP, 0, 1,
         NULL, NULL) );
   SCIP_CALL( SCIPsetAddIntParam(*set, messagehdlr, blkmem,
         "lp/scaling",
         "LP scaling (0: none, 1: normal, 2: aggressive)",
         &(*set)->lp_scaling, TRUE, SCIP_DEFAULT_LP_SCALING, 0, 2,
         NULL, NULL) );
   SCIP_CALL( SCIPsetAddBoolParam(*set, messagehdlr, blkmem,
         "lp/presolving",
         "should presolving of LP solver be used?",
         &(*set)->lp_presolving, TRUE, SCIP_DEFAULT_LP_PRESOLVING,
         NULL, NULL) );
   SCIP_CALL( SCIPsetAddBoolParam(*set, messagehdlr, blkmem,
         "lp/lexdualalgo",
         "should the lexicographic dual algorithm be used?",
         &(*set)->lp_lexdualalgo, TRUE, SCIP_DEFAULT_LP_LEXDUALALGO,
         NULL, NULL) );
   SCIP_CALL( SCIPsetAddBoolParam(*set, messagehdlr, blkmem,
         "lp/lexdualrootonly",
         "should the lexicographic dual algorithm be applied only at the root node",
         &(*set)->lp_lexdualrootonly, TRUE, SCIP_DEFAULT_LP_LEXDUALROOTONLY,
         NULL, NULL) );
   SCIP_CALL( SCIPsetAddIntParam(*set, messagehdlr, blkmem,
         "lp/lexdualmaxrounds",
         "maximum number of rounds in the lexicographic dual algorithm (-1: unbounded)",
         &(*set)->lp_lexdualmaxrounds, TRUE, SCIP_DEFAULT_LP_LEXDUALMAXROUNDS, -1, INT_MAX,
         NULL, NULL) );
   SCIP_CALL( SCIPsetAddBoolParam(*set, messagehdlr, blkmem,
         "lp/lexdualbasic",
         "choose fractional basic variables in lexicographic dual algorithm?",
         &(*set)->lp_lexdualbasic, TRUE, SCIP_DEFAULT_LP_LEXDUALBASIC,
         NULL, NULL) );
   SCIP_CALL( SCIPsetAddBoolParam(*set, messagehdlr, blkmem,
         "lp/lexdualstalling",
         "turn on the lex dual algorithm only when stalling?",
         &(*set)->lp_lexdualstalling, TRUE, SCIP_DEFAULT_LP_LEXDUALSTALLING,
         NULL, NULL) );
   SCIP_CALL( SCIPsetAddIntParam(*set, messagehdlr, blkmem,
         "lp/disablecutoff",
         "disable the cutoff bound in the LP solver? (0: enabled, 1: disabled, 2: auto)",
         &(*set)->lp_disablecutoff, TRUE, SCIP_DEFAULT_LP_DISABLECUTOFF,
         0, 2, NULL, NULL) );
   SCIP_CALL( SCIPsetAddRealParam(*set, messagehdlr, blkmem,
         "lp/rowrepswitch",
         "simplex algorithm shall use row representation of the basis if number of rows divided by number of columns exceeds this value (-1.0 to disable row representation)",
         &(*set)->lp_rowrepswitch, TRUE, SCIP_DEFAULT_LP_ROWREPSWITCH, -1.0, SCIP_REAL_MAX,
         NULL, NULL) );
   SCIP_CALL( SCIPsetAddIntParam(*set, messagehdlr, blkmem,
         "lp/threads",
         "number of threads used for solving the LP (0: automatic)",
         &(*set)->lp_threads, TRUE, SCIP_DEFAULT_LP_THREADS, 0, 64,
         NULL, NULL) );
   SCIP_CALL( SCIPsetAddRealParam(*set, messagehdlr, blkmem,
         "lp/resolveiterfac",
         "factor of average LP iterations that is used as LP iteration limit for LP resolve (-1: unlimited)",
         &(*set)->lp_resolveiterfac, TRUE, SCIP_DEFAULT_LP_RESOLVEITERFAC, -1.0, SCIP_REAL_MAX,
         NULL, NULL) );
   SCIP_CALL( SCIPsetAddIntParam(*set, messagehdlr, blkmem,
         "lp/resolveitermin",
         "minimum number of iterations that are allowed for LP resolve",
         &(*set)->lp_resolveitermin, TRUE, SCIP_DEFAULT_LP_RESOLVEITERMIN, 1, INT_MAX,
         NULL, NULL) );

   SCIP_CALL( SCIPsetAddIntParam(*set, messagehdlr, blkmem,
         "lp/solutionpolishing",
         "LP solution polishing method (0: disabled, 1: only root, 2: always)",
         &(*set)->lp_solutionpolishing, TRUE, SCIP_DEFAULT_LP_SOLUTIONPOLISHING, 0, 2,
         NULL, NULL) );

   SCIP_CALL( SCIPsetAddIntParam(*set, messagehdlr, blkmem,
         "lp/refactorinterval",
         "LP refactorization interval (0: auto)",
         &(*set)->lp_refactorinterval, TRUE, SCIP_DEFAULT_LP_REFACTORINTERVAL, 0, INT_MAX,
         NULL, NULL) );

   /* NLP parameters */
   SCIP_CALL( SCIPsetAddStringParam(*set, messagehdlr, blkmem,
         "nlp/solver",
         "solver to use for solving NLPs; leave empty to select NLPI with highest priority",
         &(*set)->nlp_solver, FALSE, SCIP_DEFAULT_NLP_SOLVER,
         NULL, NULL) );
   SCIP_CALL( SCIPsetAddBoolParam(*set, messagehdlr, blkmem,
         "nlp/disable",
         "should the NLP relaxation be always disabled (also for NLPs/MINLPs)?",
         &(*set)->nlp_disable, FALSE, SCIP_DEFAULT_NLP_DISABLE,
         NULL, NULL) );

   /* memory parameters */
   SCIP_CALL( SCIPsetAddRealParam(*set, messagehdlr, blkmem,
         "memory/savefac",
         "fraction of maximal memory usage resulting in switch to memory saving mode",
         &(*set)->mem_savefac, FALSE, SCIP_DEFAULT_MEM_SAVEFAC, 0.0, 1.0,
         NULL, NULL) );
   SCIP_CALL( SCIPsetAddRealParam(*set, messagehdlr, blkmem,
         "memory/arraygrowfac",
         "memory growing factor for dynamically allocated arrays",
         &(*set)->mem_arraygrowfac, TRUE, SCIP_DEFAULT_MEM_ARRAYGROWFAC, 1.0, 10.0,
         paramChgdArraygrowfac, NULL) );
   SCIP_CALL( SCIPsetAddIntParam(*set, messagehdlr, blkmem,
         "memory/arraygrowinit",
         "initial size of dynamically allocated arrays",
         &(*set)->mem_arraygrowinit, TRUE, SCIP_DEFAULT_MEM_ARRAYGROWINIT, 0, INT_MAX,
         paramChgdArraygrowinit, NULL) );
   SCIP_CALL( SCIPsetAddRealParam(*set, messagehdlr, blkmem,
         "memory/treegrowfac",
         "memory growing factor for tree array",
         &(*set)->mem_treegrowfac, TRUE, SCIP_DEFAULT_MEM_TREEGROWFAC, 1.0, 10.0,
         NULL, NULL) );
   SCIP_CALL( SCIPsetAddIntParam(*set, messagehdlr, blkmem,
         "memory/treegrowinit",
         "initial size of tree array",
         &(*set)->mem_treegrowinit, TRUE, SCIP_DEFAULT_MEM_TREEGROWINIT, 0, INT_MAX,
         NULL, NULL) );
   SCIP_CALL( SCIPsetAddRealParam(*set, messagehdlr, blkmem,
         "memory/pathgrowfac",
         "memory growing factor for path array",
         &(*set)->mem_pathgrowfac, TRUE, SCIP_DEFAULT_MEM_PATHGROWFAC, 1.0, 10.0,
         NULL, NULL) );
   SCIP_CALL( SCIPsetAddIntParam(*set, messagehdlr, blkmem,
         "memory/pathgrowinit",
         "initial size of path array",
         &(*set)->mem_pathgrowinit, TRUE, SCIP_DEFAULT_MEM_PATHGROWINIT, 0, INT_MAX,
         NULL, NULL) );

   /* miscellaneous parameters */
   SCIP_CALL( SCIPsetAddBoolParam(*set, messagehdlr, blkmem,
         "misc/catchctrlc",
         "should the CTRL-C interrupt be caught by SCIP?",
         &(*set)->misc_catchctrlc, FALSE, SCIP_DEFAULT_MISC_CATCHCTRLC,
         NULL, NULL) );
   SCIP_CALL( SCIPsetAddBoolParam(*set, messagehdlr, blkmem,
         "misc/usevartable",
         "should a hashtable be used to map from variable names to variables?",
         &(*set)->misc_usevartable, FALSE, SCIP_DEFAULT_MISC_USEVARTABLE,
         NULL, NULL) );
   SCIP_CALL( SCIPsetAddBoolParam(*set, messagehdlr, blkmem,
         "misc/useconstable",
         "should a hashtable be used to map from constraint names to constraints?",
         &(*set)->misc_useconstable, FALSE, SCIP_DEFAULT_MISC_USECONSTABLE,
         NULL, NULL) );
   SCIP_CALL( SCIPsetAddBoolParam(*set, messagehdlr, blkmem,
         "misc/usesmalltables",
         "should smaller hashtables be used? yields better performance for small problems with about 100 variables",
         &(*set)->misc_usesmalltables, FALSE, SCIP_DEFAULT_MISC_USESMALLTABLES,
         NULL, NULL) );
#if 0 /**@todo activate exactsolve parameter and finish implementation of solving MIPs exactly */
   SCIP_CALL( SCIPsetAddBoolParam(*set, messagehdlr, blkmem,
         "misc/exactsolve",
         "should the problem be solved exactly (with proven dual bounds)?",
         &(*set)->misc_exactsolve, FALSE, SCIP_DEFAULT_MISC_EXACTSOLVE,
         NULL, NULL) );
#else
   (*set)->misc_exactsolve = SCIP_DEFAULT_MISC_EXACTSOLVE;
#endif

   SCIP_CALL( SCIPsetAddBoolParam(*set, messagehdlr, blkmem,
         "misc/resetstat",
         "should the statistics be reset if the transformed problem is freed (in case of a Benders decomposition this parameter should be set to FALSE)",
         &(*set)->misc_resetstat, FALSE, SCIP_DEFAULT_MISC_RESETSTAT,
         NULL, NULL) );

   SCIP_CALL( SCIPsetAddBoolParam(*set, messagehdlr, blkmem,
         "misc/improvingsols",
         "should only solutions be checked which improve the primal bound",
         &(*set)->misc_improvingsols, FALSE, SCIP_DEFAULT_MISC_IMPROVINGSOLS,
         NULL, NULL) );
   SCIP_CALL( SCIPsetAddBoolParam(*set, messagehdlr, blkmem,
         "misc/printreason",
         "should the reason be printed if a given start solution is infeasible",
         &(*set)->misc_printreason, FALSE, SCIP_DEFAULT_MISC_PRINTREASON,
         NULL, NULL) );
   SCIP_CALL( SCIPsetAddBoolParam(*set, messagehdlr, blkmem,
         "misc/estimexternmem",
         "should the usage of external memory be estimated?",
         &(*set)->misc_estimexternmem, FALSE, SCIP_DEFAULT_MISC_ESTIMEXTERNMEM,
         NULL, NULL) );
   SCIP_CALL( SCIPsetAddBoolParam(*set, messagehdlr, blkmem,
         "misc/transorigsols",
         "should SCIP try to transfer original solutions to the transformed space (after presolving)?",
         &(*set)->misc_transorigsols, FALSE, SCIP_DEFAULT_MISC_TRANSORIGSOLS,
         NULL, NULL) );
   SCIP_CALL( SCIPsetAddBoolParam(*set, messagehdlr, blkmem,
         "misc/transsolsorig",
         "should SCIP try to transfer transformed solutions to the original space (after solving)?",
         &(*set)->misc_transsolsorig, FALSE, SCIP_DEFAULT_MISC_TRANSSOLSORIG,
         NULL, NULL) );
   SCIP_CALL( SCIPsetAddBoolParam(*set, messagehdlr, blkmem,
            "misc/calcintegral",
            "should SCIP calculate the primal dual integral value?",
            &(*set)->misc_calcintegral, FALSE, SCIP_DEFAULT_MISC_CALCINTEGRAL,
            NULL, NULL) );
   SCIP_CALL( SCIPsetAddBoolParam(*set, messagehdlr, blkmem,
            "misc/finitesolutionstore",
            "should SCIP try to remove infinite fixings from solutions copied to the solution store?",
            &(*set)->misc_finitesolstore, FALSE, SCIP_DEFAULT_MISC_FINITESOLSTORE,
            NULL, NULL) );
   SCIP_CALL( SCIPsetAddBoolParam(*set, messagehdlr, blkmem,
            "misc/outputorigsol",
            "should the best solution be transformed to the orignal space and be output in command line run?",
            &(*set)->misc_outputorigsol, FALSE, SCIP_DEFAULT_MISC_OUTPUTORIGSOL,
            NULL, NULL) );
   SCIP_CALL( SCIPsetAddBoolParam(*set, messagehdlr, blkmem,
            "misc/allowdualreds",
            "should dual reductions in propagation methods and presolver be allowed?",
            &(*set)->misc_allowdualreds, FALSE, SCIP_DEFAULT_MISC_ALLOWDUALREDS,
            NULL, NULL) );
   SCIP_CALL( SCIPsetAddBoolParam(*set, messagehdlr, blkmem,
            "misc/allowobjprop",
            "should propagation to the current objective be allowed in propagation methods?",
            &(*set)->misc_allowobjprop, FALSE, SCIP_DEFAULT_MISC_ALLOWOBJPROP,
            NULL, NULL) );

   SCIP_CALL( SCIPsetAddRealParam(*set, messagehdlr, blkmem,
         "misc/referencevalue",
         "objective value for reference purposes",
         &(*set)->misc_referencevalue, FALSE, SCIP_DEFAULT_MISC_REFERENCEVALUE, SCIP_REAL_MIN, SCIP_REAL_MAX,
         NULL, NULL) );
#ifdef WITH_DEBUG_SOLUTION
   SCIP_CALL( SCIPsetAddStringParam(*set, messagehdlr, blkmem,
         "misc/debugsol",
         "path to a debug solution",
         &(*set)->misc_debugsol, FALSE, SCIP_DEFAULT_MISC_DEBUGSOLUTION,
         NULL, NULL) );
#endif

   /* randomization parameters */
   SCIP_CALL( SCIPsetAddIntParam(*set, messagehdlr, blkmem,
         "randomization/randomseedshift",
         "global shift of all random seeds in the plugins and the LP random seed",
         &(*set)->random_randomseedshift, FALSE, SCIP_DEFAULT_RANDOM_RANDSEEDSHIFT, 0, INT_MAX,
         NULL, NULL) );

   SCIP_CALL( SCIPsetAddIntParam(*set, messagehdlr, blkmem,
         "randomization/permutationseed",
         "seed value for permuting the problem after reading/transformation (0: no permutation)",
         &(*set)->random_permutationseed, FALSE, SCIP_DEFAULT_RANDOM_PERMUTATIONSEED, 0, INT_MAX,
         NULL, NULL) );

   SCIP_CALL( SCIPsetAddBoolParam(*set, messagehdlr, blkmem,
         "randomization/permuteconss",
         "should order of constraints be permuted (depends on permutationseed)?",
         &(*set)->random_permuteconss, TRUE, SCIP_DEFAULT_RANDOM_PERMUTECONSS,
         NULL, NULL) );

   SCIP_CALL( SCIPsetAddBoolParam(*set, messagehdlr, blkmem,
         "randomization/permutevars",
         "should order of variables be permuted (depends on permutationseed)?",
         &(*set)->random_permutevars, TRUE, SCIP_DEFAULT_RANDOM_PERMUTEVARS,
         NULL, NULL) );


   SCIP_CALL( SCIPsetAddIntParam(*set, messagehdlr, blkmem,
         "randomization/lpseed",
         "random seed for LP solver, e.g. for perturbations in the simplex (0: LP default)",
         &(*set)->random_randomseed, FALSE, SCIP_DEFAULT_RANDOM_LPSEED, 0, INT_MAX,
         NULL, NULL) );

   /* node selection */
   SCIP_CALL( SCIPsetAddCharParam(*set, messagehdlr, blkmem,
         "nodeselection/childsel",
         "child selection rule ('d'own, 'u'p, 'p'seudo costs, 'i'nference, 'l'p value, 'r'oot LP value difference, 'h'ybrid inference/root LP value difference)",
         &(*set)->nodesel_childsel, FALSE, SCIP_DEFAULT_NODESEL_CHILDSEL, "dupilrh",
         NULL, NULL) );

   /* numerical parameters */
   SCIP_CALL( SCIPsetAddRealParam(*set, messagehdlr, blkmem,
         "numerics/infinity",
         "values larger than this are considered infinity",
         &(*set)->num_infinity, FALSE, SCIP_DEFAULT_INFINITY, 1e+10, SCIP_INVALID/10.0,
         NULL, NULL) );
   SCIP_CALL( SCIPsetAddRealParam(*set, messagehdlr, blkmem,
         "numerics/epsilon",
         "absolute values smaller than this are considered zero",
         &(*set)->num_epsilon, FALSE, SCIP_DEFAULT_EPSILON, SCIP_MINEPSILON, SCIP_MAXEPSILON,
         NULL, NULL) );
   SCIP_CALL( SCIPsetAddRealParam(*set, messagehdlr, blkmem,
         "numerics/sumepsilon",
         "absolute values of sums smaller than this are considered zero",
         &(*set)->num_sumepsilon, FALSE, SCIP_DEFAULT_SUMEPSILON, SCIP_MINEPSILON*1e+03, SCIP_MAXEPSILON,
         NULL, NULL) );
   SCIP_CALL( SCIPsetAddRealParam(*set, messagehdlr, blkmem,
         "numerics/feastol",
         "feasibility tolerance for constraints",
         &(*set)->num_feastol, FALSE, SCIP_DEFAULT_FEASTOL, SCIP_MINEPSILON*1e+03, SCIP_MAXEPSILON,
         paramChgdFeastol, NULL) );
   SCIP_CALL( SCIPsetAddRealParam(*set, messagehdlr, blkmem,
         "numerics/checkfeastolfac",
         "feasibility tolerance factor; for checking the feasibility of the best solution",
         &(*set)->num_checkfeastolfac, FALSE, SCIP_DEFAULT_CHECKFEASTOLFAC, 0.0, SCIP_REAL_MAX,
         NULL, NULL) );
   SCIP_CALL( SCIPsetAddRealParam(*set, messagehdlr, blkmem,
         "numerics/lpfeastol",
         "primal feasibility tolerance of LP solver",
         &(*set)->num_lpfeastol, FALSE, SCIP_DEFAULT_LPFEASTOL, SCIP_MINEPSILON*1e+03, SCIP_MAXEPSILON,
         paramChgdLpfeastol, NULL) );
   SCIP_CALL( SCIPsetAddRealParam(*set, messagehdlr, blkmem,
         "numerics/dualfeastol",
         "feasibility tolerance for reduced costs in LP solution",
         &(*set)->num_dualfeastol, FALSE, SCIP_DEFAULT_DUALFEASTOL, SCIP_MINEPSILON*1e+03, SCIP_MAXEPSILON,
         paramChgdDualfeastol, NULL) );
   SCIP_CALL( SCIPsetAddRealParam(*set, messagehdlr, blkmem,
         "numerics/barrierconvtol",
         "LP convergence tolerance used in barrier algorithm",
         &(*set)->num_barrierconvtol, TRUE, SCIP_DEFAULT_BARRIERCONVTOL, SCIP_MINEPSILON*1e+03, SCIP_MAXEPSILON,
         paramChgdBarrierconvtol, NULL) );
   SCIP_CALL( SCIPsetAddRealParam(*set, messagehdlr, blkmem,
         "numerics/boundstreps",
         "minimal relative improve for strengthening bounds",
         &(*set)->num_boundstreps, TRUE, SCIP_DEFAULT_BOUNDSTREPS, SCIP_MINEPSILON*1e+03, SCIP_INVALID/10.0,
         NULL, NULL) );
   SCIP_CALL( SCIPsetAddRealParam(*set, messagehdlr, blkmem,
         "numerics/pseudocosteps",
         "minimal variable distance value to use for branching pseudo cost updates",
         &(*set)->num_pseudocosteps, TRUE, SCIP_DEFAULT_PSEUDOCOSTEPS, SCIP_MINEPSILON*1e+03, 1.0,
         NULL, NULL) );
   SCIP_CALL( SCIPsetAddRealParam(*set, messagehdlr, blkmem,
         "numerics/pseudocostdelta",
         "minimal objective distance value to use for branching pseudo cost updates",
         &(*set)->num_pseudocostdelta, TRUE, SCIP_DEFAULT_PSEUDOCOSTDELTA, 0.0, SCIP_REAL_MAX,
         NULL, NULL) );
   SCIP_CALL( SCIPsetAddRealParam(*set, messagehdlr, blkmem,
         "numerics/recomputefac",
         "minimal decrease factor that causes the recomputation of a value (e.g., pseudo objective) instead of an update",
         &(*set)->num_recompfac, TRUE, SCIP_DEFAULT_RECOMPFAC, 0.0, SCIP_REAL_MAX,
         NULL, NULL) );
   SCIP_CALL( SCIPsetAddRealParam(*set, messagehdlr, blkmem,
         "numerics/hugeval",
         "values larger than this are considered huge and should be handled separately (e.g., in activity computation)",
         &(*set)->num_hugeval, TRUE, SCIP_DEFAULT_HUGEVAL, 0.0, SCIP_INVALID/10.0,
         NULL, NULL) );

   /* presolving parameters */
   SCIP_CALL( SCIPsetAddIntParam(*set, messagehdlr, blkmem,
         "presolving/maxrounds",
         "maximal number of presolving rounds (-1: unlimited, 0: off)",
         &(*set)->presol_maxrounds, FALSE, SCIP_DEFAULT_PRESOL_MAXROUNDS, -1, INT_MAX,
         NULL, NULL) );
   SCIP_CALL( SCIPsetAddRealParam(*set, messagehdlr, blkmem,
         "presolving/abortfac",
         "abort presolve, if at most this fraction of the problem was changed in last presolve round",
         &(*set)->presol_abortfac, TRUE, SCIP_DEFAULT_PRESOL_ABORTFAC, 0.0, 1.0,
         NULL, NULL) );
   SCIP_CALL( SCIPsetAddIntParam(*set, messagehdlr, blkmem,
         "presolving/maxrestarts",
         "maximal number of restarts (-1: unlimited)",
         &(*set)->presol_maxrestarts, FALSE, SCIP_DEFAULT_PRESOL_MAXRESTARTS, -1, INT_MAX,
         NULL, NULL) );
   SCIP_CALL( SCIPsetAddRealParam(*set, messagehdlr, blkmem,
         "presolving/restartfac",
         "fraction of integer variables that were fixed in the root node triggering a restart with preprocessing after root node evaluation",
         &(*set)->presol_restartfac, TRUE, SCIP_DEFAULT_PRESOL_RESTARTFAC, 0.0, 1.0,
         NULL, NULL) );
   SCIP_CALL( SCIPsetAddRealParam(*set, messagehdlr, blkmem,
         "presolving/immrestartfac",
         "fraction of integer variables that were fixed in the root node triggering an immediate restart with preprocessing",
         &(*set)->presol_immrestartfac, TRUE, SCIP_DEFAULT_PRESOL_IMMRESTARTFAC, 0.0, 1.0,
         NULL, NULL) );
   SCIP_CALL( SCIPsetAddRealParam(*set, messagehdlr, blkmem,
         "presolving/subrestartfac",
         "fraction of integer variables that were globally fixed during the solving process triggering a restart with preprocessing",
         &(*set)->presol_subrestartfac, TRUE, SCIP_DEFAULT_PRESOL_SUBRESTARTFAC, 0.0, 1.0,
         NULL, NULL) );
   SCIP_CALL( SCIPsetAddRealParam(*set, messagehdlr, blkmem,
         "presolving/restartminred",
         "minimal fraction of integer variables removed after restart to allow for an additional restart",
         &(*set)->presol_restartminred, TRUE, SCIP_DEFAULT_PRESOL_RESTARTMINRED, 0.0, 1.0,
         NULL, NULL) );
   SCIP_CALL( SCIPsetAddBoolParam(*set, messagehdlr, blkmem,
         "presolving/donotmultaggr",
         "should multi-aggregation of variables be forbidden?",
         &(*set)->presol_donotmultaggr, TRUE, SCIP_DEFAULT_PRESOL_DONOTMULTAGGR,
         NULL, NULL) );
   SCIP_CALL( SCIPsetAddBoolParam(*set, messagehdlr, blkmem,
         "presolving/donotaggr",
         "should aggregation of variables be forbidden?",
         &(*set)->presol_donotaggr, TRUE, SCIP_DEFAULT_PRESOL_DONOTAGGR,
         NULL, NULL) );


   /* pricing parameters */
   SCIP_CALL( SCIPsetAddIntParam(*set, messagehdlr, blkmem,
         "pricing/maxvars",
         "maximal number of variables priced in per pricing round",
         &(*set)->price_maxvars, FALSE, SCIP_DEFAULT_PRICE_MAXVARS, 1, INT_MAX,
         NULL, NULL) );
   SCIP_CALL( SCIPsetAddIntParam(*set, messagehdlr, blkmem,
         "pricing/maxvarsroot",
         "maximal number of priced variables at the root node",
         &(*set)->price_maxvarsroot, FALSE, SCIP_DEFAULT_PRICE_MAXVARSROOT, 1, INT_MAX,
         NULL, NULL) );
   SCIP_CALL( SCIPsetAddRealParam(*set, messagehdlr, blkmem,
         "pricing/abortfac",
         "pricing is aborted, if fac * pricing/maxvars pricing candidates were found",
         &(*set)->price_abortfac, FALSE, SCIP_DEFAULT_PRICE_ABORTFAC, 1.0, SCIP_REAL_MAX,
         NULL, NULL) );
   SCIP_CALL( SCIPsetAddBoolParam(*set, messagehdlr, blkmem,
         "pricing/delvars",
         "should variables created at the current node be deleted when the node is solved in case they are not present in the LP anymore?",
         &(*set)->price_delvars, FALSE, SCIP_DEFAULT_PRICE_DELVARS,
         NULL, NULL) );
   SCIP_CALL( SCIPsetAddBoolParam(*set, messagehdlr, blkmem,
         "pricing/delvarsroot",
         "should variables created at the root node be deleted when the root is solved in case they are not present in the LP anymore?",
         &(*set)->price_delvarsroot, FALSE, SCIP_DEFAULT_PRICE_DELVARSROOT,
         NULL, NULL) );

   /* propagation parameters */
   SCIP_CALL( SCIPsetAddIntParam(*set, messagehdlr, blkmem,
         "propagating/maxrounds",
         "maximal number of propagation rounds per node (-1: unlimited)",
         &(*set)->prop_maxrounds, FALSE, SCIP_DEFAULT_PROP_MAXROUNDS, -1, INT_MAX,
         NULL, NULL) );
   SCIP_CALL( SCIPsetAddIntParam(*set, messagehdlr, blkmem,
         "propagating/maxroundsroot",
         "maximal number of propagation rounds in the root node (-1: unlimited)",
         &(*set)->prop_maxroundsroot, FALSE, SCIP_DEFAULT_PROP_MAXROUNDSROOT, -1, INT_MAX,
         NULL, NULL) );
   SCIP_CALL( SCIPsetAddBoolParam(*set, messagehdlr, blkmem,
         "propagating/abortoncutoff",
         "should propagation be aborted immediately? setting this to FALSE could help conflict analysis to produce more conflict constraints",
         &(*set)->prop_abortoncutoff, FALSE, SCIP_DEFAULT_PROP_ABORTONCUTOFF,
         NULL, NULL) );

   /* reoptimization */
   SCIP_CALL( SCIPsetAddBoolParam(*set, messagehdlr, blkmem,
         "reoptimization/enable",
         "should reoptimization used?",
         &(*set)->reopt_enable, FALSE, SCIP_DEFAULT_REOPT_ENABLE,
         paramChgdEnableReopt, NULL) );
   SCIP_CALL( SCIPsetAddIntParam(*set, messagehdlr, blkmem,
         "reoptimization/maxsavednodes",
         "maximal number of saved nodes",
         &(*set)->reopt_maxsavednodes, TRUE, SCIP_DEFAULT_REOPT_MAXSAVEDNODES, -1, INT_MAX,
         NULL, NULL) );
   SCIP_CALL( SCIPsetAddIntParam(*set, messagehdlr, blkmem,
         "reoptimization/maxdiffofnodes",
         "maximal number of bound changes between two stored nodes on one path",
         &(*set)->reopt_maxdiffofnodes, TRUE, SCIP_DEFAULT_REOPT_MAXDIFFOFNODES, 0, INT_MAX,
         NULL, NULL) );
   SCIP_CALL( SCIPsetAddBoolParam(*set, messagehdlr, blkmem,
         "reoptimization/globalcons/sepainfsubtrees",
         "save global constraints to separate infeasible subtrees.",
         &(*set)->reopt_sepaglbinfsubtrees, FALSE, SCIP_DEFAULT_REOPT_SEPAGLBINFSUBTREES,
         NULL, NULL) );
   SCIP_CALL( SCIPsetAddBoolParam(*set, messagehdlr, blkmem,
         "reoptimization/sepabestsol",
         "separate the optimal solution, i.e., for constrained shortest path",
         &(*set)->reopt_sepabestsol, TRUE, SCIP_DEFAULT_REOPT_SEPABESTSOL,
         NULL, NULL) );
   SCIP_CALL( SCIPsetAddBoolParam(*set, messagehdlr, blkmem,
         "reoptimization/storevarhistory",
         "use variable history of the previous solve if the objctive function has changed only slightly",
         &(*set)->reopt_storevarhistory, TRUE, SCIP_DEFAULT_REOPT_STOREVARHISTOTY,
         NULL, NULL) );
   SCIP_CALL( SCIPsetAddBoolParam(*set, messagehdlr, blkmem,
         "reoptimization/usepscost",
         "re-use pseudo costs if the objective function changed only slightly ",
         &(*set)->reopt_usepscost, TRUE, SCIP_DEFAULT_REOPT_USEPSCOST,
         NULL, NULL) );
   SCIP_CALL( SCIPsetAddIntParam(*set, messagehdlr, blkmem,
         "reoptimization/solvelp",
         "at which reopttype should the LP be solved? (1: transit, 3: strong branched, 4: w/ added logicor, 5: only leafs).",
         &(*set)->reopt_solvelp, TRUE, SCIP_DEFAULT_REOPT_SOLVELP, 1, 5,
         NULL, NULL) );
   SCIP_CALL( SCIPsetAddIntParam(*set, messagehdlr, blkmem,
         "reoptimization/solvelpdiff",
         "maximal number of bound changes at node to skip solving the LP",
         &(*set)->reopt_solvelpdiff, TRUE, SCIP_DEFAULT_REOPT_SOLVELPDIFF, 0, INT_MAX,
         NULL, NULL) );
   SCIP_CALL( SCIPsetAddIntParam(*set, messagehdlr, blkmem,
         "reoptimization/savesols",
         "number of best solutions which should be saved for the following runs. (-1: save all)",
         &(*set)->reopt_savesols, TRUE, SCIP_DEFAULT_REOPT_SAVESOLS, 0, INT_MAX,
         NULL, NULL) );
   SCIP_CALL( SCIPsetAddRealParam(*set, messagehdlr, blkmem,
         "reoptimization/objsimrootLP",
         "similarity of two sequential objective function to disable solving the root LP.",
         &(*set)->reopt_objsimrootlp, TRUE, SCIP_DEFAULT_REOPT_OBJSIMROOTLP, -1.0, 1.0,
         NULL, NULL) );
   SCIP_CALL( SCIPsetAddRealParam(*set, messagehdlr, blkmem,
         "reoptimization/objsimsol",
         "similarity of two objective functions to re-use stored solutions",
         &(*set)->reopt_objsimsol, TRUE, SCIP_DEFAULT_REOPT_OBJSIMSOL, -1.0, 1.0,
         NULL, NULL) );
   SCIP_CALL( SCIPsetAddRealParam(*set, messagehdlr, blkmem,
         "reoptimization/delay",
         "minimum similarity for using reoptimization of the search tree.",
         &(*set)->reopt_objsimdelay, TRUE, SCIP_DEFAULT_REOPT_OBJSIMDELAY, -1.0, 1.0,
         NULL, NULL) );
   SCIP_CALL( SCIPsetAddBoolParam(*set, messagehdlr, blkmem,
         "reoptimization/commontimelimit",
         "time limit over all reoptimization rounds?.",
         &(*set)->reopt_commontimelimit, TRUE, SCIP_DEFAULT_REOPT_COMMONTIMELIMIT,
         NULL, NULL) );
   SCIP_CALL( SCIPsetAddBoolParam(*set, messagehdlr, blkmem,
         "reoptimization/shrinkinner",
         "replace branched inner nodes by their child nodes, if the number of bound changes is not to large",
         &(*set)->reopt_shrinkinner, TRUE, SCIP_DEFAULT_REOPT_SHRINKINNER,
         NULL, NULL) );
   SCIP_CALL( SCIPsetAddBoolParam(*set, messagehdlr, blkmem,
         "reoptimization/strongbranchinginit",
         "try to fix variables at the root node before reoptimizing by probing like strong branching",
         &(*set)->reopt_sbinit, TRUE, SCIP_DEFAULT_REOPT_STRONGBRANCHINIT,
         NULL, NULL) );
   SCIP_CALL( SCIPsetAddBoolParam(*set, messagehdlr, blkmem,
         "reoptimization/reducetofrontier",
         "delete stored nodes which were not reoptimized",
         &(*set)->reopt_reducetofrontier, TRUE, SCIP_DEFAULT_REOPT_REDUCETOFRONTIER,
         NULL, NULL) );
   SCIP_CALL( SCIPsetAddIntParam(*set, messagehdlr, blkmem,
         "reoptimization/forceheurrestart",
         "force a restart if the last n optimal solutions were found by heuristic reoptsols",
         &(*set)->reopt_forceheurrestart, TRUE, SCIP_DEFAULT_REOPT_FORCEHEURRESTART, 1, INT_MAX,
         NULL, NULL) );
   SCIP_CALL( SCIPsetAddBoolParam(*set, messagehdlr, blkmem,
         "reoptimization/saveconsprop",
         "save constraint propagations",
         &(*set)->reopt_saveconsprop, TRUE, SCIP_DEFAULT_REOPT_SAVECONSPROP,
         NULL, NULL) );
   SCIP_CALL( SCIPsetAddBoolParam(*set, messagehdlr, blkmem,
         "reoptimization/usesplitcons", "use constraints to reconstruct the subtree pruned be dual reduction when reactivating the node",
         &(*set)->reopt_usesplitcons, TRUE, SCIP_DEFAULT_REOPT_USESPLITCONS,
         NULL, NULL) );
   SCIP_CALL( SCIPsetAddCharParam(*set, messagehdlr, blkmem,
         "reoptimization/varorderinterdiction", "use 'd'efault, 'r'andom or a variable ordering based on 'i'nference score for interdiction branching used during reoptimization",
         &(*set)->reopt_varorderinterdiction, TRUE, SCIP_DEFAULT_REOPT_VARORDERINTERDICTION, "dir",
         NULL, NULL) );
   SCIP_CALL( SCIPsetAddBoolParam(*set, messagehdlr, blkmem,
         "reoptimization/usecuts",
         "reoptimize cuts found at the root node",
         &(*set)->reopt_usecuts, TRUE, SCIP_DEFAULT_REOPT_USECUTS,
         NULL, NULL) );
   SCIP_CALL( SCIPsetAddIntParam(*set, messagehdlr, blkmem,
         "reoptimization/maxcutage",
         "maximal age of a cut to be use for reoptimization",
         &(*set)->reopt_maxcutage, TRUE, SCIP_DEFAULT_REOPT_MAXCUTAGE, 0, INT_MAX,
         NULL, NULL) );

   /* separation parameters */
   SCIP_CALL( SCIPsetAddRealParam(*set, messagehdlr, blkmem,
         "separating/maxbounddist",
         "maximal relative distance from current node's dual bound to primal bound compared to best node's dual bound for applying separation (0.0: only on current best node, 1.0: on all nodes)",
         &(*set)->sepa_maxbounddist, FALSE, SCIP_DEFAULT_SEPA_MAXBOUNDDIST, 0.0, 1.0,
         NULL, NULL) );
   SCIP_CALL( SCIPsetAddRealParam(*set, messagehdlr, blkmem,
         "separating/maxlocalbounddist",
         "maximal relative distance from current node's dual bound to primal bound compared to best node's dual bound for applying local separation (0.0: only on current best node, 1.0: on all nodes)",
         &(*set)->sepa_maxlocalbounddist, FALSE, SCIP_DEFAULT_SEPA_MAXLOCALBOUNDDIST, 0.0, 1.0,
         NULL, NULL) );
   SCIP_CALL( SCIPsetAddRealParam(*set, messagehdlr, blkmem,
         "separating/maxcoefratio",
         "maximal ratio between coefficients in strongcg, cmir, and flowcover cuts",
         &(*set)->sepa_maxcoefratio, FALSE, SCIP_DEFAULT_SEPA_MAXCOEFRATIO, 1.0, SCIP_INVALID/10.0,
         NULL, NULL) );
   SCIP_CALL( SCIPsetAddRealParam(*set, messagehdlr, blkmem,
         "separating/minefficacy",
         "minimal efficacy for a cut to enter the LP",
         &(*set)->sepa_minefficacy, FALSE, SCIP_DEFAULT_SEPA_MINEFFICACY, 0.0, SCIP_INVALID/10.0,
         NULL, NULL) );
   SCIP_CALL( SCIPsetAddRealParam(*set, messagehdlr, blkmem,
         "separating/minefficacyroot",
         "minimal efficacy for a cut to enter the LP in the root node",
         &(*set)->sepa_minefficacyroot, FALSE, SCIP_DEFAULT_SEPA_MINEFFICACYROOT, 0.0, SCIP_INVALID/10.0,
         NULL, NULL) );
   SCIP_CALL( SCIPsetAddRealParam(*set, messagehdlr, blkmem,
         "separating/minortho",
         "minimal orthogonality for a cut to enter the LP",
         &(*set)->sepa_minortho, FALSE, SCIP_DEFAULT_SEPA_MINORTHO, 0.0, 1.0,
         NULL, NULL) );
   SCIP_CALL( SCIPsetAddRealParam(*set, messagehdlr, blkmem,
         "separating/minorthoroot",
         "minimal orthogonality for a cut to enter the LP in the root node",
         &(*set)->sepa_minorthoroot, FALSE, SCIP_DEFAULT_SEPA_MINORTHOROOT, 0.0, 1.0,
         NULL, NULL) );
   SCIP_CALL( SCIPsetAddRealParam(*set, messagehdlr, blkmem,
         "separating/objparalfac",
         "factor to scale objective parallelism of cut in separation score calculation",
         &(*set)->sepa_objparalfac, TRUE, SCIP_DEFAULT_SEPA_OBJPARALFAC, 0.0, SCIP_INVALID/10.0,
         NULL, NULL) );
   SCIP_CALL( SCIPsetAddRealParam(*set, messagehdlr, blkmem,
         "separating/orthofac",
         "factor to scale orthogonality of cut in separation score calculation (0.0 to disable orthogonality calculation)",
         &(*set)->sepa_orthofac, TRUE, SCIP_DEFAULT_SEPA_ORTHOFAC, 0.0, SCIP_INVALID/10.0,
         NULL, NULL) );
   SCIP_CALL( SCIPsetAddRealParam(*set, messagehdlr, blkmem,
           "separating/minactivityquot",
           "minimum cut activity quotient to convert cuts into constraints during a restart (0.0: all cuts are converted)",
           &(*set)->sepa_minactivityquot, FALSE, SCIP_DEFAULT_SEPA_MINACTIVITYQUOT, 0.0, 1.0,
           NULL, NULL) );
   SCIP_CALL( SCIPsetAddCharParam(*set, messagehdlr, blkmem,
         "separating/orthofunc",
         "function used for calc. scalar prod. in orthogonality test ('e'uclidean, 'd'iscrete)",
         &(*set)->sepa_orthofunc, TRUE, SCIP_DEFAULT_SEPA_ORTHOFUNC, "ed",
         NULL, NULL) );
   SCIP_CALL( SCIPsetAddCharParam(*set, messagehdlr, blkmem,
         "separating/efficacynorm",
         "row norm to use for efficacy calculation ('e'uclidean, 'm'aximum, 's'um, 'd'iscrete)",
         &(*set)->sepa_efficacynorm, TRUE, SCIP_DEFAULT_SEPA_EFFICACYNORM, "emsd",
         NULL, NULL) );
   SCIP_CALL( SCIPsetAddCharParam(*set, messagehdlr, blkmem,
         "separating/cutselrestart",
         "cut selection during restart ('a'ge, activity 'q'uotient)",
         &(*set)->sepa_cutselrestart, TRUE, SCIP_DEFAULT_SEPA_CUTSELRESTART, "aq",
         NULL, NULL) );
   SCIP_CALL( SCIPsetAddCharParam(*set, messagehdlr, blkmem,
         "separating/cutselsubscip",
         "cut selection for sub SCIPs  ('a'ge, activity 'q'uotient)",
         &(*set)->sepa_cutselsubscip, TRUE, SCIP_DEFAULT_SEPA_CUTSELSUBSCIP, "aq",
         NULL, NULL) );
   SCIP_CALL( SCIPsetAddIntParam(*set, messagehdlr, blkmem,
         "separating/maxruns",
         "maximal number of runs for which separation is enabled (-1: unlimited)",
         &(*set)->sepa_maxruns, TRUE, SCIP_DEFAULT_SEPA_MAXRUNS, -1, INT_MAX,
         NULL, NULL) );
   SCIP_CALL( SCIPsetAddIntParam(*set, messagehdlr, blkmem,
         "separating/maxrounds",
         "maximal number of separation rounds per node (-1: unlimited)",
         &(*set)->sepa_maxrounds, FALSE, SCIP_DEFAULT_SEPA_MAXROUNDS, -1, INT_MAX,
         NULL, NULL) );
   SCIP_CALL( SCIPsetAddIntParam(*set, messagehdlr, blkmem,
         "separating/maxroundsroot",
         "maximal number of separation rounds in the root node (-1: unlimited)",
         &(*set)->sepa_maxroundsroot, FALSE, SCIP_DEFAULT_SEPA_MAXROUNDSROOT, -1, INT_MAX,
         NULL, NULL) );
   SCIP_CALL( SCIPsetAddIntParam(*set, messagehdlr, blkmem,
         "separating/maxroundsrootsubrun",
         "maximal number of separation rounds in the root node of a subsequent run (-1: unlimited)",
         &(*set)->sepa_maxroundsrootsubrun, TRUE, SCIP_DEFAULT_SEPA_MAXROUNDSROOTSUBRUN, -1, INT_MAX,
         NULL, NULL) );
   SCIP_CALL( SCIPsetAddIntParam(*set, messagehdlr, blkmem,
         "separating/maxaddrounds",
         "maximal additional number of separation rounds in subsequent price-and-cut loops (-1: no additional restriction)",
         &(*set)->sepa_maxaddrounds, TRUE, SCIP_DEFAULT_SEPA_MAXADDROUNDS, -1, INT_MAX,
         NULL, NULL) );
   SCIP_CALL( SCIPsetAddIntParam(*set, messagehdlr, blkmem,
         "separating/maxstallrounds",
         "maximal number of consecutive separation rounds without objective or integrality improvement (-1: no additional restriction)",
         &(*set)->sepa_maxstallrounds, FALSE, SCIP_DEFAULT_SEPA_MAXSTALLROUNDS, -1, INT_MAX,
         NULL, NULL) );
   SCIP_CALL( SCIPsetAddIntParam(*set, messagehdlr, blkmem,
         "separating/maxstallroundsroot",
         "maximal number of consecutive separation rounds without objective or integrality improvement (-1: no additional restriction)",
         &(*set)->sepa_maxstallroundsroot, FALSE, SCIP_DEFAULT_SEPA_MAXSTALLROUNDSROOT, -1, INT_MAX,
         NULL, NULL) );
   SCIP_CALL( SCIPsetAddIntParam(*set, messagehdlr, blkmem,
         "separating/maxcuts",
         "maximal number of cuts separated per separation round (0: disable local separation)",
         &(*set)->sepa_maxcuts, FALSE, SCIP_DEFAULT_SEPA_MAXCUTS, 0, INT_MAX,
         NULL, NULL) );
   SCIP_CALL( SCIPsetAddIntParam(*set, messagehdlr, blkmem,
         "separating/maxcutsroot",
         "maximal number of separated cuts at the root node (0: disable root node separation)",
         &(*set)->sepa_maxcutsroot, FALSE, SCIP_DEFAULT_SEPA_MAXCUTSROOT, 0, INT_MAX,
         NULL, NULL) );
   SCIP_CALL( SCIPsetAddIntParam(*set, messagehdlr, blkmem,
         "separating/cutagelimit",
         "maximum age a cut can reach before it is deleted from the global cut pool, or -1 to keep all cuts",
         &(*set)->sepa_cutagelimit, TRUE, SCIP_DEFAULT_SEPA_CUTAGELIMIT, -1, INT_MAX,
         NULL, NULL) );
   SCIP_CALL( SCIPsetAddIntParam(*set, messagehdlr, blkmem,
         "separating/poolfreq",
         "separation frequency for the global cut pool (-1: disable global cut pool, 0: only separate pool at the root)",
         &(*set)->sepa_poolfreq, FALSE, SCIP_DEFAULT_SEPA_POOLFREQ, -1, SCIP_MAXTREEDEPTH,
         NULL, NULL) );
   SCIP_CALL( SCIPsetAddRealParam(*set, messagehdlr, blkmem,
         "separating/feastolfac",
         "factor on cut infeasibility to limit feasibility tolerance for relaxation solver (-1: off)",
         &(*set)->sepa_feastolfac, TRUE, SCIP_DEFAULT_SEPA_FEASTOLFAC, -1.0, 1.0,
         NULL, NULL) );

   /* parallel parameters */
   SCIP_CALL( SCIPsetAddIntParam(*set, messagehdlr, blkmem,
         "parallel/mode",
         "parallel optimisation mode, 0: opportunistic or 1: deterministic.",
         &(*set)->parallel_mode, FALSE, SCIP_DEFAULT_PARALLEL_MODE, 0, 1,
         NULL, NULL) );
   SCIP_CALL( SCIPsetAddIntParam(*set, messagehdlr, blkmem,
         "parallel/minnthreads",
         "the minimum number of threads used during parallel solve",
         &(*set)->parallel_minnthreads, FALSE, SCIP_DEFAULT_PARALLEL_MINNTHREADS, 0, 64,
         NULL, NULL) );
   SCIP_CALL( SCIPsetAddIntParam(*set, messagehdlr, blkmem,
         "parallel/maxnthreads",
         "the maximum number of threads used during parallel solve",
         &(*set)->parallel_maxnthreads, FALSE, SCIP_DEFAULT_PARALLEL_MAXNTHREADS, 0, 64,
         NULL, NULL) );

   /* concurrent solver parameters */
   SCIP_CALL( SCIPsetAddBoolParam(*set, messagehdlr, blkmem,
         "concurrent/changeseeds",
         "set different random seeds in each concurrent solver?",
         &(*set)->concurrent_changeseeds, FALSE, SCIP_DEFAULT_CONCURRENT_CHANGESEEDS,
         NULL, NULL) );
   SCIP_CALL( SCIPsetAddBoolParam(*set, messagehdlr, blkmem,
         "concurrent/changechildsel",
         "use different child selection rules in each concurrent solver?",
         &(*set)->concurrent_changechildsel, FALSE, SCIP_DEFAULT_CONCURRENT_CHANGECHILDSEL,
         NULL, NULL) );
   SCIP_CALL( SCIPsetAddBoolParam(*set, messagehdlr, blkmem,
         "concurrent/commvarbnds",
         "should the concurrent solvers communicate global variable bound changes?",
         &(*set)->concurrent_commvarbnds, FALSE, SCIP_DEFAULT_CONCURRENT_COMMVARBNDS,
         NULL, NULL) );
   SCIP_CALL( SCIPsetAddBoolParam(*set, messagehdlr, blkmem,
         "concurrent/presolvebefore",
         "should the problem be presolved before it is copied to the concurrent solvers?",
         &(*set)->concurrent_presolvebefore, FALSE, SCIP_DEFAULT_CONCURRENT_PRESOLVEBEFORE,
         NULL, NULL) );
   SCIP_CALL( SCIPsetAddIntParam(*set, messagehdlr, blkmem,
         "concurrent/initseed",
         "maximum number of solutions that will be shared in a one synchronization",
         &(*set)->concurrent_initseed, FALSE, SCIP_DEFAULT_CONCURRENT_INITSEED, 0, INT_MAX,
         NULL, NULL) );
   SCIP_CALL( SCIPsetAddRealParam(*set, messagehdlr, blkmem,
         "concurrent/sync/freqinit",
         "initial frequency of synchronization with other threads",
         &(*set)->concurrent_freqinit, FALSE, SCIP_DEFAULT_CONCURRENT_FREQINIT, 0.0, SCIP_REAL_MAX,
         NULL, NULL) );
      SCIP_CALL( SCIPsetAddRealParam(*set, messagehdlr, blkmem,
         "concurrent/sync/freqmax",
         "maximal frequency of synchronization with other threads",
         &(*set)->concurrent_freqmax, FALSE, SCIP_DEFAULT_CONCURRENT_FREQMAX, 0.0, SCIP_REAL_MAX,
         NULL, NULL) );
   SCIP_CALL( SCIPsetAddRealParam(*set, messagehdlr, blkmem,
         "concurrent/sync/freqfactor",
         "factor by which the frequency of synchronization is changed",
         &(*set)->concurrent_freqfactor, FALSE, SCIP_DEFAULT_CONCURRENT_FREQFACTOR, 1.0, SCIP_REAL_MAX,
         NULL, NULL) );
   SCIP_CALL( SCIPsetAddRealParam(*set, messagehdlr, blkmem,
         "concurrent/sync/targetprogress",
         "when adapting the synchronization frequency this value is the targeted relative difference by which the absolute gap decreases per synchronization",
         &(*set)->concurrent_targetprogress, FALSE, SCIP_DEFAULT_CONCURRENT_TARGETPROGRESS, 0.0, SCIP_REAL_MAX,
         NULL, NULL) );
   SCIP_CALL( SCIPsetAddIntParam(*set, messagehdlr, blkmem,
         "concurrent/sync/maxnsols",
         "maximum number of solutions that will be shared in a single synchronization",
         &(*set)->concurrent_maxnsols, FALSE, SCIP_DEFAULT_CONCURRENT_MAXNSOLS, 0, 1000,
         NULL, NULL) );
   SCIP_CALL( SCIPsetAddIntParam(*set, messagehdlr, blkmem,
         "concurrent/sync/maxnsyncdelay",
         "maximum number of synchronizations before reading is enforced regardless of delay",
         &(*set)->concurrent_maxnsyncdelay, TRUE, SCIP_DEFAULT_CONCURRENT_MAXNSYNCDELAY, 0, 100,
         NULL, NULL) );
   SCIP_CALL( SCIPsetAddRealParam(*set, messagehdlr, blkmem,
         "concurrent/sync/minsyncdelay",
         "minimum delay before synchronization data is read",
         &(*set)->concurrent_minsyncdelay, FALSE, SCIP_DEFAULT_CONCURRENT_MINSYNCDELAY, 0.0, SCIP_REAL_MAX,
         NULL, NULL) );
   SCIP_CALL( SCIPsetAddIntParam(*set, messagehdlr, blkmem,
         "concurrent/sync/nbestsols",
         "how many of the N best solutions should be considered for synchronization?",
         &(*set)->concurrent_nbestsols, FALSE, SCIP_DEFAULT_CONCURRENT_NBESTSOLS, 0, INT_MAX,
         NULL, NULL) );
   SCIP_CALL( SCIPsetAddStringParam(*set, messagehdlr, blkmem,
         "concurrent/paramsetprefix",
         "path prefix for parameter setting files of concurrent solvers",
         &(*set)->concurrent_paramsetprefix, FALSE, SCIP_DEFAULT_CONCURRENT_PARAMSETPREFIX,
         NULL, NULL) );

   /* timing parameters */
   assert(sizeof(int) == sizeof(SCIP_CLOCKTYPE));
   SCIP_CALL( SCIPsetAddIntParam(*set, messagehdlr, blkmem,
         "timing/clocktype",
         "default clock type (1: CPU user seconds, 2: wall clock time)",
         (int*)&(*set)->time_clocktype, FALSE, (int)SCIP_DEFAULT_TIME_CLOCKTYPE, 1, 2,
         NULL, NULL) );
   SCIP_CALL( SCIPsetAddBoolParam(*set, messagehdlr, blkmem,
         "timing/enabled",
         "is timing enabled?",
         &(*set)->time_enabled, FALSE, SCIP_DEFAULT_TIME_ENABLED,
         NULL, NULL) );
   SCIP_CALL( SCIPsetAddBoolParam(*set, messagehdlr, blkmem,
         "timing/reading",
         "belongs reading time to solving time?",
         &(*set)->time_reading, FALSE, SCIP_DEFAULT_TIME_READING,
         NULL, NULL) );
   SCIP_CALL( SCIPsetAddBoolParam(*set, messagehdlr, blkmem,
         "timing/rareclockcheck",
         "should clock checks of solving time be performed less frequently (note: time limit could be exceeded slightly)",
         &(*set)->time_rareclockcheck, FALSE, SCIP_DEFAULT_TIME_RARECLOCKCHECK,
         NULL, NULL) );
   SCIP_CALL( SCIPsetAddBoolParam(*set, messagehdlr, blkmem,
         "timing/statistictiming",
         "should timing for statistic output be performed?",
         &(*set)->time_statistictiming, FALSE, SCIP_DEFAULT_TIME_STATISTICTIMING,
         paramChgdStatistictiming, NULL) );

   /* visualization parameters */
   SCIP_CALL( SCIPsetAddStringParam(*set, messagehdlr, blkmem,
         "visual/vbcfilename",
         "name of the VBC tool output file, or - if no VBC tool output should be created",
         &(*set)->visual_vbcfilename, FALSE, SCIP_DEFAULT_VISUAL_VBCFILENAME,
         NULL, NULL) );
   SCIP_CALL( SCIPsetAddStringParam(*set, messagehdlr, blkmem,
         "visual/bakfilename",
         "name of the BAK tool output file, or - if no BAK tool output should be created",
         &(*set)->visual_bakfilename, FALSE, SCIP_DEFAULT_VISUAL_BAKFILENAME,
         NULL, NULL) );
   SCIP_CALL( SCIPsetAddBoolParam(*set, messagehdlr, blkmem,
         "visual/realtime",
         "should the real solving time be used instead of a time step counter in visualization?",
         &(*set)->visual_realtime, FALSE, SCIP_DEFAULT_VISUAL_REALTIME,
         NULL, NULL) );
   SCIP_CALL( SCIPsetAddBoolParam(*set, messagehdlr, blkmem,
         "visual/dispsols",
         "should the node where solutions are found be visualized?",
         &(*set)->visual_dispsols, FALSE, SCIP_DEFAULT_VISUAL_DISPSOLS,
         NULL, NULL) );
   SCIP_CALL( SCIPsetAddBoolParam(*set, messagehdlr, blkmem,
         "visual/objextern",
         "should be output the external value of the objective?",
         &(*set)->visual_objextern, FALSE, SCIP_DEFAULT_VISUAL_OBJEXTERN,
         NULL, NULL) );

   /* Reading parameters */
   SCIP_CALL( SCIPsetAddBoolParam(*set, messagehdlr, blkmem,
         "reading/initialconss",
         "should model constraints be marked as initial?",
         &(*set)->read_initialconss, FALSE, SCIP_DEFAULT_READ_INITIALCONSS,
         NULL, NULL) );
   SCIP_CALL( SCIPsetAddBoolParam(*set, messagehdlr, blkmem,
         "reading/dynamicconss",
         "should model constraints be subject to aging?",
         &(*set)->read_dynamicconss, FALSE, SCIP_DEFAULT_READ_DYNAMICCONSS,
         NULL, NULL) );
   SCIP_CALL( SCIPsetAddBoolParam(*set, messagehdlr, blkmem,
         "reading/dynamiccols",
         "should columns be added and removed dynamically to the LP?",
         &(*set)->read_dynamiccols, FALSE, SCIP_DEFAULT_READ_DYNAMICCOLS,
         NULL, NULL) );
   SCIP_CALL( SCIPsetAddBoolParam(*set, messagehdlr, blkmem,
         "reading/dynamicrows",
         "should rows be added and removed dynamically to the LP?",
         &(*set)->read_dynamicrows, FALSE, SCIP_DEFAULT_READ_DYNAMICROWS,
         NULL, NULL) );

   /* Writing parameters */
   SCIP_CALL( SCIPsetAddBoolParam(*set, messagehdlr, blkmem,
         "write/allconss",
         "should all constraints be written (including the redundant constraints)?",
         &(*set)->write_allconss, FALSE, SCIP_DEFAULT_WRITE_ALLCONSS,
         NULL, NULL) );
   SCIP_CALL( SCIPsetAddBoolParam(*set, messagehdlr, blkmem,
         "write/printzeros",
         "should variables set to zero be printed?",
         &(*set)->write_printzeros, FALSE, SCIP_DEFAULT_PRINTZEROS,
         NULL, NULL) );
   SCIP_CALL( SCIPsetAddIntParam(*set, messagehdlr, blkmem,
         "write/genericnamesoffset",
         "when writing a generic problem the index for the first variable should start with?",
         &(*set)->write_genoffset, FALSE, SCIP_DEFAULT_WRITE_GENNAMES_OFFSET, 0, INT_MAX/2,
         NULL, NULL) );

   return SCIP_OKAY;
}

/** frees global SCIP settings */
SCIP_RETCODE SCIPsetFree(
   SCIP_SET**            set,                /**< pointer to SCIP settings */
   BMS_BLKMEM*           blkmem              /**< block memory */
   )
{
   int i;

   assert(set != NULL);

   /* free parameter set */
   SCIPparamsetFree(&(*set)->paramset, blkmem);

   /* free file readers */
   for( i = 0; i < (*set)->nreaders; ++i )
   {
      SCIP_CALL( SCIPreaderFree(&(*set)->readers[i], *set) );
   }
   BMSfreeMemoryArrayNull(&(*set)->readers);

   /* free variable pricers */
   for( i = 0; i < (*set)->npricers; ++i )
   {
      SCIP_CALL( SCIPpricerFree(&(*set)->pricers[i], *set) );
   }
   BMSfreeMemoryArrayNull(&(*set)->pricers);

   /* free constraint handlers */
   for( i = 0; i < (*set)->nconshdlrs; ++i )
   {
      SCIP_CALL( SCIPconshdlrFree(&(*set)->conshdlrs[i], *set) );
   }
   BMSfreeMemoryArrayNull(&(*set)->conshdlrs);
   BMSfreeMemoryArrayNull(&(*set)->conshdlrs_sepa);
   BMSfreeMemoryArrayNull(&(*set)->conshdlrs_enfo);
   BMSfreeMemoryArrayNull(&(*set)->conshdlrs_include);

   /* free conflict handlers */
   for( i = 0; i < (*set)->nconflicthdlrs; ++i )
   {
      SCIP_CALL( SCIPconflicthdlrFree(&(*set)->conflicthdlrs[i], *set) );
   }
   BMSfreeMemoryArrayNull(&(*set)->conflicthdlrs);

   /* free presolvers */
   for( i = 0; i < (*set)->npresols; ++i )
   {
      SCIP_CALL( SCIPpresolFree(&(*set)->presols[i], *set) );
   }
   BMSfreeMemoryArrayNull(&(*set)->presols);

   /* free relaxators */
   for( i = 0; i < (*set)->nrelaxs; ++i )
   {
      SCIP_CALL( SCIPrelaxFree(&(*set)->relaxs[i], *set) );
   }
   BMSfreeMemoryArrayNull(&(*set)->relaxs);

   /* free separators */
   for( i = 0; i < (*set)->nsepas; ++i )
   {
      SCIP_CALL( SCIPsepaFree(&(*set)->sepas[i], *set) );
   }
   BMSfreeMemoryArrayNull(&(*set)->sepas);

   /* free propagators */
   for( i = 0; i < (*set)->nprops; ++i )
   {
      SCIP_CALL( SCIPpropFree(&(*set)->props[i], *set) );
   }
   BMSfreeMemoryArrayNull(&(*set)->props);
   BMSfreeMemoryArrayNull(&(*set)->props_presol);

   /* free primal heuristics */
   for( i = 0; i < (*set)->nheurs; ++i )
   {
      SCIP_CALL( SCIPheurFree(&(*set)->heurs[i], *set, blkmem) );
   }
   BMSfreeMemoryArrayNull(&(*set)->heurs);

   /* free tree compressions */
   for( i = 0; i < (*set)->ncomprs; ++i )
   {
      SCIP_CALL( SCIPcomprFree(&(*set)->comprs[i], *set) );
   }
   BMSfreeMemoryArrayNull(&(*set)->comprs);

   /* free event handlers */
   for( i = 0; i < (*set)->neventhdlrs; ++i )
   {
      SCIP_CALL( SCIPeventhdlrFree(&(*set)->eventhdlrs[i], *set) );
   }
   BMSfreeMemoryArrayNull(&(*set)->eventhdlrs);

   /* free node selectors */
   for( i = 0; i < (*set)->nnodesels; ++i )
   {
      SCIP_CALL( SCIPnodeselFree(&(*set)->nodesels[i], *set) );
   }
   BMSfreeMemoryArrayNull(&(*set)->nodesels);

   /* free branching methods */
   for( i = 0; i < (*set)->nbranchrules; ++i )
   {
      SCIP_CALL( SCIPbranchruleFree(&(*set)->branchrules[i], *set) );
   }
   BMSfreeMemoryArrayNull(&(*set)->branchrules);

   /* free display columns */
   for( i = 0; i < (*set)->ndisps; ++i )
   {
      SCIP_CALL( SCIPdispFree(&(*set)->disps[i], *set) );
   }
   BMSfreeMemoryArrayNull(&(*set)->disps);

   /* free dialogs */
   BMSfreeMemoryArrayNull(&(*set)->dialogs);

   /* free NLPIs */
   for( i = 0; i < (*set)->nnlpis; ++i )
   {
      SCIP_CALL( SCIPnlpiFree(&(*set)->nlpis[i]) );
   }
   BMSfreeMemoryArrayNull(&(*set)->nlpis);

   /* free concsolvers */
   SCIP_CALL( SCIPsetFreeConcsolvers(*set) );

   /* free concsolvers types */
   for( i = 0; i < (*set)->nconcsolvertypes; ++i )
   {
      SCIPconcsolverTypeFree(&(*set)->concsolvertypes[i]);
   }
   BMSfreeMemoryArrayNull(&(*set)->concsolvertypes);


   /* free information on external codes */
   for( i = 0; i < (*set)->nextcodes; ++i )
   {
      BMSfreeMemoryArrayNull(&(*set)->extcodenames[i]);
      BMSfreeMemoryArrayNull(&(*set)->extcodedescs[i]);
   }
   BMSfreeMemoryArrayNull(&(*set)->extcodenames);
   BMSfreeMemoryArrayNull(&(*set)->extcodedescs);

   /* free all debug data */
   SCIP_CALL( SCIPdebugFreeDebugData(*set) ); /*lint !e506 !e774*/

   /* free virtual tables of bandit algorithms */
   for( i = 0; i < (*set)->nbanditvtables; ++i )
   {
      SCIPbanditvtableFree(&(*set)->banditvtables[i]);
   }
   BMSfreeMemoryArrayNull(&(*set)->banditvtables);

   BMSfreeMemory(set);

   return SCIP_OKAY;
}

/** returns current stage of SCIP */
SCIP_STAGE SCIPsetGetStage(
   SCIP_SET*             set                 /**< global SCIP settings */
   )
{
   assert(set != NULL);

   return set->stage;
}

/** creates a SCIP_Bool parameter, sets it to its default value, and adds it to the parameter set */
SCIP_RETCODE SCIPsetAddBoolParam(
   SCIP_SET*             set,                /**< global SCIP settings */
   SCIP_MESSAGEHDLR*     messagehdlr,        /**< message handler */
   BMS_BLKMEM*           blkmem,             /**< block memory */
   const char*           name,               /**< name of the parameter */
   const char*           desc,               /**< description of the parameter */
   SCIP_Bool*            valueptr,           /**< pointer to store the current parameter value, or NULL */
   SCIP_Bool             isadvanced,         /**< is this parameter an advanced parameter? */
   SCIP_Bool             defaultvalue,       /**< default value of the parameter */
   SCIP_DECL_PARAMCHGD   ((*paramchgd)),     /**< change information method of parameter */
   SCIP_PARAMDATA*       paramdata           /**< locally defined parameter specific data */
   )
{
   assert(set != NULL);

   SCIP_CALL( SCIPparamsetAddBool(set->paramset, messagehdlr, blkmem, name, desc, valueptr, isadvanced,
         defaultvalue, paramchgd, paramdata) );

   return SCIP_OKAY;
}

/** creates an int parameter, sets it to its default value, and adds it to the parameter set */
SCIP_RETCODE SCIPsetAddIntParam(
   SCIP_SET*             set,                /**< global SCIP settings */
   SCIP_MESSAGEHDLR*     messagehdlr,        /**< message handler */
   BMS_BLKMEM*           blkmem,             /**< block memory */
   const char*           name,               /**< name of the parameter */
   const char*           desc,               /**< description of the parameter */
   int*                  valueptr,           /**< pointer to store the current parameter value, or NULL */
   SCIP_Bool             isadvanced,         /**< is this parameter an advanced parameter? */
   int                   defaultvalue,       /**< default value of the parameter */
   int                   minvalue,           /**< minimum value for parameter */
   int                   maxvalue,           /**< maximum value for parameter */
   SCIP_DECL_PARAMCHGD   ((*paramchgd)),     /**< change information method of parameter */
   SCIP_PARAMDATA*       paramdata           /**< locally defined parameter specific data */
   )
{
   assert(set != NULL);

   SCIP_CALL( SCIPparamsetAddInt(set->paramset, messagehdlr, blkmem, name, desc, valueptr, isadvanced,
         defaultvalue, minvalue, maxvalue, paramchgd, paramdata) );

   return SCIP_OKAY;
}

/** creates a SCIP_Longint parameter, sets it to its default value, and adds it to the parameter set */
SCIP_RETCODE SCIPsetAddLongintParam(
   SCIP_SET*             set,                /**< global SCIP settings */
   SCIP_MESSAGEHDLR*     messagehdlr,        /**< message handler */
   BMS_BLKMEM*           blkmem,             /**< block memory */
   const char*           name,               /**< name of the parameter */
   const char*           desc,               /**< description of the parameter */
   SCIP_Longint*         valueptr,           /**< pointer to store the current parameter value, or NULL */
   SCIP_Bool             isadvanced,         /**< is this parameter an advanced parameter? */
   SCIP_Longint          defaultvalue,       /**< default value of the parameter */
   SCIP_Longint          minvalue,           /**< minimum value for parameter */
   SCIP_Longint          maxvalue,           /**< maximum value for parameter */
   SCIP_DECL_PARAMCHGD   ((*paramchgd)),     /**< change information method of parameter */
   SCIP_PARAMDATA*       paramdata           /**< locally defined parameter specific data */
   )
{
   assert(set != NULL);

   SCIP_CALL( SCIPparamsetAddLongint(set->paramset, messagehdlr, blkmem, name, desc, valueptr, isadvanced,
         defaultvalue, minvalue, maxvalue, paramchgd, paramdata) );

   return SCIP_OKAY;
}

/** creates a SCIP_Real parameter, sets it to its default value, and adds it to the parameter set */
SCIP_RETCODE SCIPsetAddRealParam(
   SCIP_SET*             set,                /**< global SCIP settings */
   SCIP_MESSAGEHDLR*     messagehdlr,        /**< message handler */
   BMS_BLKMEM*           blkmem,             /**< block memory */
   const char*           name,               /**< name of the parameter */
   const char*           desc,               /**< description of the parameter */
   SCIP_Real*            valueptr,           /**< pointer to store the current parameter value, or NULL */
   SCIP_Bool             isadvanced,         /**< is this parameter an advanced parameter? */
   SCIP_Real             defaultvalue,       /**< default value of the parameter */
   SCIP_Real             minvalue,           /**< minimum value for parameter */
   SCIP_Real             maxvalue,           /**< maximum value for parameter */
   SCIP_DECL_PARAMCHGD   ((*paramchgd)),     /**< change information method of parameter */
   SCIP_PARAMDATA*       paramdata           /**< locally defined parameter specific data */
   )
{
   assert(set != NULL);

   SCIP_CALL( SCIPparamsetAddReal(set->paramset, messagehdlr, blkmem, name, desc, valueptr, isadvanced,
         defaultvalue, minvalue, maxvalue, paramchgd, paramdata) );

   return SCIP_OKAY;
}

/** creates a char parameter, sets it to its default value, and adds it to the parameter set */
SCIP_RETCODE SCIPsetAddCharParam(
   SCIP_SET*             set,                /**< global SCIP settings */
   SCIP_MESSAGEHDLR*     messagehdlr,        /**< message handler */
   BMS_BLKMEM*           blkmem,             /**< block memory */
   const char*           name,               /**< name of the parameter */
   const char*           desc,               /**< description of the parameter */
   char*                 valueptr,           /**< pointer to store the current parameter value, or NULL */
   SCIP_Bool             isadvanced,         /**< is this parameter an advanced parameter? */
   char                  defaultvalue,       /**< default value of the parameter */
   const char*           allowedvalues,      /**< array with possible parameter values, or NULL if not restricted */
   SCIP_DECL_PARAMCHGD   ((*paramchgd)),     /**< change information method of parameter */
   SCIP_PARAMDATA*       paramdata           /**< locally defined parameter specific data */
   )
{
   assert(set != NULL);

   SCIP_CALL( SCIPparamsetAddChar(set->paramset, messagehdlr, blkmem, name, desc, valueptr, isadvanced,
         defaultvalue, allowedvalues, paramchgd, paramdata) );

   return SCIP_OKAY;
}

/** creates a string parameter, sets it to its default value, and adds it to the parameter set */
SCIP_RETCODE SCIPsetAddStringParam(
   SCIP_SET*             set,                /**< global SCIP settings */
   SCIP_MESSAGEHDLR*     messagehdlr,        /**< message handler */
   BMS_BLKMEM*           blkmem,             /**< block memory */
   const char*           name,               /**< name of the parameter */
   const char*           desc,               /**< description of the parameter */
   char**                valueptr,           /**< pointer to store the current parameter value, or NULL */
   SCIP_Bool             isadvanced,         /**< is this parameter an advanced parameter? */
   const char*           defaultvalue,       /**< default value of the parameter */
   SCIP_DECL_PARAMCHGD   ((*paramchgd)),     /**< change information method of parameter */
   SCIP_PARAMDATA*       paramdata           /**< locally defined parameter specific data */
   )
{
   assert(set != NULL);

   SCIP_CALL( SCIPparamsetAddString(set->paramset, messagehdlr, blkmem, name, desc, valueptr, isadvanced,
         defaultvalue, paramchgd, paramdata) );

   return SCIP_OKAY;
}

/** gets the fixing status value of an existing parameter */
SCIP_Bool SCIPsetIsParamFixed(
   SCIP_SET*             set,                /**< global SCIP settings */
   const char*           name                /**< name of the parameter */
   )
{
   assert(set != NULL);

   return SCIPparamsetIsFixed(set->paramset, name);
}

/** returns the pointer to the SCIP parameter with the given name */
SCIP_PARAM* SCIPsetGetParam(
   SCIP_SET*             set,                /**< global SCIP settings */
   const char*           name                /**< name of the parameter */
   )
{
   assert(set != NULL);

   return SCIPparamsetGetParam(set->paramset, name);
}

/** gets the value of an existing SCIP_Bool parameter */
SCIP_RETCODE SCIPsetGetBoolParam(
   SCIP_SET*             set,                /**< global SCIP settings */
   const char*           name,               /**< name of the parameter */
   SCIP_Bool*            value               /**< pointer to store the parameter */
   )
{
   assert(set != NULL);

   SCIP_CALL( SCIPparamsetGetBool(set->paramset, name, value) );

   return SCIP_OKAY;
}

/** gets the value of an existing Int parameter */
SCIP_RETCODE SCIPsetGetIntParam(
   SCIP_SET*             set,                /**< global SCIP settings */
   const char*           name,               /**< name of the parameter */
   int*                  value               /**< pointer to store the value of the parameter */
   )
{
   assert(set != NULL);

   SCIP_CALL( SCIPparamsetGetInt(set->paramset, name, value) );

   return SCIP_OKAY;
}

/** gets the value of an existing SCIP_Longint parameter */
SCIP_RETCODE SCIPsetGetLongintParam(
   SCIP_SET*             set,                /**< global SCIP settings */
   const char*           name,               /**< name of the parameter */
   SCIP_Longint*         value               /**< pointer to store the value of the parameter */
   )
{
   assert(set != NULL);

   SCIP_CALL( SCIPparamsetGetLongint(set->paramset, name, value) );

   return SCIP_OKAY;
}

/** gets the value of an existing SCIP_Real parameter */
SCIP_RETCODE SCIPsetGetRealParam(
   SCIP_SET*             set,                /**< global SCIP settings */
   const char*           name,               /**< name of the parameter */
   SCIP_Real*            value               /**< pointer to store the value of the parameter */
   )
{
   assert(set != NULL);

   SCIP_CALL( SCIPparamsetGetReal(set->paramset, name, value) );

   return SCIP_OKAY;
}

/** gets the value of an existing Char parameter */
SCIP_RETCODE SCIPsetGetCharParam(
   SCIP_SET*             set,                /**< global SCIP settings */
   const char*           name,               /**< name of the parameter */
   char*                 value               /**< pointer to store the value of the parameter */
   )
{
   assert(set != NULL);

   SCIP_CALL( SCIPparamsetGetChar(set->paramset, name, value) );

   return SCIP_OKAY;
}

/** gets the value of an existing String parameter */
SCIP_RETCODE SCIPsetGetStringParam(
   SCIP_SET*             set,                /**< global SCIP settings */
   const char*           name,               /**< name of the parameter */
   char**                value               /**< pointer to store the value of the parameter */
   )
{
   assert(set != NULL);

   SCIP_CALL( SCIPparamsetGetString(set->paramset, name, value) );

   return SCIP_OKAY;
}

/** changes the fixing status of an existing parameter */
SCIP_RETCODE SCIPsetChgParamFixed(
   SCIP_SET*             set,                /**< global SCIP settings */
   const char*           name,               /**< name of the parameter */
   SCIP_Bool             fixed               /**< new fixing status of the parameter */
   )
{
   assert(set != NULL);

   SCIP_CALL( SCIPparamsetFix(set->paramset, name, fixed) );

   return SCIP_OKAY;
}

/** changes the value of an existing parameter */
SCIP_RETCODE SCIPsetSetParam(
   SCIP_SET*             set,                /**< global SCIP settings */
   SCIP_MESSAGEHDLR*     messagehdlr,        /**< message handler */
   const char*           name,               /**< name of the parameter */
   void*                 value               /**< new value of the parameter */
   )
{
   assert(set != NULL);

   SCIP_CALL( SCIPparamsetSet(set->paramset, set, messagehdlr, name, value) );

   return SCIP_OKAY;
}

/** changes the value of an existing SCIP_Bool parameter */
SCIP_RETCODE SCIPsetChgBoolParam(
   SCIP_SET*             set,                /**< global SCIP settings */
   SCIP_MESSAGEHDLR*     messagehdlr,        /**< message handler */
   SCIP_PARAM*           param,              /**< parameter */
   SCIP_Bool             value               /**< new value of the parameter */
   )
{
   SCIP_RETCODE retcode;

   assert(set != NULL);

   retcode = SCIPparamSetBool(param, set, messagehdlr, value, FALSE, TRUE);

   if( retcode != SCIP_PARAMETERWRONGVAL )
   {
      SCIP_CALL( retcode );
   }

   return retcode;
}

/** changes the value of an existing SCIP_Bool parameter */
SCIP_RETCODE SCIPsetSetBoolParam(
   SCIP_SET*             set,                /**< global SCIP settings */
   SCIP_MESSAGEHDLR*     messagehdlr,        /**< message handler */
   const char*           name,               /**< name of the parameter */
   SCIP_Bool             value               /**< new value of the parameter */
   )
{
   assert(set != NULL);

   SCIP_CALL( SCIPparamsetSetBool(set->paramset, set, messagehdlr, name, value) );

   return SCIP_OKAY;
}

/** sets the default value of an existing SCIP_Bool parameter */
SCIP_RETCODE SCIPsetSetDefaultBoolParam(
   SCIP_SET*             set,                /**< global SCIP settings */
   const char*           name,               /**< name of the parameter */
   SCIP_Bool             defaultvalue        /**< new default value of the parameter */
   )
{
   assert(set != NULL);

   SCIP_CALL( SCIPparamsetSetDefaultBool(set->paramset, name, defaultvalue) );

   return SCIP_OKAY;
}


/** changes the value of an existing Int parameter */
SCIP_RETCODE SCIPsetChgIntParam(
   SCIP_SET*             set,                /**< global SCIP settings */
   SCIP_MESSAGEHDLR*     messagehdlr,        /**< message handler */
   SCIP_PARAM*           param,              /**< parameter */
   int                   value               /**< new value of the parameter */
   )
{
   SCIP_RETCODE retcode;

   assert(set != NULL);
   assert(param != NULL);

   retcode = SCIPparamSetInt(param, set, messagehdlr, value, FALSE, TRUE);

   if( retcode != SCIP_PARAMETERWRONGVAL )
   {
      SCIP_CALL( retcode );
   }

   return retcode;
}

/** changes the value of an existing Int parameter */
SCIP_RETCODE SCIPsetSetIntParam(
   SCIP_SET*             set,                /**< global SCIP settings */
   SCIP_MESSAGEHDLR*     messagehdlr,        /**< message handler */
   const char*           name,               /**< name of the parameter */
   int                   value               /**< new value of the parameter */
   )
{
   assert(set != NULL);

   SCIP_CALL( SCIPparamsetSetInt(set->paramset, set, messagehdlr, name, value) );

   return SCIP_OKAY;
}

/** changes the default value of an existing Int parameter */
SCIP_RETCODE SCIPsetSetDefaultIntParam(
   SCIP_SET*             set,                /**< global SCIP settings */
   const char*           name,               /**< name of the parameter */
   int                   defaultvalue        /**< new default value of the parameter */
   )
{
   assert(set != NULL);

   SCIP_CALL( SCIPparamsetSetDefaultInt(set->paramset, name, defaultvalue) );

   return SCIP_OKAY;
}

/** changes the value of an existing SCIP_Longint parameter */
SCIP_RETCODE SCIPsetChgLongintParam(
   SCIP_SET*             set,                /**< global SCIP settings */
   SCIP_MESSAGEHDLR*     messagehdlr,        /**< message handler */
   SCIP_PARAM*           param,              /**< parameter */
   SCIP_Longint          value               /**< new value of the parameter */
   )
{
   SCIP_RETCODE retcode;

   assert(set != NULL);
   assert(param != NULL);

   retcode = SCIPparamSetLongint(param, set, messagehdlr, value, FALSE, TRUE);

   if( retcode != SCIP_PARAMETERWRONGVAL )
   {
      SCIP_CALL( retcode );
   }

   return retcode;
}

/** changes the value of an existing SCIP_Longint parameter */
SCIP_RETCODE SCIPsetSetLongintParam(
   SCIP_SET*             set,                /**< global SCIP settings */
   SCIP_MESSAGEHDLR*     messagehdlr,        /**< message handler */
   const char*           name,               /**< name of the parameter */
   SCIP_Longint          value               /**< new value of the parameter */
   )
{
   assert(set != NULL);

   SCIP_CALL( SCIPparamsetSetLongint(set->paramset, set, messagehdlr, name, value) );

   return SCIP_OKAY;
}

/** changes the value of an existing SCIP_Real parameter */
SCIP_RETCODE SCIPsetChgRealParam(
   SCIP_SET*             set,                /**< global SCIP settings */
   SCIP_MESSAGEHDLR*     messagehdlr,        /**< message handler */
   SCIP_PARAM*           param,              /**< parameter */
   SCIP_Real             value               /**< new value of the parameter */
   )
{
   SCIP_RETCODE retcode;

   assert(set != NULL);
   assert(param != NULL);

   retcode = SCIPparamSetReal(param, set, messagehdlr, value, FALSE, TRUE);

   if( retcode != SCIP_PARAMETERWRONGVAL )
   {
      SCIP_CALL( retcode );
   }

   return retcode;
}

/** changes the value of an existing SCIP_Real parameter */
SCIP_RETCODE SCIPsetSetRealParam(
   SCIP_SET*             set,                /**< global SCIP settings */
   SCIP_MESSAGEHDLR*     messagehdlr,        /**< message handler */
   const char*           name,               /**< name of the parameter */
   SCIP_Real             value               /**< new value of the parameter */
   )
{
   assert(set != NULL);

   SCIP_CALL( SCIPparamsetSetReal(set->paramset, set, messagehdlr, name, value) );

   return SCIP_OKAY;
}

/** changes the value of an existing Char parameter */
SCIP_RETCODE SCIPsetChgCharParam(
   SCIP_SET*             set,                /**< global SCIP settings */
   SCIP_MESSAGEHDLR*     messagehdlr,        /**< message handler */
   SCIP_PARAM*           param,              /**< parameter */
   char                  value               /**< new value of the parameter */
   )
{
   SCIP_RETCODE retcode;

   assert(set != NULL);
   assert(param != NULL);

   retcode = SCIPparamSetChar(param, set, messagehdlr, value, FALSE, TRUE);

   if( retcode != SCIP_PARAMETERWRONGVAL )
   {
      SCIP_CALL( retcode );
   }

   return retcode;
}

/** changes the value of an existing Char parameter */
SCIP_RETCODE SCIPsetSetCharParam(
   SCIP_SET*             set,                /**< global SCIP settings */
   SCIP_MESSAGEHDLR*     messagehdlr,        /**< message handler */
   const char*           name,               /**< name of the parameter */
   char                  value               /**< new value of the parameter */
   )
{
   assert(set != NULL);

   SCIP_CALL( SCIPparamsetSetChar(set->paramset, set, messagehdlr, name, value) );

   return SCIP_OKAY;
}

/** changes the value of an existing String parameter */
SCIP_RETCODE SCIPsetChgStringParam(
   SCIP_SET*             set,                /**< global SCIP settings */
   SCIP_MESSAGEHDLR*     messagehdlr,        /**< message handler */
   SCIP_PARAM*           param,              /**< parameter */
   const char*           value               /**< new value of the parameter */
   )
{
   SCIP_RETCODE retcode;

   assert(set != NULL);
   assert(param != NULL);

   retcode = SCIPparamSetString(param, set, messagehdlr, value, TRUE);

   if( retcode != SCIP_PARAMETERWRONGVAL )
   {
      SCIP_CALL( retcode );
   }

   return retcode;
}

/** changes the value of an existing String parameter */
SCIP_RETCODE SCIPsetSetStringParam(
   SCIP_SET*             set,                /**< global SCIP settings */
   SCIP_MESSAGEHDLR*     messagehdlr,        /**< message handler */
   const char*           name,               /**< name of the parameter */
   const char*           value               /**< new value of the parameter */
   )
{
   assert(set != NULL);

   SCIP_CALL( SCIPparamsetSetString(set->paramset, set, messagehdlr, name, value) );

   return SCIP_OKAY;
}

/** reads parameters from a file */
SCIP_RETCODE SCIPsetReadParams(
   SCIP_SET*             set,                /**< global SCIP settings */
   SCIP_MESSAGEHDLR*     messagehdlr,        /**< message handler */
   const char*           filename            /**< file name */
   )
{
   assert(set != NULL);

   SCIP_CALL( SCIPparamsetRead(set->paramset, set, messagehdlr, filename) );

   return SCIP_OKAY;
}

/** writes all parameters in the parameter set to a file */
SCIP_RETCODE SCIPsetWriteParams(
   SCIP_SET*             set,                /**< global SCIP settings */
   SCIP_MESSAGEHDLR*     messagehdlr,        /**< message handler */
   const char*           filename,           /**< file name, or NULL for stdout */
   SCIP_Bool             comments,           /**< should parameter descriptions be written as comments? */
   SCIP_Bool             onlychanged         /**< should only the parameters been written, that are changed from default? */
   )
{
   assert(set != NULL);

   SCIP_CALL( SCIPparamsetWrite(set->paramset, messagehdlr, filename, comments, onlychanged) );

   return SCIP_OKAY;
}

/** resets a single parameters to its default value */
SCIP_RETCODE SCIPsetResetParam(
   SCIP_SET*             set,                /**< global SCIP settings */
   SCIP_MESSAGEHDLR*     messagehdlr,        /**< message handler */
   const char*           name                /**< name of the parameter */
   )
{
   SCIP_CALL( SCIPparamsetSetToDefault(set->paramset, set, messagehdlr, name) );

   return SCIP_OKAY;
}

/** resets all parameters to their default values */
SCIP_RETCODE SCIPsetResetParams(
   SCIP_SET*             set,                /**< global SCIP settings */
   SCIP_MESSAGEHDLR*     messagehdlr         /**< message handler */
   )
{
   SCIP_CALL( SCIPparamsetSetToDefaults(set->paramset, set, messagehdlr) );

   return SCIP_OKAY;
}

/** sets parameters to
 *
 *  - \ref SCIP_PARAMEMPHASIS_DEFAULT to use default values (see also SCIPsetResetParams())
 *  - \ref SCIP_PARAMEMPHASIS_COUNTER to get feasible and "fast" counting process
 *  - \ref SCIP_PARAMEMPHASIS_CPSOLVER to get CP like search (e.g. no LP relaxation)
 *  - \ref SCIP_PARAMEMPHASIS_EASYCIP to solve easy problems fast
 *  - \ref SCIP_PARAMEMPHASIS_FEASIBILITY to detect feasibility fast
 *  - \ref SCIP_PARAMEMPHASIS_HARDLP to be capable to handle hard LPs
 *  - \ref SCIP_PARAMEMPHASIS_OPTIMALITY to prove optimality fast
 *  - \ref SCIP_PARAMEMPHASIS_PHASEFEAS to find feasible solutions during a 3 phase solution process
 *  - \ref SCIP_PARAMEMPHASIS_PHASEIMPROVE to find improved solutions during a 3 phase solution process
 *  - \ref SCIP_PARAMEMPHASIS_PHASEPROOF to proof optimality during a 3 phase solution process
 */
SCIP_RETCODE SCIPsetSetEmphasis(
   SCIP_SET*             set,                /**< global SCIP settings */
   SCIP_MESSAGEHDLR*     messagehdlr,        /**< message handler */
   SCIP_PARAMEMPHASIS    paramemphasis,      /**< parameter settings */
   SCIP_Bool             quiet               /**< should the parameter be set quiet (no output) */
   )
{
   SCIP_CALL( SCIPparamsetSetEmphasis(set->paramset, set, messagehdlr, paramemphasis, quiet) );

   return SCIP_OKAY;
}

/** sets parameters to deactivate separators and heuristics that use auxiliary SCIP instances; should be called for
 *  auxiliary SCIP instances to avoid recursion
 */
SCIP_RETCODE SCIPsetSetSubscipsOff(
   SCIP_SET*             set,                /**< global SCIP settings */
   SCIP_MESSAGEHDLR*     messagehdlr,        /**< message handler */
   SCIP_Bool             quiet               /**< should the parameter be set quiet (no output) */
   )
{
   SCIP_CALL( SCIPparamsetSetToSubscipsOff(set->paramset, set, messagehdlr, quiet) );

   return SCIP_OKAY;
}

/** sets heuristic parameters values to
 *  - SCIP_PARAMSETTING_DEFAULT which are the default values of all heuristic parameters
 *  - SCIP_PARAMSETTING_FAST such that the time spend for heuristic is decreased
 *  - SCIP_PARAMSETTING_AGGRESSIVE such that the heuristic are called more aggregative
 *  - SCIP_PARAMSETTING_OFF which turn off all heuristics
 */
SCIP_RETCODE SCIPsetSetHeuristics(
   SCIP_SET*             set,                /**< global SCIP settings */
   SCIP_MESSAGEHDLR*     messagehdlr,        /**< message handler */
   SCIP_PARAMSETTING     paramsetting,       /**< parameter settings */
   SCIP_Bool             quiet               /**< should the parameter be set quiet (no output) */
   )
{
   SCIP_CALL( SCIPparamsetSetHeuristics(set->paramset, set, messagehdlr, paramsetting, quiet) );

   return SCIP_OKAY;
}

/** sets presolving parameters to
 *  - SCIP_PARAMSETTING_DEFAULT which are the default values of all presolving parameters
 *  - SCIP_PARAMSETTING_FAST such that the time spend for presolving is decreased
 *  - SCIP_PARAMSETTING_AGGRESSIVE such that the presolving is more aggregative
 *  - SCIP_PARAMSETTING_OFF which turn off all presolving
 */
SCIP_RETCODE SCIPsetSetPresolving(
   SCIP_SET*             set,                /**< global SCIP settings */
   SCIP_MESSAGEHDLR*     messagehdlr,        /**< message handler */
   SCIP_PARAMSETTING     paramsetting,       /**< parameter settings */
   SCIP_Bool             quiet               /**< should the parameter be set quiet (no output) */
   )
{
   SCIP_CALL( SCIPparamsetSetPresolving(set->paramset, set, messagehdlr, paramsetting, quiet) );

   return SCIP_OKAY;
}

/** sets separating parameters to
 *  - SCIP_PARAMSETTING_DEFAULT which are the default values of all separating parameters
 *  - SCIP_PARAMSETTING_FAST such that the time spend for separating is decreased
 *  - SCIP_PARAMSETTING_AGGRESSIVE such that the separating is done more aggregative
 *  - SCIP_PARAMSETTING_OFF which turn off all separating
 */
SCIP_RETCODE SCIPsetSetSeparating(
   SCIP_SET*             set,                /**< global SCIP settings */
   SCIP_MESSAGEHDLR*     messagehdlr,        /**< message handler */
   SCIP_PARAMSETTING     paramsetting,       /**< parameter settings */
   SCIP_Bool             quiet               /**< should the parameter be set quiet (no output) */
   )
{
   SCIP_CALL( SCIPparamsetSetSeparating(set->paramset, set, messagehdlr, paramsetting, quiet) );

   return SCIP_OKAY;
}

/** returns the array of all available SCIP parameters */
SCIP_PARAM** SCIPsetGetParams(
   SCIP_SET*             set                 /**< global SCIP settings */
   )
{
   assert(set != NULL);

   return SCIPparamsetGetParams(set->paramset);
}

/** returns the total number of all available SCIP parameters */
int SCIPsetGetNParams(
   SCIP_SET*             set                 /**< global SCIP settings */
   )
{
   assert(set != NULL);

   return SCIPparamsetGetNParams(set->paramset);
}

/** inserts file reader in file reader list */
SCIP_RETCODE SCIPsetIncludeReader(
   SCIP_SET*             set,                /**< global SCIP settings */
   SCIP_READER*          reader              /**< file reader */
   )
{
   assert(set != NULL);
   assert(reader != NULL);

   if( set->nreaders >= set->readerssize )
   {
      set->readerssize = SCIPsetCalcMemGrowSize(set, set->nreaders+1);
      SCIP_ALLOC( BMSreallocMemoryArray(&set->readers, set->readerssize) );
   }
   assert(set->nreaders < set->readerssize);

   set->readers[set->nreaders] = reader;
   set->nreaders++;

   return SCIP_OKAY;
}

/** returns the file reader of the given name, or NULL if not existing */
SCIP_READER* SCIPsetFindReader(
   SCIP_SET*             set,                /**< global SCIP settings */
   const char*           name                /**< name of file reader */
   )
{
   int i;

   assert(set != NULL);
   assert(name != NULL);

   for( i = 0; i < set->nreaders; ++i )
   {
      if( strcmp(SCIPreaderGetName(set->readers[i]), name) == 0 )
         return set->readers[i];
   }

   return NULL;
}

/** inserts variable pricer in variable pricer list */
SCIP_RETCODE SCIPsetIncludePricer(
   SCIP_SET*             set,                /**< global SCIP settings */
   SCIP_PRICER*          pricer              /**< variable pricer */
   )
{
   assert(set != NULL);
   assert(pricer != NULL);

   if( set->npricers >= set->pricerssize )
   {
      set->pricerssize = SCIPsetCalcMemGrowSize(set, set->npricers+1);
      SCIP_ALLOC( BMSreallocMemoryArray(&set->pricers, set->pricerssize) );
   }
   assert(set->npricers < set->pricerssize);

   set->pricers[set->npricers] = pricer;
   set->npricers++;
   set->pricerssorted = FALSE;

   return SCIP_OKAY;
}

/** returns the variable pricer of the given name, or NULL if not existing */
SCIP_PRICER* SCIPsetFindPricer(
   SCIP_SET*             set,                /**< global SCIP settings */
   const char*           name                /**< name of variable pricer */
   )
{
   int i;

   assert(set != NULL);
   assert(name != NULL);

   for( i = 0; i < set->npricers; ++i )
   {
      if( strcmp(SCIPpricerGetName(set->pricers[i]), name) == 0 )
         return set->pricers[i];
   }

   return NULL;
}

/** sorts pricers by priorities */
void SCIPsetSortPricers(
   SCIP_SET*             set                 /**< global SCIP settings */
   )
{
   assert(set != NULL);

   if( !set->pricerssorted )
   {
      SCIPsortPtr((void**)set->pricers, SCIPpricerComp, set->npricers);
      set->pricerssorted = TRUE;
      set->pricersnamesorted = FALSE;
   }
}

/** sorts pricers by name */
void SCIPsetSortPricersName(
   SCIP_SET*             set                 /**< global SCIP settings */
   )
{
   assert(set != NULL);

   if( !set->pricersnamesorted )
   {
      SCIPsortPtr((void**)set->pricers, SCIPpricerCompName, set->npricers);
      set->pricerssorted = FALSE;
      set->pricersnamesorted = TRUE;
   }
}

/** inserts constraint handler in constraint handler list */
SCIP_RETCODE SCIPsetIncludeConshdlr(
   SCIP_SET*             set,                /**< global SCIP settings */
   SCIP_CONSHDLR*        conshdlr            /**< constraint handler */
   )
{
   int priority;
   int i;

   assert(set != NULL);
   assert(conshdlr != NULL);
   assert(!SCIPconshdlrIsInitialized(conshdlr));

   /* allocate memory */
   if( set->nconshdlrs >= set->conshdlrssize )
   {
      set->conshdlrssize = SCIPsetCalcMemGrowSize(set, set->nconshdlrs+1);
      SCIP_ALLOC( BMSreallocMemoryArray(&set->conshdlrs, set->conshdlrssize) );
      SCIP_ALLOC( BMSreallocMemoryArray(&set->conshdlrs_sepa, set->conshdlrssize) );
      SCIP_ALLOC( BMSreallocMemoryArray(&set->conshdlrs_enfo, set->conshdlrssize) );
      SCIP_ALLOC( BMSreallocMemoryArray(&set->conshdlrs_include, set->conshdlrssize) );
   }
   assert(set->nconshdlrs < set->conshdlrssize);

   /* sort constraint handler into conshdlrs array sorted by check priority */
   priority = SCIPconshdlrGetCheckPriority(conshdlr);
   for( i = set->nconshdlrs; i > 0 && SCIPconshdlrGetCheckPriority(set->conshdlrs[i-1]) < priority; --i )
   {
      set->conshdlrs[i] = set->conshdlrs[i-1];
   }
   set->conshdlrs[i] = conshdlr;

   /* sort constraint handler into conshdlrs_sepa array sorted by sepa priority */
   priority = SCIPconshdlrGetSepaPriority(conshdlr);
   for( i = set->nconshdlrs; i > 0 && SCIPconshdlrGetSepaPriority(set->conshdlrs_sepa[i-1]) < priority; --i )
   {
      set->conshdlrs_sepa[i] = set->conshdlrs_sepa[i-1];
   }
   set->conshdlrs_sepa[i] = conshdlr;

   /* sort constraint handler into conshdlrs_enfo array sorted by enfo priority */
   priority = SCIPconshdlrGetEnfoPriority(conshdlr);
   for( i = set->nconshdlrs; i > 0 && SCIPconshdlrGetEnfoPriority(set->conshdlrs_enfo[i-1]) < priority; --i )
   {
      set->conshdlrs_enfo[i] = set->conshdlrs_enfo[i-1];
   }
   set->conshdlrs_enfo[i] = conshdlr;

   /* add constraint handler into conshdlrs_include array sorted by inclusion order */
   set->conshdlrs_include[set->nconshdlrs] = conshdlr;

   set->nconshdlrs++;

   return SCIP_OKAY;
}

/** reinserts a constraint handler with modified sepa priority into the sepa priority sorted array */
void SCIPsetReinsertConshdlrSepaPrio(
   SCIP_SET*             set,                /**< global SCIP settings */
   SCIP_CONSHDLR*        conshdlr,           /**< constraint handler to be reinserted */
   int                   oldpriority         /**< the old separation priority of constraint handler */
   )
{
   int newpriority;
   int newpos;
   int i;
   assert(set != NULL);
   assert(conshdlr != NULL);

   newpriority = SCIPconshdlrGetSepaPriority(conshdlr);
   newpos = -1;

   /* search for the old position of constraint handler; determine its new position at the same time */
   if( newpriority > oldpriority )
   {
      i = 0;
      while( i < set->nconshdlrs &&
            strcmp(SCIPconshdlrGetName(set->conshdlrs_sepa[i]), SCIPconshdlrGetName(conshdlr)) != 0 )
      {
         int priorityatpos;

         priorityatpos = SCIPconshdlrGetSepaPriority(set->conshdlrs_sepa[i]);
         assert(priorityatpos >= oldpriority);

         /* current index is the position to insert the constraint handler */
         if( newpriority > priorityatpos && newpos == -1 )
            newpos = i;

         ++i;
      }
      assert(i < set->nconshdlrs);

      /* constraint must change its position in array */
      if( newpos != -1 )
      {
         /* shift all constraint handlers between old and new position by one, and insert constraint handler */
         for( ; i > newpos; --i )
         {
            set->conshdlrs_sepa[i] = set->conshdlrs_sepa[i-1];
         }
         set->conshdlrs_sepa[newpos] = conshdlr;
      }

   }
   else if( newpriority < oldpriority )
   {
      i = set->nconshdlrs - 1;
      while( i >= 0 &&
                  strcmp(SCIPconshdlrGetName(set->conshdlrs_sepa[i]), SCIPconshdlrGetName(conshdlr)) != 0 )
      {
         int priorityatpos;

         priorityatpos = SCIPconshdlrGetSepaPriority(set->conshdlrs_sepa[i]);
         assert(priorityatpos <= oldpriority);

         /* current index is the position to insert the constraint handler */
         if( newpriority < priorityatpos && newpos == -1 )
            newpos = i;

         --i;
      }
      assert(i >= 0);

      /* constraint must change its position in array */
      if( newpos != -1 )
      {
         /* shift all constraint handlers between old and new position by one, and insert constraint handler */
         for(; i < newpos; ++i )
         {
            set->conshdlrs_sepa[i] = set->conshdlrs_sepa[i + 1];
         }
         set->conshdlrs_sepa[newpos] = conshdlr;
      }
#ifndef NDEBUG
      for( i = 0; i < set->nconshdlrs - 1; ++i )
         assert(SCIPconshdlrGetSepaPriority(set->conshdlrs_sepa[i])
               >= SCIPconshdlrGetSepaPriority(set->conshdlrs_sepa[i + 1]));
#endif
   }
}

/** returns the constraint handler of the given name, or NULL if not existing */
SCIP_CONSHDLR* SCIPsetFindConshdlr(
   SCIP_SET*             set,                /**< global SCIP settings */
   const char*           name                /**< name of constraint handler */
   )
{
   int i;

   assert(set != NULL);
   assert(name != NULL);

   for( i = 0; i < set->nconshdlrs; ++i )
   {
      if( strcmp(SCIPconshdlrGetName(set->conshdlrs[i]), name) == 0 )
         return set->conshdlrs[i];
   }

   return NULL;
}

/** inserts conflict handler in conflict handler list */
SCIP_RETCODE SCIPsetIncludeConflicthdlr(
   SCIP_SET*             set,                /**< global SCIP settings */
   SCIP_CONFLICTHDLR*    conflicthdlr        /**< conflict handler */
   )
{
   assert(set != NULL);
   assert(conflicthdlr != NULL);
   assert(!SCIPconflicthdlrIsInitialized(conflicthdlr));

   if( set->nconflicthdlrs >= set->conflicthdlrssize )
   {
      set->conflicthdlrssize = SCIPsetCalcMemGrowSize(set, set->nconflicthdlrs+1);
      SCIP_ALLOC( BMSreallocMemoryArray(&set->conflicthdlrs, set->conflicthdlrssize) );
   }
   assert(set->nconflicthdlrs < set->conflicthdlrssize);

   set->conflicthdlrs[set->nconflicthdlrs] = conflicthdlr;
   set->nconflicthdlrs++;
   set->conflicthdlrssorted = FALSE;

   return SCIP_OKAY;
}

/** returns the conflict handler of the given name, or NULL if not existing */
SCIP_CONFLICTHDLR* SCIPsetFindConflicthdlr(
   SCIP_SET*             set,                /**< global SCIP settings */
   const char*           name                /**< name of conflict handler */
   )
{
   int i;

   assert(set != NULL);
   assert(name != NULL);

   for( i = 0; i < set->nconflicthdlrs; ++i )
   {
      if( strcmp(SCIPconflicthdlrGetName(set->conflicthdlrs[i]), name) == 0 )
         return set->conflicthdlrs[i];
   }

   return NULL;
}

/** sorts conflict handlers by priorities */
void SCIPsetSortConflicthdlrs(
   SCIP_SET*             set                 /**< global SCIP settings */
   )
{
   assert(set != NULL);

   if( !set->conflicthdlrssorted )
   {
      SCIPsortPtr((void**)set->conflicthdlrs, SCIPconflicthdlrComp, set->nconflicthdlrs);
      set->conflicthdlrssorted = TRUE;
      set->conflicthdlrsnamesorted = FALSE;
   }
}

/** sorts conflict handlers by name */
void SCIPsetSortConflicthdlrsName(
   SCIP_SET*             set                 /**< global SCIP settings */
   )
{
   assert(set != NULL);

   if( !set->conflicthdlrsnamesorted )
   {
      SCIPsortPtr((void**)set->conflicthdlrs, SCIPconflicthdlrCompName, set->nconflicthdlrs);
      set->conflicthdlrssorted = FALSE;
      set->conflicthdlrsnamesorted = TRUE;
   }
}

/** inserts presolver in presolver list */
SCIP_RETCODE SCIPsetIncludePresol(
   SCIP_SET*             set,                /**< global SCIP settings */
   SCIP_PRESOL*          presol              /**< presolver */
   )
{
   assert(set != NULL);
   assert(presol != NULL);

   if( set->npresols >= set->presolssize )
   {
      set->presolssize = SCIPsetCalcMemGrowSize(set, set->npresols+1);
      SCIP_ALLOC( BMSreallocMemoryArray(&set->presols, set->presolssize) );
   }
   assert(set->npresols < set->presolssize);

   set->presols[set->npresols] = presol;
   set->npresols++;
   set->presolssorted = FALSE;

   return SCIP_OKAY;
}

/** returns the presolver of the given name, or NULL if not existing */
SCIP_PRESOL* SCIPsetFindPresol(
   SCIP_SET*             set,                /**< global SCIP settings */
   const char*           name                /**< name of presolver */
   )
{
   int i;

   assert(set != NULL);
   assert(name != NULL);

   for( i = 0; i < set->npresols; ++i )
   {
      if( strcmp(SCIPpresolGetName(set->presols[i]), name) == 0 )
         return set->presols[i];
   }

   return NULL;
}

/** sorts presolvers by priorities */
void SCIPsetSortPresols(
   SCIP_SET*             set                 /**< global SCIP settings */
   )
{
   assert(set != NULL);

   if( !set->presolssorted )
   {
      SCIPsortPtr((void**)set->presols, SCIPpresolComp, set->npresols);
      set->presolssorted = TRUE;
      set->presolsnamesorted = FALSE;
   }
}

/** sorts presolvers by name */
void SCIPsetSortPresolsName(
   SCIP_SET*             set                 /**< global SCIP settings */
   )
{
   assert(set != NULL);

   if( !set->presolsnamesorted )
   {
      SCIPsortPtr((void**)set->presols, SCIPpresolCompName, set->npresols);
      set->presolssorted = FALSE;
      set->presolsnamesorted = TRUE;
   }
}

/** inserts relaxator in relaxator list */
SCIP_RETCODE SCIPsetIncludeRelax(
   SCIP_SET*             set,                /**< global SCIP settings */
   SCIP_RELAX*           relax               /**< relaxator */
   )
{
   assert(set != NULL);
   assert(relax != NULL);
   assert(!SCIPrelaxIsInitialized(relax));

   if( set->nrelaxs >= set->relaxssize )
   {
      set->relaxssize = SCIPsetCalcMemGrowSize(set, set->nrelaxs+1);
      SCIP_ALLOC( BMSreallocMemoryArray(&set->relaxs, set->relaxssize) );
   }
   assert(set->nrelaxs < set->relaxssize);

   set->relaxs[set->nrelaxs] = relax;
   set->nrelaxs++;
   set->relaxssorted = FALSE;

   return SCIP_OKAY;
}

/** returns the relaxator of the given name, or NULL if not existing */
SCIP_RELAX* SCIPsetFindRelax(
   SCIP_SET*             set,                /**< global SCIP settings */
   const char*           name                /**< name of relaxator */
   )
{
   int i;

   assert(set != NULL);
   assert(name != NULL);

   for( i = 0; i < set->nrelaxs; ++i )
   {
      if( strcmp(SCIPrelaxGetName(set->relaxs[i]), name) == 0 )
         return set->relaxs[i];
   }

   return NULL;
}

/** sorts relaxators by priorities */
void SCIPsetSortRelaxs(
   SCIP_SET*             set                 /**< global SCIP settings */
   )
{
   assert(set != NULL);

   if( !set->relaxssorted )
   {
      SCIPsortPtr((void**)set->relaxs, SCIPrelaxComp, set->nrelaxs);
      set->relaxssorted = TRUE;
      set->relaxsnamesorted = FALSE;
   }
}

/** sorts relaxators by priorities */
void SCIPsetSortRelaxsName(
   SCIP_SET*             set                 /**< global SCIP settings */
   )
{
   assert(set != NULL);

   if( !set->relaxsnamesorted )
   {
      SCIPsortPtr((void**)set->relaxs, SCIPrelaxCompName, set->nrelaxs);
      set->relaxssorted = FALSE;
      set->relaxsnamesorted = TRUE;
   }
}

/** inserts separator in separator list */
SCIP_RETCODE SCIPsetIncludeSepa(
   SCIP_SET*             set,                /**< global SCIP settings */
   SCIP_SEPA*            sepa                /**< separator */
   )
{
   assert(set != NULL);
   assert(sepa != NULL);
   assert(!SCIPsepaIsInitialized(sepa));

   if( set->nsepas >= set->sepassize )
   {
      set->sepassize = SCIPsetCalcMemGrowSize(set, set->nsepas+1);
      SCIP_ALLOC( BMSreallocMemoryArray(&set->sepas, set->sepassize) );
   }
   assert(set->nsepas < set->sepassize);

   set->sepas[set->nsepas] = sepa;
   set->nsepas++;
   set->sepassorted = FALSE;

   return SCIP_OKAY;
}

/** returns the separator of the given name, or NULL if not existing */
SCIP_SEPA* SCIPsetFindSepa(
   SCIP_SET*             set,                /**< global SCIP settings */
   const char*           name                /**< name of separator */
   )
{
   int i;

   assert(set != NULL);
   assert(name != NULL);

   for( i = 0; i < set->nsepas; ++i )
   {
      if( strcmp(SCIPsepaGetName(set->sepas[i]), name) == 0 )
         return set->sepas[i];
   }

   return NULL;
}

/** sorts separators by priorities */
void SCIPsetSortSepas(
   SCIP_SET*             set                 /**< global SCIP settings */
   )
{
   assert(set != NULL);

   if( !set->sepassorted )
   {
      SCIPsortPtr((void**)set->sepas, SCIPsepaComp, set->nsepas);
      set->sepassorted = TRUE;
      set->sepasnamesorted = FALSE;
   }
}

/** sorts separators by name */
void SCIPsetSortSepasName(
   SCIP_SET*             set                 /**< global SCIP settings */
   )
{
   assert(set != NULL);

   if( !set->sepasnamesorted )
   {
      SCIPsortPtr((void**)set->sepas, SCIPsepaCompName, set->nsepas);
      set->sepassorted = FALSE;
      set->sepasnamesorted = TRUE;
   }
}

/** inserts propagator in propagator list */
SCIP_RETCODE SCIPsetIncludeProp(
   SCIP_SET*             set,                /**< global SCIP settings */
   SCIP_PROP*            prop                /**< propagator */
   )
{
   assert(set != NULL);
   assert(prop != NULL);
   assert(!SCIPpropIsInitialized(prop));

   if( set->nprops >= set->propssize )
   {
      set->propssize = SCIPsetCalcMemGrowSize(set, set->nprops+1);
      SCIP_ALLOC( BMSreallocMemoryArray(&set->props, set->propssize) );
      SCIP_ALLOC( BMSreallocMemoryArray(&set->props_presol, set->propssize) );
   }
   assert(set->nprops < set->propssize);

   set->props[set->nprops] = prop;
   set->props_presol[set->nprops] = prop;
   set->nprops++;
   set->propssorted = FALSE;
   set->propspresolsorted = FALSE;

   return SCIP_OKAY;
}

/** returns the propagator of the given name, or NULL if not existing */
SCIP_PROP* SCIPsetFindProp(
   SCIP_SET*             set,                /**< global SCIP settings */
   const char*           name                /**< name of propagator */
   )
{
   int i;

   assert(set != NULL);
   assert(name != NULL);

   for( i = 0; i < set->nprops; ++i )
   {
      if( strcmp(SCIPpropGetName(set->props[i]), name) == 0 )
         return set->props[i];
   }

   return NULL;
}

/** sorts propagators by priorities */
void SCIPsetSortProps(
   SCIP_SET*             set                 /**< global SCIP settings */
   )
{
   assert(set != NULL);

   if( !set->propssorted )
   {
      SCIPsortPtr((void**)set->props, SCIPpropComp, set->nprops);
      set->propssorted = TRUE;
      set->propsnamesorted = FALSE;
   }
}

/** sorts propagators by priorities for presolving */
void SCIPsetSortPropsPresol(
   SCIP_SET*             set                 /**< global SCIP settings */
   )
{
   assert(set != NULL);

   if( !set->propspresolsorted )
   {
      SCIPsortPtr((void**)set->props_presol, SCIPpropCompPresol, set->nprops);
      set->propspresolsorted = TRUE;
      set->propsnamesorted = FALSE;
   }
}

/** sorts propagators w.r.t. names */
void SCIPsetSortPropsName(
   SCIP_SET*             set                 /**< global SCIP settings */
   )
{
   assert(set != NULL);

   if( !set->propsnamesorted )
   {
      SCIPsortPtr((void**)set->props, SCIPpropCompName, set->nprops);
      set->propssorted = FALSE;
      set->propsnamesorted = TRUE;
   }
}

/** inserts bandit virtual function table into set */
SCIP_RETCODE SCIPsetIncludeBanditvtable(
   SCIP_SET*             set,                /**< global SCIP settings */
   SCIP_BANDITVTABLE*    banditvtable        /**< bandit algorithm virtual function table */
   )
{
   assert(set != NULL);
   assert(banditvtable != NULL);

   if( set->nbanditvtables >= set->banditvtablessize )
   {
      int newsize = SCIPsetCalcMemGrowSize(set, set->nbanditvtables + 1);
      SCIP_ALLOC( BMSreallocMemoryArray(&set->banditvtables, newsize) );
      set->banditvtablessize = newsize;
   }

   assert(set->nbanditvtables < set->banditvtablessize);
   set->banditvtables[set->nbanditvtables++] = banditvtable;

   return SCIP_OKAY;
}

/** returns the bandit virtual function table of the given name, or NULL if not existing */
SCIP_BANDITVTABLE* SCIPsetFindBanditvtable(
   SCIP_SET*             set,                /**< global SCIP settings */
   const char*           name                /**< name of bandit algorithm virtual function table */
   )
{
   int b;

   assert(set != NULL);
   assert(name != NULL);

   /* search for a bandit v table of the given name */
   for( b = 0; b < set->nbanditvtables; ++b )
   {
      if( strcmp(name, SCIPbanditvtableGetName(set->banditvtables[b])) == 0 )
         return set->banditvtables[b];
   }

   return NULL;
}

/** inserts concurrent solver type into the concurrent solver type list */
SCIP_RETCODE SCIPsetIncludeConcsolverType(
   SCIP_SET*             set,                /**< global SCIP settings */
   SCIP_CONCSOLVERTYPE*  concsolvertype      /**< concurrent solver type */
   )
{
   assert(set != NULL);
   assert(concsolvertype != NULL);

   if( set->nconcsolvertypes >= set->concsolvertypessize )
   {
      set->concsolvertypessize = SCIPsetCalcMemGrowSize(set, set->nconcsolvertypes + 1);
      SCIP_ALLOC( BMSreallocMemoryArray(&set->concsolvertypes, set->concsolvertypessize) );
   }
   assert(set->nconcsolvertypes < set->concsolvertypessize);

   set->concsolvertypes[set->nconcsolvertypes] = concsolvertype;
   set->nconcsolvertypes++;

   return SCIP_OKAY;
}

/** returns the concurrent solver type with the given name, or NULL if not existing */
SCIP_CONCSOLVERTYPE* SCIPsetFindConcsolverType(
   SCIP_SET*             set,                /**< global SCIP settings */
   const char*           name                /**< name of concurrent solver type */
   )
{
   int i;

   assert(set != NULL);
   assert(name != NULL);

   for( i = 0; i < set->nconcsolvertypes; ++i )
   {
      if( strcmp(SCIPconcsolverTypeGetName(set->concsolvertypes[i]), name) == 0 )
         return set->concsolvertypes[i];
   }

   return NULL;
}

/** inserts concurrent solver into the concurrent solver list */
SCIP_RETCODE SCIPsetIncludeConcsolver(
   SCIP_SET*             set,                /**< global SCIP settings */
   SCIP_CONCSOLVER*      concsolver          /**< concurrent solver */
   )
{
   assert(set != NULL);
   assert(concsolver != NULL);

   if( set->nconcsolvers >= set->concsolverssize )
   {
      set->concsolverssize = SCIPsetCalcMemGrowSize(set, set->nconcsolvers + 1);
      SCIP_ALLOC( BMSreallocMemoryArray(&set->concsolvers, set->concsolverssize) );
   }
   assert(set->nconcsolvers < set->concsolverssize);

   set->concsolvers[set->nconcsolvers] = concsolver;
   assert(set->nconcsolvers == SCIPconcsolverGetIdx(concsolver));

   set->nconcsolvers++;

   return SCIP_OKAY;
}

/** frees all concurrent solvers in the concurrent solver list */
SCIP_RETCODE SCIPsetFreeConcsolvers(
   SCIP_SET*             set                 /**< global SCIP settings */
   )
{
   int i;
   assert(set != NULL);

   /* call user callback for each concurrent solver */
   for( i = 0; i < set->nconcsolvers; ++i )
   {
      SCIP_CALL( SCIPconcsolverDestroyInstance(set, &set->concsolvers[i]) );
   }

   /* set size and number to zero and free the concurent solver array */
   set->nconcsolvers = 0;
   set->concsolverssize = 0;
   BMSfreeMemoryArrayNull(&set->concsolvers);

   return SCIP_OKAY;
}

/** inserts primal heuristic in primal heuristic list */
SCIP_RETCODE SCIPsetIncludeHeur(
   SCIP_SET*             set,                /**< global SCIP settings */
   SCIP_HEUR*            heur                /**< primal heuristic */
   )
{
   assert(set != NULL);
   assert(heur != NULL);
   assert(!SCIPheurIsInitialized(heur));

   if( set->nheurs >= set->heurssize )
   {
      set->heurssize = SCIPsetCalcMemGrowSize(set, set->nheurs+1);
      SCIP_ALLOC( BMSreallocMemoryArray(&set->heurs, set->heurssize) );
   }
   assert(set->nheurs < set->heurssize);

   set->heurs[set->nheurs] = heur;
   set->nheurs++;
   set->heurssorted = FALSE;

   return SCIP_OKAY;
}

/** returns the primal heuristic of the given name, or NULL if not existing */
SCIP_HEUR* SCIPsetFindHeur(
   SCIP_SET*             set,                /**< global SCIP settings */
   const char*           name                /**< name of primal heuristic */
   )
{
   int i;

   assert(set != NULL);
   assert(name != NULL);

   for( i = 0; i < set->nheurs; ++i )
   {
      if( strcmp(SCIPheurGetName(set->heurs[i]), name) == 0 )
         return set->heurs[i];
   }

   return NULL;
}

/** sorts heuristics by priorities */
void SCIPsetSortHeurs(
   SCIP_SET*             set                 /**< global SCIP settings */
   )
{
   assert(set != NULL);

   if( !set->heurssorted )
   {
      SCIPsortPtr((void**)set->heurs, SCIPheurComp, set->nheurs);
      set->heurssorted = TRUE;
      set->heursnamesorted = FALSE;
   }
}

/** sorts heuristics by names */
void SCIPsetSortHeursName(
   SCIP_SET*             set                 /**< global SCIP settings */
   )
{
   assert(set != NULL);

   if( !set->heursnamesorted )
   {
      SCIPsortPtr((void**)set->heurs, SCIPheurCompName, set->nheurs);
      set->heurssorted = FALSE;
      set->heursnamesorted = TRUE;
   }
}

/** inserts tree compression in tree compression list */
SCIP_RETCODE SCIPsetIncludeCompr(
   SCIP_SET*             set,                /**< global SCIP settings */
   SCIP_COMPR*           compr               /**< tree compression */
   )
{
   assert(set != NULL);
   assert(compr != NULL);
   assert(!SCIPcomprIsInitialized(compr));

   if( set->ncomprs >= set->comprssize )
   {
      set->comprssize = SCIPsetCalcMemGrowSize(set, set->ncomprs+1);
      SCIP_ALLOC( BMSreallocMemoryArray(&set->comprs, set->comprssize) );
   }
   assert(set->ncomprs < set->comprssize);

   set->comprs[set->ncomprs] = compr;
   set->ncomprs++;
   set->comprssorted = FALSE;

   return SCIP_OKAY;
}

/** returns the tree compression of the given name, or NULL if not existing */
SCIP_COMPR* SCIPsetFindCompr(
   SCIP_SET*             set,                /**< global SCIP settings */
   const char*           name                /**< name of tree compression */
   )
{
   int i;

   assert(set != NULL);
   assert(name != NULL);

   for( i = 0; i < set->ncomprs; ++i )
   {
      if( strcmp(SCIPcomprGetName(set->comprs[i]), name) == 0 )
         return set->comprs[i];
   }

   return NULL;
}

/** sorts compressions by priorities */
void SCIPsetSortComprs(
   SCIP_SET*             set                 /**< global SCIP settings */
   )
{
   assert(set != NULL);

   if( !set->comprssorted )
   {
      SCIPsortPtr((void**)set->comprs, SCIPcomprComp, set->ncomprs);
      set->comprssorted = TRUE;
      set->comprsnamesorted = FALSE;
   }
}

/** sorts heuristics by names */
void SCIPsetSortComprsName(
   SCIP_SET*             set                 /**< global SCIP settings */
   )
{
   assert(set != NULL);

   if( !set->comprsnamesorted )
   {
      SCIPsortPtr((void**)set->comprs, SCIPcomprCompName, set->ncomprs);
      set->comprssorted = FALSE;
      set->comprsnamesorted = TRUE;
   }
}

/** inserts event handler in event handler list */
SCIP_RETCODE SCIPsetIncludeEventhdlr(
   SCIP_SET*             set,                /**< global SCIP settings */
   SCIP_EVENTHDLR*       eventhdlr           /**< event handler */
   )
{
   assert(set != NULL);
   assert(eventhdlr != NULL);
   assert(!SCIPeventhdlrIsInitialized(eventhdlr));

   if( set->neventhdlrs >= set->eventhdlrssize )
   {
      set->eventhdlrssize = SCIPsetCalcMemGrowSize(set, set->neventhdlrs+1);
      SCIP_ALLOC( BMSreallocMemoryArray(&set->eventhdlrs, set->eventhdlrssize) );
   }
   assert(set->neventhdlrs < set->eventhdlrssize);

   set->eventhdlrs[set->neventhdlrs] = eventhdlr;
   set->neventhdlrs++;

   return SCIP_OKAY;
}

/** returns the event handler of the given name, or NULL if not existing */
SCIP_EVENTHDLR* SCIPsetFindEventhdlr(
   SCIP_SET*             set,                /**< global SCIP settings */
   const char*           name                /**< name of event handler */
   )
{
   int i;

   assert(set != NULL);
   assert(name != NULL);

   for( i = 0; i < set->neventhdlrs; ++i )
   {
      if( strcmp(SCIPeventhdlrGetName(set->eventhdlrs[i]), name) == 0 )
         return set->eventhdlrs[i];
   }

   return NULL;
}

/** inserts node selector in node selector list */
SCIP_RETCODE SCIPsetIncludeNodesel(
   SCIP_SET*             set,                /**< global SCIP settings */
   SCIP_NODESEL*         nodesel             /**< node selector */
   )
{
   int i;
   int nodeselstdprio;

   assert(set != NULL);
   assert(nodesel != NULL);
   assert(!SCIPnodeselIsInitialized(nodesel));

   if( set->nnodesels >= set->nodeselssize )
   {
      set->nodeselssize = SCIPsetCalcMemGrowSize(set, set->nnodesels+1);
      SCIP_ALLOC( BMSreallocMemoryArray(&set->nodesels, set->nodeselssize) );
   }
   assert(set->nnodesels < set->nodeselssize);

   nodeselstdprio = SCIPnodeselGetStdPriority(nodesel);

   for( i = set->nnodesels; i > 0 && nodeselstdprio > SCIPnodeselGetStdPriority(set->nodesels[i-1]); --i )
      set->nodesels[i] = set->nodesels[i-1];

   set->nodesels[i] = nodesel;
   set->nnodesels++;

   return SCIP_OKAY;
}

/** returns the node selector of the given name, or NULL if not existing */
SCIP_NODESEL* SCIPsetFindNodesel(
   SCIP_SET*             set,                /**< global SCIP settings */
   const char*           name                /**< name of event handler */
   )
{
   int i;

   assert(set != NULL);
   assert(name != NULL);

   for( i = 0; i < set->nnodesels; ++i )
   {
      if( strcmp(SCIPnodeselGetName(set->nodesels[i]), name) == 0 )
         return set->nodesels[i];
   }

   return NULL;
}

/** returns node selector with highest priority in the current mode */
SCIP_NODESEL* SCIPsetGetNodesel(
   SCIP_SET*             set,                /**< global SCIP settings */
   SCIP_STAT*            stat                /**< dynamic problem statistics */
   )
{
   assert(set != NULL);
   assert(stat != NULL);

   /* check, if old node selector is still valid */
   if( set->nodesel == NULL && set->nnodesels > 0 )
   {
      int i;

      set->nodesel = set->nodesels[0];

      /* search highest priority node selector */
      if( stat->memsavemode )
      {
         for( i = 1; i < set->nnodesels; ++i )
         {
            if( SCIPnodeselGetMemsavePriority(set->nodesels[i]) > SCIPnodeselGetMemsavePriority(set->nodesel) )
               set->nodesel = set->nodesels[i];
         }
      }
      else
      {
         for( i = 1; i < set->nnodesels; ++i )
         {
            if( SCIPnodeselGetStdPriority(set->nodesels[i]) > SCIPnodeselGetStdPriority(set->nodesel) )
               set->nodesel = set->nodesels[i];
         }
      }
   }

   return set->nodesel;
}

/** inserts branching rule in branching rule list */
SCIP_RETCODE SCIPsetIncludeBranchrule(
   SCIP_SET*             set,                /**< global SCIP settings */
   SCIP_BRANCHRULE*      branchrule          /**< branching rule */
   )
{
   assert(set != NULL);
   assert(branchrule != NULL);
   assert(!SCIPbranchruleIsInitialized(branchrule));

   if( set->nbranchrules >= set->branchrulessize )
   {
      set->branchrulessize = SCIPsetCalcMemGrowSize(set, set->nbranchrules+1);
      SCIP_ALLOC( BMSreallocMemoryArray(&set->branchrules, set->branchrulessize) );
   }
   assert(set->nbranchrules < set->branchrulessize);

   set->branchrules[set->nbranchrules] = branchrule;
   set->nbranchrules++;
   set->branchrulessorted = FALSE;

   return SCIP_OKAY;
}

/** returns the branching rule of the given name, or NULL if not existing */
SCIP_BRANCHRULE* SCIPsetFindBranchrule(
   SCIP_SET*             set,                /**< global SCIP settings */
   const char*           name                /**< name of event handler */
   )
{
   int i;

   assert(set != NULL);
   assert(name != NULL);

   for( i = 0; i < set->nbranchrules; ++i )
   {
      if( strcmp(SCIPbranchruleGetName(set->branchrules[i]), name) == 0 )
         return set->branchrules[i];
   }

   return NULL;
}

/** sorts branching rules by priorities */
void SCIPsetSortBranchrules(
   SCIP_SET*             set                 /**< global SCIP settings */
   )
{
   assert(set != NULL);

   if( !set->branchrulessorted )
   {
      SCIPsortPtr((void**)set->branchrules, SCIPbranchruleComp, set->nbranchrules);
      set->branchrulessorted = TRUE;
      set->branchrulesnamesorted = FALSE;
   }
}

/** sorts branching rules by priorities */
void SCIPsetSortBranchrulesName(
   SCIP_SET*             set                 /**< global SCIP settings */
   )
{
   assert(set != NULL);

   if( !set->branchrulesnamesorted )
   {
      SCIPsortPtr((void**)set->branchrules, SCIPbranchruleCompName, set->nbranchrules);
      set->branchrulessorted = FALSE;
      set->branchrulesnamesorted = TRUE;
   }
}

/** inserts display column in display column list */
SCIP_RETCODE SCIPsetIncludeDisp(
   SCIP_SET*             set,                /**< global SCIP settings */
   SCIP_DISP*            disp                /**< display column */
   )
{
   int i;
   int disppos;

   assert(set != NULL);
   assert(disp != NULL);
   assert(!SCIPdispIsInitialized(disp));

   if( set->ndisps >= set->dispssize )
   {
      set->dispssize = SCIPsetCalcMemGrowSize(set, set->ndisps+1);
      SCIP_ALLOC( BMSreallocMemoryArray(&set->disps, set->dispssize) );
   }
   assert(set->ndisps < set->dispssize);

   disppos = SCIPdispGetPosition(disp);

   for( i = set->ndisps; i > 0 && disppos < SCIPdispGetPosition(set->disps[i-1]); --i )
   {
      set->disps[i] = set->disps[i-1];
   }
   set->disps[i] = disp;
   set->ndisps++;

   return SCIP_OKAY;
}

/** returns the display column of the given name, or NULL if not existing */
SCIP_DISP* SCIPsetFindDisp(
   SCIP_SET*             set,                /**< global SCIP settings */
   const char*           name                /**< name of display */
   )
{
   int i;

   assert(set != NULL);
   assert(name != NULL);

   for( i = 0; i < set->ndisps; ++i )
   {
      if( strcmp(SCIPdispGetName(set->disps[i]), name) == 0 )
         return set->disps[i];
   }

   return NULL;
}

/** inserts dialog in dialog list */
SCIP_RETCODE SCIPsetIncludeDialog(
   SCIP_SET*             set,                /**< global SCIP settings */
   SCIP_DIALOG*          dialog              /**< dialog */
   )
{
   assert(set != NULL);
   assert(dialog != NULL);

   if( set->ndialogs >= set->dialogssize )
   {
      set->dialogssize = SCIPsetCalcMemGrowSize(set, set->ndialogs+1);
      SCIP_ALLOC( BMSreallocMemoryArray(&set->dialogs, set->dialogssize) );
   }
   assert(set->ndialogs < set->dialogssize);

   set->dialogs[set->ndialogs] = dialog;
   set->ndialogs++;

   return SCIP_OKAY;
}

/** returns if the dialog already exists */
SCIP_Bool SCIPsetExistsDialog(
   SCIP_SET*             set,                /**< global SCIP settings */
   SCIP_DIALOG*          dialog              /**< dialog */
   )
{
   int i;

   assert(set != NULL);

   if( dialog == NULL )
      return FALSE;

   for( i = 0; i < set->ndialogs; ++i )
   {
      if( set->dialogs[i] == dialog )
         return TRUE;
   }

   return FALSE;
}

/** inserts NLPI in NLPI list */
SCIP_RETCODE SCIPsetIncludeNlpi(
   SCIP_SET*             set,                /**< global SCIP settings */
   SCIP_NLPI*            nlpi                /**< NLPI */
   )
{
   assert(set != NULL);
   assert(nlpi != NULL);

   if( set->nnlpis >= set->nlpissize )
   {
      set->nlpissize = SCIPsetCalcMemGrowSize(set, set->nnlpis+1);
      SCIP_ALLOC( BMSreallocMemoryArray(&set->nlpis, set->nlpissize) );
   }
   assert(set->nnlpis < set->nlpissize);

   set->nlpis[set->nnlpis] = nlpi;
   set->nnlpis++;
   set->nlpissorted = FALSE;

   return SCIP_OKAY;
}

/** returns the NLPI of the given name, or NULL if not existing */
SCIP_NLPI* SCIPsetFindNlpi(
   SCIP_SET*             set,                /**< global SCIP settings */
   const char*           name                /**< name of NLPI */
   )
{
   int i;

   assert(set != NULL);
   assert(name != NULL);

   for( i = 0; i < set->nnlpis; ++i )
   {
      if( strcmp(SCIPnlpiGetName(set->nlpis[i]), name) == 0 )
         return set->nlpis[i];
   }

   return NULL;
}

/** sorts NLPIs by priorities */
void SCIPsetSortNlpis(
   SCIP_SET*             set                 /**< global SCIP settings */
   )
{
   assert(set != NULL);

   if( !set->nlpissorted )
   {
      SCIPsortPtr((void**)set->nlpis, SCIPnlpiComp, set->nnlpis);
      set->nlpissorted = TRUE;
   }
}

/** set priority of an NLPI */
void SCIPsetSetPriorityNlpi(
   SCIP_SET*             set,                /**< global SCIP settings */
   SCIP_NLPI*            nlpi,               /**< NLPI */
   int                   priority            /**< new priority of NLPI */
   )
{
   assert(set != NULL);
   assert(nlpi != NULL);

   SCIPnlpiSetPriority(nlpi, priority);
   set->nlpissorted = FALSE;
}

/** inserts information about an external code in external codes list */
SCIP_RETCODE SCIPsetIncludeExternalCode(
   SCIP_SET*             set,                /**< global SCIP settings */
   const char*           name,               /**< name of external code */
   const char*           description         /**< description of external code, can be NULL */
   )
{
   assert(set  != NULL);
   assert(name != NULL);

   if( set->nextcodes >= set->extcodessize )
   {
      set->extcodessize = SCIPsetCalcMemGrowSize(set, set->nextcodes+1);
      SCIP_ALLOC( BMSreallocMemoryArray(&set->extcodenames, set->extcodessize) );
      SCIP_ALLOC( BMSreallocMemoryArray(&set->extcodedescs, set->extcodessize) );
   }
   assert(set->nextcodes < set->extcodessize);

   BMSduplicateMemoryArray(&(set->extcodenames[set->nextcodes]), name, (int) (strlen(name)+1));  /*lint !e866*/
   if( description != NULL )
   {
      BMSduplicateMemoryArray(&(set->extcodedescs[set->nextcodes]), description, (int) (strlen(description)+1));  /*lint !e866*/
   }
   else
   {
      set->extcodedescs[set->nextcodes] = NULL;
   }
   set->nextcodes++;

   return SCIP_OKAY;
}

/** calls init methods of all plugins */
SCIP_RETCODE SCIPsetInitPlugins(
   SCIP_SET*             set,                /**< global SCIP settings */
   BMS_BLKMEM*           blkmem,             /**< block memory */
   SCIP_STAT*            stat                /**< dynamic problem statistics */
   )
{
   int i;

   assert(set != NULL);

   /* active variable pricers */
   SCIPsetSortPricers(set);
   for( i = 0; i < set->nactivepricers; ++i )
   {
      SCIP_CALL( SCIPpricerInit(set->pricers[i], set) );
   }

   /* constraint handlers */
   for( i = 0; i < set->nconshdlrs; ++i )
   {
      SCIP_CALL( SCIPconshdlrInit(set->conshdlrs[i], blkmem, set, stat) );
   }

   /* conflict handlers */
   for( i = 0; i < set->nconflicthdlrs; ++i )
   {
      SCIP_CALL( SCIPconflicthdlrInit(set->conflicthdlrs[i], set) );
   }

   /* presolvers */
   for( i = 0; i < set->npresols; ++i )
   {
      SCIP_CALL( SCIPpresolInit(set->presols[i], set) );
   }

   /* relaxators */
   for( i = 0; i < set->nrelaxs; ++i )
   {
      SCIP_CALL( SCIPrelaxInit(set->relaxs[i], set) );
   }

   /* separators */
   for( i = 0; i < set->nsepas; ++i )
   {
      SCIP_CALL( SCIPsepaInit(set->sepas[i], set) );
   }

   /* propagators */
   for( i = 0; i < set->nprops; ++i )
   {
      SCIP_CALL( SCIPpropInit(set->props[i], set) );
   }

   /* primal heuristics */
   for( i = 0; i < set->nheurs; ++i )
   {
      SCIP_CALL( SCIPheurInit(set->heurs[i], set) );
   }

   /* tree compression */
   for( i = 0; i < set->ncomprs; ++i )
   {
      SCIP_CALL( SCIPcomprInit(set->comprs[i], set) );
   }

   /* event handlers */
   for( i = 0; i < set->neventhdlrs; ++i )
   {
      SCIP_CALL( SCIPeventhdlrInit(set->eventhdlrs[i], set) );
   }

   /* node selectors */
   for( i = 0; i < set->nnodesels; ++i )
   {
      SCIP_CALL( SCIPnodeselInit(set->nodesels[i], set) );
   }

   /* branching rules */
   for( i = 0; i < set->nbranchrules; ++i )
   {
      SCIP_CALL( SCIPbranchruleInit(set->branchrules[i], set) );
   }

   /* display columns */
   for( i = 0; i < set->ndisps; ++i )
   {
      SCIP_CALL( SCIPdispInit(set->disps[i], set) );
   }
   SCIP_CALL( SCIPdispAutoActivate(set) );

   return SCIP_OKAY;
}

/** calls exit methods of all plugins */
SCIP_RETCODE SCIPsetExitPlugins(
   SCIP_SET*             set,                /**< global SCIP settings */
   BMS_BLKMEM*           blkmem,             /**< block memory */
   SCIP_STAT*            stat                /**< dynamic problem statistics */
   )
{
   int i;

   assert(set != NULL);

   /* active variable pricers */
   SCIPsetSortPricers(set);
   for( i = 0; i < set->nactivepricers; ++i )
   {
      SCIP_CALL( SCIPpricerExit(set->pricers[i], set) );
   }

   /* constraint handlers */
   for( i = 0; i < set->nconshdlrs; ++i )
   {
      SCIP_CALL( SCIPconshdlrExit(set->conshdlrs[i], blkmem, set, stat) );
   }

   /* conflict handlers */
   for( i = 0; i < set->nconflicthdlrs; ++i )
   {
      SCIP_CALL( SCIPconflicthdlrExit(set->conflicthdlrs[i], set) );
   }

   /* presolvers */
   for( i = 0; i < set->npresols; ++i )
   {
      SCIP_CALL( SCIPpresolExit(set->presols[i], set) );
   }

   /* relaxators */
   for( i = 0; i < set->nrelaxs; ++i )
   {
      SCIP_CALL( SCIPrelaxExit(set->relaxs[i], set) );
   }

   /* separators */
   for( i = 0; i < set->nsepas; ++i )
   {
      SCIP_CALL( SCIPsepaExit(set->sepas[i], set) );
   }

   /* propagators */
   for( i = 0; i < set->nprops; ++i )
   {
      SCIP_CALL( SCIPpropExit(set->props[i], set) );
   }

   /* primal heuristics */
   for( i = 0; i < set->nheurs; ++i )
   {
      SCIP_CALL( SCIPheurExit(set->heurs[i], set) );
   }

   /* tree compression */
   for( i = 0; i < set->ncomprs; ++i )
   {
      SCIP_CALL( SCIPcomprExit(set->comprs[i], set) );
   }

   /* event handlers */
   for( i = 0; i < set->neventhdlrs; ++i )
   {
      SCIP_CALL( SCIPeventhdlrExit(set->eventhdlrs[i], set) );
   }

   /* node selectors */
   for( i = 0; i < set->nnodesels; ++i )
   {
      SCIP_CALL( SCIPnodeselExit(set->nodesels[i], set) );
   }

   /* branching rules */
   for( i = 0; i < set->nbranchrules; ++i )
   {
      SCIP_CALL( SCIPbranchruleExit(set->branchrules[i], set) );
   }

   /* display columns */
   for( i = 0; i < set->ndisps; ++i )
   {
      SCIP_CALL( SCIPdispExit(set->disps[i], set) );
   }

   return SCIP_OKAY;
}

/** calls initpre methods of all plugins */
SCIP_RETCODE SCIPsetInitprePlugins(
   SCIP_SET*             set,                /**< global SCIP settings */
   BMS_BLKMEM*           blkmem,             /**< block memory */
   SCIP_STAT*            stat                /**< dynamic problem statistics */
   )
{
   int i;

   assert(set != NULL);

   /* inform presolvers that the presolving is abound to begin */
   for( i = 0; i < set->npresols; ++i )
   {
      SCIP_CALL( SCIPpresolInitpre(set->presols[i], set) );
   }

   /* inform propagators that the presolving is abound to begin */
   for( i = 0; i < set->nprops; ++i )
   {
      SCIP_CALL( SCIPpropInitpre(set->props[i], set) );
   }

   /* inform constraint handlers that the presolving is abound to begin */
   for( i = 0; i < set->nconshdlrs; ++i )
   {
      SCIP_CALL( SCIPconshdlrInitpre(set->conshdlrs[i], blkmem, set, stat) );
   }

   return SCIP_OKAY;
}

/** calls exitpre methods of all plugins */
SCIP_RETCODE SCIPsetExitprePlugins(
   SCIP_SET*             set,                /**< global SCIP settings */
   BMS_BLKMEM*           blkmem,             /**< block memory */
   SCIP_STAT*            stat                /**< dynamic problem statistics */
   )
{
   int i;

   assert(set != NULL);

   /* inform presolvers that the presolving is abound to begin */
   for( i = 0; i < set->npresols; ++i )
   {
      SCIP_CALL( SCIPpresolExitpre(set->presols[i], set) );
   }

   /* inform propagators that the presolving is abound to begin */
   for( i = 0; i < set->nprops; ++i )
   {
      SCIP_CALL( SCIPpropExitpre(set->props[i], set) );
   }

   /* inform constraint handlers that the presolving is abound to begin */
   for( i = 0; i < set->nconshdlrs; ++i )
   {
      SCIP_CALL( SCIPconshdlrExitpre(set->conshdlrs[i], blkmem, set, stat) );
   }

   return SCIP_OKAY;
}

/** calls initsol methods of all plugins */
SCIP_RETCODE SCIPsetInitsolPlugins(
   SCIP_SET*             set,                /**< global SCIP settings */
   BMS_BLKMEM*           blkmem,             /**< block memory */
   SCIP_STAT*            stat                /**< dynamic problem statistics */
   )
{
   int i;

   assert(set != NULL);

   /* active variable pricers */
   SCIPsetSortPricers(set);
   for( i = 0; i < set->nactivepricers; ++i )
   {
      SCIP_CALL( SCIPpricerInitsol(set->pricers[i], set) );
   }

   /* constraint handlers */
   for( i = 0; i < set->nconshdlrs; ++i )
   {
      SCIP_CALL( SCIPconshdlrInitsol(set->conshdlrs[i], blkmem, set, stat) );
   }

   /* conflict handlers */
   for( i = 0; i < set->nconflicthdlrs; ++i )
   {
      SCIP_CALL( SCIPconflicthdlrInitsol(set->conflicthdlrs[i], set) );
   }

   /* relaxators */
   for( i = 0; i < set->nrelaxs; ++i )
   {
      SCIP_CALL( SCIPrelaxInitsol(set->relaxs[i], set) );
   }

   /* separators */
   for( i = 0; i < set->nsepas; ++i )
   {
      SCIP_CALL( SCIPsepaInitsol(set->sepas[i], set) );
   }

   /* propagators */
   for( i = 0; i < set->nprops; ++i )
   {
      SCIP_CALL( SCIPpropInitsol(set->props[i], set) );
   }

   /* primal heuristics */
   for( i = 0; i < set->nheurs; ++i )
   {
      SCIP_CALL( SCIPheurInitsol(set->heurs[i], set) );
   }

   /* event handlers */
   for( i = 0; i < set->neventhdlrs; ++i )
   {
      SCIP_CALL( SCIPeventhdlrInitsol(set->eventhdlrs[i], set) );
   }

   /* node selectors */
   for( i = 0; i < set->nnodesels; ++i )
   {
      SCIP_CALL( SCIPnodeselInitsol(set->nodesels[i], set) );
   }

   /* branching rules */
   for( i = 0; i < set->nbranchrules; ++i )
   {
      SCIP_CALL( SCIPbranchruleInitsol(set->branchrules[i], set) );
   }

   /* display columns */
   for( i = 0; i < set->ndisps; ++i )
   {
      SCIP_CALL( SCIPdispInitsol(set->disps[i], set) );
   }

   /* reset feasibility tolerance for relaxations */
   set->sepa_primfeastol = SCIP_INVALID;

   return SCIP_OKAY;
}

/** calls exitsol methods of all plugins */
SCIP_RETCODE SCIPsetExitsolPlugins(
   SCIP_SET*             set,                /**< global SCIP settings */
   BMS_BLKMEM*           blkmem,             /**< block memory */
   SCIP_STAT*            stat,               /**< dynamic problem statistics */
   SCIP_Bool             restart             /**< was this exit solve call triggered by a restart? */
   )
{
   int i;

   assert(set != NULL);

   /* active variable pricers */
   SCIPsetSortPricers(set);
   for( i = 0; i < set->nactivepricers; ++i )
   {
      SCIP_CALL( SCIPpricerExitsol(set->pricers[i], set) );
   }

   /* constraint handlers */
   for( i = 0; i < set->nconshdlrs; ++i )
   {
      SCIP_CALL( SCIPconshdlrExitsol(set->conshdlrs[i], blkmem, set, stat, restart) );
   }

   /* conflict handlers */
   for( i = 0; i < set->nconflicthdlrs; ++i )
   {
      SCIP_CALL( SCIPconflicthdlrExitsol(set->conflicthdlrs[i], set) );
   }

   /* relaxators */
   for( i = 0; i < set->nrelaxs; ++i )
   {
      SCIP_CALL( SCIPrelaxExitsol(set->relaxs[i], set) );
   }

   /* separators */
   for( i = 0; i < set->nsepas; ++i )
   {
      SCIP_CALL( SCIPsepaExitsol(set->sepas[i], set) );
   }

   /* propagators */
   for( i = 0; i < set->nprops; ++i )
   {
      SCIP_CALL( SCIPpropExitsol(set->props[i], set, restart) );
   }

   /* primal heuristics */
   for( i = 0; i < set->nheurs; ++i )
   {
      SCIP_CALL( SCIPheurExitsol(set->heurs[i], set) );
   }

   /* event handlers */
   for( i = 0; i < set->neventhdlrs; ++i )
   {
      SCIP_CALL( SCIPeventhdlrExitsol(set->eventhdlrs[i], set) );
   }

   /* node selectors */
   for( i = 0; i < set->nnodesels; ++i )
   {
      SCIP_CALL( SCIPnodeselExitsol(set->nodesels[i], set) );
   }

   /* branching rules */
   for( i = 0; i < set->nbranchrules; ++i )
   {
      SCIP_CALL( SCIPbranchruleExitsol(set->branchrules[i], set) );
   }

   /* display columns */
   for( i = 0; i < set->ndisps; ++i )
   {
      SCIP_CALL( SCIPdispExitsol(set->disps[i], set) );
   }

   return SCIP_OKAY;
}

/** calculate memory size for dynamically allocated arrays */
int SCIPsetCalcMemGrowSize(
   SCIP_SET*             set,                /**< global SCIP settings */
   int                   num                 /**< minimum number of entries to store */
   )
{
   return calcGrowSize(set->mem_arraygrowinit, set->mem_arraygrowfac, num);
}

/** calculate memory size for tree array */
int SCIPsetCalcTreeGrowSize(
   SCIP_SET*             set,                /**< global SCIP settings */
   int                   num                 /**< minimum number of entries to store */
   )
{
   return calcGrowSize(set->mem_treegrowinit, set->mem_treegrowfac, num);
}

/** calculate memory size for path array */
int SCIPsetCalcPathGrowSize(
   SCIP_SET*             set,                /**< global SCIP settings */
   int                   num                 /**< minimum number of entries to store */
   )
{
   return calcGrowSize(set->mem_pathgrowinit, set->mem_pathgrowfac, num);
}

/** sets verbosity level for message output */
SCIP_RETCODE SCIPsetSetVerbLevel(
   SCIP_SET*             set,                /**< global SCIP settings */
   SCIP_VERBLEVEL        verblevel           /**< verbosity level for message output */
   )
{
   assert(set != NULL);

   if( verblevel > SCIP_VERBLEVEL_FULL )
   {
      SCIPerrorMessage("invalid verbosity level <%d>, maximum is <%d>\n", verblevel, SCIP_VERBLEVEL_FULL);
      return SCIP_INVALIDCALL;
   }

   set->disp_verblevel = verblevel;

   return SCIP_OKAY;
}

/** sets feasibility tolerance */
SCIP_RETCODE SCIPsetSetFeastol(
   SCIP_SET*             set,                /**< global SCIP settings */
   SCIP_Real             feastol             /**< new feasibility tolerance */
   )
{
   assert(set != NULL);

   set->num_feastol = feastol;

   /* the feasibility tolerance of the LP solver should never be larger than SCIP's feasibility tolerance; if necessary,
    * decrease it; use the SCIP change method in order to mark the LP unsolved
    */
   if( SCIPsetFeastol(set) < SCIPsetLpfeastol(set) )
   {
      SCIPsetDebugMsg(set, "decreasing lpfeastol along with feastol to %g\n", SCIPsetFeastol(set));
      SCIP_CALL( SCIPchgLpfeastol(set->scip, SCIPsetFeastol(set), TRUE) );
   }

   return SCIP_OKAY;
}

/** sets primal feasibility tolerance of LP solver */
SCIP_RETCODE SCIPsetSetLpfeastol(
   SCIP_SET*             set,                /**< global SCIP settings */
   SCIP_Real             lpfeastol,          /**< new primal feasibility tolerance of LP solver */
   SCIP_Bool             printnewvalue       /**< should "numerics/lpfeastol = ..." be printed? */
   )
{
   SCIP_RETCODE retcode;

   assert(set != NULL);

   retcode = SCIP_OKAY;

   /* the feasibility tolerance of the LP solver should never be larger than SCIP's feasibility tolerance; if this is
    * tried, we correct it to feastol; note that when we are called, e.g., by paramChgdLpfeastol, lpfeastol has already
    * been modified and so we cannot leave the lpfeastol value unchanged; if we would not return SCIP_PARAMETERWRONGVAL
    * in this case, the interactive shell would print the incorrect value to be set
    */
   if( lpfeastol > SCIPsetFeastol(set) )
   {
      SCIPerrorMessage("LP feasibility tolerance must be at least as tight as SCIP's feasibility tolerance\n");

      retcode = SCIP_PARAMETERWRONGVAL;
      printnewvalue = TRUE;

      set->num_lpfeastol = SCIPsetFeastol(set);
   }
   else
      set->num_lpfeastol = lpfeastol;

   if( printnewvalue )
   {
      SCIPverbMessage(set->scip, SCIP_VERBLEVEL_HIGH, NULL, "numerics/lpfeastol = %.15g\n", SCIPsetLpfeastol(set));
   }

   return retcode;
}

/** sets feasibility tolerance for reduced costs in LP solution */
SCIP_RETCODE SCIPsetSetDualfeastol(
   SCIP_SET*             set,                /**< global SCIP settings */
   SCIP_Real             dualfeastol         /**< new reduced costs feasibility tolerance */
   )
{
   assert(set != NULL);

   set->num_dualfeastol = dualfeastol;

   return SCIP_OKAY;
}

/** sets LP convergence tolerance used in barrier algorithm */
SCIP_RETCODE SCIPsetSetBarrierconvtol(
   SCIP_SET*             set,                /**< global SCIP settings */
   SCIP_Real             barrierconvtol      /**< new convergence tolerance used in barrier algorithm */
   )
{
   assert(set != NULL);

   set->num_barrierconvtol = barrierconvtol;

   return SCIP_OKAY;
}

/** marks that some limit parameter was changed */
void SCIPsetSetLimitChanged(
   SCIP_SET*             set                 /**< global SCIP settings */
   )
{
   set->limitchanged = TRUE;

   set->istimelimitfinite = (set->limit_time < SCIP_DEFAULT_LIMIT_TIME);
}

/** returns the maximal number of variables priced into the LP per round */
int SCIPsetGetPriceMaxvars(
   SCIP_SET*             set,                /**< global SCIP settings */
   SCIP_Bool             root                /**< are we at the root node? */
   )
{
   assert(set != NULL);

   if( root )
      return set->price_maxvarsroot;
   else
      return set->price_maxvars;
}

/** returns the maximal number of cuts separated per round */
int SCIPsetGetSepaMaxcuts(
   SCIP_SET*             set,                /**< global SCIP settings */
   SCIP_Bool             root                /**< are we at the root node? */
   )
{
   assert(set != NULL);

   if( root )
      return set->sepa_maxcutsroot;
   else
      return set->sepa_maxcuts;
}

/** returns user defined objective value (in original space) for reference purposes */
SCIP_Real SCIPsetGetReferencevalue(
   SCIP_SET*             set                 /**< global SCIP settings */
   )
{
   assert(NULL != set);

   return set->misc_referencevalue;
}


/** returns debug solution data */
SCIP_DEBUGSOLDATA* SCIPsetGetDebugSolData(
   SCIP_SET*             set                 /**< global SCIP settings */
   )
{
   assert(set != NULL);

   return set->debugsoldata;
}


/*
 * simple functions implemented as defines
 */

/* In debug mode, the following methods are implemented as function calls to ensure
 * type validity.
 * In optimized mode, the methods are implemented as defines to improve performance.
 * However, we want to have them in the library anyways, so we have to undef the defines.
 */

#undef SCIPsetInfinity
#undef SCIPsetEpsilon
#undef SCIPsetSumepsilon
#undef SCIPsetFeastol
#undef SCIPsetLpfeastol
#undef SCIPsetSepaprimfeastol
#undef SCIPsetDualfeastol
#undef SCIPsetBarrierconvtol
#undef SCIPsetPseudocosteps
#undef SCIPsetPseudocostdelta
#undef SCIPsetCutoffbounddelta
#undef SCIPsetRecompfac
#undef SCIPsetIsEQ
#undef SCIPsetIsLT
#undef SCIPsetIsLE
#undef SCIPsetIsGT
#undef SCIPsetIsGE
#undef SCIPsetIsInfinity
#undef SCIPsetIsZero
#undef SCIPsetIsPositive
#undef SCIPsetIsNegative
#undef SCIPsetIsIntegral
#undef SCIPsetIsScalingIntegral
#undef SCIPsetIsFracIntegral
#undef SCIPsetFloor
#undef SCIPsetCeil
#undef SCIPsetRound
#undef SCIPsetFrac
#undef SCIPsetIsSumEQ
#undef SCIPsetIsSumLT
#undef SCIPsetIsSumLE
#undef SCIPsetIsSumGT
#undef SCIPsetIsSumGE
#undef SCIPsetIsSumZero
#undef SCIPsetIsSumPositive
#undef SCIPsetIsSumNegative
#undef SCIPsetSumFloor
#undef SCIPsetSumCeil
#undef SCIPsetSumRound
#undef SCIPsetSumFrac
#undef SCIPsetIsFeasEQ
#undef SCIPsetIsFeasLT
#undef SCIPsetIsFeasLE
#undef SCIPsetIsFeasGT
#undef SCIPsetIsFeasGE
#undef SCIPsetIsFeasZero
#undef SCIPsetIsFeasPositive
#undef SCIPsetIsFeasNegative
#undef SCIPsetIsFeasIntegral
#undef SCIPsetIsFeasFracIntegral
#undef SCIPsetFeasFloor
#undef SCIPsetFeasCeil
#undef SCIPsetFeasRound
#undef SCIPsetFeasFrac
#undef SCIPsetIsDualfeasEQ
#undef SCIPsetIsDualfeasLT
#undef SCIPsetIsDualfeasLE
#undef SCIPsetIsDualfeasGT
#undef SCIPsetIsDualfeasGE
#undef SCIPsetIsDualfeasZero
#undef SCIPsetIsDualfeasPositive
#undef SCIPsetIsDualfeasNegative
#undef SCIPsetIsDualfeasIntegral
#undef SCIPsetIsDualfeasFracIntegral
#undef SCIPsetDualfeasFloor
#undef SCIPsetDualfeasCeil
#undef SCIPsetDualfeasRound
#undef SCIPsetDualfeasFrac
#undef SCIPsetIsLbBetter
#undef SCIPsetIsUbBetter
#undef SCIPsetIsEfficacious
#undef SCIPsetIsRelEQ
#undef SCIPsetIsRelLT
#undef SCIPsetIsRelLE
#undef SCIPsetIsRelGT
#undef SCIPsetIsRelGE
#undef SCIPsetIsSumRelEQ
#undef SCIPsetIsSumRelLT
#undef SCIPsetIsSumRelLE
#undef SCIPsetIsSumRelGT
#undef SCIPsetIsSumRelGE
#undef SCIPsetIsUpdateUnreliable
#undef SCIPsetInitializeRandomSeed
#undef SCIPsetIsHugeValue
#undef SCIPsetGetHugeValue

/** returns value treated as infinity */
SCIP_Real SCIPsetInfinity(
   SCIP_SET*             set                 /**< global SCIP settings */
   )
{
   assert(set != NULL);

   return set->num_infinity;
}

/** returns the minimum value that is regarded as huge and should be handled separately (e.g., in activity
 *  computation)
 */
SCIP_Real SCIPsetGetHugeValue(
   SCIP_SET*             set                 /**< global SCIP settings */
   )
{
   assert(set != NULL);

   return set->num_hugeval;
}

/** returns value treated as zero */
SCIP_Real SCIPsetEpsilon(
   SCIP_SET*             set                 /**< global SCIP settings */
   )
{
   assert(set != NULL);

   return set->num_epsilon;
}

/** returns value treated as zero for sums of floating point values */
SCIP_Real SCIPsetSumepsilon(
   SCIP_SET*             set                 /**< global SCIP settings */
   )
{
   assert(set != NULL);

   return set->num_sumepsilon;
}

/** returns feasibility tolerance for constraints */
SCIP_Real SCIPsetFeastol(
   SCIP_SET*             set                 /**< global SCIP settings */
   )
{
   assert(set != NULL);

   return set->num_feastol;
}

/** returns feasibility tolerance for reduced costs */
SCIP_Real SCIPsetDualfeastol(
   SCIP_SET*             set                 /**< global SCIP settings */
   )
{
   assert(set != NULL);

   return set->num_dualfeastol;
}

/** returns primal feasibility tolerance of LP solver */
SCIP_Real SCIPsetLpfeastol(
   SCIP_SET*             set                 /**< global SCIP settings */
   )
{
   assert(set != NULL);

   if( set->sepa_primfeastol != SCIP_INVALID ) /*lint !e777*/
      return MIN(set->sepa_primfeastol, set->num_lpfeastol);

   return set->num_lpfeastol;
}

/** returns primal feasibility tolerance as specified by separation storage, or SCIP_INVALID */
SCIP_Real SCIPsetSepaprimfeastol(
   SCIP_SET*             set                 /**< global SCIP settings */
   )
{
   return set->sepa_primfeastol;
}

/** returns convergence tolerance used in barrier algorithm */
SCIP_Real SCIPsetBarrierconvtol(
   SCIP_SET*             set                 /**< global SCIP settings */
   )
{
   assert(set != NULL);

   return set->num_barrierconvtol;
}

/** returns minimal variable distance value to use for pseudo cost updates */
SCIP_Real SCIPsetPseudocosteps(
   SCIP_SET*             set                 /**< global SCIP settings */
   )
{
   assert(set != NULL);

   return set->num_pseudocosteps;
}

/** returns minimal minimal objective distance value to use for pseudo cost updates */
SCIP_Real SCIPsetPseudocostdelta(
   SCIP_SET*             set                 /**< global SCIP settings */
   )
{
   assert(set != NULL);

   return set->num_pseudocostdelta;
}

/** return the delta to use for computing the cutoff bound for integral objectives */
SCIP_Real SCIPsetCutoffbounddelta(
   SCIP_SET*             set                 /**< global SCIP settings */
   )
{
   SCIP_Real feastol;

   assert(set != NULL);

   feastol = SCIPsetFeastol(set);

   return MIN(100.0 * feastol, 0.0001);
}

/** returns minimal decrease factor that causes the recomputation of a value
 *  (e.g., pseudo objective) instead of an update */
SCIP_Real SCIPsetRecompfac(
   SCIP_SET*             set                 /**< global SCIP settings */
   )
{
   assert(set != NULL);

   return set->num_recompfac;
}

/** checks, if value is (positive) infinite */
SCIP_Bool SCIPsetIsInfinity(
   SCIP_SET*             set,                /**< global SCIP settings */
   SCIP_Real             val                 /**< value to be compared against infinity */
   )
{
   assert(set != NULL);

   return (val >= set->num_infinity);
}

/** checks, if value is huge and should be handled separately (e.g., in activity computation) */
SCIP_Bool SCIPsetIsHugeValue(
   SCIP_SET*             set,                /**< global SCIP settings */
   SCIP_Real             val                 /**< value to be checked whether it is huge */
   )
{
   assert(set != NULL);

   return (val >= set->num_hugeval);
}

/** checks, if values are in range of epsilon */
SCIP_Bool SCIPsetIsEQ(
   SCIP_SET*             set,                /**< global SCIP settings */
   SCIP_Real             val1,               /**< first value to be compared */
   SCIP_Real             val2                /**< second value to be compared */
   )
{
   assert(set != NULL);

   /* avoid to compare two different infinities; the reason for that is
    * that such a comparison can lead to unexpected results */
   assert( ((!SCIPsetIsInfinity(set, val1) || !SCIPsetIsInfinity(set, val2))
         && (!SCIPsetIsInfinity(set, -val1) || !SCIPsetIsInfinity(set, -val2)))
      || val1 == val2 );    /*lint !e777*/

   return EPSEQ(val1, val2, set->num_epsilon);
}

/** checks, if val1 is (more than epsilon) lower than val2 */
SCIP_Bool SCIPsetIsLT(
   SCIP_SET*             set,                /**< global SCIP settings */
   SCIP_Real             val1,               /**< first value to be compared */
   SCIP_Real             val2                /**< second value to be compared */
   )
{
   assert(set != NULL);

   /* avoid to compare two different infinities; the reason for that is
    * that such a comparison can lead to unexpected results */
   assert( ((!SCIPsetIsInfinity(set, val1) || !SCIPsetIsInfinity(set, val2))
         && (!SCIPsetIsInfinity(set, -val1) || !SCIPsetIsInfinity(set, -val2)))
      || val1 == val2 );    /*lint !e777*/

   return EPSLT(val1, val2, set->num_epsilon);
}

/** checks, if val1 is not (more than epsilon) greater than val2 */
SCIP_Bool SCIPsetIsLE(
   SCIP_SET*             set,                /**< global SCIP settings */
   SCIP_Real             val1,               /**< first value to be compared */
   SCIP_Real             val2                /**< second value to be compared */
   )
{
   assert(set != NULL);

   /* avoid to compare two different infinities; the reason for that is
    * that such a comparison can lead to unexpected results */
   assert( ((!SCIPsetIsInfinity(set, val1) || !SCIPsetIsInfinity(set, val2))
         && (!SCIPsetIsInfinity(set, -val1) || !SCIPsetIsInfinity(set, -val2)))
      || val1 == val2 );    /*lint !e777*/

   return EPSLE(val1, val2, set->num_epsilon);
}

/** checks, if val1 is (more than epsilon) greater than val2 */
SCIP_Bool SCIPsetIsGT(
   SCIP_SET*             set,                /**< global SCIP settings */
   SCIP_Real             val1,               /**< first value to be compared */
   SCIP_Real             val2                /**< second value to be compared */
   )
{
   assert(set != NULL);

   /* avoid to compare two different infinities; the reason for that is
    * that such a comparison can lead to unexpected results */
   assert( ((!SCIPsetIsInfinity(set, val1) || !SCIPsetIsInfinity(set, val2))
         && (!SCIPsetIsInfinity(set, -val1) || !SCIPsetIsInfinity(set, -val2)))
      || val1 == val2 );    /*lint !e777*/

   return EPSGT(val1, val2, set->num_epsilon);
}

/** checks, if val1 is not (more than epsilon) lower than val2 */
SCIP_Bool SCIPsetIsGE(
   SCIP_SET*             set,                /**< global SCIP settings */
   SCIP_Real             val1,               /**< first value to be compared */
   SCIP_Real             val2                /**< second value to be compared */
   )
{
   assert(set != NULL);

   /* avoid to compare two different infinities; the reason for that is
    * that such a comparison can lead to unexpected results */
   assert( ((!SCIPsetIsInfinity(set, val1) || !SCIPsetIsInfinity(set, val2))
         && (!SCIPsetIsInfinity(set, -val1) || !SCIPsetIsInfinity(set, -val2)))
      || val1 == val2 );    /*lint !e777*/

   return EPSGE(val1, val2, set->num_epsilon);
}

/** checks, if value is in range epsilon of 0.0 */
SCIP_Bool SCIPsetIsZero(
   SCIP_SET*             set,                /**< global SCIP settings */
   SCIP_Real             val                 /**< value to process */
   )
{
   assert(set != NULL);

   return EPSZ(val, set->num_epsilon);
}

/** checks, if value is greater than epsilon */
SCIP_Bool SCIPsetIsPositive(
   SCIP_SET*             set,                /**< global SCIP settings */
   SCIP_Real             val                 /**< value to process */
   )
{
   assert(set != NULL);

   return EPSP(val, set->num_epsilon);
}

/** checks, if value is lower than -epsilon */
SCIP_Bool SCIPsetIsNegative(
   SCIP_SET*             set,                /**< global SCIP settings */
   SCIP_Real             val                 /**< value to process */
   )
{
   assert(set != NULL);

   return EPSN(val, set->num_epsilon);
}

/** checks, if value is integral within epsilon */
SCIP_Bool SCIPsetIsIntegral(
   SCIP_SET*             set,                /**< global SCIP settings */
   SCIP_Real             val                 /**< value to process */
   )
{
   assert(set != NULL);

   return EPSISINT(val, set->num_epsilon);
}

/** checks whether the product val * scalar is integral in epsilon scaled by scalar */
SCIP_Bool SCIPsetIsScalingIntegral(
   SCIP_SET*             set,                /**< global SCIP settings */
   SCIP_Real             val,                /**< unscaled value to check for scaled integrality */
   SCIP_Real             scalar              /**< value to scale val with for checking for integrality */
   )
{
   SCIP_Real scaledeps;

   assert(set != NULL);

   scaledeps = REALABS(scalar);
   scaledeps = MAX(scaledeps, 1.0);
   scaledeps *= set->num_epsilon;

   return EPSISINT(scalar*val, scaledeps);
}

/** checks, if given fractional part is smaller than epsilon */
SCIP_Bool SCIPsetIsFracIntegral(
   SCIP_SET*             set,                /**< global SCIP settings */
   SCIP_Real             val                 /**< value to process */
   )
{
   assert(set != NULL);
   assert(SCIPsetIsGE(set, val, -set->num_epsilon));
   assert(SCIPsetIsLE(set, val, 1.0+set->num_epsilon));

   return (val <= set->num_epsilon);
}

/** rounds value + feasibility tolerance down to the next integer in epsilon tolerance */
SCIP_Real SCIPsetFloor(
   SCIP_SET*             set,                /**< global SCIP settings */
   SCIP_Real             val                 /**< value to process */
   )
{
   assert(set != NULL);

   return EPSFLOOR(val, set->num_epsilon);
}

/** rounds value - feasibility tolerance up to the next integer in epsilon tolerance */
SCIP_Real SCIPsetCeil(
   SCIP_SET*             set,                /**< global SCIP settings */
   SCIP_Real             val                 /**< value to process */
   )
{
   assert(set != NULL);

   return EPSCEIL(val, set->num_epsilon);
}

/** rounds value to the nearest integer in epsilon tolerance */
SCIP_Real SCIPsetRound(
   SCIP_SET*             set,                /**< global SCIP settings */
   SCIP_Real             val                 /**< value to process */
   )
{
   assert(set != NULL);

   return EPSROUND(val, set->num_epsilon);
}

/** returns fractional part of value, i.e. x - floor(x) in epsilon tolerance */
SCIP_Real SCIPsetFrac(
   SCIP_SET*             set,                /**< global SCIP settings */
   SCIP_Real             val                 /**< value to return fractional part for */
   )
{
   assert(set != NULL);

   return EPSFRAC(val, set->num_epsilon);
}

/** checks, if values are in range of sumepsilon */
SCIP_Bool SCIPsetIsSumEQ(
   SCIP_SET*             set,                /**< global SCIP settings */
   SCIP_Real             val1,               /**< first value to be compared */
   SCIP_Real             val2                /**< second value to be compared */
   )
{
   assert(set != NULL);

   /* avoid to compare two different infinities; the reason for that is
    * that such a comparison can lead to unexpected results */
   assert( ((!SCIPsetIsInfinity(set, val1) || !SCIPsetIsInfinity(set, val2))
         && (!SCIPsetIsInfinity(set, -val1) || !SCIPsetIsInfinity(set, -val2)))
      || val1 == val2 );    /*lint !e777*/

   return EPSEQ(val1, val2, set->num_sumepsilon);
}

/** checks, if val1 is (more than sumepsilon) lower than val2 */
SCIP_Bool SCIPsetIsSumLT(
   SCIP_SET*             set,                /**< global SCIP settings */
   SCIP_Real             val1,               /**< first value to be compared */
   SCIP_Real             val2                /**< second value to be compared */
   )
{
   assert(set != NULL);

   /* avoid to compare two different infinities; the reason for that is
    * that such a comparison can lead to unexpected results */
   assert( ((!SCIPsetIsInfinity(set, val1) || !SCIPsetIsInfinity(set, val2))
         && (!SCIPsetIsInfinity(set, -val1) || !SCIPsetIsInfinity(set, -val2)))
      || val1 == val2 );    /*lint !e777*/

   return EPSLT(val1, val2, set->num_sumepsilon);
}

/** checks, if val1 is not (more than sumepsilon) greater than val2 */
SCIP_Bool SCIPsetIsSumLE(
   SCIP_SET*             set,                /**< global SCIP settings */
   SCIP_Real             val1,               /**< first value to be compared */
   SCIP_Real             val2                /**< second value to be compared */
   )
{
   assert(set != NULL);

   /* avoid to compare two different infinities; the reason for that is
    * that such a comparison can lead to unexpected results */
   assert( ((!SCIPsetIsInfinity(set, val1) || !SCIPsetIsInfinity(set, val2))
         && (!SCIPsetIsInfinity(set, -val1) || !SCIPsetIsInfinity(set, -val2)))
      || val1 == val2 );    /*lint !e777*/

   return EPSLE(val1, val2, set->num_sumepsilon);
}

/** checks, if val1 is (more than sumepsilon) greater than val2 */
SCIP_Bool SCIPsetIsSumGT(
   SCIP_SET*             set,                /**< global SCIP settings */
   SCIP_Real             val1,               /**< first value to be compared */
   SCIP_Real             val2                /**< second value to be compared */
   )
{
   assert(set != NULL);

   /* avoid to compare two different infinities; the reason for that is
    * that such a comparison can lead to unexpected results */
   assert( ((!SCIPsetIsInfinity(set, val1) || !SCIPsetIsInfinity(set, val2))
         && (!SCIPsetIsInfinity(set, -val1) || !SCIPsetIsInfinity(set, -val2)))
      || val1 == val2 );    /*lint !e777*/

   return EPSGT(val1, val2, set->num_sumepsilon);
}

/** checks, if val1 is not (more than sumepsilon) lower than val2 */
SCIP_Bool SCIPsetIsSumGE(
   SCIP_SET*             set,                /**< global SCIP settings */
   SCIP_Real             val1,               /**< first value to be compared */
   SCIP_Real             val2                /**< second value to be compared */
   )
{
   assert(set != NULL);

   /* avoid to compare two different infinities; the reason for that is
    * that such a comparison can lead to unexpected results */
   assert( ((!SCIPsetIsInfinity(set, val1) || !SCIPsetIsInfinity(set, val2))
         && (!SCIPsetIsInfinity(set, -val1) || !SCIPsetIsInfinity(set, -val2)))
      || val1 == val2 );    /*lint !e777*/

   return EPSGE(val1, val2, set->num_sumepsilon);
}

/** checks, if value is in range sumepsilon of 0.0 */
SCIP_Bool SCIPsetIsSumZero(
   SCIP_SET*             set,                /**< global SCIP settings */
   SCIP_Real             val                 /**< value to process */
   )
{
   assert(set != NULL);

   return EPSZ(val, set->num_sumepsilon);
}

/** checks, if value is greater than sumepsilon */
SCIP_Bool SCIPsetIsSumPositive(
   SCIP_SET*             set,                /**< global SCIP settings */
   SCIP_Real             val                 /**< value to process */
   )
{
   assert(set != NULL);

   return EPSP(val, set->num_sumepsilon);
}

/** checks, if value is lower than -sumepsilon */
SCIP_Bool SCIPsetIsSumNegative(
   SCIP_SET*             set,                /**< global SCIP settings */
   SCIP_Real             val                 /**< value to process */
   )
{
   assert(set != NULL);

   return EPSN(val, set->num_sumepsilon);
}

/** rounds value + sumepsilon tolerance down to the next integer */
SCIP_Real SCIPsetSumFloor(
   SCIP_SET*             set,                /**< global SCIP settings */
   SCIP_Real             val                 /**< value to process */
   )
{
   assert(set != NULL);

   return EPSFLOOR(val, set->num_sumepsilon);
}

/** rounds value - sumepsilon tolerance up to the next integer */
SCIP_Real SCIPsetSumCeil(
   SCIP_SET*             set,                /**< global SCIP settings */
   SCIP_Real             val                 /**< value to process */
   )
{
   assert(set != NULL);

   return EPSCEIL(val, set->num_sumepsilon);
}

/** rounds value to the nearest integer in sumepsilon tolerance */
SCIP_Real SCIPsetSumRound(
   SCIP_SET*             set,                /**< global SCIP settings */
   SCIP_Real             val                 /**< value to process */
   )
{
   assert(set != NULL);

   return EPSROUND(val, set->num_sumepsilon);
}

/** returns fractional part of value, i.e. x - floor(x) in sumepsilon tolerance */
SCIP_Real SCIPsetSumFrac(
   SCIP_SET*             set,                /**< global SCIP settings */
   SCIP_Real             val                 /**< value to process */
   )
{
   assert(set != NULL);

   return EPSFRAC(val, set->num_sumepsilon);
}

/** checks, if relative difference of values is in range of feastol */
SCIP_Bool SCIPsetIsFeasEQ(
   SCIP_SET*             set,                /**< global SCIP settings */
   SCIP_Real             val1,               /**< first value to be compared */
   SCIP_Real             val2                /**< second value to be compared */
   )
{
   SCIP_Real diff;

   assert(set != NULL);

   /* avoid to compare two different infinities; the reason for that is
    * that such a comparison can lead to unexpected results */
   assert( ((!SCIPsetIsInfinity(set, val1) || !SCIPsetIsInfinity(set, val2))
         && (!SCIPsetIsInfinity(set, -val1) || !SCIPsetIsInfinity(set, -val2)))
      || val1 == val2 );    /*lint !e777*/

   diff = SCIPrelDiff(val1, val2);

   return EPSZ(diff, set->num_feastol);
}

/** checks, if relative difference of val1 and val2 is lower than feastol */
SCIP_Bool SCIPsetIsFeasLT(
   SCIP_SET*             set,                /**< global SCIP settings */
   SCIP_Real             val1,               /**< first value to be compared */
   SCIP_Real             val2                /**< second value to be compared */
   )
{
   SCIP_Real diff;

   assert(set != NULL);

   /* avoid to compare two different infinities; the reason for that is
    * that such a comparison can lead to unexpected results */
   assert( ((!SCIPsetIsInfinity(set, val1) || !SCIPsetIsInfinity(set, val2))
         && (!SCIPsetIsInfinity(set, -val1) || !SCIPsetIsInfinity(set, -val2)))
      || val1 == val2 );    /*lint !e777*/

   diff = SCIPrelDiff(val1, val2);

   return EPSN(diff, set->num_feastol);
}

/** checks, if relative difference of val1 and val2 is not greater than feastol */
SCIP_Bool SCIPsetIsFeasLE(
   SCIP_SET*             set,                /**< global SCIP settings */
   SCIP_Real             val1,               /**< first value to be compared */
   SCIP_Real             val2                /**< second value to be compared */
   )
{
   SCIP_Real diff;

   assert(set != NULL);

   /* avoid to compare two different infinities; the reason for that is
    * that such a comparison can lead to unexpected results */
   assert( ((!SCIPsetIsInfinity(set, val1) || !SCIPsetIsInfinity(set, val2))
         && (!SCIPsetIsInfinity(set, -val1) || !SCIPsetIsInfinity(set, -val2)))
      || val1 == val2 );    /*lint !e777*/

   diff = SCIPrelDiff(val1, val2);

   return !EPSP(diff, set->num_feastol);
}

/** checks, if relative difference of val1 and val2 is greater than feastol */
SCIP_Bool SCIPsetIsFeasGT(
   SCIP_SET*             set,                /**< global SCIP settings */
   SCIP_Real             val1,               /**< first value to be compared */
   SCIP_Real             val2                /**< second value to be compared */
   )
{
   SCIP_Real diff;

   assert(set != NULL);

   /* avoid to compare two different infinities; the reason for that is
    * that such a comparison can lead to unexpected results */
   assert( ((!SCIPsetIsInfinity(set, val1) || !SCIPsetIsInfinity(set, val2))
         && (!SCIPsetIsInfinity(set, -val1) || !SCIPsetIsInfinity(set, -val2)))
      || val1 == val2 );    /*lint !e777*/

   diff = SCIPrelDiff(val1, val2);

   return EPSP(diff, set->num_feastol);
}

/** checks, if relative difference of val1 and val2 is not lower than -feastol */
SCIP_Bool SCIPsetIsFeasGE(
   SCIP_SET*             set,                /**< global SCIP settings */
   SCIP_Real             val1,               /**< first value to be compared */
   SCIP_Real             val2                /**< second value to be compared */
   )
{
   SCIP_Real diff;

   assert(set != NULL);

   /* avoid to compare two different infinities; the reason for that is
    * that such a comparison can lead to unexpected results */
   assert( ((!SCIPsetIsInfinity(set, val1) || !SCIPsetIsInfinity(set, val2))
         && (!SCIPsetIsInfinity(set, -val1) || !SCIPsetIsInfinity(set, -val2)))
      || val1 == val2 );    /*lint !e777*/

   diff = SCIPrelDiff(val1, val2);

   return !EPSN(diff, set->num_feastol);
}

/** checks, if value is in range feasibility tolerance of 0.0 */
SCIP_Bool SCIPsetIsFeasZero(
   SCIP_SET*             set,                /**< global SCIP settings */
   SCIP_Real             val                 /**< value to process */
   )
{
   assert(set != NULL);

   return EPSZ(val, set->num_feastol);
}

/** checks, if value is greater than feasibility tolerance */
SCIP_Bool SCIPsetIsFeasPositive(
   SCIP_SET*             set,                /**< global SCIP settings */
   SCIP_Real             val                 /**< value to process */
   )
{
   assert(set != NULL);

   return EPSP(val, set->num_feastol);
}

/** checks, if value is lower than -feasibility tolerance */
SCIP_Bool SCIPsetIsFeasNegative(
   SCIP_SET*             set,                /**< global SCIP settings */
   SCIP_Real             val                 /**< value to process */
   )
{
   assert(set != NULL);

   return EPSN(val, set->num_feastol);
}

/** checks, if value is integral within the feasibility bounds */
SCIP_Bool SCIPsetIsFeasIntegral(
   SCIP_SET*             set,                /**< global SCIP settings */
   SCIP_Real             val                 /**< value to process */
   )
{
   assert(set != NULL);

   return EPSISINT(val, set->num_feastol);
}

/** checks, if given fractional part is smaller than feastol */
SCIP_Bool SCIPsetIsFeasFracIntegral(
   SCIP_SET*             set,                /**< global SCIP settings */
   SCIP_Real             val                 /**< value to process */
   )
{
   assert(set != NULL);
   assert(SCIPsetIsGE(set, val, -2*set->num_feastol));
   assert(SCIPsetIsLE(set, val, 1.0+set->num_feastol));

   return (val <= set->num_feastol);
}

/** rounds value + feasibility tolerance down to the next integer in feasibility tolerance */
SCIP_Real SCIPsetFeasFloor(
   SCIP_SET*             set,                /**< global SCIP settings */
   SCIP_Real             val                 /**< value to process */
   )
{
   assert(set != NULL);

   return EPSFLOOR(val, set->num_feastol);
}

/** rounds value - feasibility tolerance up to the next integer in feasibility tolerance */
SCIP_Real SCIPsetFeasCeil(
   SCIP_SET*             set,                /**< global SCIP settings */
   SCIP_Real             val                 /**< value to process */
   )
{
   assert(set != NULL);

   return EPSCEIL(val, set->num_feastol);
}

/** rounds value to the nearest integer in feasibility tolerance */
SCIP_Real SCIPsetFeasRound(
   SCIP_SET*             set,                /**< global SCIP settings */
   SCIP_Real             val                 /**< value to process */
   )
{
   assert(set != NULL);

   return EPSROUND(val, set->num_feastol);
}

/** returns fractional part of value, i.e. x - floor(x) in feasibility tolerance */
SCIP_Real SCIPsetFeasFrac(
   SCIP_SET*             set,                /**< global SCIP settings */
   SCIP_Real             val                 /**< value to process */
   )
{
   assert(set != NULL);

   return EPSFRAC(val, set->num_feastol);
}

/** checks, if relative difference of values is in range of dual feasibility tolerance */
SCIP_Bool SCIPsetIsDualfeasEQ(
   SCIP_SET*             set,                /**< global SCIP settings */
   SCIP_Real             val1,               /**< first value to be compared */
   SCIP_Real             val2                /**< second value to be compared */
   )
{
   SCIP_Real diff;

   assert(set != NULL);

   /* avoid to compare two different infinities; the reason for that is
    * that such a comparison can lead to unexpected results */
   assert( ((!SCIPsetIsInfinity(set, val1) || !SCIPsetIsInfinity(set, val2))
         && (!SCIPsetIsInfinity(set, -val1) || !SCIPsetIsInfinity(set, -val2)))
      || val1 == val2 );    /*lint !e777*/

   diff = SCIPrelDiff(val1, val2);

   return EPSZ(diff, set->num_dualfeastol);
}

/** checks, if relative difference of val1 and val2 is lower than dual feasibility tolerance */
SCIP_Bool SCIPsetIsDualfeasLT(
   SCIP_SET*             set,                /**< global SCIP settings */
   SCIP_Real             val1,               /**< first value to be compared */
   SCIP_Real             val2                /**< second value to be compared */
   )
{
   SCIP_Real diff;

   assert(set != NULL);

   /* avoid to compare two different infinities; the reason for that is
    * that such a comparison can lead to unexpected results */
   assert( ((!SCIPsetIsInfinity(set, val1) || !SCIPsetIsInfinity(set, val2))
         && (!SCIPsetIsInfinity(set, -val1) || !SCIPsetIsInfinity(set, -val2)))
      || val1 == val2 );    /*lint !e777*/

   diff = SCIPrelDiff(val1, val2);

   return EPSN(diff, set->num_dualfeastol);
}

/** checks, if relative difference of val1 and val2 is not greater than dual feasibility tolerance */
SCIP_Bool SCIPsetIsDualfeasLE(
   SCIP_SET*             set,                /**< global SCIP settings */
   SCIP_Real             val1,               /**< first value to be compared */
   SCIP_Real             val2                /**< second value to be compared */
   )
{
   SCIP_Real diff;

   assert(set != NULL);

   /* avoid to compare two different infinities; the reason for that is
    * that such a comparison can lead to unexpected results */
   assert( ((!SCIPsetIsInfinity(set, val1) || !SCIPsetIsInfinity(set, val2))
         && (!SCIPsetIsInfinity(set, -val1) || !SCIPsetIsInfinity(set, -val2)))
      || val1 == val2 );    /*lint !e777*/

   diff = SCIPrelDiff(val1, val2);

   return !EPSP(diff, set->num_dualfeastol);
}

/** checks, if relative difference of val1 and val2 is greater than dual feasibility tolerance */
SCIP_Bool SCIPsetIsDualfeasGT(
   SCIP_SET*             set,                /**< global SCIP settings */
   SCIP_Real             val1,               /**< first value to be compared */
   SCIP_Real             val2                /**< second value to be compared */
   )
{
   SCIP_Real diff;

   assert(set != NULL);

   /* avoid to compare two different infinities; the reason for that is
    * that such a comparison can lead to unexpected results */
   assert( ((!SCIPsetIsInfinity(set, val1) || !SCIPsetIsInfinity(set, val2))
         && (!SCIPsetIsInfinity(set, -val1) || !SCIPsetIsInfinity(set, -val2)))
      || val1 == val2 );    /*lint !e777*/

   diff = SCIPrelDiff(val1, val2);

   return EPSP(diff, set->num_dualfeastol);
}

/** checks, if relative difference of val1 and val2 is not lower than -dual feasibility tolerance */
SCIP_Bool SCIPsetIsDualfeasGE(
   SCIP_SET*             set,                /**< global SCIP settings */
   SCIP_Real             val1,               /**< first value to be compared */
   SCIP_Real             val2                /**< second value to be compared */
   )
{
   SCIP_Real diff;

   assert(set != NULL);

   /* avoid to compare two different infinities; the reason for that is
    * that such a comparison can lead to unexpected results */
   assert( ((!SCIPsetIsInfinity(set, val1) || !SCIPsetIsInfinity(set, val2))
         && (!SCIPsetIsInfinity(set, -val1) || !SCIPsetIsInfinity(set, -val2)))
      || val1 == val2 );    /*lint !e777*/

   diff = SCIPrelDiff(val1, val2);

   return !EPSN(diff, set->num_dualfeastol);
}

/** checks, if value is in range feasibility tolerance of 0.0 */
SCIP_Bool SCIPsetIsDualfeasZero(
   SCIP_SET*             set,                /**< global SCIP settings */
   SCIP_Real             val                 /**< value to process */
   )
{
   assert(set != NULL);

   return EPSZ(val, set->num_dualfeastol);
}

/** checks, if value is greater than dual feasibility tolerance */
SCIP_Bool SCIPsetIsDualfeasPositive(
   SCIP_SET*             set,                /**< global SCIP settings */
   SCIP_Real             val                 /**< value to process */
   )
{
   assert(set != NULL);

   return EPSP(val, set->num_dualfeastol);
}

/** checks, if value is lower than -dual feasibility tolerance */
SCIP_Bool SCIPsetIsDualfeasNegative(
   SCIP_SET*             set,                /**< global SCIP settings */
   SCIP_Real             val                 /**< value to process */
   )
{
   assert(set != NULL);

   return EPSN(val, set->num_dualfeastol);
}

/** checks, if value is integral within the dual feasibility bounds */
SCIP_Bool SCIPsetIsDualfeasIntegral(
   SCIP_SET*             set,                /**< global SCIP settings */
   SCIP_Real             val                 /**< value to process */
   )
{
   assert(set != NULL);

   return EPSISINT(val, set->num_dualfeastol);
}

/** checks, if given fractional part is smaller than dual feasibility tolerance */
SCIP_Bool SCIPsetIsDualfeasFracIntegral(
   SCIP_SET*             set,                /**< global SCIP settings */
   SCIP_Real             val                 /**< value to process */
   )
{
   assert(set != NULL);
   assert(SCIPsetIsGE(set, val, -set->num_dualfeastol));
   assert(SCIPsetIsLE(set, val, 1.0+set->num_dualfeastol));

   return (val <= set->num_dualfeastol);
}

/** rounds value + dual feasibility tolerance down to the next integer */
SCIP_Real SCIPsetDualfeasFloor(
   SCIP_SET*             set,                /**< global SCIP settings */
   SCIP_Real             val                 /**< value to process */
   )
{
   assert(set != NULL);

   return EPSFLOOR(val, set->num_dualfeastol);
}

/** rounds value - dual feasibility tolerance up to the next integer */
SCIP_Real SCIPsetDualfeasCeil(
   SCIP_SET*             set,                /**< global SCIP settings */
   SCIP_Real             val                 /**< value to process */
   )
{
   assert(set != NULL);

   return EPSCEIL(val, set->num_dualfeastol);
}

/** rounds value to the nearest integer in dual feasibility tolerance */
SCIP_Real SCIPsetDualfeasRound(
   SCIP_SET*             set,                /**< global SCIP settings */
   SCIP_Real             val                 /**< value to process */
   )
{
   assert(set != NULL);

   return EPSROUND(val, set->num_dualfeastol);
}

/** returns fractional part of value, i.e. x - floor(x) in dual feasibility tolerance */
SCIP_Real SCIPsetDualfeasFrac(
   SCIP_SET*             set,                /**< global SCIP settings */
   SCIP_Real             val                 /**< value to process */
   )
{
   assert(set != NULL);

   return EPSFRAC(val, set->num_dualfeastol);
}

/** checks, if the given new lower bound is at least min(oldub - oldlb, |oldlb|) times the bound
 *  strengthening epsilon better than the old one or the change in the lower bound would fix the
 *  sign of the variable
 */
SCIP_Bool SCIPsetIsLbBetter(
   SCIP_SET*             set,                /**< global SCIP settings */
   SCIP_Real             newlb,              /**< new lower bound */
   SCIP_Real             oldlb,              /**< old lower bound */
   SCIP_Real             oldub               /**< old upper bound */
   )
{
   SCIP_Real eps;

   assert(set != NULL);
   assert(SCIPsetIsLE(set, oldlb, oldub));

   /* if lower bound is moved to 0 or higher, always accept bound change */
   if( oldlb < 0.0 && newlb >= 0.0 )
      return TRUE;

   eps = REALABS(oldlb);
   eps = MIN(oldub - oldlb, eps);
   return EPSGT(newlb, oldlb, set->num_boundstreps * MAX(eps, 1e-3));
}

/** checks, if the given new upper bound is at least min(oldub - oldlb, |oldub|) times the bound
 *  strengthening epsilon better than the old one or the change in the upper bound would fix the
 *  sign of the variable
 */
SCIP_Bool SCIPsetIsUbBetter(
   SCIP_SET*             set,                /**< global SCIP settings */
   SCIP_Real             newub,              /**< new upper bound */
   SCIP_Real             oldlb,              /**< old lower bound */
   SCIP_Real             oldub               /**< old upper bound */
   )
{
   SCIP_Real eps;

   assert(set != NULL);
   assert(SCIPsetIsLE(set, oldlb, oldub));

   /* if upper bound is moved to 0 or lower, always accept bound change */
   if( oldub > 0.0 && newub <= 0.0 )
      return TRUE;

   eps = REALABS(oldub);
   eps = MIN(oldub - oldlb, eps);
   return EPSLT(newub, oldub, set->num_boundstreps * MAX(eps, 1e-3));
}

/** checks, if the given cut's efficacy is larger than the minimal cut efficacy */
SCIP_Bool SCIPsetIsEfficacious(
   SCIP_SET*             set,                /**< global SCIP settings */
   SCIP_Bool             root,               /**< should the root's minimal cut efficacy be used? */
   SCIP_Real             efficacy            /**< efficacy of the cut */
   )
{
   assert(set != NULL);

   if( root )
      return EPSP(efficacy, set->sepa_minefficacyroot);
   else
      return EPSP(efficacy, set->sepa_minefficacy);
}

/** checks, if relative difference of values is in range of epsilon */
SCIP_Bool SCIPsetIsRelEQ(
   SCIP_SET*             set,                /**< global SCIP settings */
   SCIP_Real             val1,               /**< first value to be compared */
   SCIP_Real             val2                /**< second value to be compared */
   )
{
   SCIP_Real diff;

   assert(set != NULL);

   /* avoid to compare two different infinities; the reason for that is
    * that such a comparison can lead to unexpected results */
   assert( ((!SCIPsetIsInfinity(set, val1) || !SCIPsetIsInfinity(set, val2))
         && (!SCIPsetIsInfinity(set, -val1) || !SCIPsetIsInfinity(set, -val2)))
      || val1 == val2 );    /*lint !e777*/

   diff = SCIPrelDiff(val1, val2);

   return EPSZ(diff, set->num_epsilon);
}

/** checks, if relative difference of val1 and val2 is lower than epsilon */
SCIP_Bool SCIPsetIsRelLT(
   SCIP_SET*             set,                /**< global SCIP settings */
   SCIP_Real             val1,               /**< first value to be compared */
   SCIP_Real             val2                /**< second value to be compared */
   )
{
   SCIP_Real diff;

   assert(set != NULL);

   /* avoid to compare two different infinities; the reason for that is
    * that such a comparison can lead to unexpected results */
   assert( ((!SCIPsetIsInfinity(set, val1) || !SCIPsetIsInfinity(set, val2))
         && (!SCIPsetIsInfinity(set, -val1) || !SCIPsetIsInfinity(set, -val2)))
      || val1 == val2 );    /*lint !e777*/

   diff = SCIPrelDiff(val1, val2);

   return EPSN(diff, set->num_epsilon);
}

/** checks, if relative difference of val1 and val2 is not greater than epsilon */
SCIP_Bool SCIPsetIsRelLE(
   SCIP_SET*             set,                /**< global SCIP settings */
   SCIP_Real             val1,               /**< first value to be compared */
   SCIP_Real             val2                /**< second value to be compared */
   )
{
   SCIP_Real diff;

   assert(set != NULL);

   /* avoid to compare two different infinities; the reason for that is
    * that such a comparison can lead to unexpected results */
   assert( ((!SCIPsetIsInfinity(set, val1) || !SCIPsetIsInfinity(set, val2))
         && (!SCIPsetIsInfinity(set, -val1) || !SCIPsetIsInfinity(set, -val2)))
      || val1 == val2 );    /*lint !e777*/

   diff = SCIPrelDiff(val1, val2);

   return !EPSP(diff, set->num_epsilon);
}

/** checks, if relative difference of val1 and val2 is greater than epsilon */
SCIP_Bool SCIPsetIsRelGT(
   SCIP_SET*             set,                /**< global SCIP settings */
   SCIP_Real             val1,               /**< first value to be compared */
   SCIP_Real             val2                /**< second value to be compared */
   )
{
   SCIP_Real diff;

   assert(set != NULL);

   /* avoid to compare two different infinities; the reason for that is
    * that such a comparison can lead to unexpected results */
   assert( ((!SCIPsetIsInfinity(set, val1) || !SCIPsetIsInfinity(set, val2))
         && (!SCIPsetIsInfinity(set, -val1) || !SCIPsetIsInfinity(set, -val2)))
      || val1 == val2 );    /*lint !e777*/

   diff = SCIPrelDiff(val1, val2);

   return EPSP(diff, set->num_epsilon);
}

/** checks, if relative difference of val1 and val2 is not lower than -epsilon */
SCIP_Bool SCIPsetIsRelGE(
   SCIP_SET*             set,                /**< global SCIP settings */
   SCIP_Real             val1,               /**< first value to be compared */
   SCIP_Real             val2                /**< second value to be compared */
   )
{
   SCIP_Real diff;

   assert(set != NULL);

   /* avoid to compare two different infinities; the reason for that is
    * that such a comparison can lead to unexpected results */
   assert( ((!SCIPsetIsInfinity(set, val1) || !SCIPsetIsInfinity(set, val2))
         && (!SCIPsetIsInfinity(set, -val1) || !SCIPsetIsInfinity(set, -val2)))
      || val1 == val2 );    /*lint !e777*/

   diff = SCIPrelDiff(val1, val2);

   return !EPSN(diff, set->num_epsilon);
}

/** checks, if relative difference of values is in range of sumepsilon */
SCIP_Bool SCIPsetIsSumRelEQ(
   SCIP_SET*             set,                /**< global SCIP settings */
   SCIP_Real             val1,               /**< first value to be compared */
   SCIP_Real             val2                /**< second value to be compared */
   )
{
   SCIP_Real diff;

   assert(set != NULL);

   /* avoid to compare two different infinities; the reason for that is
    * that such a comparison can lead to unexpected results */
   assert( ((!SCIPsetIsInfinity(set, val1) || !SCIPsetIsInfinity(set, val2))
         && (!SCIPsetIsInfinity(set, -val1) || !SCIPsetIsInfinity(set, -val2)))
      || val1 == val2 );    /*lint !e777*/

   diff = SCIPrelDiff(val1, val2);

   return EPSZ(diff, set->num_sumepsilon);
}

/** checks, if relative difference of val1 and val2 is lower than sumepsilon */
SCIP_Bool SCIPsetIsSumRelLT(
   SCIP_SET*             set,                /**< global SCIP settings */
   SCIP_Real             val1,               /**< first value to be compared */
   SCIP_Real             val2                /**< second value to be compared */
   )
{
   SCIP_Real diff;

   assert(set != NULL);

   /* avoid to compare two different infinities; the reason for that is
    * that such a comparison can lead to unexpected results */
   assert( ((!SCIPsetIsInfinity(set, val1) || !SCIPsetIsInfinity(set, val2))
         && (!SCIPsetIsInfinity(set, -val1) || !SCIPsetIsInfinity(set, -val2)))
      || val1 == val2 );    /*lint !e777*/

   diff = SCIPrelDiff(val1, val2);

   return EPSN(diff, set->num_sumepsilon);
}

/** checks, if relative difference of val1 and val2 is not greater than sumepsilon */
SCIP_Bool SCIPsetIsSumRelLE(
   SCIP_SET*             set,                /**< global SCIP settings */
   SCIP_Real             val1,               /**< first value to be compared */
   SCIP_Real             val2                /**< second value to be compared */
   )
{
   SCIP_Real diff;

   assert(set != NULL);

   /* avoid to compare two different infinities; the reason for that is
    * that such a comparison can lead to unexpected results */
   assert( ((!SCIPsetIsInfinity(set, val1) || !SCIPsetIsInfinity(set, val2))
         && (!SCIPsetIsInfinity(set, -val1) || !SCIPsetIsInfinity(set, -val2)))
      || val1 == val2 );    /*lint !e777*/

   diff = SCIPrelDiff(val1, val2);

   return !EPSP(diff, set->num_sumepsilon);
}

/** checks, if relative difference of val1 and val2 is greater than sumepsilon */
SCIP_Bool SCIPsetIsSumRelGT(
   SCIP_SET*             set,                /**< global SCIP settings */
   SCIP_Real             val1,               /**< first value to be compared */
   SCIP_Real             val2                /**< second value to be compared */
   )
{
   SCIP_Real diff;

   assert(set != NULL);

   /* avoid to compare two different infinities; the reason for that is
    * that such a comparison can lead to unexpected results */
   assert( ((!SCIPsetIsInfinity(set, val1) || !SCIPsetIsInfinity(set, val2))
         && (!SCIPsetIsInfinity(set, -val1) || !SCIPsetIsInfinity(set, -val2)))
      || val1 == val2 );    /*lint !e777*/

   diff = SCIPrelDiff(val1, val2);

   return EPSP(diff, set->num_sumepsilon);
}

/** checks, if relative difference of val1 and val2 is not lower than -sumepsilon */
SCIP_Bool SCIPsetIsSumRelGE(
   SCIP_SET*             set,                /**< global SCIP settings */
   SCIP_Real             val1,               /**< first value to be compared */
   SCIP_Real             val2                /**< second value to be compared */
   )
{
   SCIP_Real diff;

   assert(set != NULL);

   /* avoid to compare two different infinities; the reason for that is
    * that such a comparison can lead to unexpected results */
   assert( ((!SCIPsetIsInfinity(set, val1) || !SCIPsetIsInfinity(set, val2))
         && (!SCIPsetIsInfinity(set, -val1) || !SCIPsetIsInfinity(set, -val2)))
      || val1 == val2 );    /*lint !e777*/

   diff = SCIPrelDiff(val1, val2);

   return !EPSN(diff, set->num_sumepsilon);
}

/** Checks, if an iteratively updated value is reliable or should be recomputed from scratch.
 *  This is useful, if the value, e.g., the activity of a linear constraint or the pseudo objective value, gets a high
 *  absolute value during the optimization process which is later reduced significantly. In this case, the last digits
 *  were canceled out when increasing the value and are random after decreasing it.
 *  We dot not consider the cancellations which can occur during increasing the absolute value because they just cannot
 *  be expressed using fixed precision floating point arithmetic, anymore.
 *  The idea to get more reliable values is to always store the last reliable value, where increasing the absolute of
 *  the value is viewed as preserving reliability. Then, after each update, the new absolute value can be compared
 *  against the last reliable one with this method, checking whether it was decreased by a factor of at least
 *  "lp/recompfac" and should be recomputed.
 */
SCIP_Bool SCIPsetIsUpdateUnreliable(
   SCIP_SET*             set,                /**< global SCIP settings */
   SCIP_Real             newvalue,           /**< new value after update */
   SCIP_Real             oldvalue            /**< old value, i.e., last reliable value */
   )
{
   SCIP_Real quotient;

   assert(set != NULL);

   quotient = ABS(oldvalue) / MAX(ABS(newvalue), set->num_epsilon);

   return quotient >= set->num_recompfac;
}

/** prints a debug message */
void SCIPsetPrintDebugMessage(
   SCIP_SET*             set,                /**< global SCIP settings */
   const char*           sourcefile,         /**< name of the source file that called the function */
   int                   sourceline,         /**< line in the source file where the function was called */
   const char*           formatstr,          /**< format string like in printf() function */
   ...                                       /**< format arguments line in printf() function */
   )
{
   int subscipdepth = 0;
   SCIP* scip;
   va_list ap;

   assert( sourcefile != NULL );
   assert( set != NULL );

   scip = set->scip;
   assert( scip != NULL );

   if ( scip->stat != NULL )
      subscipdepth = scip->stat->subscipdepth;

   if ( subscipdepth > 0 )
      SCIPmessageFPrintInfo(scip->messagehdlr, NULL, "%d: [%s:%d] debug: ", subscipdepth, sourcefile, sourceline);
   else
      SCIPmessageFPrintInfo(scip->messagehdlr, NULL, "[%s:%d] debug: ", sourcefile, sourceline);

   va_start(ap, formatstr); /*lint !e838*/
   SCIPmessageVFPrintInfo(scip->messagehdlr, NULL, formatstr, ap);
   va_end(ap);
}

/** prints a debug message without precode */
void SCIPsetDebugMessagePrint(
   SCIP_SET*             set,                /**< global SCIP settings */
   const char*           formatstr,          /**< format string like in printf() function */
   ...                                       /**< format arguments line in printf() function */
   )
{
   va_list ap;

   assert( set != NULL );
   assert( set->scip != NULL );

   va_start(ap, formatstr); /*lint !e838*/
   SCIPmessageVFPrintInfo(set->scip->messagehdlr, NULL, formatstr, ap);
   va_end(ap);
}

/** modifies an initial seed value with the global shift of random seeds */
int SCIPsetInitializeRandomSeed(
   SCIP_SET*             set,                /**< global SCIP settings */
   int                   initialseedvalue    /**< initial seed value to be modified */
   )
{
   assert(set != NULL);

   return (initialseedvalue + set->random_randomseedshift);
}<|MERGE_RESOLUTION|>--- conflicted
+++ resolved
@@ -1109,13 +1109,7 @@
    (*set)->nlp_solver = NULL;
    (*set)->nlp_disable = FALSE;
    (*set)->sepa_primfeastol = SCIP_INVALID;
-<<<<<<< HEAD
-#ifdef WITH_DEBUG_SOLUTION
    (*set)->misc_debugsol = NULL;
-#endif
-=======
-   (*set)->misc_debugsol = NULL;
->>>>>>> f6e37def
 
    /* the default time limit is infinite */
    (*set)->istimelimitfinite = FALSE;
