/* * * * * * * * * * * * * * * * * * * * * * * * * * * * * * * * * * * * * * */
/*                                                                           */
/*                  This file is part of the program and library             */
/*         SCIP --- Solving Constraint Integer Programs                      */
/*                                                                           */
/*    Copyright (C) 2002-2016 Konrad-Zuse-Zentrum                            */
/*                            fuer Informationstechnik Berlin                */
/*                                                                           */
/*  SCIP is distributed under the terms of the ZIB Academic License.         */
/*                                                                           */
/*  You should have received a copy of the ZIB Academic License              */
/*  along with SCIP; see the file COPYING. If not email to scip@zib.de.      */
/*                                                                           */
/* * * * * * * * * * * * * * * * * * * * * * * * * * * * * * * * * * * * * * */

/**@file   set.c
 * @brief  methods for global SCIP settings
 * @author Tobias Achterberg
 * @author Timo Berthold
 *
 * @todo Functions like SCIPsetFeastol() are misleading (it seems that the feasibility tolerance can be set).
 *       Rename all functions starting with SCIPsetXXX, e.g., SCIPsetGetFeastol() and SCIPsetSetFeastol().
 */

/*---+----1----+----2----+----3----+----4----+----5----+----6----+----7----+----8----+----9----+----0----+----1----+----2*/

#include <assert.h>
#include <string.h>
#include <math.h>

#include "scip/def.h"
#include "scip/set.h"
#include "scip/stat.h"
#include "scip/clock.h"
#include "scip/event.h"
#include "scip/lp.h"
#include "scip/paramset.h"
#include "scip/scip.h"
#include "scip/branch.h"
#include "scip/conflict.h"
#include "scip/cons.h"
#include "scip/disp.h"
#include "scip/dialog.h"
#include "scip/heur.h"
#include "scip/compr.h"
#include "scip/nodesel.h"
#include "scip/presol.h"
#include "scip/pricer.h"
#include "scip/reader.h"
#include "scip/relax.h"
#include "scip/sepa.h"
#include "scip/prop.h"
#include "nlpi/nlpi.h"
#include "scip/struct_scip.h" /* for SCIPsetPrintDebugMessage() */

/*
 * Default settings
 */


/* Branching */

#define SCIP_DEFAULT_BRANCH_SCOREFUNC       'p' /**< branching score function ('s'um, 'p'roduct) */
#define SCIP_DEFAULT_BRANCH_SCOREFAC      0.167 /**< branching score factor to weigh downward and upward gain prediction
                                                 *   in sum score function */
#define SCIP_DEFAULT_BRANCH_PREFERBINARY  FALSE /**< should branching on binary variables be preferred? */
#define SCIP_DEFAULT_BRANCH_CLAMP           0.2 /**< minimal fractional distance of branching point to a continuous variable'
                                                 *   bounds; a value of 0.5 leads to branching always in the middle of a bounded domain */
#define SCIP_DEFAULT_BRANCH_LPGAINNORMALIZE 's' /**< strategy for normalizing LP gain when updating pseudo costs of continuous variables */
#define SCIP_DEFAULT_BRANCH_DELAYPSCOST    TRUE /**< should updating pseudo costs of continuous variables be delayed to after separation */
#define SCIP_DEFAULT_BRANCH_DIVINGPSCOST   TRUE /**< should pseudo costs be updated also in diving and probing mode? */
#define SCIP_DEFAULT_BRANCH_FORCEALL      FALSE /**< should all strong branching children be regarded even if
                                                 *   one is detected to be infeasible? (only with propagation) */
#define SCIP_DEFAULT_BRANCH_FIRSTSBCHILD    'a' /**< child node to be regarded first during strong branching (only with propagation): 'u'p child, 'd'own child, 'h'istory-based, or 'a'utomatic */
#define SCIP_DEFAULT_BRANCH_CHECKSBSOL     TRUE /**< should LP solutions during strong branching with propagation be checked for feasibility? */
#define SCIP_DEFAULT_BRANCH_ROUNDSBSOL     TRUE /**< should LP solutions during strong branching with propagation be rounded? (only when checksbsol=TRUE) */


/* Tree Compression */

#define SCIP_DEFAULT_COMPR_ENABLE         FALSE /**< should automatic tree compression in reoptimization after presolving be enabled? */


/* Conflict Analysis (general) */

#define SCIP_DEFAULT_CONF_ENABLE           TRUE /**< conflict analysis be enabled? */
#define SCIP_DEFAULT_CONF_MAXVARSFAC       0.10 /**< maximal fraction of variables involved in a conflict constraint */
#define SCIP_DEFAULT_CONF_MINMAXVARS         30 /**< minimal absolute maximum of variables involved in a conflict constraint */
#define SCIP_DEFAULT_CONF_MAXLPLOOPS          2 /**< maximal number of LP resolving loops during conflict analysis
                                                 *   (-1: no limit) */
#define SCIP_DEFAULT_CONF_LPITERATIONS       10 /**< maximal number of LP iterations in each LP resolving loop
                                                 *   (-1: no limit) */
#define SCIP_DEFAULT_CONF_USEPROP          TRUE /**< should propagation conflict analysis be used? */
#define SCIP_DEFAULT_CONF_USEINFLP          'c' /**< should infeasible LP conflict analysis be used?
                                                 *   ('o'ff, 'c'onflict graph, 'd'ual ray, 'b'oth conflict graph and dual ray)
                                                 */
#define SCIP_DEFAULT_CONF_USEBOUNDLP        'o' /**< should bound exceeding LP conflict analysis be used?
                                                 *   ('o'ff, 'c'onflict graph, 'd'ual ray, 'b'oth conflict graph and dual ray)
                                                 */
#define SCIP_DEFAULT_CONF_USESB           FALSE /**< should infeasible/bound exceeding strong branching conflict analysis
                                                 *   be used? */
#define SCIP_DEFAULT_CONF_USEPSEUDO        TRUE /**< should pseudo solution conflict analysis be used? */
#define SCIP_DEFAULT_CONF_SEPARATE         TRUE /**< should the conflict constraints be separated? */
#define SCIP_DEFAULT_CONF_DYNAMIC          TRUE /**< should the conflict constraints be subject to aging? */


/* Conflict Analysis (conflict graph) */

#define SCIP_DEFAULT_CONF_ENABLECONFGRAPH  TRUE /**< analyze the conflict graph */
#define SCIP_DEFAULT_CONF_MAXSTORESIZE    10000 /**< maximal size of the conflict pool */
#define SCIP_DEFAULT_CONF_CLEANUPFREQ         5 /**< frequency to clean up the storage if it is not full */
#define SCIP_DEFAULT_CONF_RECONVLEVELS       -1 /**< number of depth levels up to which UIP reconvergence constraints are
                                                 *   generated (-1: generate reconvergence constraints in all depth levels) */
#define SCIP_DEFAULT_CONF_CLEANBNDDEPEND   TRUE /**< should conflicts based on an old cutoff bound removed? */
#define SCIP_DEFAULT_CONF_FUIPLEVELS         -1 /**< number of depth levels up to which first UIP's are used in conflict
                                                 *   analysis (-1: use All-FirstUIP rule) */
#define SCIP_DEFAULT_CONF_INTERCONSS         -1 /**< maximal number of intermediate conflict constraints generated in
                                                 *   conflict graph (-1: use every intermediate constraint) */
#define SCIP_DEFAULT_CONF_MAXCONSS           10 /**< maximal number of conflict constraints accepted at an infeasible node
                                                 *   (-1: use all generated conflict constraints) */
#define SCIP_DEFAULT_CONF_PREFERBINARY    FALSE /**< should binary conflicts be preferred? */
#define SCIP_DEFAULT_CONF_ALLOWLOCAL       TRUE /**< should conflict constraints be generated that are only valid locally? */
#define SCIP_DEFAULT_CONF_SETTLELOCAL     FALSE /**< should conflict constraints be attached only to the local subtree
                                                 *   where they can be useful? */
#define SCIP_DEFAULT_CONF_REPROPAGATE      TRUE /**< should earlier nodes be repropagated in order to replace branching
                                                 *   decisions by deductions? */
#define SCIP_DEFAULT_CONF_KEEPREPROP       TRUE /**< should constraints be kept for repropagation even if they are too long? */
#define SCIP_DEFAULT_CONF_REMOVEABLE       TRUE /**< should the conflict's relaxations be subject to LP aging and cleanup? */
#define SCIP_DEFAULT_CONF_DEPTHSCOREFAC     1.0 /**< score factor for depth level in bound relaxation heuristic of LP analysis */
#define SCIP_DEFAULT_CONF_PROOFSCOREFAC     1.0 /**< score factor for impact on acticity in bound relaxation heuristic of LP analysis */
#define SCIP_DEFAULT_CONF_UPLOCKSCOREFAC    0.0 /**< score factor for up locks in bound relaxation heuristic of LP analysis */
#define SCIP_DEFAULT_CONF_DOWNLOCKSCOREFAC  0.0 /**< score factor for down locks in bound relaxation heuristic of LP analysis */
#define SCIP_DEFAULT_CONF_SCOREFAC         0.98 /**< factor to decrease importance of variables' earlier conflict scores */
#define SCIP_DEFAULT_CONF_RESTARTNUM          0 /**< number of successful conflict analysis calls that trigger a restart
                                                 *   (0: disable conflict restarts) */
#define SCIP_DEFAULT_CONF_RESTARTFAC        1.5 /**< factor to increase restartnum with after each restart */
#define SCIP_DEFAULT_CONF_IGNORERELAXEDBD FALSE /**< should relaxed bounds be ignored? */
#define SCIP_DEFAULT_CONF_MAXVARSDETECTIMPLIEDBOUNDS 250 /**< maximal number of variables to try to detect global bound implications and shorten the whole conflict set (0: disabled) */
#define SCIP_DEFAULT_CONF_FULLSHORTENCONFLICT TRUE /**< try to shorten the whole conflict set or terminate early (depending on the 'maxvarsdetectimpliedbounds' parameter) */
#define SCIP_DEFAULT_CONF_CONFLITWEIGHT     0.0 /**< the weight the VSIDS score is weight by updating the VSIDS for a variable if it is part of a conflict */
#define SCIP_DEFAULT_CONF_CONFLITGRAPHWEIGHT 1.0/**< the weight the VSIDS score is weight by updating the VSIDS for a variable if it is part of a conflict graph */
#define SCIP_DEFAULT_CONF_WEIGHTSIZE      0.001 /**< weight of the size of a conflict used in score calculation */
#define SCIP_DEFAULT_CONF_WEIGHTREPROPDEPTH 0.1 /**< weight of the repropagation depth of a conflict used in score calculation */
#define SCIP_DEFAULT_CONF_WEIGHTVALIDDEPTH  1.0 /**< weight of the valid depth of a conflict used in score calculation */
#define SCIP_DEFAULT_CONF_MINIMPROVE       0.05 /**< minimal improvement of primal bound to remove conflicts based on a previous incumbent */


/* Conflict Analysis (dual ray) */

#define SCIP_DEFAULT_CONF_ENABLEDUALRAY   FALSE /**< enable dual ray analyzes */
#define SCIP_DEFAULT_CONF_APPLYMIR        FALSE /**< apply MIR function to dual rays */
#define SCIP_DEFAULT_CONF_PREFERMIR        TRUE /**< prefer a ray after applying the MIR function if the proof is still
                                                  *   valid, use both rays otherwise */

/* Constraints */

#define SCIP_DEFAULT_CONS_AGELIMIT            0 /**< maximum age an unnecessary constraint can reach before it is deleted
                                                 *   (0: dynamic adjustment, -1: constraints are never deleted) */
#define SCIP_DEFAULT_CONS_OBSOLETEAGE        -1 /**< age of a constraint after which it is marked obsolete
                                                 *   (0: dynamic adjustment, -1: constraints are never marked obsolete) */
#define SCIP_DEFAULT_CONS_DISABLEENFOPS   FALSE /**< should enforcement of pseudo solution be disabled? */


/* Display */

#define SCIP_DEFAULT_DISP_VERBLEVEL SCIP_VERBLEVEL_HIGH /**< verbosity level of output */
#define SCIP_DEFAULT_DISP_WIDTH             139 /**< maximal number of characters in a node information line */
#define SCIP_DEFAULT_DISP_FREQ              100 /**< frequency for displaying node information lines */
#define SCIP_DEFAULT_DISP_HEADERFREQ         15 /**< frequency for displaying header lines (every n'th node info line) */
#define SCIP_DEFAULT_DISP_LPINFO          FALSE /**< should the LP solver display status messages? */
#define SCIP_DEFAULT_DISP_ALLVIOLS        FALSE /**< display all violations of the best solution after the solving process finished? */

/* History */

#define SCIP_DEFAULT_HISTORY_VALUEBASED   FALSE /**< should statistics be collected for variable domain value pairs */
#define SCIP_DEFAULT_HISTORY_ALLOWMERGE   FALSE /**< should variable histories be merged from sub-SCIPs whenever possible? */
#define SCIP_DEFAULT_HISTORY_ALLOWTRANSFER FALSE /**< should variable histories be transferred to initialize SCIP copies? */

/* Limits */

#define SCIP_DEFAULT_LIMIT_TIME           1e+20 /**< maximal time in seconds to run */
#define SCIP_DEFAULT_LIMIT_MEMORY SCIP_MEM_NOLIMIT/**< maximal memory usage in MB */
#define SCIP_DEFAULT_LIMIT_GAP              0.0 /**< solving stops, if the gap is below the given value */
#define SCIP_DEFAULT_LIMIT_ABSGAP           0.0 /**< solving stops, if the absolute difference between primal and dual
                                                 *   bound reaches this value */
#define SCIP_DEFAULT_LIMIT_NODES           -1LL /**< maximal number of nodes to process (-1: no limit) */
#define SCIP_DEFAULT_LIMIT_STALLNODES      -1LL /**< solving stops, if the given number of nodes was processed since the
                                                 *   last improvement of the primal solution value (-1: no limit) */
#define SCIP_DEFAULT_LIMIT_SOLUTIONS         -1 /**< solving stops, if given number of sols were found (-1: no limit) */
#define SCIP_DEFAULT_LIMIT_BESTSOL           -1 /**< solving stops, if given number of solution improvements were found
                                                 *   (-1: no limit) */
#define SCIP_DEFAULT_LIMIT_MAXSOL           100 /**< maximal number of solutions to store in the solution storage */
#define SCIP_DEFAULT_LIMIT_MAXORIGSOL        10 /**< maximal number of solutions candidates to store in the solution storage of the original problem */
#define SCIP_DEFAULT_LIMIT_RESTARTS          -1 /**< solving stops, if the given number of restarts was triggered (-1: no limit) */
#define SCIP_DEFAULT_LIMIT_AUTORESTARTNODES  -1 /**< if solve exceeds this number of nodes, an automatic restart is triggered (-1: no automatic restart)*/


/* LP */

#define SCIP_DEFAULT_LP_SOLVEFREQ             1 /**< frequency for solving LP at the nodes; -1: never; 0: only root LP */
#define SCIP_DEFAULT_LP_ITERLIM            -1LL /**< iteration limit for each single LP solve; -1: no limit */
#define SCIP_DEFAULT_LP_ROOTITERLIM        -1LL /**< iteration limit for initial root LP solve; -1: no limit */
#define SCIP_DEFAULT_LP_SOLVEDEPTH           -1 /**< maximal depth for solving LPs (-1: no depth limit) */
#define SCIP_DEFAULT_LP_INITALGORITHM       's' /**< LP algorithm for solving initial LP relaxations ('s'implex, 'b'arrier,
                                                 *   barrier with 'c'rossover) */
#define SCIP_DEFAULT_LP_RESOLVEALGORITHM    's' /**< LP algorithm for resolving LP relaxations if a starting basis exists
                                                 *   ('s'implex, 'b'arrier, barrier with 'c'rossover) */
#define SCIP_DEFAULT_LP_PRICING             'l' /**< LP pricing strategy ('l'pi default, 'a'uto, 'f'ull pricing, 'p'artial,
                                                 *   's'teepest edge pricing, 'q'uickstart steepest edge pricing,
                                                 *   'd'evex pricing) */
#define SCIP_DEFAULT_LP_CLEARINITIALPROBINGLP TRUE/**< should lp state be cleared at the end of probing mode when lp
                                                   *   was initially unsolved, e.g., when called right after presolving? */
#define SCIP_DEFAULT_LP_RESOLVERESTORE    FALSE /**< should the LP be resolved to restore the state at start of diving (if FALSE we buffer the solution values)? */
#define SCIP_DEFAULT_LP_FREESOLVALBUFFERS FALSE /**< should the buffers for storing LP solution values during diving be freed at end of diving? */
#define SCIP_DEFAULT_LP_COLAGELIMIT          10 /**< maximum age a dynamic column can reach before it is deleted from SCIP_LP
                                                 *   (-1: don't delete columns due to aging) */
#define SCIP_DEFAULT_LP_ROWAGELIMIT          10 /**< maximum age a dynamic row can reach before it is deleted from SCIP_LP
                                                 *   (-1: don't delete rows due to aging) */
#define SCIP_DEFAULT_LP_CLEANUPCOLS       FALSE /**< should new non-basic columns be removed after LP solving? */
#define SCIP_DEFAULT_LP_CLEANUPCOLSROOT   FALSE /**< should new non-basic columns be removed after root LP solving? */
#define SCIP_DEFAULT_LP_CLEANUPROWS        TRUE /**< should new basic rows be removed after LP solving? */
#define SCIP_DEFAULT_LP_CLEANUPROWSROOT    TRUE /**< should new basic rows be removed after root LP solving? */
#define SCIP_DEFAULT_LP_CHECKSTABILITY     TRUE /**< should LP solver's return status be checked for stability? */
#define SCIP_DEFAULT_LP_CONDITIONLIMIT     -1.0 /**< maximum condition number of LP basis counted as stable (-1.0: no limit) */
#define SCIP_DEFAULT_LP_CHECKPRIMFEAS      TRUE /**< should LP solutions be checked for primal feasibility to resolve LP at numerical troubles? */
#define SCIP_DEFAULT_LP_CHECKDUALFEAS      TRUE /**< should LP solutions be checked for dual feasibility to resolve LP at numerical troubles? */
#define SCIP_DEFAULT_LP_FASTMIP               1 /**< should FASTMIP setting of LP solver be used? */
#define SCIP_DEFAULT_LP_SCALING            TRUE /**< should scaling of LP solver be used? */
#define SCIP_DEFAULT_LP_PRESOLVING         TRUE /**< should presolving of LP solver be used? */
#define SCIP_DEFAULT_LP_LEXDUALALGO       FALSE /**< should the dual lexicographic algorithm be used? */
#define SCIP_DEFAULT_LP_LEXDUALROOTONLY    TRUE /**< should the lexicographic dual algorithm be applied only at the root node */
#define SCIP_DEFAULT_LP_LEXDUALMAXROUNDS      2 /**< maximum number of rounds in the dual lexicographic algorithm */
#define SCIP_DEFAULT_LP_LEXDUALBASIC      FALSE /**< choose fractional basic variables in lexicographic dual algorithm */
#define SCIP_DEFAULT_LP_LEXDUALSTALLING    TRUE /**< turn on the lex dual algorithm only when stalling? */
#define SCIP_DEFAULT_LP_DISABLECUTOFF         2 /**< disable the cutoff bound in the LP solver? (0: enabled, 1: disabled, 2: auto) */
#define SCIP_DEFAULT_LP_ROWREPSWITCH        1.2 /**< simplex algorithm shall use row representation of the basis
                                                 *   if number of rows divided by number of columns exceeds this value */
#define SCIP_DEFAULT_LP_THREADS               0 /**< number of threads used for solving the LP (0: automatic) */
#define SCIP_DEFAULT_LP_RESOLVEITERFAC     -1.0 /**< factor of average LP iterations that is used as LP iteration limit
                                                 *   for LP resolve (-1.0: unlimited) */
#define SCIP_DEFAULT_LP_RESOLVEITERMIN     1000 /**< minimum number of iterations that are allowed for LP resolve */

/* NLP */

#define SCIP_DEFAULT_NLP_SOLVER              "" /**< name of NLP solver to use, or "" if solver should be chosen by priority */
#define SCIP_DEFAULT_NLP_DISABLE          FALSE /**< should the NLP be always disabled? */


/* Memory */

#define SCIP_DEFAULT_MEM_SAVEFAC            0.8 /**< fraction of maximal mem usage when switching to memory saving mode */
#define SCIP_DEFAULT_MEM_TREEGROWFAC        2.0 /**< memory growing factor for tree array */
#define SCIP_DEFAULT_MEM_PATHGROWFAC        2.0 /**< memory growing factor for path array */
#define SCIP_DEFAULT_MEM_TREEGROWINIT     65536 /**< initial size of tree array */
#define SCIP_DEFAULT_MEM_PATHGROWINIT       256 /**< initial size of path array */


/* Miscellaneous */

#define SCIP_DEFAULT_MISC_CATCHCTRLC       TRUE /**< should the CTRL-C interrupt be caught by SCIP? */
#define SCIP_DEFAULT_MISC_USEVARTABLE      TRUE /**< should a hashtable be used to map from variable names to variables? */
#define SCIP_DEFAULT_MISC_USECONSTABLE     TRUE /**< should a hashtable be used to map from constraint names to constraints? */
#define SCIP_DEFAULT_MISC_USESMALLTABLES  FALSE /**< should smaller hashtables be used? yields better performance for small problems with about 100 variables */
#define SCIP_DEFAULT_MISC_EXACTSOLVE      FALSE /**< should the problem be solved exactly (with proven dual bounds)? */
#define SCIP_DEFAULT_MISC_RESETSTAT        TRUE /**< should the statistics be reset if the transformed problem is
                                                 *   freed otherwise the statistics get reset after original problem is
                                                 *   freed (in case of Benders decomposition this parameter should be set
                                                 *   to FALSE and therefore can be used to collect statistics over all
                                                 *   runs) */
#define SCIP_DEFAULT_MISC_IMPROVINGSOLS   FALSE /**< should only solutions be checked which improve the primal bound */
#define SCIP_DEFAULT_MISC_PRINTREASON      TRUE /**< should the reason be printed if a given start solution is infeasible? */
#define SCIP_DEFAULT_MISC_ESTIMEXTERNMEM   TRUE /**< should the usage of external memory be estimated? */
#define SCIP_DEFAULT_MISC_TRANSORIGSOLS    TRUE /**< should SCIP try to transfer original solutions to the transformed space (after presolving)? */
#define SCIP_DEFAULT_MISC_TRANSSOLSORIG    TRUE /**< should SCIP try to transfer transformed solutions to the original space (after solving)? */
#define SCIP_DEFAULT_MISC_CALCINTEGRAL     TRUE /**< should SCIP calculate the primal dual integral? */
#define SCIP_DEFAULT_MISC_FINITESOLSTORE  FALSE /**< should SCIP try to remove infinite fixings from solutions copied to the solution store? */
#define SCIP_DEFAULT_MISC_OUTPUTORIGSOL    TRUE /**< should the best solution be transformed to the orignal space and be output in command line run? */
#define SCIP_DEFAULT_MISC_ALLOWDUALREDS    TRUE /**< should dual reductions in propagation methods and presolver be allowed? */
#define SCIP_DEFAULT_MISC_ALLOWOBJPROP     TRUE /**< should propagation to the current objective be allowed in propagation methods? */
#define SCIP_DEFAULT_MISC_REFERENCEVALUE   1e99 /**< objective value for reference purposes */

/* Randomization */
#define SCIP_DEFAULT_RANDOM_RANDSEEDSHIFT     0 /**< global shift of all random seeds in the plugins, this will have no impact on the permutation and LP seeds */
#define SCIP_DEFAULT_RANDOM_PERMUTATIONSEED   0 /**< seed value for permuting the problem after the problem was transformed (0: no permutation) */
#define SCIP_DEFAULT_RANDOM_LPSEED            0 /**< random seed for LP solver, e.g. for perturbations in the simplex (0: LP default) */
#define SCIP_DEFAULT_RANDOM_PERMUTECONSS   TRUE /**< should order of constraints be permuted (depends on permutationseed)? */
#define SCIP_DEFAULT_RANDOM_PERMUTEVARS   FALSE /**< should order of variables be permuted (depends on permutationseed)? */


/* Node Selection */

#define SCIP_DEFAULT_NODESEL_CHILDSEL       'h' /**< child selection rule ('d'own, 'u'p, 'p'seudo costs, 'i'nference, 'l'p value,
                                                 *   'r'oot LP value difference, 'h'brid inference/root LP value difference) */


/* Presolving */

#define SCIP_DEFAULT_PRESOL_ABORTFAC      1e-03 /**< abort presolve, if at most this fraction of the problem was changed
                                                 *   in last presolve round */
#define SCIP_DEFAULT_PRESOL_MAXROUNDS        -1 /**< maximal number of presolving rounds (-1: unlimited, 0: off) */
#define SCIP_DEFAULT_PRESOL_MAXRESTARTS      -1 /**< maximal number of restarts (-1: unlimited) */
#define SCIP_DEFAULT_PRESOL_RESTARTFAC    0.025 /**< fraction of integer variables that were fixed in the root node
                                                 *   triggering a restart with preprocessing after root node evaluation */
#define SCIP_DEFAULT_PRESOL_IMMRESTARTFAC  0.10 /**< fraction of integer variables that were fixed in the root node triggering an
                                                 *   immediate restart with preprocessing */
#define SCIP_DEFAULT_PRESOL_SUBRESTARTFAC  1.00 /**< fraction of integer variables that were globally fixed during the
                                                 *   solving process triggering a restart with preprocessing */
#define SCIP_DEFAULT_PRESOL_RESTARTMINRED  0.10 /**< minimal fraction of integer variables removed after restart to allow
                                                 *   for an additional restart */
#define SCIP_DEFAULT_PRESOL_DONOTMULTAGGR FALSE /**< should multi-aggregation of variables be forbidden? */
#define SCIP_DEFAULT_PRESOL_DONOTAGGR     FALSE /**< should aggregation of variables be forbidden? */


/* Pricing */

#define SCIP_DEFAULT_PRICE_ABORTFAC         2.0 /**< pricing is aborted, if fac * price_maxvars pricing candidates were
                                                 *   found */
#define SCIP_DEFAULT_PRICE_MAXVARS          100 /**< maximal number of variables priced in per pricing round */
#define SCIP_DEFAULT_PRICE_MAXVARSROOT     2000 /**< maximal number of priced variables at the root node */
#define SCIP_DEFAULT_PRICE_DELVARS        FALSE /**< should variables created at the current node be deleted when the node is solved
                                                 *   in case they are not present in the LP anymore? */
#define SCIP_DEFAULT_PRICE_DELVARSROOT    FALSE /**< should variables created at the root node be deleted when the root is solved
                                                 *   in case they are not present in the LP anymore? */

/* Reoptimization */

#define SCIP_DEFAULT_REOPT_OBJSIMSOL       -1.0 /**< reuse stored solutions only if the similarity of the new and the old objective
                                                     function is greater or equal than this value */
#define SCIP_DEFAULT_REOPT_OBJSIMROOTLP     0.8 /**< similarity of two sequential objective function to disable solving the root LP. */
#define SCIP_DEFAULT_REOPT_OBJSIMDELAY     -1.0 /**< start reoptimzing the search if the new objective function has similarity of
                                                 *   at least SCIP_DEFAULT_REOPT_DELAY w.r.t. the previous objective function. */
#define SCIP_DEFAULT_REOPT_VARORDERINTERDICTION 'd' /** use the 'd'efault or a 'r'andom variable order for interdiction branching when applying the reoptimization */
#define SCIP_DEFAULT_REOPT_MAXSAVEDNODES  INT_MAX/**< maximum number of saved nodes */
#define SCIP_DEFAULT_REOPT_MAXDIFFOFNODES INT_MAX/**< maximum number of bound changes of two ancestor nodes
                                                  *  such that the path get not shrunk */
#define SCIP_DEFAULT_REOPT_FORCEHEURRESTART   3 /**< force a restart if the last n optimal solutions are found by reoptssols heuristic */
#define SCIP_DEFAULT_REOPT_SAVESOLS      INT_MAX/**< save n best solutions found so far. */
#define SCIP_DEFAULT_REOPT_SOLVELP            1 /**< strategy for solving the LP at nodes from reoptimization */
#define SCIP_DEFAULT_REOPT_SOLVELPDIFF        1 /**< difference of path length between two ancestor nodes to solve the LP */
#define SCIP_DEFAULT_REOPT_ENABLE         FALSE /**< enable reoptimization */
#define SCIP_DEFAULT_REOPT_SEPAGLBINFSUBTREES TRUE/**< save global constraints to separate infeasible subtrees */
#define SCIP_DEFAULT_REOPT_SEPABESTSOL    FALSE /**< separate the optimal solution, i.e., for constraint shortest path problems */
#define SCIP_DEFAULT_REOPT_STOREVARHISTOTY FALSE/**< use the variable history of the previouse solve if the objective function has changed only slightly */
#define SCIP_DEFAULT_REOPT_USEPSCOST      FALSE /**< reuse pseudo costs of the objective function changed only slightly */
#define SCIP_DEFAULT_REOPT_COMMONTIMELIMIT FALSE/**< is the given time limit for all reoptimization round? */
#define SCIP_DEFAULT_REOPT_SHRINKINNER     TRUE /**< replace branched transit nodes by their child nodes, if the number of bound changes is not to large */
#define SCIP_DEFAULT_REOPT_STRONGBRANCHINIT TRUE/**< try to fix variables before reoptimizing by probing like strong branching */
#define SCIP_DEFAULT_REOPT_REDUCETOFRONTIER TRUE/**< delete stored nodes which were not reoptimized */
#define SCIP_DEFAULT_REOPT_SAVECONSPROP     FALSE/**< save constraint propagation */
#define SCIP_DEFAULT_REOPT_USESPLITCONS    TRUE /**< use constraints to reconstruct the subtree pruned be dual reduction when reactivating the node */
#define SCIP_DEFAULT_REOPT_USECUTS        FALSE /**< reoptimize cuts found at the root node */
#define SCIP_DEFAULT_REOPT_MAXCUTAGE          0 /**< maximal age of cuts the use them in reoptimization */

/* Propagating */

#define SCIP_DEFAULT_PROP_MAXROUNDS         100 /**< maximal number of propagation rounds per node (-1: unlimited) */
#define SCIP_DEFAULT_PROP_MAXROUNDSROOT    1000 /**< maximal number of propagation rounds in root node (-1: unlimited) */
#define SCIP_DEFAULT_PROP_ABORTONCUTOFF    TRUE /**< should propagation be aborted immediately? setting this to FALSE could
                                                 *   help conflict analysis to produce more conflict constraints */


/* Separation */

#define SCIP_DEFAULT_SEPA_MAXBOUNDDIST      1.0 /**< maximal relative distance from current node's dual bound to primal
                                                 *   bound compared to best node's dual bound for applying separation
                                                 *   (0.0: only on current best node, 1.0: on all nodes) */
#define SCIP_DEFAULT_SEPA_MINEFFICACY      0.05 /**< minimal efficacy for a cut to enter the LP */
#define SCIP_DEFAULT_SEPA_MINEFFICACYROOT  0.001 /**< minimal efficacy for a cut to enter the LP in the root node */
#define SCIP_DEFAULT_SEPA_MINORTHO         0.50 /**< minimal orthogonality for a cut to enter the LP */
#define SCIP_DEFAULT_SEPA_MINORTHOROOT     0.50 /**< minimal orthogonality for a cut to enter the LP in the root node */
#define SCIP_DEFAULT_SEPA_OBJPARALFAC    0.0001 /**< factor to scale objective parallelism of cut in score calculation */
#define SCIP_DEFAULT_SEPA_ORTHOFAC         1.00 /**< factor to scale orthogonality of cut in score calculation */
#define SCIP_DEFAULT_SEPA_ORTHOFUNC         'e' /**< function used for calc. scalar prod. in orthogonality test ('e'uclidean, 'd'iscrete) */
#define SCIP_DEFAULT_SEPA_EFFICACYNORM      'e' /**< row norm to use for efficacy calculation ('e'uclidean, 'm'aximum,
                                                 *   's'um, 'd'iscrete) */
#define SCIP_DEFAULT_SEPA_CUTSELRESTART     'a' /**< cut selection during restart ('a'ge, activity 'q'uotient) */
#define SCIP_DEFAULT_SEPA_CUTSELSUBSCIP     'a' /**< cut selection for sub SCIPs  ('a'ge, activity 'q'uotient) */
#define SCIP_DEFAULT_SEPA_MAXRUNS            -1 /**< maximal number of runs for which separation is enabled (-1: unlimited) */
#define SCIP_DEFAULT_SEPA_MAXROUNDS           5 /**< maximal number of separation rounds per node (-1: unlimited) */
#define SCIP_DEFAULT_SEPA_MAXROUNDSROOT      -1 /**< maximal number of separation rounds in the root node (-1: unlimited) */
#define SCIP_DEFAULT_SEPA_MAXROUNDSROOTSUBRUN 1 /**< maximal number of separation rounds in the root node of a subsequent run (-1: unlimited) */
#define SCIP_DEFAULT_SEPA_MAXADDROUNDS        1 /**< maximal additional number of separation rounds in subsequent
                                                 *   price-and-cut loops (-1: no additional restriction) */
#define SCIP_DEFAULT_SEPA_MAXSTALLROUNDS      5 /**< maximal number of consecutive separation rounds without objective
                                                 *   or integrality improvement (-1: no additional restriction) */
#define SCIP_DEFAULT_SEPA_MAXCUTS           100 /**< maximal number of cuts separated per separation round */
#define SCIP_DEFAULT_SEPA_MAXCUTSROOT      2000 /**< maximal separated cuts at the root node */
#define SCIP_DEFAULT_SEPA_CUTAGELIMIT       100 /**< maximum age a cut can reach before it is deleted from global cut pool
                                                 *   (-1: cuts are never deleted from the global cut pool) */
#define SCIP_DEFAULT_SEPA_POOLFREQ            0 /**< separation frequency for the global cut pool */
#define SCIP_DEFAULT_SEPA_FEASTOLFAC      -1.00 /**< factor on cut infeasibility to limit feasibility tolerance for relaxation solver (-1: off) */
#define SCIP_DEFAULT_SEPA_MINACTIVITYQUOT   0.8 /**< minimum cut activity quotient to convert cuts into constraints
                                                 *   during a restart (0.0: all cuts are converted) */


/* Timing */

#define SCIP_DEFAULT_TIME_CLOCKTYPE  SCIP_CLOCKTYPE_CPU  /**< default clock type for timing */
#define SCIP_DEFAULT_TIME_ENABLED          TRUE /**< is timing enabled? */
#define SCIP_DEFAULT_TIME_READING         FALSE /**< belongs reading time to solving time? */
#define SCIP_DEFAULT_TIME_RARECLOCKCHECK  FALSE /**< should clock checks of solving time be performed less frequently (might exceed time limit slightly) */
#define SCIP_DEFAULT_TIME_STATISTICTIMING  TRUE /**< should timing for statistic output be enabled? */


/* visualization output */

#define SCIP_DEFAULT_VISUAL_VBCFILENAME     "-" /**< name of the VBC tool output file, or "-" if no VBC tool output should be created */
#define SCIP_DEFAULT_VISUAL_BAKFILENAME     "-" /**< name of the BAK tool output file, or "-" if no BAK tool output should be created */
#define SCIP_DEFAULT_VISUAL_REALTIME       TRUE /**< should the real solving time be used instead of a time step counter in visualization? */
#define SCIP_DEFAULT_VISUAL_DISPSOLS      FALSE /**< should the node where solutions are found be visualized? */
#define SCIP_DEFAULT_VISUAL_OBJEXTERN      TRUE /**< should be output the external value of the objective? */


/* Reading */

#define SCIP_DEFAULT_READ_INITIALCONSS     TRUE /**< should model constraints be marked as initial? */
#define SCIP_DEFAULT_READ_DYNAMICCONSS     TRUE /**< should model constraints be subject to aging? */
#define SCIP_DEFAULT_READ_DYNAMICCOLS     FALSE /**< should columns be added and removed dynamically to the LP? */
#define SCIP_DEFAULT_READ_DYNAMICROWS     FALSE /**< should rows be added and removed dynamically to the LP? */
#define SCIP_DEFAULT_WRITE_GENNAMES_OFFSET    0 /**< when writing the problem with generic names, we start with index
                                                 *   0; using this parameter we can change the starting index to be
                                                 *   different */


/* Writing */

#define SCIP_DEFAULT_WRITE_ALLCONSS       FALSE /**< should all constraints be written (including the redundant constraints)? */
#define SCIP_DEFAULT_PRINTZEROS           FALSE /**< should varibales set to zero be printed? */



/** calculate memory size for dynamically allocated arrays */
static
int calcGrowSize(
   int                   initsize,           /**< initial size of array */
   SCIP_Real             growfac,            /**< growing factor of array */
   int                   num                 /**< minimum number of entries to store */
   )
{
   int size;

   assert(initsize >= 0);
   assert(growfac >= 1.0);
   assert(num >= 0);

   if( growfac == 1.0 )
      size = MAX(initsize, num);
   else
   {
      int oldsize;

      /* calculate the size with this loop, such that the resulting numbers are always the same (-> block memory) */
      initsize = MAX(initsize, 4);
      size = initsize;
      oldsize = size - 1;

      /* second condition checks against overflow */
      while( size < num && size > oldsize )
      {
         oldsize = size;
         size = (int)(growfac * size + initsize);
      }

      /* if an overflow happened, set the correct value */
      if( size <= oldsize )
         size = num;
   }

   assert(size >= initsize);
   assert(size >= num);

   return size;
}


/** information method for a parameter change of feastol */
static
SCIP_DECL_PARAMCHGD(paramChgdFeastol)
{  /*lint --e{715}*/
   SCIP_Real newfeastol;

   newfeastol = SCIPparamGetReal(param);

   /* change the feastol through the SCIP call in order to adjust lpfeastol if necessary */
   SCIP_CALL( SCIPchgFeastol(scip, newfeastol) );

   return SCIP_OKAY;
}

/** information method for a parameter change of lpfeastol */
static
SCIP_DECL_PARAMCHGD(paramChgdLpfeastol)
{  /*lint --e{715}*/
   SCIP_Real newlpfeastol;

   newlpfeastol = SCIPparamGetReal(param);

   /* change the lpfeastol through the SCIP call in order to mark the LP unsolved and control that it does not exceed
    * SCIP's feastol
    */
   SCIP_CALL( SCIPchgLpfeastol(scip, newlpfeastol, FALSE) );

   return SCIP_OKAY;
}

/** information method for a parameter change of dualfeastol */
static
SCIP_DECL_PARAMCHGD(paramChgdDualfeastol)
{  /*lint --e{715}*/
   SCIP_Real newdualfeastol;

   newdualfeastol = SCIPparamGetReal(param);

   /* change the dualfeastol through the SCIP call in order to mark the LP unsolved */
   SCIP_CALL( SCIPchgDualfeastol(scip, newdualfeastol) );

   return SCIP_OKAY;
}

/** information method for a parameter change of barrierconvtol */
static
SCIP_DECL_PARAMCHGD(paramChgdBarrierconvtol)
{  /*lint --e{715}*/
   SCIP_Real newbarrierconvtol;

   newbarrierconvtol = SCIPparamGetReal(param);

   /* change the barrierconvtol through the SCIP call in order to mark the LP unsolved */
   SCIP_CALL( SCIPchgBarrierconvtol(scip, newbarrierconvtol) );

   return SCIP_OKAY;
}

/** parameter change information method to autoselect display columns again */
static
SCIP_DECL_PARAMCHGD(SCIPparamChgdDispWidth)
{  /*lint --e{715}*/
   /* automatically select the new active display columns */
   SCIP_CALL( SCIPautoselectDisps(scip) );

   return SCIP_OKAY;
}

/** parameter change information method that some limit was changed */
static
SCIP_DECL_PARAMCHGD(SCIPparamChgdLimit)
{  /*lint --e{715}*/

   SCIPmarkLimitChanged(scip);
   return SCIP_OKAY;
}

/** information method for a parameter change of mem_arraygrowfac */
static
SCIP_DECL_PARAMCHGD(paramChgdArraygrowfac)
{  /*lint --e{715}*/
   SCIP_Real newarraygrowfac;

   newarraygrowfac = SCIPparamGetReal(param);

   /* change arraygrowfac */
   BMSsetBufferMemoryArraygrowfac(SCIPbuffer(scip), newarraygrowfac);
   BMSsetBufferMemoryArraygrowfac(SCIPcleanbuffer(scip), newarraygrowfac);

   return SCIP_OKAY;
}

/** information method for a parameter change of mem_arraygrowinit */
static
SCIP_DECL_PARAMCHGD(paramChgdArraygrowinit)
{  /*lint --e{715}*/
   int newarraygrowinit;

   newarraygrowinit = SCIPparamGetInt(param);

   /* change arraygrowinit */
   BMSsetBufferMemoryArraygrowinit(SCIPbuffer(scip), newarraygrowinit);
   BMSsetBufferMemoryArraygrowinit(SCIPcleanbuffer(scip), newarraygrowinit);

   return SCIP_OKAY;
}

/** information method for a parameter change of reopt_enable */
static
SCIP_DECL_PARAMCHGD(paramChgdEnableReopt)
{  /*lint --e{715}*/

   /* create or deconstruct the reoptimization data structures */

   SCIP_CALL( SCIPenableReoptimization(scip, SCIPparamGetBool(param)) );

   return SCIP_OKAY;
}

/** set parameters for reoptimization */
SCIP_RETCODE SCIPsetSetReoptimizationParams(
   SCIP_SET*             set,                /**< SCIP data structure */
   SCIP_MESSAGEHDLR*     messagehdlr         /**< message handler */
   )
{
   assert(set != NULL);
   assert(messagehdlr != NULL);

   if( set->reopt_enable )
   {
<<<<<<< HEAD
      /* disable some parts of conflict analysis
       *
       * TODO we may want to have usesb = TRUE
       */
      SCIP_CALL( SCIPsetSetBoolParam(set, messagehdlr, "conflict/useboundlp", FALSE) );
      SCIP_CALL( SCIPsetSetBoolParam(set, messagehdlr, "conflict/usepseudo", FALSE) );
      SCIP_CALL( SCIPsetSetBoolParam(set, messagehdlr, "conflict/usesb", FALSE) );
//      SCIP_CALL( SCIPsetSetBoolParam(set, messagehdlr, "conflict/useinflp", TRUE) );
//      SCIP_CALL( SCIPsetSetBoolParam(set, messagehdlr, "conflict/useprop", TRUE) );
=======
      /* disable some parts of conflict analysis */
      SCIP_CALL( SCIPsetSetCharParam(set, messagehdlr, "conflict/useboundlp", 'o') );
      SCIP_CALL( SCIPsetSetBoolParam(set, messagehdlr, "conflict/usepseudo", FALSE) );
>>>>>>> 37485bf6

      /* TODO check wheather multi aggregation can be enabled in reoptimization */
      if( SCIPsetIsParamFixed(set, "presolving/donotmultaggr") )
      {
         SCIP_CALL( SCIPsetChgParamFixed(set, "presolving/donotmultaggr", FALSE) );
      }
      SCIP_CALL( SCIPsetSetBoolParam(set, messagehdlr, "presolving/donotmultaggr", TRUE) );

      /* fix paramters */
      SCIP_CALL( SCIPsetChgParamFixed(set, "conflict/enable", TRUE) );
      SCIP_CALL( SCIPsetChgParamFixed(set, "presolving/donotmultaggr", TRUE) );

      if( SCIPsetIsParamFixed(set, "branching/nodereopt/priority") )
      {
         SCIP_CALL( SCIPsetChgParamFixed(set, "branching/nodereopt/priority", FALSE) );
      }
      SCIP_CALL( SCIPsetSetIntParam(set, messagehdlr, "branching/nodereopt/priority", INT_MAX/4) );
      SCIP_CALL( SCIPsetChgParamFixed(set, "branching/nodereopt/priority", TRUE) );
   }
   else
   {
      /* disable conflict analysis */
      if( SCIPsetIsParamFixed(set, "conflict/enable") )
      {
         SCIP_CALL( SCIPsetChgParamFixed(set, "conflict/enable", FALSE) );
      }
      SCIP_CALL( SCIPsetResetParam(set, messagehdlr, "conflict/enable") );

      /* TODO check wheather multi aggregation can be enabled in reoptimization */
      if( SCIPsetIsParamFixed(set, "presolving/donotmultaggr") )
      {
         SCIP_CALL( SCIPsetChgParamFixed(set, "presolving/donotmultaggr", FALSE) );
      }
      SCIP_CALL( SCIPsetResetParam(set, messagehdlr, "presolving/donotmultaggr") );

      /* set priority to defeault */
      if( SCIPsetFindBranchrule(set, "nodereopt") != NULL )
      {
         if( SCIPsetIsParamFixed(set, "branching/nodereopt/priority") )
         {
            SCIP_CALL( SCIPsetChgParamFixed(set, "branching/nodereopt/priority", FALSE) );
         }
         SCIP_CALL( SCIPsetResetParam(set, messagehdlr, "branching/nodereopt/priority") );
      }
   }

   return SCIP_OKAY;
}

/** enable or disable all plugin timers depending on the value of the flag \p enabled */
void SCIPsetEnableOrDisablePluginClocks(
   SCIP_SET*             set,                /**< SCIP settings */
   SCIP_Bool             enabled             /**< should plugin clocks be enabled? */
   )
{
   int i;

   assert(set != NULL);

   /* go through all plugin types and enable or disable their respective clocks */
   for( i = set->nreaders - 1; i >= 0; --i )
      SCIPreaderEnableOrDisableClocks(set->readers[i], enabled);

   for( i = set->npricers - 1; i >= 0; --i )
      SCIPpricerEnableOrDisableClocks(set->pricers[i], enabled);

   for( i = set->nconshdlrs - 1; i >= 0; --i )
      SCIPconshdlrEnableOrDisableClocks(set->conshdlrs[i], enabled);

   for( i = set->nconflicthdlrs - 1; i >= 0; --i )
      SCIPconflicthdlrEnableOrDisableClocks(set->conflicthdlrs[i], enabled);

   for( i = set->npresols - 1; i >= 0; --i )
      SCIPpresolEnableOrDisableClocks(set->presols[i], enabled);

   for( i = set->nrelaxs - 1; i >= 0; --i )
      SCIPrelaxEnableOrDisableClocks(set->relaxs[i], enabled);

   for( i = set->nsepas - 1; i >= 0; --i )
      SCIPsepaEnableOrDisableClocks(set->sepas[i], enabled);

   for( i = set->nprops - 1; i >= 0; --i )
      SCIPpropEnableOrDisableClocks(set->props[i], enabled);

   for( i = set->nheurs - 1; i >= 0; --i )
      SCIPheurEnableOrDisableClocks(set->heurs[i], enabled);

   for( i = set->neventhdlrs - 1; i >= 0; --i )
      SCIPeventhdlrEnableOrDisableClocks(set->eventhdlrs[i], enabled);

   for( i = set->nnodesels - 1; i >= 0; --i )
      SCIPnodeselEnableOrDisableClocks(set->nodesels[i], enabled);

   for( i = set->nbranchrules - 1; i >= 0; --i )
      SCIPbranchruleEnableOrDisableClocks(set->branchrules[i], enabled);
}

/* method to be invoked when the parameter timing/statistictiming is changed */
static
SCIP_DECL_PARAMCHGD(paramChgdStatistictiming)
{  /*lint --e{715}*/
   SCIP_CALL( SCIPenableOrDisableStatisticTiming(scip) );

   return SCIP_OKAY;
}

/** copies plugins from sourcescip to targetscip; in case that a constraint handler which does not need constraints
 *  cannot be copied, valid will return FALSE. All plugins can declare that, if their copy process failed, the
 *  copied SCIP instance might not represent the same problem semantics as the original.
 *  Note that in this case dual reductions might be invalid. */
SCIP_RETCODE SCIPsetCopyPlugins(
   SCIP_SET*             sourceset,          /**< source SCIP_SET data structure */
   SCIP_SET*             targetset,          /**< target SCIP_SET data structure */
   SCIP_Bool             copyreaders,        /**< should the file readers be copied */
   SCIP_Bool             copypricers,        /**< should the variable pricers be copied */
   SCIP_Bool             copyconshdlrs,      /**< should the constraint handlers be copied */
   SCIP_Bool             copyconflicthdlrs,  /**< should the conflict handlers be copied */
   SCIP_Bool             copypresolvers,     /**< should the presolvers be copied */
   SCIP_Bool             copyrelaxators,     /**< should the relaxators be copied */
   SCIP_Bool             copyseparators,     /**< should the separators be copied */
   SCIP_Bool             copypropagators,    /**< should the propagators be copied */
   SCIP_Bool             copyheuristics,     /**< should the heuristics be copied */
   SCIP_Bool             copyeventhdlrs,     /**< should the event handlers be copied */
   SCIP_Bool             copynodeselectors,  /**< should the node selectors be copied */
   SCIP_Bool             copybranchrules,    /**< should the branchrules be copied */
   SCIP_Bool             copydisplays,       /**< should the display columns be copied */
   SCIP_Bool             copydialogs,        /**< should the dialogs be copied */
   SCIP_Bool             copynlpis,          /**< should the NLP interfaces be copied */
   SCIP_Bool*            allvalid            /**< pointer to store whether all plugins were validly copied */
   )
{
   int p;
   SCIP_Bool valid;

   assert(sourceset != NULL);
   assert(targetset != NULL);
   assert(sourceset != targetset);
   assert(allvalid != NULL);

   *allvalid = TRUE;

   /* copy all reader plugins */
   if( copyreaders && sourceset->readers != NULL )
   {
      for( p = sourceset->nreaders - 1; p >= 0; --p )
      {
         SCIP_CALL( SCIPreaderCopyInclude(sourceset->readers[p], targetset) );
      }
   }

   /* copy all variable pricer plugins */
   if( copypricers && sourceset->pricers != NULL )
   {
      for( p = sourceset->npricers - 1; p >= 0; --p )
      {
         valid = FALSE;
         SCIP_CALL( SCIPpricerCopyInclude(sourceset->pricers[p], targetset, &valid) );
         *allvalid = *allvalid && valid;
         if( SCIPpricerIsActive(sourceset->pricers[p]) )
         {
            SCIP_CALL( SCIPactivatePricer(targetset->scip, targetset->pricers[p]) );
         }
      }
   }

   /* copy all constraint handler plugins */
   if( copyconshdlrs && sourceset->conshdlrs_include != NULL )
   {
      /* copy them in order they were added to the sourcescip
       *
       * @note we only have to set the valid pointer to FALSE in case that a constraint handler, which does not need
       *       constraints, does not copy; in the case that a constraint handler does not copy and it needs constraint
       *       we will detect later that the problem is not valid if a constraint of that type exits
       */
      for( p = 0; p < sourceset->nconshdlrs; ++p )
      {
         if( SCIPconshdlrIsClonable(sourceset->conshdlrs_include[p]) )
         {
            valid = FALSE;
            SCIP_CALL( SCIPconshdlrCopyInclude(sourceset->conshdlrs_include[p], targetset, &valid) );
            *allvalid = *allvalid && valid;
            SCIPsetDebugMsg(sourceset, "Copying conshdlr <%s> was%s valid.\n", SCIPconshdlrGetName(sourceset->conshdlrs_include[p]), valid ? "" : " not");
         }
         else if( !SCIPconshdlrNeedsCons(sourceset->conshdlrs_include[p]) )
         {
            SCIPsetDebugMsg(sourceset, "Copying Conshdlr <%s> without constraints not valid.\n", SCIPconshdlrGetName(sourceset->conshdlrs_include[p]));
            *allvalid = FALSE;
         }
      }
   }

   /* copy all conflict handler plugins */
   if( copyconflicthdlrs && sourceset->conflicthdlrs != NULL )
   {
      for( p = sourceset->nconflicthdlrs - 1; p >= 0; --p )
      {
         SCIP_CALL( SCIPconflicthdlrCopyInclude(sourceset->conflicthdlrs[p], targetset) );
      }
   }

   /* copy all presolver plugins */
   if( copypresolvers && sourceset->presols != NULL )
   {
      for( p = sourceset->npresols - 1; p >= 0; --p )
      {
         SCIP_CALL( SCIPpresolCopyInclude(sourceset->presols[p], targetset) );
      }
   }


   /* copy all relaxator plugins */
   if( copyrelaxators && sourceset->relaxs != NULL )
   {
      for( p = sourceset->nrelaxs - 1; p >= 0; --p )
      {
         SCIP_CALL( SCIPrelaxCopyInclude(sourceset->relaxs[p], targetset) );
      }
   }


   /* copy all separator plugins */
   if( copyseparators && sourceset->sepas != NULL )
   {
      for( p = sourceset->nsepas - 1; p >= 0; --p )
      {
         SCIP_CALL( SCIPsepaCopyInclude(sourceset->sepas[p], targetset) );
      }
   }

   /* copy all propagators plugins */
   if( copypropagators && sourceset->props != NULL )
   {
      for( p = sourceset->nprops - 1; p >= 0; --p )
      {
         SCIP_CALL( SCIPpropCopyInclude(sourceset->props[p], targetset) );
      }
   }

   /* copy all primal heuristics plugins */
   if( copyheuristics && sourceset->heurs != NULL )
   {
      for( p = sourceset->nheurs - 1; p >= 0; --p )
      {
         SCIP_CALL( SCIPheurCopyInclude(sourceset->heurs[p], targetset) );
      }
   }

   /* copy all event handler plugins */
   if( copyeventhdlrs && sourceset->eventhdlrs != NULL )
   {
      for( p = sourceset->neventhdlrs - 1; p >= 0; --p )
      {
         /* @todo: the copying process of event handlers is currently not checked for consistency */
         SCIP_CALL( SCIPeventhdlrCopyInclude(sourceset->eventhdlrs[p], targetset) );
      }
   }


   /* copy all node selector plugins */
   if( copynodeselectors && sourceset->nodesels != NULL )
   {
      for( p = sourceset->nnodesels - 1; p >= 0; --p )
      {
         SCIP_CALL( SCIPnodeselCopyInclude(sourceset->nodesels[p], targetset) );
      }
   }

   /* copy all branchrule plugins */
   if( copybranchrules && sourceset->branchrules != NULL )
   {
      for( p = sourceset->nbranchrules - 1; p >= 0; --p )
      {
         SCIP_CALL( SCIPbranchruleCopyInclude(sourceset->branchrules[p], targetset) );
      }
   }


   /* copy all display plugins */
   if( copydisplays && sourceset->disps != NULL )
   {
      for( p = sourceset->ndisps - 1; p >= 0; --p )
      {
         SCIP_CALL( SCIPdispCopyInclude(sourceset->disps[p], targetset) );
      }
   }


   /* copy all dialog plugins */
   if( copydialogs && sourceset->dialogs != NULL )
   {
      for( p = sourceset->ndialogs - 1; p >= 0; --p )
      {
         /* @todo: the copying process of dialog handlers is currently not checked for consistency */
         SCIP_CALL( SCIPdialogCopyInclude(sourceset->dialogs[p], targetset) );
      }
   }

   /* copy all NLP interfaces */
   if( copynlpis && sourceset->nlpis != NULL )
   {
      for( p = sourceset->nnlpis - 1; p >= 0; --p )
      {
         SCIP_NLPI* nlpicopy;

         SCIP_CALL( SCIPnlpiCopy(SCIPblkmem(targetset->scip), sourceset->nlpis[p], &nlpicopy) );
         SCIP_CALL( SCIPincludeNlpi(targetset->scip, nlpicopy) );
      }
   }

   return SCIP_OKAY;
}

/** copies parameters from sourcescip to targetscip */
SCIP_RETCODE SCIPsetCopyParams(
   SCIP_SET*             sourceset,          /**< source SCIP_SET data structure */
   SCIP_SET*             targetset,          /**< target SCIP_SET data structure */
   SCIP_MESSAGEHDLR*     messagehdlr         /**< message handler of target SCIP */
   )
{
   assert(sourceset != NULL);
   assert(targetset != NULL);
   assert(sourceset != targetset);
   assert(targetset->scip != NULL);

   SCIP_CALL( SCIPparamsetCopyParams(sourceset->paramset, targetset->paramset, targetset, messagehdlr) );

   return SCIP_OKAY;
}

/** creates global SCIP settings */
SCIP_RETCODE SCIPsetCreate(
   SCIP_SET**            set,                /**< pointer to SCIP settings */
   SCIP_MESSAGEHDLR*     messagehdlr,        /**< message handler */
   BMS_BLKMEM*           blkmem,             /**< block memory */
   SCIP*                 scip                /**< SCIP data structure */
   )
{
   assert(set != NULL);
   assert(scip != NULL);

   SCIP_ALLOC( BMSallocMemory(set) );

   (*set)->stage = SCIP_STAGE_INIT;
   (*set)->scip = scip;
   (*set)->buffer = SCIPbuffer(scip);
   (*set)->cleanbuffer = SCIPcleanbuffer(scip);

   SCIP_CALL( SCIPparamsetCreate(&(*set)->paramset, blkmem) );

   (*set)->readers = NULL;
   (*set)->nreaders = 0;
   (*set)->readerssize = 0;
   (*set)->pricers = NULL;
   (*set)->npricers = 0;
   (*set)->nactivepricers = 0;
   (*set)->pricerssize = 0;
   (*set)->pricerssorted = FALSE;
   (*set)->pricersnamesorted = FALSE;
   (*set)->conshdlrs = NULL;
   (*set)->conshdlrs_sepa = NULL;
   (*set)->conshdlrs_enfo = NULL;
   (*set)->conshdlrs_include = NULL;
   (*set)->nconshdlrs = 0;
   (*set)->conshdlrssize = 0;
   (*set)->conflicthdlrs = NULL;
   (*set)->nconflicthdlrs = 0;
   (*set)->conflicthdlrssize = 0;
   (*set)->conflicthdlrssorted = FALSE;
   (*set)->conflicthdlrsnamesorted = FALSE;

   (*set)->debugsoldata = NULL;
   SCIP_CALL( SCIPdebugSolDataCreate(&(*set)->debugsoldata) ); /*lint !e506 !e774*/

   (*set)->presols = NULL;
   (*set)->npresols = 0;
   (*set)->presolssize = 0;
   (*set)->presolssorted = FALSE;
   (*set)->presolsnamesorted = FALSE;
   (*set)->relaxs = NULL;
   (*set)->nrelaxs = 0;
   (*set)->relaxssize = 0;
   (*set)->relaxssorted = FALSE;
   (*set)->relaxsnamesorted = FALSE;
   (*set)->sepas = NULL;
   (*set)->nsepas = 0;
   (*set)->sepassize = 0;
   (*set)->sepassorted = FALSE;
   (*set)->sepasnamesorted = FALSE;
   (*set)->props = NULL;
   (*set)->nprops = 0;
   (*set)->propssize = 0;
   (*set)->propssorted = FALSE;
   (*set)->propspresolsorted = FALSE;
   (*set)->propsnamesorted = FALSE;
   (*set)->heurs = NULL;
   (*set)->nheurs = 0;
   (*set)->heurssize = 0;
   (*set)->heurssorted = FALSE;
   (*set)->heursnamesorted = FALSE;
   (*set)->comprs = NULL;
   (*set)->ncomprs = 0;
   (*set)->comprssize = 0;
   (*set)->comprssorted = FALSE;
   (*set)->comprsnamesorted = FALSE;
   (*set)->eventhdlrs = NULL;
   (*set)->neventhdlrs = 0;
   (*set)->eventhdlrssize = 0;
   (*set)->nodesels = NULL;
   (*set)->nnodesels = 0;
   (*set)->nodeselssize = 0;
   (*set)->nodesel = NULL;
   (*set)->branchrules = NULL;
   (*set)->nbranchrules = 0;
   (*set)->branchrulessize = 0;
   (*set)->branchrulessorted = FALSE;
   (*set)->branchrulesnamesorted = FALSE;
   (*set)->disps = NULL;
   (*set)->ndisps = 0;
   (*set)->dispssize = 0;
   (*set)->dialogs = NULL;
   (*set)->ndialogs = 0;
   (*set)->dialogssize = 0;
   (*set)->nlpis = NULL;
   (*set)->nnlpis = 0;
   (*set)->nlpissize = 0;
   (*set)->nlpissorted = FALSE;
   (*set)->limitchanged = FALSE;
   (*set)->extcodenames = NULL;
   (*set)->extcodedescs = NULL;
   (*set)->nextcodes = 0;
   (*set)->extcodessize = 0;
   (*set)->visual_vbcfilename = NULL;
   (*set)->visual_bakfilename = NULL;
   (*set)->nlp_solver = NULL;
   (*set)->nlp_disable = FALSE;
   (*set)->sepa_primfeastol = SCIP_INVALID;

   /* the default time limit is infinite */
   (*set)->istimelimitfinite = FALSE;

   /* branching parameters */
   SCIP_CALL( SCIPsetAddCharParam(*set, messagehdlr, blkmem,
         "branching/scorefunc",
         "branching score function ('s'um, 'p'roduct, 'q'uotient)",
         &(*set)->branch_scorefunc, TRUE, SCIP_DEFAULT_BRANCH_SCOREFUNC, "spq",
         NULL, NULL) );
   SCIP_CALL( SCIPsetAddRealParam(*set, messagehdlr, blkmem,
         "branching/scorefac",
         "branching score factor to weigh downward and upward gain prediction in sum score function",
         &(*set)->branch_scorefac, TRUE, SCIP_DEFAULT_BRANCH_SCOREFAC, 0.0, 1.0,
         NULL, NULL) );
   SCIP_CALL( SCIPsetAddBoolParam(*set, messagehdlr, blkmem,
         "branching/preferbinary",
         "should branching on binary variables be preferred?",
         &(*set)->branch_preferbinary, FALSE, SCIP_DEFAULT_BRANCH_PREFERBINARY,
         NULL, NULL) );
   SCIP_CALL( SCIPsetAddRealParam(*set, messagehdlr, blkmem,
         "branching/clamp",
         "minimal relative distance of branching point to bounds when branching on a continuous variable",
         &(*set)->branch_clamp, FALSE, SCIP_DEFAULT_BRANCH_CLAMP, 0.0, 0.5,
         NULL, NULL) );
   SCIP_CALL( SCIPsetAddCharParam(*set, messagehdlr, blkmem,
         "branching/lpgainnormalize",
         "strategy for normalization of LP gain when updating pseudocosts of continuous variables (divide by movement of 'l'p value, reduction in 'd'omain width, or reduction in domain width of 's'ibling)",
         &(*set)->branch_lpgainnorm, FALSE, SCIP_DEFAULT_BRANCH_LPGAINNORMALIZE, "dls",
         NULL, NULL) );
   SCIP_CALL( SCIPsetAddBoolParam(*set, messagehdlr, blkmem,
         "branching/delaypscostupdate",
         "should updating pseudo costs for continuous variables be delayed to the time after separation?",
         &(*set)->branch_delaypscost, FALSE, SCIP_DEFAULT_BRANCH_DELAYPSCOST,
         NULL, NULL) );
   SCIP_CALL( SCIPsetAddBoolParam(*set, messagehdlr, blkmem,
         "branching/divingpscost",
         "should pseudo costs be updated also in diving and probing mode?",
         &(*set)->branch_divingpscost, FALSE, SCIP_DEFAULT_BRANCH_DIVINGPSCOST,
         NULL, NULL) );
   SCIP_CALL( SCIPsetAddBoolParam(*set, messagehdlr, blkmem,
         "branching/forceallchildren",
         "should all strong branching children be regarded even if one is detected to be infeasible? (only with propagation)",
         &(*set)->branch_forceall, TRUE, SCIP_DEFAULT_BRANCH_FORCEALL,
         NULL, NULL) );
   SCIP_CALL( SCIPsetAddCharParam(*set, messagehdlr, blkmem,
         "branching/firstsbchild",
         "child node to be regarded first during strong branching (only with propagation): 'u'p child, 'd'own child, 'h'istory-based, or 'a'utomatic",
         &(*set)->branch_firstsbchild, TRUE, SCIP_DEFAULT_BRANCH_FIRSTSBCHILD, "aduh",
         NULL, NULL) );
   SCIP_CALL( SCIPsetAddBoolParam(*set, messagehdlr, blkmem,
         "branching/checksol",
         "should LP solutions during strong branching with propagation be checked for feasibility?",
         &(*set)->branch_checksbsol, TRUE, SCIP_DEFAULT_BRANCH_CHECKSBSOL,
         NULL, NULL) );
   SCIP_CALL( SCIPsetAddBoolParam(*set, messagehdlr, blkmem,
         "branching/roundsbsol",
         "should LP solutions during strong branching with propagation be rounded? (only when checksbsol=TRUE)",
         &(*set)->branch_roundsbsol, TRUE, SCIP_DEFAULT_BRANCH_ROUNDSBSOL,
         NULL, NULL) );

   /* tree compression parameters */
   SCIP_CALL( SCIPsetAddBoolParam(*set, messagehdlr, blkmem,
         "compression/enable",
         "should automatic tree compression after the presolving be enabled?",
         &(*set)->compr_enable, TRUE, SCIP_DEFAULT_COMPR_ENABLE,
         NULL, NULL) );

   /* conflict analysis parameters */
   SCIP_CALL( SCIPsetAddBoolParam(*set, messagehdlr, blkmem,
         "conflict/enable",
         "should conflict analysis be enabled?",
         &(*set)->conf_enable, FALSE, SCIP_DEFAULT_CONF_ENABLE,
         NULL, NULL) );
   SCIP_CALL( SCIPsetAddBoolParam(*set, messagehdlr, blkmem,
         "conflict/cleanboundexceedings",
         "should conflicts based on an old cutoff bound be removed from the conflict pool after improving the primal bound?",
         &(*set)->conf_cleanbnddepend, TRUE, SCIP_DEFAULT_CONF_CLEANBNDDEPEND,
         NULL, NULL) );
   SCIP_CALL( SCIPsetAddBoolParam(*set, messagehdlr, blkmem,
         "conflict/useprop",
         "should propagation conflict analysis be used?",
         &(*set)->conf_useprop, FALSE, SCIP_DEFAULT_CONF_USEPROP,
         NULL, NULL) );
   SCIP_CALL( SCIPsetAddCharParam(*set, messagehdlr, blkmem,
         "conflict/useinflp",
         "should infeasible LP conflict analysis be used? ('o'ff, 'c'onflict graph, 'd'ual ray, 'b'oth conflict graph and dual ray)",
         &(*set)->conf_useinflp, FALSE, SCIP_DEFAULT_CONF_USEINFLP, "ocdb",
         NULL, NULL) );
   SCIP_CALL( SCIPsetAddCharParam(*set, messagehdlr, blkmem,
         "conflict/useboundlp",
         "should bound exceeding LP conflict analysis be used? ('o'ff, 'c'onflict graph, 'd'ual ray, 'b'oth conflict graph and dual ray)",
         &(*set)->conf_useboundlp, FALSE, SCIP_DEFAULT_CONF_USEBOUNDLP, "ocdb",
         NULL, NULL) );
   SCIP_CALL( SCIPsetAddBoolParam(*set, messagehdlr, blkmem,
         "conflict/usesb",
         "should infeasible/bound exceeding strong branching conflict analysis be used?",
         &(*set)->conf_usesb, FALSE, SCIP_DEFAULT_CONF_USESB,
         NULL, NULL) );
   SCIP_CALL( SCIPsetAddBoolParam(*set, messagehdlr, blkmem,
         "conflict/usepseudo",
         "should pseudo solution conflict analysis be used?",
         &(*set)->conf_usepseudo, FALSE, SCIP_DEFAULT_CONF_USEPSEUDO,
         NULL, NULL) );
   SCIP_CALL( SCIPsetAddRealParam(*set, messagehdlr, blkmem,
         "conflict/maxvarsfac",
         "maximal fraction of variables involved in a conflict constraint",
         &(*set)->conf_maxvarsfac, TRUE, SCIP_DEFAULT_CONF_MAXVARSFAC, 0.0, SCIP_REAL_MAX,
         NULL, NULL) );
   SCIP_CALL( SCIPsetAddIntParam(*set, messagehdlr, blkmem,
         "conflict/minmaxvars",
         "minimal absolute maximum of variables involved in a conflict constraint",
         &(*set)->conf_minmaxvars, TRUE, SCIP_DEFAULT_CONF_MINMAXVARS, 0, INT_MAX,
         NULL, NULL) );
   SCIP_CALL( SCIPsetAddIntParam(*set, messagehdlr, blkmem,
         "conflict/maxlploops",
         "maximal number of LP resolving loops during conflict analysis (-1: no limit)",
         &(*set)->conf_maxlploops, TRUE, SCIP_DEFAULT_CONF_MAXLPLOOPS, -1, INT_MAX,
         NULL, NULL) );
   SCIP_CALL( SCIPsetAddIntParam(*set, messagehdlr, blkmem,
         "conflict/lpiterations",
         "maximal number of LP iterations in each LP resolving loop (-1: no limit)",
         &(*set)->conf_lpiterations, TRUE, SCIP_DEFAULT_CONF_LPITERATIONS, -1, INT_MAX,
         NULL, NULL) );
   SCIP_CALL( SCIPsetAddIntParam(*set, messagehdlr, blkmem,
         "conflict/fuiplevels",
         "number of depth levels up to which first UIP's are used in conflict analysis (-1: use All-FirstUIP rule)",
         &(*set)->conf_fuiplevels, TRUE, SCIP_DEFAULT_CONF_FUIPLEVELS, -1, INT_MAX,
         NULL, NULL) );
   SCIP_CALL( SCIPsetAddIntParam(*set, messagehdlr, blkmem,
         "conflict/interconss",
         "maximal number of intermediate conflict constraints generated in conflict graph (-1: use every intermediate constraint)",
         &(*set)->conf_interconss, TRUE, SCIP_DEFAULT_CONF_INTERCONSS, -1, INT_MAX,
         NULL, NULL) );
   SCIP_CALL( SCIPsetAddIntParam(*set, messagehdlr, blkmem,
         "conflict/reconvlevels",
         "number of depth levels up to which UIP reconvergence constraints are generated (-1: generate reconvergence constraints in all depth levels)",
         &(*set)->conf_reconvlevels, TRUE, SCIP_DEFAULT_CONF_RECONVLEVELS, -1, INT_MAX,
         NULL, NULL) );
   SCIP_CALL( SCIPsetAddIntParam(*set, messagehdlr, blkmem,
         "conflict/maxconss",
         "maximal number of conflict constraints accepted at an infeasible node (-1: use all generated conflict constraints)",
         &(*set)->conf_maxconss, TRUE, SCIP_DEFAULT_CONF_MAXCONSS, -1, INT_MAX,
         NULL, NULL) );
   SCIP_CALL( SCIPsetAddIntParam(*set, messagehdlr, blkmem,
         "conflict/maxstoresize",
         "maximal size of conflict store (-1: auto, 0: disable storage)",
         &(*set)->conf_maxstoresize, TRUE, SCIP_DEFAULT_CONF_MAXSTORESIZE, -1, INT_MAX,
         NULL, NULL) );
   SCIP_CALL( SCIPsetAddBoolParam(*set, messagehdlr, blkmem,
         "conflict/preferbinary",
         "should binary conflicts be preferred?",
         &(*set)->conf_preferbinary, FALSE, SCIP_DEFAULT_CONF_PREFERBINARY,
         NULL, NULL) );
   SCIP_CALL( SCIPsetAddBoolParam(*set, messagehdlr, blkmem,
         "conflict/allowlocal",
         "should conflict constraints be generated that are only valid locally?",
         &(*set)->conf_allowlocal, TRUE, SCIP_DEFAULT_CONF_ALLOWLOCAL,
         NULL, NULL) );
   SCIP_CALL( SCIPsetAddBoolParam(*set, messagehdlr, blkmem,
         "conflict/settlelocal",
         "should conflict constraints be attached only to the local subtree where they can be useful?",
         &(*set)->conf_settlelocal, TRUE, SCIP_DEFAULT_CONF_SETTLELOCAL,
         NULL, NULL) );
   SCIP_CALL( SCIPsetAddBoolParam(*set, messagehdlr, blkmem,
         "conflict/repropagate",
         "should earlier nodes be repropagated in order to replace branching decisions by deductions?",
         &(*set)->conf_repropagate, TRUE, SCIP_DEFAULT_CONF_REPROPAGATE,
         NULL, NULL) );
   SCIP_CALL( SCIPsetAddBoolParam(*set, messagehdlr, blkmem,
         "conflict/keepreprop",
         "should constraints be kept for repropagation even if they are too long?",
         &(*set)->conf_keepreprop, TRUE, SCIP_DEFAULT_CONF_KEEPREPROP,
         NULL, NULL) );
   SCIP_CALL( SCIPsetAddBoolParam(*set, messagehdlr, blkmem,
         "conflict/separate",
         "should the conflict constraints be separated?",
         &(*set)->conf_seperate, TRUE, SCIP_DEFAULT_CONF_SEPARATE,
         NULL, NULL) );
   SCIP_CALL( SCIPsetAddBoolParam(*set, messagehdlr, blkmem,
         "conflict/dynamic",
         "should the conflict constraints be subject to aging?",
         &(*set)->conf_dynamic, TRUE, SCIP_DEFAULT_CONF_DYNAMIC,
         NULL, NULL) );
   SCIP_CALL( SCIPsetAddBoolParam(*set, messagehdlr, blkmem,
         "conflict/removable",
         "should the conflict's relaxations be subject to LP aging and cleanup?",
         &(*set)->conf_removable, TRUE, SCIP_DEFAULT_CONF_REMOVEABLE,
         NULL, NULL) );
   SCIP_CALL( SCIPsetAddRealParam(*set, messagehdlr, blkmem,
         "conflict/graph/depthscorefac",
         "score factor for depth level in bound relaxation heuristic",
         &(*set)->conf_depthscorefac, TRUE, SCIP_DEFAULT_CONF_DEPTHSCOREFAC, SCIP_REAL_MIN, SCIP_REAL_MAX,
         NULL, NULL) );
   SCIP_CALL( SCIPsetAddRealParam(*set, messagehdlr, blkmem,
         "conflict/proofscorefac",
         "score factor for impact on acticity in bound relaxation heuristic",
         &(*set)->conf_proofscorefac, TRUE, SCIP_DEFAULT_CONF_PROOFSCOREFAC, SCIP_REAL_MIN, SCIP_REAL_MAX,
         NULL, NULL) );
   SCIP_CALL( SCIPsetAddRealParam(*set, messagehdlr, blkmem,
         "conflict/uplockscorefac",
         "score factor for up locks in bound relaxation heuristic",
         &(*set)->conf_uplockscorefac, TRUE, SCIP_DEFAULT_CONF_UPLOCKSCOREFAC, SCIP_REAL_MIN, SCIP_REAL_MAX,
         NULL, NULL) );
   SCIP_CALL( SCIPsetAddRealParam(*set, messagehdlr, blkmem,
         "conflict/downlockscorefac",
         "score factor for down locks in bound relaxation heuristic",
         &(*set)->conf_downlockscorefac, TRUE, SCIP_DEFAULT_CONF_DOWNLOCKSCOREFAC, SCIP_REAL_MIN, SCIP_REAL_MAX,
         NULL, NULL) );
   SCIP_CALL( SCIPsetAddRealParam(*set, messagehdlr, blkmem,
         "conflict/scorefac",
         "factor to decrease importance of variables' earlier conflict scores",
         &(*set)->conf_scorefac, TRUE, SCIP_DEFAULT_CONF_SCOREFAC, 1e-6, 1.0,
         NULL, NULL) );
   SCIP_CALL( SCIPsetAddIntParam(*set, messagehdlr, blkmem,
         "conflict/restartnum",
         "number of successful conflict analysis calls that trigger a restart (0: disable conflict restarts)",
         &(*set)->conf_restartnum, FALSE, SCIP_DEFAULT_CONF_RESTARTNUM, 0, INT_MAX,
         NULL, NULL) );
   SCIP_CALL( SCIPsetAddRealParam(*set, messagehdlr, blkmem,
         "conflict/restartfac",
         "factor to increase restartnum with after each restart",
         &(*set)->conf_restartfac, FALSE, SCIP_DEFAULT_CONF_RESTARTFAC, 0.0, SCIP_REAL_MAX,
         NULL, NULL) );
   SCIP_CALL( SCIPsetAddBoolParam(*set, messagehdlr, blkmem,
         "conflict/ignorerelaxedbd",
         "should relaxed bounds be ignored?",
         &(*set)->conf_ignorerelaxedbd, TRUE, SCIP_DEFAULT_CONF_IGNORERELAXEDBD,
         NULL, NULL) );
   SCIP_CALL( SCIPsetAddIntParam(*set, messagehdlr, blkmem,
         "conflict/maxvarsdetectimpliedbounds",
         "maximal number of variables to try to detect global bound implications and shorten the whole conflict set (0: disabled)",
         &(*set)->conf_maxvarsdetectimpliedbounds, TRUE, SCIP_DEFAULT_CONF_MAXVARSDETECTIMPLIEDBOUNDS, 0, INT_MAX,
         NULL, NULL) );
   SCIP_CALL( SCIPsetAddBoolParam(*set, messagehdlr, blkmem,
         "conflict/fullshortenconflict",
         "try to shorten the whole conflict set or terminate early (depending on the 'maxvarsdetectimpliedbounds' parameter)",
         &(*set)->conf_fullshortenconflict, TRUE, SCIP_DEFAULT_CONF_FULLSHORTENCONFLICT,
         NULL, NULL) );
   SCIP_CALL( SCIPsetAddRealParam(*set, messagehdlr, blkmem,
         "conflict/conflictweight",
         "the weight the VSIDS score is weight by updating the VSIDS for a variable if it is part of a conflict",
         &(*set)->conf_conflictweight, FALSE, SCIP_DEFAULT_CONF_CONFLITWEIGHT, 0.0, 1.0,
         NULL, NULL) );
   SCIP_CALL( SCIPsetAddRealParam(*set, messagehdlr, blkmem,
         "conflict/conflictgraphweight",
         "the weight the VSIDS score is weight by updating the VSIDS for a variable if it is part of a conflict graph",
         &(*set)->conf_conflictgraphweight, FALSE, SCIP_DEFAULT_CONF_CONFLITGRAPHWEIGHT, 0.0, 1.0,
         NULL, NULL) );
   SCIP_CALL( SCIPsetAddBoolParam(*set, messagehdlr, blkmem,
         "conflict/usemir",
         "apply MIR function to dual rays",
         &(*set)->conf_applymir, TRUE, SCIP_DEFAULT_CONF_APPLYMIR,
         NULL, NULL) );
   SCIP_CALL( SCIPsetAddBoolParam(*set, messagehdlr, blkmem,
         "conflict/prefermir",
         "prefer a ray after applying the MIR function if the proof is still valid, use both rays otherwise",
         &(*set)->conf_prefermir, TRUE, SCIP_DEFAULT_CONF_PREFERMIR,
         NULL, NULL) );
   SCIP_CALL( SCIPsetAddRealParam(*set, messagehdlr, blkmem,
         "conflict/minimprove",
         "minimal improvement of primal bound to remove conflicts based on a previous incumbent",
         &(*set)->conf_minimprove, TRUE, SCIP_DEFAULT_CONF_MINIMPROVE, 0.0, 1.0, NULL, NULL) );
   SCIP_CALL( SCIPsetAddRealParam(*set, messagehdlr, blkmem,
         "conflict/weightsize",
         "weight of the size of a conflict used in score calculation",
         &(*set)->conf_weightsize, TRUE, SCIP_DEFAULT_CONF_WEIGHTSIZE, 0.0, 1.0, NULL, NULL) );
   SCIP_CALL( SCIPsetAddRealParam(*set, messagehdlr, blkmem,
         "conflict/weightrepropdepth",
         "weight of the repropagation depth of a conflict used in score calculation",
         &(*set)->conf_weightrepropdepth, TRUE, SCIP_DEFAULT_CONF_WEIGHTREPROPDEPTH, 0.0, 1.0, NULL, NULL) );
   SCIP_CALL( SCIPsetAddRealParam(*set, messagehdlr, blkmem,
         "conflict/weightvaliddepth",
         "weight of the valid depth of a conflict used in score calculation",
         &(*set)->conf_weightvaliddepth, TRUE, SCIP_DEFAULT_CONF_WEIGHTVALIDDEPTH, 0.0, 1.0, NULL, NULL) );

   /* constraint parameters */
   SCIP_CALL( SCIPsetAddIntParam(*set, messagehdlr, blkmem,
         "constraints/agelimit",
         "maximum age an unnecessary constraint can reach before it is deleted (0: dynamic, -1: keep all constraints)",
         &(*set)->cons_agelimit, TRUE, SCIP_DEFAULT_CONS_AGELIMIT, -1, INT_MAX,
         NULL, NULL) );
   SCIP_CALL( SCIPsetAddIntParam(*set, messagehdlr, blkmem,
         "constraints/obsoleteage",
         "age of a constraint after which it is marked obsolete (0: dynamic, -1 do not mark constraints obsolete)",
         &(*set)->cons_obsoleteage, TRUE, SCIP_DEFAULT_CONS_OBSOLETEAGE, -1, INT_MAX,
         NULL, NULL) );
   SCIP_CALL( SCIPsetAddBoolParam(*set, messagehdlr, blkmem,
         "constraints/disableenfops",
         "should enforcement of pseudo solution be disabled?",
         &(*set)->cons_disableenfops, TRUE, SCIP_DEFAULT_CONS_DISABLEENFOPS,
         NULL, NULL) );

   /* display parameters */
   assert(sizeof(int) == sizeof(SCIP_VERBLEVEL));
   SCIP_CALL( SCIPsetAddIntParam(*set, messagehdlr, blkmem,
         "display/verblevel",
         "verbosity level of output",
         (int*)&(*set)->disp_verblevel, FALSE, (int)SCIP_DEFAULT_DISP_VERBLEVEL,
         (int)SCIP_VERBLEVEL_NONE, (int)SCIP_VERBLEVEL_FULL,
         NULL, NULL) );
   SCIP_CALL( SCIPsetAddIntParam(*set, messagehdlr, blkmem,
         "display/width",
         "maximal number of characters in a node information line",
         &(*set)->disp_width, FALSE, SCIP_DEFAULT_DISP_WIDTH, 0, INT_MAX,
         SCIPparamChgdDispWidth, NULL) );
   SCIP_CALL( SCIPsetAddIntParam(*set, messagehdlr, blkmem,
         "display/freq",
         "frequency for displaying node information lines",
         &(*set)->disp_freq, FALSE, SCIP_DEFAULT_DISP_FREQ, -1, INT_MAX,
         NULL, NULL) );
   SCIP_CALL( SCIPsetAddIntParam(*set, messagehdlr, blkmem,
         "display/headerfreq",
         "frequency for displaying header lines (every n'th node information line)",
         &(*set)->disp_headerfreq, FALSE, SCIP_DEFAULT_DISP_HEADERFREQ, -1, INT_MAX,
         NULL, NULL) );
   SCIP_CALL( SCIPsetAddBoolParam(*set, messagehdlr, blkmem,
         "display/lpinfo",
         "should the LP solver display status messages?",
         &(*set)->disp_lpinfo, FALSE, SCIP_DEFAULT_DISP_LPINFO,
         NULL, NULL) );
   SCIP_CALL( SCIPsetAddBoolParam(*set, messagehdlr, blkmem,
         "display/allviols",
         "display all violations for a given start solution / the best solution after the solving process?",
         &(*set)->disp_allviols, FALSE, SCIP_DEFAULT_DISP_ALLVIOLS,
         NULL, NULL) );

   /* history parameters */
   SCIP_CALL( SCIPsetAddBoolParam(*set, messagehdlr, blkmem,
         "history/valuebased",
         "should statistics be collected for variable domain value pairs?",
         &(*set)->history_valuebased, FALSE, SCIP_DEFAULT_HISTORY_VALUEBASED,
         NULL, NULL) );
   SCIP_CALL( SCIPsetAddBoolParam(*set, messagehdlr, blkmem,
         "history/allowmerge",
         "should variable histories be merged from sub-SCIPs whenever possible?",
         &(*set)->history_allowmerge, FALSE, SCIP_DEFAULT_HISTORY_ALLOWMERGE,
         NULL, NULL) );
   SCIP_CALL( SCIPsetAddBoolParam(*set, messagehdlr, blkmem,
         "history/allowtransfer",
         "should variable histories be transferred to initialize SCIP copies?",
         &(*set)->history_allowtransfer, FALSE, SCIP_DEFAULT_HISTORY_ALLOWTRANSFER,
         NULL, NULL) );

   /* limit parameters */
   SCIP_CALL( SCIPsetAddRealParam(*set, messagehdlr, blkmem,
         "limits/time",
         "maximal time in seconds to run",
         &(*set)->limit_time, FALSE, SCIP_DEFAULT_LIMIT_TIME, 0.0, SCIP_DEFAULT_LIMIT_TIME,
         SCIPparamChgdLimit, NULL) );
   SCIP_CALL( SCIPsetAddLongintParam(*set, messagehdlr, blkmem,
         "limits/nodes",
         "maximal number of nodes to process (-1: no limit)",
         &(*set)->limit_nodes, FALSE, SCIP_DEFAULT_LIMIT_NODES, -1LL, SCIP_LONGINT_MAX,
         SCIPparamChgdLimit, NULL) );
   SCIP_CALL( SCIPsetAddLongintParam(*set, messagehdlr, blkmem,
         "limits/totalnodes",
         "maximal number of total nodes (incl. restarts) to process (-1: no limit)",
         &(*set)->limit_totalnodes, FALSE, SCIP_DEFAULT_LIMIT_NODES, -1LL, SCIP_LONGINT_MAX,
         SCIPparamChgdLimit, NULL) );
   SCIP_CALL( SCIPsetAddLongintParam(*set, messagehdlr, blkmem,
         "limits/stallnodes",
         "solving stops, if the given number of nodes was processed since the last improvement of the primal solution value (-1: no limit)",
         &(*set)->limit_stallnodes, FALSE, SCIP_DEFAULT_LIMIT_STALLNODES, -1LL, SCIP_LONGINT_MAX,
         SCIPparamChgdLimit, NULL) );
   SCIP_CALL( SCIPsetAddRealParam(*set, messagehdlr, blkmem,
         "limits/memory",
         "maximal memory usage in MB; reported memory usage is lower than real memory usage!",
         &(*set)->limit_memory, FALSE, SCIP_DEFAULT_LIMIT_MEMORY, 0.0, SCIP_MEM_NOLIMIT,
         SCIPparamChgdLimit, NULL) );
   SCIP_CALL( SCIPsetAddRealParam(*set, messagehdlr, blkmem,
         "limits/gap",
         "solving stops, if the relative gap = |primal - dual|/MIN(|dual|,|primal|) is below the given value",
         &(*set)->limit_gap, FALSE, SCIP_DEFAULT_LIMIT_GAP, 0.0, SCIP_REAL_MAX,
         SCIPparamChgdLimit, NULL) );
   SCIP_CALL( SCIPsetAddRealParam(*set, messagehdlr, blkmem,
         "limits/absgap",
         "solving stops, if the absolute gap = |primalbound - dualbound| is below the given value",
         &(*set)->limit_absgap, FALSE, SCIP_DEFAULT_LIMIT_ABSGAP, 0.0, SCIP_REAL_MAX,
         SCIPparamChgdLimit, NULL) );
   SCIP_CALL( SCIPsetAddIntParam(*set, messagehdlr, blkmem,
         "limits/solutions",
         "solving stops, if the given number of solutions were found (-1: no limit)",
         &(*set)->limit_solutions, FALSE, SCIP_DEFAULT_LIMIT_SOLUTIONS, -1, INT_MAX,
         SCIPparamChgdLimit, NULL) );
   SCIP_CALL( SCIPsetAddIntParam(*set, messagehdlr, blkmem,
         "limits/bestsol",
         "solving stops, if the given number of solution improvements were found (-1: no limit)",
         &(*set)->limit_bestsol, FALSE, SCIP_DEFAULT_LIMIT_BESTSOL, -1, INT_MAX,
         SCIPparamChgdLimit, NULL) );
   SCIP_CALL( SCIPsetAddIntParam(*set, messagehdlr, blkmem,
         "limits/maxsol",
         "maximal number of solutions to store in the solution storage",
         &(*set)->limit_maxsol, FALSE, SCIP_DEFAULT_LIMIT_MAXSOL, 1, INT_MAX,
         SCIPparamChgdLimit, NULL) );
   SCIP_CALL( SCIPsetAddIntParam(*set, messagehdlr, blkmem,
         "limits/maxorigsol",
         "maximal number of solutions candidates to store in the solution storage of the original problem",
         &(*set)->limit_maxorigsol, FALSE, SCIP_DEFAULT_LIMIT_MAXORIGSOL, 0, INT_MAX,
         SCIPparamChgdLimit, NULL) );
   SCIP_CALL( SCIPsetAddIntParam(*set, messagehdlr, blkmem,
         "limits/restarts",
         "solving stops, if the given number of restarts was triggered (-1: no limit)",
         &(*set)->limit_restarts, FALSE, SCIP_DEFAULT_LIMIT_RESTARTS, -1, INT_MAX,
         SCIPparamChgdLimit, NULL) );

   SCIP_CALL( SCIPsetAddIntParam(*set, messagehdlr, blkmem,
         "limits/autorestartnodes",
         "if solve exceeds this number of nodes for the first time, an automatic restart is triggered (-1: no automatic restart)",
         &(*set)->limit_autorestartnodes, FALSE, SCIP_DEFAULT_LIMIT_AUTORESTARTNODES, -1, INT_MAX,
         SCIPparamChgdLimit, NULL) );

   /* LP parameters */
   SCIP_CALL( SCIPsetAddIntParam(*set, messagehdlr, blkmem,
         "lp/solvefreq",
         "frequency for solving LP at the nodes (-1: never; 0: only root LP)",
         &(*set)->lp_solvefreq, FALSE, SCIP_DEFAULT_LP_SOLVEFREQ, -1, SCIP_MAXTREEDEPTH,
         NULL, NULL) );
   SCIP_CALL( SCIPsetAddLongintParam(*set, messagehdlr, blkmem,
         "lp/iterlim",
         "iteration limit for each single LP solve (-1: no limit)",
         &(*set)->lp_iterlim, TRUE, SCIP_DEFAULT_LP_ITERLIM, -1LL, SCIP_LONGINT_MAX,
         NULL, NULL) );
   SCIP_CALL( SCIPsetAddLongintParam(*set, messagehdlr, blkmem,
         "lp/rootiterlim",
         "iteration limit for initial root LP solve (-1: no limit)",
         &(*set)->lp_rootiterlim, TRUE, SCIP_DEFAULT_LP_ROOTITERLIM, -1LL, SCIP_LONGINT_MAX,
         NULL, NULL) );
   SCIP_CALL( SCIPsetAddIntParam(*set, messagehdlr, blkmem,
         "lp/solvedepth",
         "maximal depth for solving LP at the nodes (-1: no depth limit)",
         &(*set)->lp_solvedepth, FALSE, SCIP_DEFAULT_LP_SOLVEDEPTH, -1, SCIP_MAXTREEDEPTH,
         NULL, NULL) );
   SCIP_CALL( SCIPsetAddCharParam(*set, messagehdlr, blkmem,
         "lp/initalgorithm",
         "LP algorithm for solving initial LP relaxations (automatic 's'implex, 'p'rimal simplex, 'd'ual simplex, 'b'arrier, barrier with 'c'rossover)",
         &(*set)->lp_initalgorithm, FALSE, SCIP_DEFAULT_LP_INITALGORITHM, "spdbc",
         NULL, NULL) );
   SCIP_CALL( SCIPsetAddCharParam(*set, messagehdlr, blkmem,
         "lp/resolvealgorithm",
         "LP algorithm for resolving LP relaxations if a starting basis exists (automatic 's'implex, 'p'rimal simplex, 'd'ual simplex, 'b'arrier, barrier with 'c'rossover)",
         &(*set)->lp_resolvealgorithm, FALSE, SCIP_DEFAULT_LP_RESOLVEALGORITHM, "spdbc",
         NULL, NULL) );
   SCIP_CALL( SCIPsetAddCharParam(*set, messagehdlr, blkmem,
         "lp/pricing",
         "LP pricing strategy ('l'pi default, 'a'uto, 'f'ull pricing, 'p'artial, 's'teepest edge pricing, 'q'uickstart steepest edge pricing, 'd'evex pricing)",
         &(*set)->lp_pricing, FALSE, SCIP_DEFAULT_LP_PRICING, "lafpsqd",
         NULL, NULL) );
   SCIP_CALL( SCIPsetAddBoolParam(*set, messagehdlr, blkmem,
         "lp/clearinitialprobinglp",
         "should lp state be cleared at the end of probing mode when lp was initially unsolved, e.g., when called right after presolving?",
         &(*set)->lp_clearinitialprobinglp, TRUE, SCIP_DEFAULT_LP_CLEARINITIALPROBINGLP,
         NULL, NULL) );
   SCIP_CALL( SCIPsetAddBoolParam(*set, messagehdlr, blkmem,
         "lp/resolverestore",
         "should the LP be resolved to restore the state at start of diving (if FALSE we buffer the solution values)?",
         &(*set)->lp_resolverestore, TRUE, SCIP_DEFAULT_LP_RESOLVERESTORE,
         NULL, NULL) );
   SCIP_CALL( SCIPsetAddBoolParam(*set, messagehdlr, blkmem,
         "lp/freesolvalbuffers",
         "should the buffers for storing LP solution values during diving be freed at end of diving?",
         &(*set)->lp_freesolvalbuffers, TRUE, SCIP_DEFAULT_LP_FREESOLVALBUFFERS,
         NULL, NULL) );
   SCIP_CALL( SCIPsetAddIntParam(*set, messagehdlr, blkmem,
         "lp/colagelimit",
         "maximum age a dynamic column can reach before it is deleted from the LP (-1: don't delete columns due to aging)",
         &(*set)->lp_colagelimit, TRUE, SCIP_DEFAULT_LP_COLAGELIMIT, -1, INT_MAX,
         NULL, NULL) );
   SCIP_CALL( SCIPsetAddIntParam(*set, messagehdlr, blkmem,
         "lp/rowagelimit",
         "maximum age a dynamic row can reach before it is deleted from the LP (-1: don't delete rows due to aging)",
         &(*set)->lp_rowagelimit, TRUE, SCIP_DEFAULT_LP_ROWAGELIMIT, -1, INT_MAX,
         NULL, NULL) );
   SCIP_CALL( SCIPsetAddBoolParam(*set, messagehdlr, blkmem,
         "lp/cleanupcols",
         "should new non-basic columns be removed after LP solving?",
         &(*set)->lp_cleanupcols, TRUE, SCIP_DEFAULT_LP_CLEANUPCOLS,
         NULL, NULL) );
   SCIP_CALL( SCIPsetAddBoolParam(*set, messagehdlr, blkmem,
         "lp/cleanupcolsroot",
         "should new non-basic columns be removed after root LP solving?",
         &(*set)->lp_cleanupcolsroot, TRUE, SCIP_DEFAULT_LP_CLEANUPCOLSROOT,
         NULL, NULL) );
   SCIP_CALL( SCIPsetAddBoolParam(*set, messagehdlr, blkmem,
         "lp/cleanuprows",
         "should new basic rows be removed after LP solving?",
         &(*set)->lp_cleanuprows, TRUE, SCIP_DEFAULT_LP_CLEANUPROWS,
         NULL, NULL) );
   SCIP_CALL( SCIPsetAddBoolParam(*set, messagehdlr, blkmem,
         "lp/cleanuprowsroot",
         "should new basic rows be removed after root LP solving?",
         &(*set)->lp_cleanuprowsroot, TRUE, SCIP_DEFAULT_LP_CLEANUPROWSROOT,
         NULL, NULL) );
   SCIP_CALL( SCIPsetAddBoolParam(*set, messagehdlr, blkmem,
         "lp/checkstability",
         "should LP solver's return status be checked for stability?",
         &(*set)->lp_checkstability, TRUE, SCIP_DEFAULT_LP_CHECKSTABILITY,
         NULL, NULL) );
   SCIP_CALL( SCIPsetAddRealParam(*set, messagehdlr, blkmem,
         "lp/conditionlimit",
         "maximum condition number of LP basis counted as stable (-1.0: no limit)",
         &(*set)->lp_conditionlimit, TRUE, SCIP_DEFAULT_LP_CONDITIONLIMIT, -1.0, SCIP_REAL_MAX,
         NULL, NULL) );
   SCIP_CALL( SCIPsetAddBoolParam(*set, messagehdlr, blkmem,
         "lp/checkprimfeas",
         "should LP solutions be checked for primal feasibility, resolving LP when numerical troubles occur?",
         &(*set)->lp_checkprimfeas, TRUE, SCIP_DEFAULT_LP_CHECKPRIMFEAS,
         NULL, NULL) );
   SCIP_CALL( SCIPsetAddBoolParam(*set, messagehdlr, blkmem,
         "lp/checkdualfeas",
         "should LP solutions be checked for dual feasibility, resolving LP when numerical troubles occur?",
         &(*set)->lp_checkdualfeas, TRUE, SCIP_DEFAULT_LP_CHECKDUALFEAS,
         NULL, NULL) );
   SCIP_CALL( SCIPsetAddIntParam(*set, messagehdlr, blkmem,
         "lp/fastmip",
         "which FASTMIP setting of LP solver should be used? 0: off, 1: low",
         &(*set)->lp_fastmip, TRUE, SCIP_DEFAULT_LP_FASTMIP, 0, 1,
         NULL, NULL) );
   SCIP_CALL( SCIPsetAddBoolParam(*set, messagehdlr, blkmem,
         "lp/scaling",
         "should scaling of LP solver be used?",
         &(*set)->lp_scaling, TRUE, SCIP_DEFAULT_LP_SCALING,
         NULL, NULL) );
   SCIP_CALL( SCIPsetAddBoolParam(*set, messagehdlr, blkmem,
         "lp/presolving",
         "should presolving of LP solver be used?",
         &(*set)->lp_presolving, TRUE, SCIP_DEFAULT_LP_PRESOLVING,
         NULL, NULL) );
   SCIP_CALL( SCIPsetAddBoolParam(*set, messagehdlr, blkmem,
         "lp/lexdualalgo",
         "should the lexicographic dual algorithm be used?",
         &(*set)->lp_lexdualalgo, TRUE, SCIP_DEFAULT_LP_LEXDUALALGO,
         NULL, NULL) );
   SCIP_CALL( SCIPsetAddBoolParam(*set, messagehdlr, blkmem,
         "lp/lexdualrootonly",
         "should the lexicographic dual algorithm be applied only at the root node",
         &(*set)->lp_lexdualrootonly, TRUE, SCIP_DEFAULT_LP_LEXDUALROOTONLY,
         NULL, NULL) );
   SCIP_CALL( SCIPsetAddIntParam(*set, messagehdlr, blkmem,
         "lp/lexdualmaxrounds",
         "maximum number of rounds in the lexicographic dual algorithm (-1: unbounded)",
         &(*set)->lp_lexdualmaxrounds, TRUE, SCIP_DEFAULT_LP_LEXDUALMAXROUNDS, -1, INT_MAX,
         NULL, NULL) );
   SCIP_CALL( SCIPsetAddBoolParam(*set, messagehdlr, blkmem,
         "lp/lexdualbasic",
         "choose fractional basic variables in lexicographic dual algorithm?",
         &(*set)->lp_lexdualbasic, TRUE, SCIP_DEFAULT_LP_LEXDUALBASIC,
         NULL, NULL) );
   SCIP_CALL( SCIPsetAddBoolParam(*set, messagehdlr, blkmem,
         "lp/lexdualstalling",
         "turn on the lex dual algorithm only when stalling?",
         &(*set)->lp_lexdualstalling, TRUE, SCIP_DEFAULT_LP_LEXDUALSTALLING,
         NULL, NULL) );
   SCIP_CALL( SCIPsetAddIntParam(*set, messagehdlr, blkmem,
         "lp/disablecutoff",
         "disable the cutoff bound in the LP solver? (0: enabled, 1: disabled, 2: auto)",
         &(*set)->lp_disablecutoff, TRUE, SCIP_DEFAULT_LP_DISABLECUTOFF,
         0, 2, NULL, NULL) );
   SCIP_CALL( SCIPsetAddRealParam(*set, messagehdlr, blkmem,
         "lp/rowrepswitch",
         "simplex algorithm shall use row representation of the basis if number of rows divided by number of columns exceeds this value (-1.0 to disable row representation)",
         &(*set)->lp_rowrepswitch, TRUE, SCIP_DEFAULT_LP_ROWREPSWITCH, -1.0, SCIP_REAL_MAX,
         NULL, NULL) );
   SCIP_CALL( SCIPsetAddIntParam(*set, messagehdlr, blkmem,
         "lp/threads",
         "number of threads used for solving the LP (0: automatic)",
         &(*set)->lp_threads, TRUE, SCIP_DEFAULT_LP_THREADS, 0, 64,
         NULL, NULL) );
   SCIP_CALL( SCIPsetAddRealParam(*set, messagehdlr, blkmem,
         "lp/resolveiterfac",
         "factor of average LP iterations that is used as LP iteration limit for LP resolve (-1: unlimited)",
         &(*set)->lp_resolveiterfac, TRUE, SCIP_DEFAULT_LP_RESOLVEITERFAC, -1.0, SCIP_REAL_MAX,
         NULL, NULL) );
   SCIP_CALL( SCIPsetAddIntParam(*set, messagehdlr, blkmem,
         "lp/resolveitermin",
         "minimum number of iterations that are allowed for LP resolve",
         &(*set)->lp_resolveitermin, TRUE, SCIP_DEFAULT_LP_RESOLVEITERMIN, 1, INT_MAX,
         NULL, NULL) );

   /* NLP parameters */
   SCIP_CALL( SCIPsetAddStringParam(*set, messagehdlr, blkmem,
         "nlp/solver",
         "solver to use for solving NLPs; leave empty to select NLPI with highest priority",
         &(*set)->nlp_solver, FALSE, SCIP_DEFAULT_NLP_SOLVER,
         NULL, NULL) );
   SCIP_CALL( SCIPsetAddBoolParam(*set, messagehdlr, blkmem,
         "nlp/disable",
         "should the NLP relaxation be always disabled (also for NLPs/MINLPs)?",
         &(*set)->nlp_disable, FALSE, SCIP_DEFAULT_NLP_DISABLE,
         NULL, NULL) );

   /* memory parameters */
   SCIP_CALL( SCIPsetAddRealParam(*set, messagehdlr, blkmem,
         "memory/savefac",
         "fraction of maximal memory usage resulting in switch to memory saving mode",
         &(*set)->mem_savefac, FALSE, SCIP_DEFAULT_MEM_SAVEFAC, 0.0, 1.0,
         NULL, NULL) );
   SCIP_CALL( SCIPsetAddRealParam(*set, messagehdlr, blkmem,
         "memory/arraygrowfac",
         "memory growing factor for dynamically allocated arrays",
         &(*set)->mem_arraygrowfac, TRUE, SCIP_DEFAULT_MEM_ARRAYGROWFAC, 1.0, 10.0,
         paramChgdArraygrowfac, NULL) );
   SCIP_CALL( SCIPsetAddIntParam(*set, messagehdlr, blkmem,
         "memory/arraygrowinit",
         "initial size of dynamically allocated arrays",
         &(*set)->mem_arraygrowinit, TRUE, SCIP_DEFAULT_MEM_ARRAYGROWINIT, 0, INT_MAX,
         paramChgdArraygrowinit, NULL) );
   SCIP_CALL( SCIPsetAddRealParam(*set, messagehdlr, blkmem,
         "memory/treegrowfac",
         "memory growing factor for tree array",
         &(*set)->mem_treegrowfac, TRUE, SCIP_DEFAULT_MEM_TREEGROWFAC, 1.0, 10.0,
         NULL, NULL) );
   SCIP_CALL( SCIPsetAddIntParam(*set, messagehdlr, blkmem,
         "memory/treegrowinit",
         "initial size of tree array",
         &(*set)->mem_treegrowinit, TRUE, SCIP_DEFAULT_MEM_TREEGROWINIT, 0, INT_MAX,
         NULL, NULL) );
   SCIP_CALL( SCIPsetAddRealParam(*set, messagehdlr, blkmem,
         "memory/pathgrowfac",
         "memory growing factor for path array",
         &(*set)->mem_pathgrowfac, TRUE, SCIP_DEFAULT_MEM_PATHGROWFAC, 1.0, 10.0,
         NULL, NULL) );
   SCIP_CALL( SCIPsetAddIntParam(*set, messagehdlr, blkmem,
         "memory/pathgrowinit",
         "initial size of path array",
         &(*set)->mem_pathgrowinit, TRUE, SCIP_DEFAULT_MEM_PATHGROWINIT, 0, INT_MAX,
         NULL, NULL) );

   /* miscellaneous parameters */
   SCIP_CALL( SCIPsetAddBoolParam(*set, messagehdlr, blkmem,
         "misc/catchctrlc",
         "should the CTRL-C interrupt be caught by SCIP?",
         &(*set)->misc_catchctrlc, FALSE, SCIP_DEFAULT_MISC_CATCHCTRLC,
         NULL, NULL) );
   SCIP_CALL( SCIPsetAddBoolParam(*set, messagehdlr, blkmem,
         "misc/usevartable",
         "should a hashtable be used to map from variable names to variables?",
         &(*set)->misc_usevartable, FALSE, SCIP_DEFAULT_MISC_USEVARTABLE,
         NULL, NULL) );
   SCIP_CALL( SCIPsetAddBoolParam(*set, messagehdlr, blkmem,
         "misc/useconstable",
         "should a hashtable be used to map from constraint names to constraints?",
         &(*set)->misc_useconstable, FALSE, SCIP_DEFAULT_MISC_USECONSTABLE,
         NULL, NULL) );
   SCIP_CALL( SCIPsetAddBoolParam(*set, messagehdlr, blkmem,
         "misc/usesmalltables",
         "should smaller hashtables be used? yields better performance for small problems with about 100 variables",
         &(*set)->misc_usesmalltables, FALSE, SCIP_DEFAULT_MISC_USESMALLTABLES,
         NULL, NULL) );
#if 0 /**@todo activate exactsolve parameter and finish implementation of solving MIPs exactly */
   SCIP_CALL( SCIPsetAddBoolParam(*set, messagehdlr, blkmem,
         "misc/exactsolve",
         "should the problem be solved exactly (with proven dual bounds)?",
         &(*set)->misc_exactsolve, FALSE, SCIP_DEFAULT_MISC_EXACTSOLVE,
         NULL, NULL) );
#else
   (*set)->misc_exactsolve = SCIP_DEFAULT_MISC_EXACTSOLVE;
#endif

   SCIP_CALL( SCIPsetAddBoolParam(*set, messagehdlr, blkmem,
         "misc/resetstat",
         "should the statistics be reset if the transformed problem is freed (in case of a Benders decomposition this parameter should be set to FALSE)",
         &(*set)->misc_resetstat, FALSE, SCIP_DEFAULT_MISC_RESETSTAT,
         NULL, NULL) );

   SCIP_CALL( SCIPsetAddBoolParam(*set, messagehdlr, blkmem,
         "misc/improvingsols",
         "should only solutions be checked which improve the primal bound",
         &(*set)->misc_improvingsols, FALSE, SCIP_DEFAULT_MISC_IMPROVINGSOLS,
         NULL, NULL) );
   SCIP_CALL( SCIPsetAddBoolParam(*set, messagehdlr, blkmem,
         "misc/printreason",
         "should the reason be printed if a given start solution is infeasible",
         &(*set)->misc_printreason, FALSE, SCIP_DEFAULT_MISC_PRINTREASON,
         NULL, NULL) );
   SCIP_CALL( SCIPsetAddBoolParam(*set, messagehdlr, blkmem,
         "misc/estimexternmem",
         "should the usage of external memory be estimated?",
         &(*set)->misc_estimexternmem, FALSE, SCIP_DEFAULT_MISC_ESTIMEXTERNMEM,
         NULL, NULL) );
   SCIP_CALL( SCIPsetAddBoolParam(*set, messagehdlr, blkmem,
         "misc/transorigsols",
         "should SCIP try to transfer original solutions to the transformed space (after presolving)?",
         &(*set)->misc_transorigsols, FALSE, SCIP_DEFAULT_MISC_TRANSORIGSOLS,
         NULL, NULL) );
   SCIP_CALL( SCIPsetAddBoolParam(*set, messagehdlr, blkmem,
         "misc/transsolsorig",
         "should SCIP try to transfer transformed solutions to the original space (after solving)?",
         &(*set)->misc_transsolsorig, FALSE, SCIP_DEFAULT_MISC_TRANSSOLSORIG,
         NULL, NULL) );
   SCIP_CALL( SCIPsetAddBoolParam(*set, messagehdlr, blkmem,
            "misc/calcintegral",
            "should SCIP calculate the primal dual integral value?",
            &(*set)->misc_calcintegral, FALSE, SCIP_DEFAULT_MISC_CALCINTEGRAL,
            NULL, NULL) );
   SCIP_CALL( SCIPsetAddBoolParam(*set, messagehdlr, blkmem,
            "misc/finitesolutionstore",
            "should SCIP try to remove infinite fixings from solutions copied to the solution store?",
            &(*set)->misc_finitesolstore, FALSE, SCIP_DEFAULT_MISC_FINITESOLSTORE,
            NULL, NULL) );
   SCIP_CALL( SCIPsetAddBoolParam(*set, messagehdlr, blkmem,
            "misc/outputorigsol",
            "should the best solution be transformed to the orignal space and be output in command line run?",
            &(*set)->misc_outputorigsol, FALSE, SCIP_DEFAULT_MISC_OUTPUTORIGSOL,
            NULL, NULL) );
   SCIP_CALL( SCIPsetAddBoolParam(*set, messagehdlr, blkmem,
            "misc/allowdualreds",
            "should dual reductions in propagation methods and presolver be allowed?",
            &(*set)->misc_allowdualreds, FALSE, SCIP_DEFAULT_MISC_ALLOWDUALREDS,
            NULL, NULL) );
   SCIP_CALL( SCIPsetAddBoolParam(*set, messagehdlr, blkmem,
            "misc/allowobjprop",
            "should propagation to the current objective be allowed in propagation methods?",
            &(*set)->misc_allowobjprop, FALSE, SCIP_DEFAULT_MISC_ALLOWOBJPROP,
            NULL, NULL) );

   SCIP_CALL( SCIPsetAddRealParam(*set, messagehdlr, blkmem,
         "misc/referencevalue",
         "objective value for reference purposes",
         &(*set)->misc_referencevalue, FALSE, SCIP_DEFAULT_MISC_REFERENCEVALUE, SCIP_REAL_MIN, SCIP_REAL_MAX,
         NULL, NULL) );

   /* randomization parameters */
   SCIP_CALL( SCIPsetAddIntParam(*set, messagehdlr, blkmem,
         "randomization/randomseedshift",
         "global shift of all random seeds in the plugins and the LP random seed",
         &(*set)->random_randomseedshift, FALSE, SCIP_DEFAULT_RANDOM_RANDSEEDSHIFT, 0, INT_MAX,
         NULL, NULL) );

   SCIP_CALL( SCIPsetAddIntParam(*set, messagehdlr, blkmem,
         "randomization/permutationseed",
         "seed value for permuting the problem after the problem was transformed (0: no permutation)",
         &(*set)->random_permutationseed, FALSE, SCIP_DEFAULT_RANDOM_PERMUTATIONSEED, 0, INT_MAX,
         NULL, NULL) );

   SCIP_CALL( SCIPsetAddBoolParam(*set, messagehdlr, blkmem,
         "randomization/permuteconss",
         "should order of constraints be permuted (depends on permutationseed)?",
         &(*set)->random_permuteconss, TRUE, SCIP_DEFAULT_RANDOM_PERMUTECONSS,
         NULL, NULL) );

   SCIP_CALL( SCIPsetAddBoolParam(*set, messagehdlr, blkmem,
         "randomization/permutevars",
         "should order of variables be permuted (depends on permutationseed)?",
         &(*set)->random_permutevars, TRUE, SCIP_DEFAULT_RANDOM_PERMUTEVARS,
         NULL, NULL) );


   SCIP_CALL( SCIPsetAddIntParam(*set, messagehdlr, blkmem,
         "randomization/lpseed",
         "random seed for LP solver, e.g. for perturbations in the simplex (0: LP default)",
         &(*set)->random_randomseed, FALSE, SCIP_DEFAULT_RANDOM_LPSEED, 0, INT_MAX,
         NULL, NULL) );

   /* node selection */
   SCIP_CALL( SCIPsetAddCharParam(*set, messagehdlr, blkmem,
         "nodeselection/childsel",
         "child selection rule ('d'own, 'u'p, 'p'seudo costs, 'i'nference, 'l'p value, 'r'oot LP value difference, 'h'ybrid inference/root LP value difference)",
         &(*set)->nodesel_childsel, FALSE, SCIP_DEFAULT_NODESEL_CHILDSEL, "dupilrh",
         NULL, NULL) );

   /* numerical parameters */
   SCIP_CALL( SCIPsetAddRealParam(*set, messagehdlr, blkmem,
         "numerics/infinity",
         "values larger than this are considered infinity",
         &(*set)->num_infinity, FALSE, SCIP_DEFAULT_INFINITY, 1e+10, SCIP_INVALID/10.0,
         NULL, NULL) );
   SCIP_CALL( SCIPsetAddRealParam(*set, messagehdlr, blkmem,
         "numerics/epsilon",
         "absolute values smaller than this are considered zero",
         &(*set)->num_epsilon, FALSE, SCIP_DEFAULT_EPSILON, SCIP_MINEPSILON, SCIP_MAXEPSILON,
         NULL, NULL) );
   SCIP_CALL( SCIPsetAddRealParam(*set, messagehdlr, blkmem,
         "numerics/sumepsilon",
         "absolute values of sums smaller than this are considered zero",
         &(*set)->num_sumepsilon, FALSE, SCIP_DEFAULT_SUMEPSILON, SCIP_MINEPSILON*1e+03, SCIP_MAXEPSILON,
         NULL, NULL) );
   SCIP_CALL( SCIPsetAddRealParam(*set, messagehdlr, blkmem,
         "numerics/feastol",
         "feasibility tolerance for constraints",
         &(*set)->num_feastol, FALSE, SCIP_DEFAULT_FEASTOL, SCIP_MINEPSILON*1e+03, SCIP_MAXEPSILON,
         paramChgdFeastol, NULL) );
   SCIP_CALL( SCIPsetAddRealParam(*set, messagehdlr, blkmem,
         "numerics/checkfeastolfac",
         "feasibility tolerance factor; for checking the feasibility of the best solution",
         &(*set)->num_checkfeastolfac, FALSE, SCIP_DEFAULT_CHECKFEASTOLFAC, 0.0, SCIP_REAL_MAX,
         NULL, NULL) );
   SCIP_CALL( SCIPsetAddRealParam(*set, messagehdlr, blkmem,
         "numerics/lpfeastol",
         "primal feasibility tolerance of LP solver",
         &(*set)->num_lpfeastol, FALSE, SCIP_DEFAULT_LPFEASTOL, SCIP_MINEPSILON*1e+03, SCIP_MAXEPSILON,
         paramChgdLpfeastol, NULL) );
   SCIP_CALL( SCIPsetAddRealParam(*set, messagehdlr, blkmem,
         "numerics/dualfeastol",
         "feasibility tolerance for reduced costs in LP solution",
         &(*set)->num_dualfeastol, FALSE, SCIP_DEFAULT_DUALFEASTOL, SCIP_MINEPSILON*1e+03, SCIP_MAXEPSILON,
         paramChgdDualfeastol, NULL) );
   SCIP_CALL( SCIPsetAddRealParam(*set, messagehdlr, blkmem,
         "numerics/barrierconvtol",
         "LP convergence tolerance used in barrier algorithm",
         &(*set)->num_barrierconvtol, TRUE, SCIP_DEFAULT_BARRIERCONVTOL, SCIP_MINEPSILON*1e+03, SCIP_MAXEPSILON,
         paramChgdBarrierconvtol, NULL) );
   SCIP_CALL( SCIPsetAddRealParam(*set, messagehdlr, blkmem,
         "numerics/boundstreps",
         "minimal relative improve for strengthening bounds",
         &(*set)->num_boundstreps, TRUE, SCIP_DEFAULT_BOUNDSTREPS, SCIP_MINEPSILON*1e+03, SCIP_INVALID/10.0,
         NULL, NULL) );
   SCIP_CALL( SCIPsetAddRealParam(*set, messagehdlr, blkmem,
         "numerics/pseudocosteps",
         "minimal variable distance value to use for branching pseudo cost updates",
         &(*set)->num_pseudocosteps, TRUE, SCIP_DEFAULT_PSEUDOCOSTEPS, SCIP_MINEPSILON*1e+03, 1.0,
         NULL, NULL) );
   SCIP_CALL( SCIPsetAddRealParam(*set, messagehdlr, blkmem,
         "numerics/pseudocostdelta",
         "minimal objective distance value to use for branching pseudo cost updates",
         &(*set)->num_pseudocostdelta, TRUE, SCIP_DEFAULT_PSEUDOCOSTDELTA, 0.0, SCIP_REAL_MAX,
         NULL, NULL) );
   SCIP_CALL( SCIPsetAddRealParam(*set, messagehdlr, blkmem,
         "numerics/recomputefac",
         "minimal decrease factor that causes the recomputation of a value (e.g., pseudo objective) instead of an update",
         &(*set)->num_recompfac, TRUE, SCIP_DEFAULT_RECOMPFAC, 0.0, SCIP_REAL_MAX,
         NULL, NULL) );
   SCIP_CALL( SCIPsetAddRealParam(*set, messagehdlr, blkmem,
         "numerics/hugeval",
         "values larger than this are considered huge and should be handled separately (e.g., in activity computation)",
         &(*set)->num_hugeval, TRUE, SCIP_DEFAULT_HUGEVAL, 0.0, SCIP_INVALID/10.0,
         NULL, NULL) );

   /* presolving parameters */
   SCIP_CALL( SCIPsetAddIntParam(*set, messagehdlr, blkmem,
         "presolving/maxrounds",
         "maximal number of presolving rounds (-1: unlimited, 0: off)",
         &(*set)->presol_maxrounds, FALSE, SCIP_DEFAULT_PRESOL_MAXROUNDS, -1, INT_MAX,
         NULL, NULL) );
   SCIP_CALL( SCIPsetAddRealParam(*set, messagehdlr, blkmem,
         "presolving/abortfac",
         "abort presolve, if at most this fraction of the problem was changed in last presolve round",
         &(*set)->presol_abortfac, TRUE, SCIP_DEFAULT_PRESOL_ABORTFAC, 0.0, 1.0,
         NULL, NULL) );
   SCIP_CALL( SCIPsetAddIntParam(*set, messagehdlr, blkmem,
         "presolving/maxrestarts",
         "maximal number of restarts (-1: unlimited)",
         &(*set)->presol_maxrestarts, FALSE, SCIP_DEFAULT_PRESOL_MAXRESTARTS, -1, INT_MAX,
         NULL, NULL) );
   SCIP_CALL( SCIPsetAddRealParam(*set, messagehdlr, blkmem,
         "presolving/restartfac",
         "fraction of integer variables that were fixed in the root node triggering a restart with preprocessing after root node evaluation",
         &(*set)->presol_restartfac, TRUE, SCIP_DEFAULT_PRESOL_RESTARTFAC, 0.0, 1.0,
         NULL, NULL) );
   SCIP_CALL( SCIPsetAddRealParam(*set, messagehdlr, blkmem,
         "presolving/immrestartfac",
         "fraction of integer variables that were fixed in the root node triggering an immediate restart with preprocessing",
         &(*set)->presol_immrestartfac, TRUE, SCIP_DEFAULT_PRESOL_IMMRESTARTFAC, 0.0, 1.0,
         NULL, NULL) );
   SCIP_CALL( SCIPsetAddRealParam(*set, messagehdlr, blkmem,
         "presolving/subrestartfac",
         "fraction of integer variables that were globally fixed during the solving process triggering a restart with preprocessing",
         &(*set)->presol_subrestartfac, TRUE, SCIP_DEFAULT_PRESOL_SUBRESTARTFAC, 0.0, 1.0,
         NULL, NULL) );
   SCIP_CALL( SCIPsetAddRealParam(*set, messagehdlr, blkmem,
         "presolving/restartminred",
         "minimal fraction of integer variables removed after restart to allow for an additional restart",
         &(*set)->presol_restartminred, TRUE, SCIP_DEFAULT_PRESOL_RESTARTMINRED, 0.0, 1.0,
         NULL, NULL) );
   SCIP_CALL( SCIPsetAddBoolParam(*set, messagehdlr, blkmem,
         "presolving/donotmultaggr",
         "should multi-aggregation of variables be forbidden?",
         &(*set)->presol_donotmultaggr, TRUE, SCIP_DEFAULT_PRESOL_DONOTMULTAGGR,
         NULL, NULL) );
   SCIP_CALL( SCIPsetAddBoolParam(*set, messagehdlr, blkmem,
         "presolving/donotaggr",
         "should aggregation of variables be forbidden?",
         &(*set)->presol_donotaggr, TRUE, SCIP_DEFAULT_PRESOL_DONOTAGGR,
         NULL, NULL) );


   /* pricing parameters */
   SCIP_CALL( SCIPsetAddIntParam(*set, messagehdlr, blkmem,
         "pricing/maxvars",
         "maximal number of variables priced in per pricing round",
         &(*set)->price_maxvars, FALSE, SCIP_DEFAULT_PRICE_MAXVARS, 1, INT_MAX,
         NULL, NULL) );
   SCIP_CALL( SCIPsetAddIntParam(*set, messagehdlr, blkmem,
         "pricing/maxvarsroot",
         "maximal number of priced variables at the root node",
         &(*set)->price_maxvarsroot, FALSE, SCIP_DEFAULT_PRICE_MAXVARSROOT, 1, INT_MAX,
         NULL, NULL) );
   SCIP_CALL( SCIPsetAddRealParam(*set, messagehdlr, blkmem,
         "pricing/abortfac",
         "pricing is aborted, if fac * pricing/maxvars pricing candidates were found",
         &(*set)->price_abortfac, FALSE, SCIP_DEFAULT_PRICE_ABORTFAC, 1.0, SCIP_REAL_MAX,
         NULL, NULL) );
   SCIP_CALL( SCIPsetAddBoolParam(*set, messagehdlr, blkmem,
         "pricing/delvars",
         "should variables created at the current node be deleted when the node is solved in case they are not present in the LP anymore?",
         &(*set)->price_delvars, FALSE, SCIP_DEFAULT_PRICE_DELVARS,
         NULL, NULL) );
   SCIP_CALL( SCIPsetAddBoolParam(*set, messagehdlr, blkmem,
         "pricing/delvarsroot",
         "should variables created at the root node be deleted when the root is solved in case they are not present in the LP anymore?",
         &(*set)->price_delvarsroot, FALSE, SCIP_DEFAULT_PRICE_DELVARSROOT,
         NULL, NULL) );

   /* propagation parameters */
   SCIP_CALL( SCIPsetAddIntParam(*set, messagehdlr, blkmem,
         "propagating/maxrounds",
         "maximal number of propagation rounds per node (-1: unlimited)",
         &(*set)->prop_maxrounds, FALSE, SCIP_DEFAULT_PROP_MAXROUNDS, -1, INT_MAX,
         NULL, NULL) );
   SCIP_CALL( SCIPsetAddIntParam(*set, messagehdlr, blkmem,
         "propagating/maxroundsroot",
         "maximal number of propagation rounds in the root node (-1: unlimited)",
         &(*set)->prop_maxroundsroot, FALSE, SCIP_DEFAULT_PROP_MAXROUNDSROOT, -1, INT_MAX,
         NULL, NULL) );
   SCIP_CALL( SCIPsetAddBoolParam(*set, messagehdlr, blkmem,
         "propagating/abortoncutoff",
         "should propagation be aborted immediately? setting this to FALSE could help conflict analysis to produce more conflict constraints",
         &(*set)->prop_abortoncutoff, FALSE, SCIP_DEFAULT_PROP_ABORTONCUTOFF,
         NULL, NULL) );

   /* reoptimization */
   SCIP_CALL( SCIPsetAddBoolParam(*set, messagehdlr, blkmem,
         "reoptimization/enable",
         "should reoptimization used?",
         &(*set)->reopt_enable, FALSE, SCIP_DEFAULT_REOPT_ENABLE,
         paramChgdEnableReopt, NULL) );
   SCIP_CALL( SCIPsetAddIntParam(*set, messagehdlr, blkmem,
         "reoptimization/maxsavednodes",
         "maximal number of saved nodes",
         &(*set)->reopt_maxsavednodes, TRUE, SCIP_DEFAULT_REOPT_MAXSAVEDNODES, -1, INT_MAX,
         NULL, NULL) );
   SCIP_CALL( SCIPsetAddIntParam(*set, messagehdlr, blkmem,
         "reoptimization/maxdiffofnodes",
         "maximal number of bound changes between two stored nodes on one path",
         &(*set)->reopt_maxdiffofnodes, TRUE, SCIP_DEFAULT_REOPT_MAXDIFFOFNODES, 0, INT_MAX,
         NULL, NULL) );
   SCIP_CALL( SCIPsetAddBoolParam(*set, messagehdlr, blkmem,
         "reoptimization/globalcons/sepainfsubtrees",
         "save global constraints to separate infeasible subtrees.",
         &(*set)->reopt_sepaglbinfsubtrees, FALSE, SCIP_DEFAULT_REOPT_SEPAGLBINFSUBTREES,
         NULL, NULL) );
   SCIP_CALL( SCIPsetAddBoolParam(*set, messagehdlr, blkmem,
         "reoptimization/sepabestsol",
         "separate the optimal solution, i.e., for constrained shortest path",
         &(*set)->reopt_sepabestsol, TRUE, SCIP_DEFAULT_REOPT_SEPABESTSOL,
         NULL, NULL) );
   SCIP_CALL( SCIPsetAddBoolParam(*set, messagehdlr, blkmem,
         "reoptimization/storevarhistory",
         "use variable history of the previous solve if the objctive function has changed only slightly",
         &(*set)->reopt_storevarhistory, TRUE, SCIP_DEFAULT_REOPT_STOREVARHISTOTY,
         NULL, NULL) );
   SCIP_CALL( SCIPsetAddBoolParam(*set, messagehdlr, blkmem,
         "reoptimization/usepscost",
         "reuse pseudo costs if the objective function changed only slightly ",
         &(*set)->reopt_usepscost, TRUE, SCIP_DEFAULT_REOPT_USEPSCOST,
         NULL, NULL) );
   SCIP_CALL( SCIPsetAddIntParam(*set, messagehdlr, blkmem,
         "reoptimization/solvelp",
         "at which reopttype should the LP be solved? (1: transit, 3: strong branched, 4: w/ added logicor, 5: only leafs).",
         &(*set)->reopt_solvelp, TRUE, SCIP_DEFAULT_REOPT_SOLVELP, 1, 5,
         NULL, NULL) );
   SCIP_CALL( SCIPsetAddIntParam(*set, messagehdlr, blkmem,
         "reoptimization/solvelpdiff",
         "maximal number of bound changes at node to skip solving the LP",
         &(*set)->reopt_solvelpdiff, TRUE, SCIP_DEFAULT_REOPT_SOLVELPDIFF, 0, INT_MAX,
         NULL, NULL) );
   SCIP_CALL( SCIPsetAddIntParam(*set, messagehdlr, blkmem,
         "reoptimization/savesols",
         "number of best solutions which should be saved for the following runs. (-1: save all)",
         &(*set)->reopt_savesols, TRUE, SCIP_DEFAULT_REOPT_SAVESOLS, 0, INT_MAX,
         NULL, NULL) );
   SCIP_CALL( SCIPsetAddRealParam(*set, messagehdlr, blkmem,
         "reoptimization/objsimrootLP",
         "similarity of two sequential objective function to disable solving the root LP.",
         &(*set)->reopt_objsimrootlp, TRUE, SCIP_DEFAULT_REOPT_OBJSIMROOTLP, -1.0, 1.0,
         NULL, NULL) );
   SCIP_CALL( SCIPsetAddRealParam(*set, messagehdlr, blkmem,
         "reoptimization/objsimsol",
         "similarity of two objective functions to reuse stored solutions",
         &(*set)->reopt_objsimsol, TRUE, SCIP_DEFAULT_REOPT_OBJSIMSOL, -1.0, 1.0,
         NULL, NULL) );
   SCIP_CALL( SCIPsetAddRealParam(*set, messagehdlr, blkmem,
         "reoptimization/delay",
         "minimum similarity for using reoptimization of the search tree.",
         &(*set)->reopt_objsimdelay, TRUE, SCIP_DEFAULT_REOPT_OBJSIMDELAY, -1.0, 1.0,
         NULL, NULL) );
   SCIP_CALL( SCIPsetAddBoolParam(*set, messagehdlr, blkmem,
         "reoptimization/commontimelimit",
         "time limit over all reoptimization rounds?.",
         &(*set)->reopt_commontimelimit, TRUE, SCIP_DEFAULT_REOPT_COMMONTIMELIMIT,
         NULL, NULL) );
   SCIP_CALL( SCIPsetAddBoolParam(*set, messagehdlr, blkmem,
         "reoptimization/shrinkinner",
         "replace branched inner nodes by their child nodes, if the number of bound changes is not to large",
         &(*set)->reopt_shrinkinner, TRUE, SCIP_DEFAULT_REOPT_SHRINKINNER,
         NULL, NULL) );
   SCIP_CALL( SCIPsetAddBoolParam(*set, messagehdlr, blkmem,
         "reoptimization/strongbranchinginit",
         "try to fix variables at the root node before reoptimizing by probing like strong branching",
         &(*set)->reopt_sbinit, TRUE, SCIP_DEFAULT_REOPT_STRONGBRANCHINIT,
         NULL, NULL) );
   SCIP_CALL( SCIPsetAddBoolParam(*set, messagehdlr, blkmem,
         "reoptimization/reducetofrontier",
         "delete stored nodes which were not reoptimized",
         &(*set)->reopt_reducetofrontier, TRUE, SCIP_DEFAULT_REOPT_REDUCETOFRONTIER,
         NULL, NULL) );
   SCIP_CALL( SCIPsetAddIntParam(*set, messagehdlr, blkmem,
         "reoptimization/forceheurrestart",
         "force a restart if the last n optimal solutions were found by heuristic reoptsols",
         &(*set)->reopt_forceheurrestart, TRUE, SCIP_DEFAULT_REOPT_FORCEHEURRESTART, 1, INT_MAX,
         NULL, NULL) );
   SCIP_CALL( SCIPsetAddBoolParam(*set, messagehdlr, blkmem,
         "reoptimization/saveconsprop",
         "save constraint propagations",
         &(*set)->reopt_saveconsprop, TRUE, SCIP_DEFAULT_REOPT_SAVECONSPROP,
         NULL, NULL) );
   SCIP_CALL( SCIPsetAddBoolParam(*set, messagehdlr, blkmem,
         "reoptimization/usesplitcons", "use constraints to reconstruct the subtree pruned be dual reduction when reactivating the node",
         &(*set)->reopt_usesplitcons, TRUE, SCIP_DEFAULT_REOPT_USESPLITCONS,
         NULL, NULL) );
   SCIP_CALL( SCIPsetAddCharParam(*set, messagehdlr, blkmem,
         "reoptimization/varorderinterdiction", "use the 'd'efault or a 'r'andom variable order for interdiction branching when applying the reoptimization",
         &(*set)->reopt_varorderinterdiction, TRUE, SCIP_DEFAULT_REOPT_VARORDERINTERDICTION, "dir",
         NULL, NULL) );
   SCIP_CALL( SCIPsetAddBoolParam(*set, messagehdlr, blkmem,
         "reoptimization/usecuts",
         "reoptimize cuts found at the root node",
         &(*set)->reopt_usecuts, TRUE, SCIP_DEFAULT_REOPT_USECUTS,
         NULL, NULL) );
   SCIP_CALL( SCIPsetAddIntParam(*set, messagehdlr, blkmem,
         "reoptimization/maxcutage",
         "maximal age of a cut to use them for reoptimization",
         &(*set)->reopt_maxcutage, TRUE, SCIP_DEFAULT_REOPT_MAXCUTAGE, 0, INT_MAX,
         NULL, NULL) );

   /* separation parameters */
   SCIP_CALL( SCIPsetAddRealParam(*set, messagehdlr, blkmem,
         "separating/maxbounddist",
         "maximal relative distance from current node's dual bound to primal bound compared to best node's dual bound for applying separation (0.0: only on current best node, 1.0: on all nodes)",
         &(*set)->sepa_maxbounddist, FALSE, SCIP_DEFAULT_SEPA_MAXBOUNDDIST, 0.0, 1.0,
         NULL, NULL) );
   SCIP_CALL( SCIPsetAddRealParam(*set, messagehdlr, blkmem,
         "separating/minefficacy",
         "minimal efficacy for a cut to enter the LP",
         &(*set)->sepa_minefficacy, FALSE, SCIP_DEFAULT_SEPA_MINEFFICACY, 0.0, SCIP_INVALID/10.0,
         NULL, NULL) );
   SCIP_CALL( SCIPsetAddRealParam(*set, messagehdlr, blkmem,
         "separating/minefficacyroot",
         "minimal efficacy for a cut to enter the LP in the root node",
         &(*set)->sepa_minefficacyroot, FALSE, SCIP_DEFAULT_SEPA_MINEFFICACYROOT, 0.0, SCIP_INVALID/10.0,
         NULL, NULL) );
   SCIP_CALL( SCIPsetAddRealParam(*set, messagehdlr, blkmem,
         "separating/minortho",
         "minimal orthogonality for a cut to enter the LP",
         &(*set)->sepa_minortho, FALSE, SCIP_DEFAULT_SEPA_MINORTHO, 0.0, 1.0,
         NULL, NULL) );
   SCIP_CALL( SCIPsetAddRealParam(*set, messagehdlr, blkmem,
         "separating/minorthoroot",
         "minimal orthogonality for a cut to enter the LP in the root node",
         &(*set)->sepa_minorthoroot, FALSE, SCIP_DEFAULT_SEPA_MINORTHOROOT, 0.0, 1.0,
         NULL, NULL) );
   SCIP_CALL( SCIPsetAddRealParam(*set, messagehdlr, blkmem,
         "separating/objparalfac",
         "factor to scale objective parallelism of cut in separation score calculation",
         &(*set)->sepa_objparalfac, TRUE, SCIP_DEFAULT_SEPA_OBJPARALFAC, 0.0, SCIP_INVALID/10.0,
         NULL, NULL) );
   SCIP_CALL( SCIPsetAddRealParam(*set, messagehdlr, blkmem,
         "separating/orthofac",
         "factor to scale orthogonality of cut in separation score calculation (0.0 to disable orthogonality calculation)",
         &(*set)->sepa_orthofac, TRUE, SCIP_DEFAULT_SEPA_ORTHOFAC, 0.0, SCIP_INVALID/10.0,
         NULL, NULL) );
   SCIP_CALL( SCIPsetAddRealParam(*set, messagehdlr, blkmem,
           "separating/minactivityquot",
           "minimum cut activity quotient to convert cuts into constraints during a restart (0.0: all cuts are converted)",
           &(*set)->sepa_minactivityquot, FALSE, SCIP_DEFAULT_SEPA_MINACTIVITYQUOT, 0.0, 1.0,
           NULL, NULL) );
   SCIP_CALL( SCIPsetAddCharParam(*set, messagehdlr, blkmem,
         "separating/orthofunc",
         "function used for calc. scalar prod. in orthogonality test ('e'uclidean, 'd'iscrete)",
         &(*set)->sepa_orthofunc, TRUE, SCIP_DEFAULT_SEPA_ORTHOFUNC, "ed",
         NULL, NULL) );
   SCIP_CALL( SCIPsetAddCharParam(*set, messagehdlr, blkmem,
         "separating/efficacynorm",
         "row norm to use for efficacy calculation ('e'uclidean, 'm'aximum, 's'um, 'd'iscrete)",
         &(*set)->sepa_efficacynorm, TRUE, SCIP_DEFAULT_SEPA_EFFICACYNORM, "emsd",
         NULL, NULL) );
   SCIP_CALL( SCIPsetAddCharParam(*set, messagehdlr, blkmem,
         "separating/cutselrestart",
         "cut selection during restart ('a'ge, activity 'q'uotient)",
         &(*set)->sepa_cutselrestart, TRUE, SCIP_DEFAULT_SEPA_CUTSELRESTART, "aq",
         NULL, NULL) );
   SCIP_CALL( SCIPsetAddCharParam(*set, messagehdlr, blkmem,
         "separating/cutselsubscip",
         "cut selection for sub SCIPs  ('a'ge, activity 'q'uotient)",
         &(*set)->sepa_cutselsubscip, TRUE, SCIP_DEFAULT_SEPA_CUTSELSUBSCIP, "aq",
         NULL, NULL) );
   SCIP_CALL( SCIPsetAddIntParam(*set, messagehdlr, blkmem,
         "separating/maxruns",
         "maximal number of runs for which separation is enabled (-1: unlimited)",
         &(*set)->sepa_maxruns, TRUE, SCIP_DEFAULT_SEPA_MAXRUNS, -1, INT_MAX,
         NULL, NULL) );
   SCIP_CALL( SCIPsetAddIntParam(*set, messagehdlr, blkmem,
         "separating/maxrounds",
         "maximal number of separation rounds per node (-1: unlimited)",
         &(*set)->sepa_maxrounds, FALSE, SCIP_DEFAULT_SEPA_MAXROUNDS, -1, INT_MAX,
         NULL, NULL) );
   SCIP_CALL( SCIPsetAddIntParam(*set, messagehdlr, blkmem,
         "separating/maxroundsroot",
         "maximal number of separation rounds in the root node (-1: unlimited)",
         &(*set)->sepa_maxroundsroot, FALSE, SCIP_DEFAULT_SEPA_MAXROUNDSROOT, -1, INT_MAX,
         NULL, NULL) );
   SCIP_CALL( SCIPsetAddIntParam(*set, messagehdlr, blkmem,
         "separating/maxroundsrootsubrun",
         "maximal number of separation rounds in the root node of a subsequent run (-1: unlimited)",
         &(*set)->sepa_maxroundsrootsubrun, TRUE, SCIP_DEFAULT_SEPA_MAXROUNDSROOTSUBRUN, -1, INT_MAX,
         NULL, NULL) );
   SCIP_CALL( SCIPsetAddIntParam(*set, messagehdlr, blkmem,
         "separating/maxaddrounds",
         "maximal additional number of separation rounds in subsequent price-and-cut loops (-1: no additional restriction)",
         &(*set)->sepa_maxaddrounds, TRUE, SCIP_DEFAULT_SEPA_MAXADDROUNDS, -1, INT_MAX,
         NULL, NULL) );
   SCIP_CALL( SCIPsetAddIntParam(*set, messagehdlr, blkmem,
         "separating/maxstallrounds",
         "maximal number of consecutive separation rounds without objective or integrality improvement (-1: no additional restriction)",
         &(*set)->sepa_maxstallrounds, FALSE, SCIP_DEFAULT_SEPA_MAXSTALLROUNDS, -1, INT_MAX,
         NULL, NULL) );
   SCIP_CALL( SCIPsetAddIntParam(*set, messagehdlr, blkmem,
         "separating/maxcuts",
         "maximal number of cuts separated per separation round (0: disable local separation)",
         &(*set)->sepa_maxcuts, FALSE, SCIP_DEFAULT_SEPA_MAXCUTS, 0, INT_MAX,
         NULL, NULL) );
   SCIP_CALL( SCIPsetAddIntParam(*set, messagehdlr, blkmem,
         "separating/maxcutsroot",
         "maximal number of separated cuts at the root node (0: disable root node separation)",
         &(*set)->sepa_maxcutsroot, FALSE, SCIP_DEFAULT_SEPA_MAXCUTSROOT, 0, INT_MAX,
         NULL, NULL) );
   SCIP_CALL( SCIPsetAddIntParam(*set, messagehdlr, blkmem,
         "separating/cutagelimit",
         "maximum age a cut can reach before it is deleted from the global cut pool, or -1 to keep all cuts",
         &(*set)->sepa_cutagelimit, TRUE, SCIP_DEFAULT_SEPA_CUTAGELIMIT, -1, INT_MAX,
         NULL, NULL) );
   SCIP_CALL( SCIPsetAddIntParam(*set, messagehdlr, blkmem,
         "separating/poolfreq",
         "separation frequency for the global cut pool (-1: disable global cut pool, 0: only separate pool at the root)",
         &(*set)->sepa_poolfreq, FALSE, SCIP_DEFAULT_SEPA_POOLFREQ, -1, SCIP_MAXTREEDEPTH,
         NULL, NULL) );
   SCIP_CALL( SCIPsetAddRealParam(*set, messagehdlr, blkmem,
         "separating/feastolfac",
         "factor on cut infeasibility to limit feasibility tolerance for relaxation solver (-1: off)",
         &(*set)->sepa_feastolfac, TRUE, SCIP_DEFAULT_SEPA_FEASTOLFAC, -1.0, 1.0,
         NULL, NULL) );

   /* timing parameters */
   assert(sizeof(int) == sizeof(SCIP_CLOCKTYPE));
   SCIP_CALL( SCIPsetAddIntParam(*set, messagehdlr, blkmem,
         "timing/clocktype",
         "default clock type (1: CPU user seconds, 2: wall clock time)",
         (int*)&(*set)->time_clocktype, FALSE, (int)SCIP_DEFAULT_TIME_CLOCKTYPE, 1, 2,
         NULL, NULL) );
   SCIP_CALL( SCIPsetAddBoolParam(*set, messagehdlr, blkmem,
         "timing/enabled",
         "is timing enabled?",
         &(*set)->time_enabled, FALSE, SCIP_DEFAULT_TIME_ENABLED,
         NULL, NULL) );
   SCIP_CALL( SCIPsetAddBoolParam(*set, messagehdlr, blkmem,
         "timing/reading",
         "belongs reading time to solving time?",
         &(*set)->time_reading, FALSE, SCIP_DEFAULT_TIME_READING,
         NULL, NULL) );
   SCIP_CALL( SCIPsetAddBoolParam(*set, messagehdlr, blkmem,
         "timing/rareclockcheck",
         "should clock checks of solving time be performed less frequently (note: time limit could be exceeded slightly)",
         &(*set)->time_rareclockcheck, FALSE, SCIP_DEFAULT_TIME_RARECLOCKCHECK,
         NULL, NULL) );
   SCIP_CALL( SCIPsetAddBoolParam(*set, messagehdlr, blkmem,
         "timing/statistictiming",
         "should timing for statistic output be performed?",
         &(*set)->time_statistictiming, FALSE, SCIP_DEFAULT_TIME_STATISTICTIMING,
         paramChgdStatistictiming, NULL) );

   /* visualization parameters */
   SCIP_CALL( SCIPsetAddStringParam(*set, messagehdlr, blkmem,
         "visual/vbcfilename",
         "name of the VBC tool output file, or - if no VBC tool output should be created",
         &(*set)->visual_vbcfilename, FALSE, SCIP_DEFAULT_VISUAL_VBCFILENAME,
         NULL, NULL) );
   SCIP_CALL( SCIPsetAddStringParam(*set, messagehdlr, blkmem,
         "visual/bakfilename",
         "name of the BAK tool output file, or - if no BAK tool output should be created",
         &(*set)->visual_bakfilename, FALSE, SCIP_DEFAULT_VISUAL_BAKFILENAME,
         NULL, NULL) );
   SCIP_CALL( SCIPsetAddBoolParam(*set, messagehdlr, blkmem,
         "visual/realtime",
         "should the real solving time be used instead of a time step counter in visualization?",
         &(*set)->visual_realtime, FALSE, SCIP_DEFAULT_VISUAL_REALTIME,
         NULL, NULL) );
   SCIP_CALL( SCIPsetAddBoolParam(*set, messagehdlr, blkmem,
         "visual/dispsols",
         "should the node where solutions are found be visualized?",
         &(*set)->visual_dispsols, FALSE, SCIP_DEFAULT_VISUAL_DISPSOLS,
         NULL, NULL) );
   SCIP_CALL( SCIPsetAddBoolParam(*set, messagehdlr, blkmem,
         "visual/objextern",
         "should be output the external value of the objective?",
         &(*set)->visual_objextern, FALSE, SCIP_DEFAULT_VISUAL_OBJEXTERN,
         NULL, NULL) );

   /* Reading parameters */
   SCIP_CALL( SCIPsetAddBoolParam(*set, messagehdlr, blkmem,
         "reading/initialconss",
         "should model constraints be marked as initial?",
         &(*set)->read_initialconss, FALSE, SCIP_DEFAULT_READ_INITIALCONSS,
         NULL, NULL) );
   SCIP_CALL( SCIPsetAddBoolParam(*set, messagehdlr, blkmem,
         "reading/dynamicconss",
         "should model constraints be subject to aging?",
         &(*set)->read_dynamicconss, FALSE, SCIP_DEFAULT_READ_DYNAMICCONSS,
         NULL, NULL) );
   SCIP_CALL( SCIPsetAddBoolParam(*set, messagehdlr, blkmem,
         "reading/dynamiccols",
         "should columns be added and removed dynamically to the LP?",
         &(*set)->read_dynamiccols, FALSE, SCIP_DEFAULT_READ_DYNAMICCOLS,
         NULL, NULL) );
   SCIP_CALL( SCIPsetAddBoolParam(*set, messagehdlr, blkmem,
         "reading/dynamicrows",
         "should rows be added and removed dynamically to the LP?",
         &(*set)->read_dynamicrows, FALSE, SCIP_DEFAULT_READ_DYNAMICROWS,
         NULL, NULL) );

   /* Writing parameters */
   SCIP_CALL( SCIPsetAddBoolParam(*set, messagehdlr, blkmem,
         "write/allconss",
         "should all constraints be written (including the redundant constraints)?",
         &(*set)->write_allconss, FALSE, SCIP_DEFAULT_WRITE_ALLCONSS,
         NULL, NULL) );
   SCIP_CALL( SCIPsetAddBoolParam(*set, messagehdlr, blkmem,
         "write/printzeros",
         "should varibales set to zero be printed?",
         &(*set)->write_printzeros, FALSE, SCIP_DEFAULT_PRINTZEROS,
         NULL, NULL) );
   SCIP_CALL( SCIPsetAddIntParam(*set, messagehdlr, blkmem,
         "write/genericnamesoffset",
         "when writing a generic problem the index for the first variable should start with?",
         &(*set)->write_genoffset, FALSE, SCIP_DEFAULT_WRITE_GENNAMES_OFFSET, 0, INT_MAX/2,
         NULL, NULL) );

   return SCIP_OKAY;
}

/** frees global SCIP settings */
SCIP_RETCODE SCIPsetFree(
   SCIP_SET**            set,                /**< pointer to SCIP settings */
   BMS_BLKMEM*           blkmem              /**< block memory */
   )
{
   int i;

   assert(set != NULL);

   /* free parameter set */
   SCIPparamsetFree(&(*set)->paramset, blkmem);

   /* free file readers */
   for( i = 0; i < (*set)->nreaders; ++i )
   {
      SCIP_CALL( SCIPreaderFree(&(*set)->readers[i], *set) );
   }
   BMSfreeMemoryArrayNull(&(*set)->readers);

   /* free variable pricers */
   for( i = 0; i < (*set)->npricers; ++i )
   {
      SCIP_CALL( SCIPpricerFree(&(*set)->pricers[i], *set) );
   }
   BMSfreeMemoryArrayNull(&(*set)->pricers);

   /* free constraint handlers */
   for( i = 0; i < (*set)->nconshdlrs; ++i )
   {
      SCIP_CALL( SCIPconshdlrFree(&(*set)->conshdlrs[i], *set) );
   }
   BMSfreeMemoryArrayNull(&(*set)->conshdlrs);
   BMSfreeMemoryArrayNull(&(*set)->conshdlrs_sepa);
   BMSfreeMemoryArrayNull(&(*set)->conshdlrs_enfo);
   BMSfreeMemoryArrayNull(&(*set)->conshdlrs_include);

   /* free conflict handlers */
   for( i = 0; i < (*set)->nconflicthdlrs; ++i )
   {
      SCIP_CALL( SCIPconflicthdlrFree(&(*set)->conflicthdlrs[i], *set) );
   }
   BMSfreeMemoryArrayNull(&(*set)->conflicthdlrs);

   /* free presolvers */
   for( i = 0; i < (*set)->npresols; ++i )
   {
      SCIP_CALL( SCIPpresolFree(&(*set)->presols[i], *set) );
   }
   BMSfreeMemoryArrayNull(&(*set)->presols);

   /* free relaxators */
   for( i = 0; i < (*set)->nrelaxs; ++i )
   {
      SCIP_CALL( SCIPrelaxFree(&(*set)->relaxs[i], *set) );
   }
   BMSfreeMemoryArrayNull(&(*set)->relaxs);

   /* free separators */
   for( i = 0; i < (*set)->nsepas; ++i )
   {
      SCIP_CALL( SCIPsepaFree(&(*set)->sepas[i], *set) );
   }
   BMSfreeMemoryArrayNull(&(*set)->sepas);

   /* free propagators */
   for( i = 0; i < (*set)->nprops; ++i )
   {
      SCIP_CALL( SCIPpropFree(&(*set)->props[i], *set) );
   }
   BMSfreeMemoryArrayNull(&(*set)->props);

   /* free primal heuristics */
   for( i = 0; i < (*set)->nheurs; ++i )
   {
      SCIP_CALL( SCIPheurFree(&(*set)->heurs[i], *set) );
   }
   BMSfreeMemoryArrayNull(&(*set)->heurs);

   /* free tree compressions */
   for( i = 0; i < (*set)->ncomprs; ++i )
   {
      SCIP_CALL( SCIPcomprFree(&(*set)->comprs[i], *set) );
   }
   BMSfreeMemoryArrayNull(&(*set)->comprs);

   /* free event handlers */
   for( i = 0; i < (*set)->neventhdlrs; ++i )
   {
      SCIP_CALL( SCIPeventhdlrFree(&(*set)->eventhdlrs[i], *set) );
   }
   BMSfreeMemoryArrayNull(&(*set)->eventhdlrs);

   /* free node selectors */
   for( i = 0; i < (*set)->nnodesels; ++i )
   {
      SCIP_CALL( SCIPnodeselFree(&(*set)->nodesels[i], *set) );
   }
   BMSfreeMemoryArrayNull(&(*set)->nodesels);

   /* free branching methods */
   for( i = 0; i < (*set)->nbranchrules; ++i )
   {
      SCIP_CALL( SCIPbranchruleFree(&(*set)->branchrules[i], *set) );
   }
   BMSfreeMemoryArrayNull(&(*set)->branchrules);

   /* free display columns */
   for( i = 0; i < (*set)->ndisps; ++i )
   {
      SCIP_CALL( SCIPdispFree(&(*set)->disps[i], *set) );
   }
   BMSfreeMemoryArrayNull(&(*set)->disps);

   /* free dialogs */
   BMSfreeMemoryArrayNull(&(*set)->dialogs);

   /* free NLPIs */
   for( i = 0; i < (*set)->nnlpis; ++i )
   {
      SCIP_CALL( SCIPnlpiFree(&(*set)->nlpis[i]) );
   }
   BMSfreeMemoryArrayNull(&(*set)->nlpis);

   /* free information on external codes */
   for( i = 0; i < (*set)->nextcodes; ++i )
   {
      BMSfreeMemoryArrayNull(&(*set)->extcodenames[i]);
      BMSfreeMemoryArrayNull(&(*set)->extcodedescs[i]);
   }
   BMSfreeMemoryArrayNull(&(*set)->extcodenames);
   BMSfreeMemoryArrayNull(&(*set)->extcodedescs);

   /* free all debug data */
   SCIP_CALL( SCIPdebugFreeDebugData(*set) ); /*lint !e506 !e774*/

   BMSfreeMemory(set);

   return SCIP_OKAY;
}

/** returns current stage of SCIP */
SCIP_STAGE SCIPsetGetStage(
   SCIP_SET*             set                 /**< global SCIP settings */
   )
{
   assert(set != NULL);

   return set->stage;
}

/** creates a SCIP_Bool parameter, sets it to its default value, and adds it to the parameter set */
SCIP_RETCODE SCIPsetAddBoolParam(
   SCIP_SET*             set,                /**< global SCIP settings */
   SCIP_MESSAGEHDLR*     messagehdlr,        /**< message handler */
   BMS_BLKMEM*           blkmem,             /**< block memory */
   const char*           name,               /**< name of the parameter */
   const char*           desc,               /**< description of the parameter */
   SCIP_Bool*            valueptr,           /**< pointer to store the current parameter value, or NULL */
   SCIP_Bool             isadvanced,         /**< is this parameter an advanced parameter? */
   SCIP_Bool             defaultvalue,       /**< default value of the parameter */
   SCIP_DECL_PARAMCHGD   ((*paramchgd)),     /**< change information method of parameter */
   SCIP_PARAMDATA*       paramdata           /**< locally defined parameter specific data */
   )
{
   assert(set != NULL);

   SCIP_CALL( SCIPparamsetAddBool(set->paramset, messagehdlr, blkmem, name, desc, valueptr, isadvanced,
         defaultvalue, paramchgd, paramdata) );

   return SCIP_OKAY;
}

/** creates an int parameter, sets it to its default value, and adds it to the parameter set */
SCIP_RETCODE SCIPsetAddIntParam(
   SCIP_SET*             set,                /**< global SCIP settings */
   SCIP_MESSAGEHDLR*     messagehdlr,        /**< message handler */
   BMS_BLKMEM*           blkmem,             /**< block memory */
   const char*           name,               /**< name of the parameter */
   const char*           desc,               /**< description of the parameter */
   int*                  valueptr,           /**< pointer to store the current parameter value, or NULL */
   SCIP_Bool             isadvanced,         /**< is this parameter an advanced parameter? */
   int                   defaultvalue,       /**< default value of the parameter */
   int                   minvalue,           /**< minimum value for parameter */
   int                   maxvalue,           /**< maximum value for parameter */
   SCIP_DECL_PARAMCHGD   ((*paramchgd)),     /**< change information method of parameter */
   SCIP_PARAMDATA*       paramdata           /**< locally defined parameter specific data */
   )
{
   assert(set != NULL);

   SCIP_CALL( SCIPparamsetAddInt(set->paramset, messagehdlr, blkmem, name, desc, valueptr, isadvanced,
         defaultvalue, minvalue, maxvalue, paramchgd, paramdata) );

   return SCIP_OKAY;
}

/** creates a SCIP_Longint parameter, sets it to its default value, and adds it to the parameter set */
SCIP_RETCODE SCIPsetAddLongintParam(
   SCIP_SET*             set,                /**< global SCIP settings */
   SCIP_MESSAGEHDLR*     messagehdlr,        /**< message handler */
   BMS_BLKMEM*           blkmem,             /**< block memory */
   const char*           name,               /**< name of the parameter */
   const char*           desc,               /**< description of the parameter */
   SCIP_Longint*         valueptr,           /**< pointer to store the current parameter value, or NULL */
   SCIP_Bool             isadvanced,         /**< is this parameter an advanced parameter? */
   SCIP_Longint          defaultvalue,       /**< default value of the parameter */
   SCIP_Longint          minvalue,           /**< minimum value for parameter */
   SCIP_Longint          maxvalue,           /**< maximum value for parameter */
   SCIP_DECL_PARAMCHGD   ((*paramchgd)),     /**< change information method of parameter */
   SCIP_PARAMDATA*       paramdata           /**< locally defined parameter specific data */
   )
{
   assert(set != NULL);

   SCIP_CALL( SCIPparamsetAddLongint(set->paramset, messagehdlr, blkmem, name, desc, valueptr, isadvanced,
         defaultvalue, minvalue, maxvalue, paramchgd, paramdata) );

   return SCIP_OKAY;
}

/** creates a SCIP_Real parameter, sets it to its default value, and adds it to the parameter set */
SCIP_RETCODE SCIPsetAddRealParam(
   SCIP_SET*             set,                /**< global SCIP settings */
   SCIP_MESSAGEHDLR*     messagehdlr,        /**< message handler */
   BMS_BLKMEM*           blkmem,             /**< block memory */
   const char*           name,               /**< name of the parameter */
   const char*           desc,               /**< description of the parameter */
   SCIP_Real*            valueptr,           /**< pointer to store the current parameter value, or NULL */
   SCIP_Bool             isadvanced,         /**< is this parameter an advanced parameter? */
   SCIP_Real             defaultvalue,       /**< default value of the parameter */
   SCIP_Real             minvalue,           /**< minimum value for parameter */
   SCIP_Real             maxvalue,           /**< maximum value for parameter */
   SCIP_DECL_PARAMCHGD   ((*paramchgd)),     /**< change information method of parameter */
   SCIP_PARAMDATA*       paramdata           /**< locally defined parameter specific data */
   )
{
   assert(set != NULL);

   SCIP_CALL( SCIPparamsetAddReal(set->paramset, messagehdlr, blkmem, name, desc, valueptr, isadvanced,
         defaultvalue, minvalue, maxvalue, paramchgd, paramdata) );

   return SCIP_OKAY;
}

/** creates a char parameter, sets it to its default value, and adds it to the parameter set */
SCIP_RETCODE SCIPsetAddCharParam(
   SCIP_SET*             set,                /**< global SCIP settings */
   SCIP_MESSAGEHDLR*     messagehdlr,        /**< message handler */
   BMS_BLKMEM*           blkmem,             /**< block memory */
   const char*           name,               /**< name of the parameter */
   const char*           desc,               /**< description of the parameter */
   char*                 valueptr,           /**< pointer to store the current parameter value, or NULL */
   SCIP_Bool             isadvanced,         /**< is this parameter an advanced parameter? */
   char                  defaultvalue,       /**< default value of the parameter */
   const char*           allowedvalues,      /**< array with possible parameter values, or NULL if not restricted */
   SCIP_DECL_PARAMCHGD   ((*paramchgd)),     /**< change information method of parameter */
   SCIP_PARAMDATA*       paramdata           /**< locally defined parameter specific data */
   )
{
   assert(set != NULL);

   SCIP_CALL( SCIPparamsetAddChar(set->paramset, messagehdlr, blkmem, name, desc, valueptr, isadvanced,
         defaultvalue, allowedvalues, paramchgd, paramdata) );

   return SCIP_OKAY;
}

/** creates a string parameter, sets it to its default value, and adds it to the parameter set */
SCIP_RETCODE SCIPsetAddStringParam(
   SCIP_SET*             set,                /**< global SCIP settings */
   SCIP_MESSAGEHDLR*     messagehdlr,        /**< message handler */
   BMS_BLKMEM*           blkmem,             /**< block memory */
   const char*           name,               /**< name of the parameter */
   const char*           desc,               /**< description of the parameter */
   char**                valueptr,           /**< pointer to store the current parameter value, or NULL */
   SCIP_Bool             isadvanced,         /**< is this parameter an advanced parameter? */
   const char*           defaultvalue,       /**< default value of the parameter */
   SCIP_DECL_PARAMCHGD   ((*paramchgd)),     /**< change information method of parameter */
   SCIP_PARAMDATA*       paramdata           /**< locally defined parameter specific data */
   )
{
   assert(set != NULL);

   SCIP_CALL( SCIPparamsetAddString(set->paramset, messagehdlr, blkmem, name, desc, valueptr, isadvanced,
         defaultvalue, paramchgd, paramdata) );

   return SCIP_OKAY;
}

/** gets the fixing status value of an existing parameter */
SCIP_Bool SCIPsetIsParamFixed(
   SCIP_SET*             set,                /**< global SCIP settings */
   const char*           name                /**< name of the parameter */
   )
{
   assert(set != NULL);

   return SCIPparamsetIsFixed(set->paramset, name);
}

/** returns the pointer to the SCIP parameter with the given name */
SCIP_PARAM* SCIPsetGetParam(
   SCIP_SET*             set,                /**< global SCIP settings */
   const char*           name                /**< name of the parameter */
   )
{
   assert(set != NULL);

   return SCIPparamsetGetParam(set->paramset, name);
}

/** gets the value of an existing SCIP_Bool parameter */
SCIP_RETCODE SCIPsetGetBoolParam(
   SCIP_SET*             set,                /**< global SCIP settings */
   const char*           name,               /**< name of the parameter */
   SCIP_Bool*            value               /**< pointer to store the parameter */
   )
{
   assert(set != NULL);

   SCIP_CALL( SCIPparamsetGetBool(set->paramset, name, value) );

   return SCIP_OKAY;
}

/** gets the value of an existing Int parameter */
SCIP_RETCODE SCIPsetGetIntParam(
   SCIP_SET*             set,                /**< global SCIP settings */
   const char*           name,               /**< name of the parameter */
   int*                  value               /**< pointer to store the value of the parameter */
   )
{
   assert(set != NULL);

   SCIP_CALL( SCIPparamsetGetInt(set->paramset, name, value) );

   return SCIP_OKAY;
}

/** gets the value of an existing SCIP_Longint parameter */
SCIP_RETCODE SCIPsetGetLongintParam(
   SCIP_SET*             set,                /**< global SCIP settings */
   const char*           name,               /**< name of the parameter */
   SCIP_Longint*         value               /**< pointer to store the value of the parameter */
   )
{
   assert(set != NULL);

   SCIP_CALL( SCIPparamsetGetLongint(set->paramset, name, value) );

   return SCIP_OKAY;
}

/** gets the value of an existing SCIP_Real parameter */
SCIP_RETCODE SCIPsetGetRealParam(
   SCIP_SET*             set,                /**< global SCIP settings */
   const char*           name,               /**< name of the parameter */
   SCIP_Real*            value               /**< pointer to store the value of the parameter */
   )
{
   assert(set != NULL);

   SCIP_CALL( SCIPparamsetGetReal(set->paramset, name, value) );

   return SCIP_OKAY;
}

/** gets the value of an existing Char parameter */
SCIP_RETCODE SCIPsetGetCharParam(
   SCIP_SET*             set,                /**< global SCIP settings */
   const char*           name,               /**< name of the parameter */
   char*                 value               /**< pointer to store the value of the parameter */
   )
{
   assert(set != NULL);

   SCIP_CALL( SCIPparamsetGetChar(set->paramset, name, value) );

   return SCIP_OKAY;
}

/** gets the value of an existing String parameter */
SCIP_RETCODE SCIPsetGetStringParam(
   SCIP_SET*             set,                /**< global SCIP settings */
   const char*           name,               /**< name of the parameter */
   char**                value               /**< pointer to store the value of the parameter */
   )
{
   assert(set != NULL);

   SCIP_CALL( SCIPparamsetGetString(set->paramset, name, value) );

   return SCIP_OKAY;
}

/** changes the fixing status of an existing parameter */
SCIP_RETCODE SCIPsetChgParamFixed(
   SCIP_SET*             set,                /**< global SCIP settings */
   const char*           name,               /**< name of the parameter */
   SCIP_Bool             fixed               /**< new fixing status of the parameter */
   )
{
   assert(set != NULL);

   SCIP_CALL( SCIPparamsetFix(set->paramset, name, fixed) );

   return SCIP_OKAY;
}

/** changes the value of an existing parameter */
SCIP_RETCODE SCIPsetSetParam(
   SCIP_SET*             set,                /**< global SCIP settings */
   SCIP_MESSAGEHDLR*     messagehdlr,        /**< message handler */
   const char*           name,               /**< name of the parameter */
   void*                 value               /**< new value of the parameter */
   )
{
   assert(set != NULL);

   SCIP_CALL( SCIPparamsetSet(set->paramset, set, messagehdlr, name, value) );

   return SCIP_OKAY;
}

/** changes the value of an existing SCIP_Bool parameter */
SCIP_RETCODE SCIPsetChgBoolParam(
   SCIP_SET*             set,                /**< global SCIP settings */
   SCIP_MESSAGEHDLR*     messagehdlr,        /**< message handler */
   SCIP_PARAM*           param,              /**< parameter */
   SCIP_Bool             value               /**< new value of the parameter */
   )
{
   SCIP_RETCODE retcode;

   assert(set != NULL);

   retcode = SCIPparamSetBool(param, set, messagehdlr, value, FALSE, TRUE);

   if( retcode != SCIP_PARAMETERWRONGVAL )
   {
      SCIP_CALL( retcode );
   }

   return retcode;
}

/** changes the value of an existing SCIP_Bool parameter */
SCIP_RETCODE SCIPsetSetBoolParam(
   SCIP_SET*             set,                /**< global SCIP settings */
   SCIP_MESSAGEHDLR*     messagehdlr,        /**< message handler */
   const char*           name,               /**< name of the parameter */
   SCIP_Bool             value               /**< new value of the parameter */
   )
{
   assert(set != NULL);

   SCIP_CALL( SCIPparamsetSetBool(set->paramset, set, messagehdlr, name, value) );

   return SCIP_OKAY;
}

/** sets the default value of an existing SCIP_Bool parameter */
SCIP_RETCODE SCIPsetSetDefaultBoolParam(
   SCIP_SET*             set,                /**< global SCIP settings */
   const char*           name,               /**< name of the parameter */
   SCIP_Bool             defaultvalue        /**< new default value of the parameter */
   )
{
   assert(set != NULL);

   SCIP_CALL( SCIPparamsetSetDefaultBool(set->paramset, name, defaultvalue) );

   return SCIP_OKAY;
}


/** changes the value of an existing Int parameter */
SCIP_RETCODE SCIPsetChgIntParam(
   SCIP_SET*             set,                /**< global SCIP settings */
   SCIP_MESSAGEHDLR*     messagehdlr,        /**< message handler */
   SCIP_PARAM*           param,              /**< parameter */
   int                   value               /**< new value of the parameter */
   )
{
   SCIP_RETCODE retcode;

   assert(set != NULL);
   assert(param != NULL);

   retcode = SCIPparamSetInt(param, set, messagehdlr, value, FALSE, TRUE);

   if( retcode != SCIP_PARAMETERWRONGVAL )
   {
      SCIP_CALL( retcode );
   }

   return retcode;
}

/** changes the value of an existing Int parameter */
SCIP_RETCODE SCIPsetSetIntParam(
   SCIP_SET*             set,                /**< global SCIP settings */
   SCIP_MESSAGEHDLR*     messagehdlr,        /**< message handler */
   const char*           name,               /**< name of the parameter */
   int                   value               /**< new value of the parameter */
   )
{
   assert(set != NULL);

   SCIP_CALL( SCIPparamsetSetInt(set->paramset, set, messagehdlr, name, value) );

   return SCIP_OKAY;
}

/** changes the default value of an existing Int parameter */
SCIP_RETCODE SCIPsetSetDefaultIntParam(
   SCIP_SET*             set,                /**< global SCIP settings */
   const char*           name,               /**< name of the parameter */
   int                   defaultvalue        /**< new default value of the parameter */
   )
{
   assert(set != NULL);

   SCIP_CALL( SCIPparamsetSetDefaultInt(set->paramset, name, defaultvalue) );

   return SCIP_OKAY;
}

/** changes the value of an existing SCIP_Longint parameter */
SCIP_RETCODE SCIPsetChgLongintParam(
   SCIP_SET*             set,                /**< global SCIP settings */
   SCIP_MESSAGEHDLR*     messagehdlr,        /**< message handler */
   SCIP_PARAM*           param,              /**< parameter */
   SCIP_Longint          value               /**< new value of the parameter */
   )
{
   SCIP_RETCODE retcode;

   assert(set != NULL);
   assert(param != NULL);

   retcode = SCIPparamSetLongint(param, set, messagehdlr, value, FALSE, TRUE);

   if( retcode != SCIP_PARAMETERWRONGVAL )
   {
      SCIP_CALL( retcode );
   }

   return retcode;
}

/** changes the value of an existing SCIP_Longint parameter */
SCIP_RETCODE SCIPsetSetLongintParam(
   SCIP_SET*             set,                /**< global SCIP settings */
   SCIP_MESSAGEHDLR*     messagehdlr,        /**< message handler */
   const char*           name,               /**< name of the parameter */
   SCIP_Longint          value               /**< new value of the parameter */
   )
{
   assert(set != NULL);

   SCIP_CALL( SCIPparamsetSetLongint(set->paramset, set, messagehdlr, name, value) );

   return SCIP_OKAY;
}

/** changes the value of an existing SCIP_Real parameter */
SCIP_RETCODE SCIPsetChgRealParam(
   SCIP_SET*             set,                /**< global SCIP settings */
   SCIP_MESSAGEHDLR*     messagehdlr,        /**< message handler */
   SCIP_PARAM*           param,              /**< parameter */
   SCIP_Real             value               /**< new value of the parameter */
   )
{
   SCIP_RETCODE retcode;

   assert(set != NULL);
   assert(param != NULL);

   retcode = SCIPparamSetReal(param, set, messagehdlr, value, FALSE, TRUE);

   if( retcode != SCIP_PARAMETERWRONGVAL )
   {
      SCIP_CALL( retcode );
   }

   return retcode;
}

/** changes the value of an existing SCIP_Real parameter */
SCIP_RETCODE SCIPsetSetRealParam(
   SCIP_SET*             set,                /**< global SCIP settings */
   SCIP_MESSAGEHDLR*     messagehdlr,        /**< message handler */
   const char*           name,               /**< name of the parameter */
   SCIP_Real             value               /**< new value of the parameter */
   )
{
   assert(set != NULL);

   SCIP_CALL( SCIPparamsetSetReal(set->paramset, set, messagehdlr, name, value) );

   return SCIP_OKAY;
}

/** changes the value of an existing Char parameter */
SCIP_RETCODE SCIPsetChgCharParam(
   SCIP_SET*             set,                /**< global SCIP settings */
   SCIP_MESSAGEHDLR*     messagehdlr,        /**< message handler */
   SCIP_PARAM*           param,              /**< parameter */
   char                  value               /**< new value of the parameter */
   )
{
   SCIP_RETCODE retcode;

   assert(set != NULL);
   assert(param != NULL);

   retcode = SCIPparamSetChar(param, set, messagehdlr, value, FALSE, TRUE);

   if( retcode != SCIP_PARAMETERWRONGVAL )
   {
      SCIP_CALL( retcode );
   }

   return retcode;
}

/** changes the value of an existing Char parameter */
SCIP_RETCODE SCIPsetSetCharParam(
   SCIP_SET*             set,                /**< global SCIP settings */
   SCIP_MESSAGEHDLR*     messagehdlr,        /**< message handler */
   const char*           name,               /**< name of the parameter */
   char                  value               /**< new value of the parameter */
   )
{
   assert(set != NULL);

   SCIP_CALL( SCIPparamsetSetChar(set->paramset, set, messagehdlr, name, value) );

   return SCIP_OKAY;
}

/** changes the value of an existing String parameter */
SCIP_RETCODE SCIPsetChgStringParam(
   SCIP_SET*             set,                /**< global SCIP settings */
   SCIP_MESSAGEHDLR*     messagehdlr,        /**< message handler */
   SCIP_PARAM*           param,              /**< parameter */
   const char*           value               /**< new value of the parameter */
   )
{
   SCIP_RETCODE retcode;

   assert(set != NULL);
   assert(param != NULL);

   retcode = SCIPparamSetString(param, set, messagehdlr, value, TRUE);

   if( retcode != SCIP_PARAMETERWRONGVAL )
   {
      SCIP_CALL( retcode );
   }

   return retcode;
}

/** changes the value of an existing String parameter */
SCIP_RETCODE SCIPsetSetStringParam(
   SCIP_SET*             set,                /**< global SCIP settings */
   SCIP_MESSAGEHDLR*     messagehdlr,        /**< message handler */
   const char*           name,               /**< name of the parameter */
   const char*           value               /**< new value of the parameter */
   )
{
   assert(set != NULL);

   SCIP_CALL( SCIPparamsetSetString(set->paramset, set, messagehdlr, name, value) );

   return SCIP_OKAY;
}

/** reads parameters from a file */
SCIP_RETCODE SCIPsetReadParams(
   SCIP_SET*             set,                /**< global SCIP settings */
   SCIP_MESSAGEHDLR*     messagehdlr,        /**< message handler */
   const char*           filename            /**< file name */
   )
{
   assert(set != NULL);

   SCIP_CALL( SCIPparamsetRead(set->paramset, set, messagehdlr, filename) );

   return SCIP_OKAY;
}

/** writes all parameters in the parameter set to a file */
SCIP_RETCODE SCIPsetWriteParams(
   SCIP_SET*             set,                /**< global SCIP settings */
   SCIP_MESSAGEHDLR*     messagehdlr,        /**< message handler */
   const char*           filename,           /**< file name, or NULL for stdout */
   SCIP_Bool             comments,           /**< should parameter descriptions be written as comments? */
   SCIP_Bool             onlychanged         /**< should only the parameters been written, that are changed from default? */
   )
{
   assert(set != NULL);

   SCIP_CALL( SCIPparamsetWrite(set->paramset, messagehdlr, filename, comments, onlychanged) );

   return SCIP_OKAY;
}

/** resets a single parameters to its default value */
SCIP_RETCODE SCIPsetResetParam(
   SCIP_SET*             set,                /**< global SCIP settings */
   SCIP_MESSAGEHDLR*     messagehdlr,        /**< message handler */
   const char*           name                /**< name of the parameter */
   )
{
   SCIP_CALL( SCIPparamsetSetToDefault(set->paramset, set, messagehdlr, name) );

   return SCIP_OKAY;
}

/** resets all parameters to their default values */
SCIP_RETCODE SCIPsetResetParams(
   SCIP_SET*             set,                /**< global SCIP settings */
   SCIP_MESSAGEHDLR*     messagehdlr         /**< message handler */
   )
{
   SCIP_CALL( SCIPparamsetSetToDefaults(set->paramset, set, messagehdlr) );

   return SCIP_OKAY;
}

/** sets parameters to
 *
 *  - \ref SCIP_PARAMEMPHASIS_DEFAULT to use default values (see also SCIPsetResetParams())
 *  - \ref SCIP_PARAMEMPHASIS_COUNTER to get feasible and "fast" counting process
 *  - \ref SCIP_PARAMEMPHASIS_CPSOLVER to get CP like search (e.g. no LP relaxation)
 *  - \ref SCIP_PARAMEMPHASIS_EASYCIP to solve easy problems fast
 *  - \ref SCIP_PARAMEMPHASIS_FEASIBILITY to detect feasibility fast
 *  - \ref SCIP_PARAMEMPHASIS_HARDLP to be capable to handle hard LPs
 *  - \ref SCIP_PARAMEMPHASIS_OPTIMALITY to prove optimality fast
 *  - \ref SCIP_PARAMEMPHASIS_PHASEFEAS to find feasible solutions during a 3 phase solution process
 *  - \ref SCIP_PARAMEMPHASIS_PHASEIMPROVE to find improved solutions during a 3 phase solution process
 *  - \ref SCIP_PARAMEMPHASIS_PHASEPROOF to proof optimality during a 3 phase solution process
 */
SCIP_RETCODE SCIPsetSetEmphasis(
   SCIP_SET*             set,                /**< global SCIP settings */
   SCIP_MESSAGEHDLR*     messagehdlr,        /**< message handler */
   SCIP_PARAMEMPHASIS    paramemphasis,      /**< parameter settings */
   SCIP_Bool             quiet               /**< should the parameter be set quiet (no output) */
   )
{
   SCIP_CALL( SCIPparamsetSetEmphasis(set->paramset, set, messagehdlr, paramemphasis, quiet) );

   return SCIP_OKAY;
}

/** sets parameters to deactivate separators and heuristics that use auxiliary SCIP instances; should be called for
 *  auxiliary SCIP instances to avoid recursion
 */
SCIP_RETCODE SCIPsetSetSubscipsOff(
   SCIP_SET*             set,                /**< global SCIP settings */
   SCIP_MESSAGEHDLR*     messagehdlr,        /**< message handler */
   SCIP_Bool             quiet               /**< should the parameter be set quiet (no output) */
   )
{
   SCIP_CALL( SCIPparamsetSetToSubscipsOff(set->paramset, set, messagehdlr, quiet) );

   return SCIP_OKAY;
}

/** sets heuristic parameters values to
 *  - SCIP_PARAMSETTING_DEFAULT which are the default values of all heuristic parameters
 *  - SCIP_PARAMSETTING_FAST such that the time spend for heuristic is decreased
 *  - SCIP_PARAMSETTING_AGGRESSIVE such that the heuristic are called more aggregative
 *  - SCIP_PARAMSETTING_OFF which turn off all heuristics
 */
SCIP_RETCODE SCIPsetSetHeuristics(
   SCIP_SET*             set,                /**< global SCIP settings */
   SCIP_MESSAGEHDLR*     messagehdlr,        /**< message handler */
   SCIP_PARAMSETTING     paramsetting,       /**< parameter settings */
   SCIP_Bool             quiet               /**< should the parameter be set quiet (no output) */
   )
{
   SCIP_CALL( SCIPparamsetSetHeuristics(set->paramset, set, messagehdlr, paramsetting, quiet) );

   return SCIP_OKAY;
}

/** sets presolving parameters to
 *  - SCIP_PARAMSETTING_DEFAULT which are the default values of all presolving parameters
 *  - SCIP_PARAMSETTING_FAST such that the time spend for presolving is decreased
 *  - SCIP_PARAMSETTING_AGGRESSIVE such that the presolving is more aggregative
 *  - SCIP_PARAMSETTING_OFF which turn off all presolving
 */
SCIP_RETCODE SCIPsetSetPresolving(
   SCIP_SET*             set,                /**< global SCIP settings */
   SCIP_MESSAGEHDLR*     messagehdlr,        /**< message handler */
   SCIP_PARAMSETTING     paramsetting,       /**< parameter settings */
   SCIP_Bool             quiet               /**< should the parameter be set quiet (no output) */
   )
{
   SCIP_CALL( SCIPparamsetSetPresolving(set->paramset, set, messagehdlr, paramsetting, quiet) );

   return SCIP_OKAY;
}

/** sets separating parameters to
 *  - SCIP_PARAMSETTING_DEFAULT which are the default values of all separating parameters
 *  - SCIP_PARAMSETTING_FAST such that the time spend for separating is decreased
 *  - SCIP_PARAMSETTING_AGGRESSIVE such that the separating is done more aggregative
 *  - SCIP_PARAMSETTING_OFF which turn off all separating
 */
SCIP_RETCODE SCIPsetSetSeparating(
   SCIP_SET*             set,                /**< global SCIP settings */
   SCIP_MESSAGEHDLR*     messagehdlr,        /**< message handler */
   SCIP_PARAMSETTING     paramsetting,       /**< parameter settings */
   SCIP_Bool             quiet               /**< should the parameter be set quiet (no output) */
   )
{
   SCIP_CALL( SCIPparamsetSetSeparating(set->paramset, set, messagehdlr, paramsetting, quiet) );

   return SCIP_OKAY;
}

/** returns the array of all available SCIP parameters */
SCIP_PARAM** SCIPsetGetParams(
   SCIP_SET*             set                 /**< global SCIP settings */
   )
{
   assert(set != NULL);

   return SCIPparamsetGetParams(set->paramset);
}

/** returns the total number of all available SCIP parameters */
int SCIPsetGetNParams(
   SCIP_SET*             set                 /**< global SCIP settings */
   )
{
   assert(set != NULL);

   return SCIPparamsetGetNParams(set->paramset);
}

/** inserts file reader in file reader list */
SCIP_RETCODE SCIPsetIncludeReader(
   SCIP_SET*             set,                /**< global SCIP settings */
   SCIP_READER*          reader              /**< file reader */
   )
{
   assert(set != NULL);
   assert(reader != NULL);

   if( set->nreaders >= set->readerssize )
   {
      set->readerssize = SCIPsetCalcMemGrowSize(set, set->nreaders+1);
      SCIP_ALLOC( BMSreallocMemoryArray(&set->readers, set->readerssize) );
   }
   assert(set->nreaders < set->readerssize);

   set->readers[set->nreaders] = reader;
   set->nreaders++;

   return SCIP_OKAY;
}

/** returns the file reader of the given name, or NULL if not existing */
SCIP_READER* SCIPsetFindReader(
   SCIP_SET*             set,                /**< global SCIP settings */
   const char*           name                /**< name of file reader */
   )
{
   int i;

   assert(set != NULL);
   assert(name != NULL);

   for( i = 0; i < set->nreaders; ++i )
   {
      if( strcmp(SCIPreaderGetName(set->readers[i]), name) == 0 )
         return set->readers[i];
   }

   return NULL;
}

/** inserts variable pricer in variable pricer list */
SCIP_RETCODE SCIPsetIncludePricer(
   SCIP_SET*             set,                /**< global SCIP settings */
   SCIP_PRICER*          pricer              /**< variable pricer */
   )
{
   assert(set != NULL);
   assert(pricer != NULL);

   if( set->npricers >= set->pricerssize )
   {
      set->pricerssize = SCIPsetCalcMemGrowSize(set, set->npricers+1);
      SCIP_ALLOC( BMSreallocMemoryArray(&set->pricers, set->pricerssize) );
   }
   assert(set->npricers < set->pricerssize);

   set->pricers[set->npricers] = pricer;
   set->npricers++;
   set->pricerssorted = FALSE;

   return SCIP_OKAY;
}

/** returns the variable pricer of the given name, or NULL if not existing */
SCIP_PRICER* SCIPsetFindPricer(
   SCIP_SET*             set,                /**< global SCIP settings */
   const char*           name                /**< name of variable pricer */
   )
{
   int i;

   assert(set != NULL);
   assert(name != NULL);

   for( i = 0; i < set->npricers; ++i )
   {
      if( strcmp(SCIPpricerGetName(set->pricers[i]), name) == 0 )
         return set->pricers[i];
   }

   return NULL;
}

/** sorts pricers by priorities */
void SCIPsetSortPricers(
   SCIP_SET*             set                 /**< global SCIP settings */
   )
{
   assert(set != NULL);

   if( !set->pricerssorted )
   {
      SCIPsortPtr((void**)set->pricers, SCIPpricerComp, set->npricers);
      set->pricerssorted = TRUE;
      set->pricersnamesorted = FALSE;
   }
}

/** sorts pricers by name */
void SCIPsetSortPricersName(
   SCIP_SET*             set                 /**< global SCIP settings */
   )
{
   assert(set != NULL);

   if( !set->pricersnamesorted )
   {
      SCIPsortPtr((void**)set->pricers, SCIPpricerCompName, set->npricers);
      set->pricerssorted = FALSE;
      set->pricersnamesorted = TRUE;
   }
}

/** inserts constraint handler in constraint handler list */
SCIP_RETCODE SCIPsetIncludeConshdlr(
   SCIP_SET*             set,                /**< global SCIP settings */
   SCIP_CONSHDLR*        conshdlr            /**< constraint handler */
   )
{
   int priority;
   int i;

   assert(set != NULL);
   assert(conshdlr != NULL);
   assert(!SCIPconshdlrIsInitialized(conshdlr));

   /* allocate memory */
   if( set->nconshdlrs >= set->conshdlrssize )
   {
      set->conshdlrssize = SCIPsetCalcMemGrowSize(set, set->nconshdlrs+1);
      SCIP_ALLOC( BMSreallocMemoryArray(&set->conshdlrs, set->conshdlrssize) );
      SCIP_ALLOC( BMSreallocMemoryArray(&set->conshdlrs_sepa, set->conshdlrssize) );
      SCIP_ALLOC( BMSreallocMemoryArray(&set->conshdlrs_enfo, set->conshdlrssize) );
      SCIP_ALLOC( BMSreallocMemoryArray(&set->conshdlrs_include, set->conshdlrssize) );
   }
   assert(set->nconshdlrs < set->conshdlrssize);

   /* sort constraint handler into conshdlrs array sorted by check priority */
   priority = SCIPconshdlrGetCheckPriority(conshdlr);
   for( i = set->nconshdlrs; i > 0 && SCIPconshdlrGetCheckPriority(set->conshdlrs[i-1]) < priority; --i )
   {
      set->conshdlrs[i] = set->conshdlrs[i-1];
   }
   set->conshdlrs[i] = conshdlr;

   /* sort constraint handler into conshdlrs_sepa array sorted by sepa priority */
   priority = SCIPconshdlrGetSepaPriority(conshdlr);
   for( i = set->nconshdlrs; i > 0 && SCIPconshdlrGetSepaPriority(set->conshdlrs_sepa[i-1]) < priority; --i )
   {
      set->conshdlrs_sepa[i] = set->conshdlrs_sepa[i-1];
   }
   set->conshdlrs_sepa[i] = conshdlr;

   /* sort constraint handler into conshdlrs_enfo array sorted by enfo priority */
   priority = SCIPconshdlrGetEnfoPriority(conshdlr);
   for( i = set->nconshdlrs; i > 0 && SCIPconshdlrGetEnfoPriority(set->conshdlrs_enfo[i-1]) < priority; --i )
   {
      set->conshdlrs_enfo[i] = set->conshdlrs_enfo[i-1];
   }
   set->conshdlrs_enfo[i] = conshdlr;

   /* add constraint handler into conshdlrs_include array sorted by inclusion order */
   set->conshdlrs_include[set->nconshdlrs] = conshdlr;

   set->nconshdlrs++;

   return SCIP_OKAY;
}

/** reinserts a constraint handler with modified sepa priority into the sepa priority sorted array */
void SCIPsetReinsertConshdlrSepaPrio(
   SCIP_SET*             set,                /**< global SCIP settings */
   SCIP_CONSHDLR*        conshdlr,           /**< constraint handler to be reinserted */
   int                   oldpriority         /**< the old separation priority of constraint handler */
   )
{
   int newpriority;
   int newpos;
   int i;
   assert(set != NULL);
   assert(conshdlr != NULL);

   newpriority = SCIPconshdlrGetSepaPriority(conshdlr);
   newpos = -1;

   /* search for the old position of constraint handler; determine its new position at the same time */
   if( newpriority > oldpriority )
   {
      i = 0;
      while( i < set->nconshdlrs &&
            strcmp(SCIPconshdlrGetName(set->conshdlrs_sepa[i]), SCIPconshdlrGetName(conshdlr)) != 0 )
      {
         int priorityatpos;

         priorityatpos = SCIPconshdlrGetSepaPriority(set->conshdlrs_sepa[i]);
         assert(priorityatpos >= oldpriority);

         /* current index is the position to insert the constraint handler */
         if( newpriority > priorityatpos && newpos == -1 )
            newpos = i;

         ++i;
      }
      assert(i < set->nconshdlrs);

      /* constraint must change its position in array */
      if( newpos != -1 )
      {
         /* shift all constraint handlers between old and new position by one, and insert constraint handler */
         for( ; i > newpos; --i )
         {
            set->conshdlrs_sepa[i] = set->conshdlrs_sepa[i-1];
         }
         set->conshdlrs_sepa[newpos] = conshdlr;
      }

   }
   else if( newpriority < oldpriority )
   {
      i = set->nconshdlrs - 1;
      while( i >= 0 &&
                  strcmp(SCIPconshdlrGetName(set->conshdlrs_sepa[i]), SCIPconshdlrGetName(conshdlr)) != 0 )
      {
         int priorityatpos;

         priorityatpos = SCIPconshdlrGetSepaPriority(set->conshdlrs_sepa[i]);
         assert(priorityatpos <= oldpriority);

         /* current index is the position to insert the constraint handler */
         if( newpriority < priorityatpos && newpos == -1 )
            newpos = i;

         --i;
      }
      assert(i >= 0);

      /* constraint must change its position in array */
      if( newpos != -1 )
      {
         /* shift all constraint handlers between old and new position by one, and insert constraint handler */
         for(; i < newpos; ++i )
         {
            set->conshdlrs_sepa[i] = set->conshdlrs_sepa[i + 1];
         }
         set->conshdlrs_sepa[newpos] = conshdlr;
      }
#ifndef NDEBUG
      for( i = 0; i < set->nconshdlrs - 1; ++i )
         assert(SCIPconshdlrGetSepaPriority(set->conshdlrs_sepa[i])
               >= SCIPconshdlrGetSepaPriority(set->conshdlrs_sepa[i + 1]));
#endif
   }
}

/** returns the constraint handler of the given name, or NULL if not existing */
SCIP_CONSHDLR* SCIPsetFindConshdlr(
   SCIP_SET*             set,                /**< global SCIP settings */
   const char*           name                /**< name of constraint handler */
   )
{
   int i;

   assert(set != NULL);
   assert(name != NULL);

   for( i = 0; i < set->nconshdlrs; ++i )
   {
      if( strcmp(SCIPconshdlrGetName(set->conshdlrs[i]), name) == 0 )
         return set->conshdlrs[i];
   }

   return NULL;
}

/** inserts conflict handler in conflict handler list */
SCIP_RETCODE SCIPsetIncludeConflicthdlr(
   SCIP_SET*             set,                /**< global SCIP settings */
   SCIP_CONFLICTHDLR*    conflicthdlr        /**< conflict handler */
   )
{
   assert(set != NULL);
   assert(conflicthdlr != NULL);
   assert(!SCIPconflicthdlrIsInitialized(conflicthdlr));

   if( set->nconflicthdlrs >= set->conflicthdlrssize )
   {
      set->conflicthdlrssize = SCIPsetCalcMemGrowSize(set, set->nconflicthdlrs+1);
      SCIP_ALLOC( BMSreallocMemoryArray(&set->conflicthdlrs, set->conflicthdlrssize) );
   }
   assert(set->nconflicthdlrs < set->conflicthdlrssize);

   set->conflicthdlrs[set->nconflicthdlrs] = conflicthdlr;
   set->nconflicthdlrs++;
   set->conflicthdlrssorted = FALSE;

   return SCIP_OKAY;
}

/** returns the conflict handler of the given name, or NULL if not existing */
SCIP_CONFLICTHDLR* SCIPsetFindConflicthdlr(
   SCIP_SET*             set,                /**< global SCIP settings */
   const char*           name                /**< name of conflict handler */
   )
{
   int i;

   assert(set != NULL);
   assert(name != NULL);

   for( i = 0; i < set->nconflicthdlrs; ++i )
   {
      if( strcmp(SCIPconflicthdlrGetName(set->conflicthdlrs[i]), name) == 0 )
         return set->conflicthdlrs[i];
   }

   return NULL;
}

/** sorts conflict handlers by priorities */
void SCIPsetSortConflicthdlrs(
   SCIP_SET*             set                 /**< global SCIP settings */
   )
{
   assert(set != NULL);

   if( !set->conflicthdlrssorted )
   {
      SCIPsortPtr((void**)set->conflicthdlrs, SCIPconflicthdlrComp, set->nconflicthdlrs);
      set->conflicthdlrssorted = TRUE;
      set->conflicthdlrsnamesorted = FALSE;
   }
}

/** sorts conflict handlers by name */
void SCIPsetSortConflicthdlrsName(
   SCIP_SET*             set                 /**< global SCIP settings */
   )
{
   assert(set != NULL);

   if( !set->conflicthdlrsnamesorted )
   {
      SCIPsortPtr((void**)set->conflicthdlrs, SCIPconflicthdlrCompName, set->nconflicthdlrs);
      set->conflicthdlrssorted = FALSE;
      set->conflicthdlrsnamesorted = TRUE;
   }
}

/** inserts presolver in presolver list */
SCIP_RETCODE SCIPsetIncludePresol(
   SCIP_SET*             set,                /**< global SCIP settings */
   SCIP_PRESOL*          presol              /**< presolver */
   )
{
   assert(set != NULL);
   assert(presol != NULL);

   if( set->npresols >= set->presolssize )
   {
      set->presolssize = SCIPsetCalcMemGrowSize(set, set->npresols+1);
      SCIP_ALLOC( BMSreallocMemoryArray(&set->presols, set->presolssize) );
   }
   assert(set->npresols < set->presolssize);

   set->presols[set->npresols] = presol;
   set->npresols++;
   set->presolssorted = FALSE;

   return SCIP_OKAY;
}

/** returns the presolver of the given name, or NULL if not existing */
SCIP_PRESOL* SCIPsetFindPresol(
   SCIP_SET*             set,                /**< global SCIP settings */
   const char*           name                /**< name of presolver */
   )
{
   int i;

   assert(set != NULL);
   assert(name != NULL);

   for( i = 0; i < set->npresols; ++i )
   {
      if( strcmp(SCIPpresolGetName(set->presols[i]), name) == 0 )
         return set->presols[i];
   }

   return NULL;
}

/** sorts presolvers by priorities */
void SCIPsetSortPresols(
   SCIP_SET*             set                 /**< global SCIP settings */
   )
{
   assert(set != NULL);

   if( !set->presolssorted )
   {
      SCIPsortPtr((void**)set->presols, SCIPpresolComp, set->npresols);
      set->presolssorted = TRUE;
      set->presolsnamesorted = FALSE;
   }
}

/** sorts presolvers by name */
void SCIPsetSortPresolsName(
   SCIP_SET*             set                 /**< global SCIP settings */
   )
{
   assert(set != NULL);

   if( !set->presolsnamesorted )
   {
      SCIPsortPtr((void**)set->presols, SCIPpresolCompName, set->npresols);
      set->presolssorted = FALSE;
      set->presolsnamesorted = TRUE;
   }
}

/** inserts relaxator in relaxator list */
SCIP_RETCODE SCIPsetIncludeRelax(
   SCIP_SET*             set,                /**< global SCIP settings */
   SCIP_RELAX*           relax               /**< relaxator */
   )
{
   assert(set != NULL);
   assert(relax != NULL);
   assert(!SCIPrelaxIsInitialized(relax));

   if( set->nrelaxs >= set->relaxssize )
   {
      set->relaxssize = SCIPsetCalcMemGrowSize(set, set->nrelaxs+1);
      SCIP_ALLOC( BMSreallocMemoryArray(&set->relaxs, set->relaxssize) );
   }
   assert(set->nrelaxs < set->relaxssize);

   set->relaxs[set->nrelaxs] = relax;
   set->nrelaxs++;
   set->relaxssorted = FALSE;

   return SCIP_OKAY;
}

/** returns the relaxator of the given name, or NULL if not existing */
SCIP_RELAX* SCIPsetFindRelax(
   SCIP_SET*             set,                /**< global SCIP settings */
   const char*           name                /**< name of relaxator */
   )
{
   int i;

   assert(set != NULL);
   assert(name != NULL);

   for( i = 0; i < set->nrelaxs; ++i )
   {
      if( strcmp(SCIPrelaxGetName(set->relaxs[i]), name) == 0 )
         return set->relaxs[i];
   }

   return NULL;
}

/** sorts relaxators by priorities */
void SCIPsetSortRelaxs(
   SCIP_SET*             set                 /**< global SCIP settings */
   )
{
   assert(set != NULL);

   if( !set->relaxssorted )
   {
      SCIPsortPtr((void**)set->relaxs, SCIPrelaxComp, set->nrelaxs);
      set->relaxssorted = TRUE;
      set->relaxsnamesorted = FALSE;
   }
}

/** sorts relaxators by priorities */
void SCIPsetSortRelaxsName(
   SCIP_SET*             set                 /**< global SCIP settings */
   )
{
   assert(set != NULL);

   if( !set->relaxsnamesorted )
   {
      SCIPsortPtr((void**)set->relaxs, SCIPrelaxCompName, set->nrelaxs);
      set->relaxssorted = FALSE;
      set->relaxsnamesorted = TRUE;
   }
}

/** inserts separator in separator list */
SCIP_RETCODE SCIPsetIncludeSepa(
   SCIP_SET*             set,                /**< global SCIP settings */
   SCIP_SEPA*            sepa                /**< separator */
   )
{
   assert(set != NULL);
   assert(sepa != NULL);
   assert(!SCIPsepaIsInitialized(sepa));

   if( set->nsepas >= set->sepassize )
   {
      set->sepassize = SCIPsetCalcMemGrowSize(set, set->nsepas+1);
      SCIP_ALLOC( BMSreallocMemoryArray(&set->sepas, set->sepassize) );
   }
   assert(set->nsepas < set->sepassize);

   set->sepas[set->nsepas] = sepa;
   set->nsepas++;
   set->sepassorted = FALSE;

   return SCIP_OKAY;
}

/** returns the separator of the given name, or NULL if not existing */
SCIP_SEPA* SCIPsetFindSepa(
   SCIP_SET*             set,                /**< global SCIP settings */
   const char*           name                /**< name of separator */
   )
{
   int i;

   assert(set != NULL);
   assert(name != NULL);

   for( i = 0; i < set->nsepas; ++i )
   {
      if( strcmp(SCIPsepaGetName(set->sepas[i]), name) == 0 )
         return set->sepas[i];
   }

   return NULL;
}

/** sorts separators by priorities */
void SCIPsetSortSepas(
   SCIP_SET*             set                 /**< global SCIP settings */
   )
{
   assert(set != NULL);

   if( !set->sepassorted )
   {
      SCIPsortPtr((void**)set->sepas, SCIPsepaComp, set->nsepas);
      set->sepassorted = TRUE;
      set->sepasnamesorted = FALSE;
   }
}

/** sorts separators by name */
void SCIPsetSortSepasName(
   SCIP_SET*             set                 /**< global SCIP settings */
   )
{
   assert(set != NULL);

   if( !set->sepasnamesorted )
   {
      SCIPsortPtr((void**)set->sepas, SCIPsepaCompName, set->nsepas);
      set->sepassorted = FALSE;
      set->sepasnamesorted = TRUE;
   }
}

/** inserts propagator in propagator list */
SCIP_RETCODE SCIPsetIncludeProp(
   SCIP_SET*             set,                /**< global SCIP settings */
   SCIP_PROP*            prop                /**< propagator */
   )
{
   assert(set != NULL);
   assert(prop != NULL);
   assert(!SCIPpropIsInitialized(prop));

   if( set->nprops >= set->propssize )
   {
      set->propssize = SCIPsetCalcMemGrowSize(set, set->nprops+1);
      SCIP_ALLOC( BMSreallocMemoryArray(&set->props, set->propssize) );
   }
   assert(set->nprops < set->propssize);

   set->props[set->nprops] = prop;
   set->nprops++;
   set->propssorted = FALSE;

   return SCIP_OKAY;
}

/** returns the propagator of the given name, or NULL if not existing */
SCIP_PROP* SCIPsetFindProp(
   SCIP_SET*             set,                /**< global SCIP settings */
   const char*           name                /**< name of propagator */
   )
{
   int i;

   assert(set != NULL);
   assert(name != NULL);

   for( i = 0; i < set->nprops; ++i )
   {
      if( strcmp(SCIPpropGetName(set->props[i]), name) == 0 )
         return set->props[i];
   }

   return NULL;
}

/** sorts propagators by priorities */
void SCIPsetSortProps(
   SCIP_SET*             set                 /**< global SCIP settings */
   )
{
   assert(set != NULL);

   if( !set->propssorted )
   {
      SCIPsortPtr((void**)set->props, SCIPpropComp, set->nprops);
      set->propssorted = TRUE;
      set->propspresolsorted = FALSE;
      set->propsnamesorted = FALSE;
   }
}

/** sorts propagators by priorities for presolving */
void SCIPsetSortPropsPresol(
   SCIP_SET*             set                 /**< global SCIP settings */
   )
{
   assert(set != NULL);

   if( !set->propspresolsorted )
   {
      SCIPsortPtr((void**)set->props, SCIPpropCompPresol, set->nprops);
      set->propspresolsorted = TRUE;
      set->propssorted = FALSE;
      set->propsnamesorted = FALSE;
   }
}

/** sorts propagators w.r.t. names */
void SCIPsetSortPropsName(
   SCIP_SET*             set                 /**< global SCIP settings */
   )
{
   assert(set != NULL);

   if( !set->propsnamesorted )
   {
      SCIPsortPtr((void**)set->props, SCIPpropCompName, set->nprops);
      set->propssorted = FALSE;
      set->propspresolsorted = FALSE;
      set->propsnamesorted = TRUE;
   }
}

/** inserts primal heuristic in primal heuristic list */
SCIP_RETCODE SCIPsetIncludeHeur(
   SCIP_SET*             set,                /**< global SCIP settings */
   SCIP_HEUR*            heur                /**< primal heuristic */
   )
{
   assert(set != NULL);
   assert(heur != NULL);
   assert(!SCIPheurIsInitialized(heur));

   if( set->nheurs >= set->heurssize )
   {
      set->heurssize = SCIPsetCalcMemGrowSize(set, set->nheurs+1);
      SCIP_ALLOC( BMSreallocMemoryArray(&set->heurs, set->heurssize) );
   }
   assert(set->nheurs < set->heurssize);

   set->heurs[set->nheurs] = heur;
   set->nheurs++;
   set->heurssorted = FALSE;

   return SCIP_OKAY;
}

/** returns the primal heuristic of the given name, or NULL if not existing */
SCIP_HEUR* SCIPsetFindHeur(
   SCIP_SET*             set,                /**< global SCIP settings */
   const char*           name                /**< name of primal heuristic */
   )
{
   int i;

   assert(set != NULL);
   assert(name != NULL);

   for( i = 0; i < set->nheurs; ++i )
   {
      if( strcmp(SCIPheurGetName(set->heurs[i]), name) == 0 )
         return set->heurs[i];
   }

   return NULL;
}

/** sorts heuristics by priorities */
void SCIPsetSortHeurs(
   SCIP_SET*             set                 /**< global SCIP settings */
   )
{
   assert(set != NULL);

   if( !set->heurssorted )
   {
      SCIPsortPtr((void**)set->heurs, SCIPheurComp, set->nheurs);
      set->heurssorted = TRUE;
      set->heursnamesorted = FALSE;
   }
}

/** sorts heuristics by names */
void SCIPsetSortHeursName(
   SCIP_SET*             set                 /**< global SCIP settings */
   )
{
   assert(set != NULL);

   if( !set->heursnamesorted )
   {
      SCIPsortPtr((void**)set->heurs, SCIPheurCompName, set->nheurs);
      set->heurssorted = FALSE;
      set->heursnamesorted = TRUE;
   }
}

/** inserts tree compression in tree compression list */
SCIP_RETCODE SCIPsetIncludeCompr(
   SCIP_SET*             set,                /**< global SCIP settings */
   SCIP_COMPR*           compr               /**< tree compression */
   )
{
   assert(set != NULL);
   assert(compr != NULL);
   assert(!SCIPcomprIsInitialized(compr));

   if( set->ncomprs >= set->comprssize )
   {
      set->comprssize = SCIPsetCalcMemGrowSize(set, set->ncomprs+1);
      SCIP_ALLOC( BMSreallocMemoryArray(&set->comprs, set->comprssize) );
   }
   assert(set->ncomprs < set->comprssize);

   set->comprs[set->ncomprs] = compr;
   set->ncomprs++;
   set->comprssorted = FALSE;

   return SCIP_OKAY;
}

/** returns the tree compression of the given name, or NULL if not existing */
SCIP_COMPR* SCIPsetFindCompr(
   SCIP_SET*             set,                /**< global SCIP settings */
   const char*           name                /**< name of tree compression */
   )
{
   int i;

   assert(set != NULL);
   assert(name != NULL);

   for( i = 0; i < set->ncomprs; ++i )
   {
      if( strcmp(SCIPcomprGetName(set->comprs[i]), name) == 0 )
         return set->comprs[i];
   }

   return NULL;
}

/** sorts compressions by priorities */
void SCIPsetSortComprs(
   SCIP_SET*             set                 /**< global SCIP settings */
   )
{
   assert(set != NULL);

   if( !set->comprssorted )
   {
      SCIPsortPtr((void**)set->comprs, SCIPcomprComp, set->ncomprs);
      set->comprssorted = TRUE;
      set->comprsnamesorted = FALSE;
   }
}

/** sorts heuristics by names */
void SCIPsetSortComprsName(
   SCIP_SET*             set                 /**< global SCIP settings */
   )
{
   assert(set != NULL);

   if( !set->comprsnamesorted )
   {
      SCIPsortPtr((void**)set->comprs, SCIPcomprCompName, set->ncomprs);
      set->comprssorted = FALSE;
      set->comprsnamesorted = TRUE;
   }
}

/** inserts event handler in event handler list */
SCIP_RETCODE SCIPsetIncludeEventhdlr(
   SCIP_SET*             set,                /**< global SCIP settings */
   SCIP_EVENTHDLR*       eventhdlr           /**< event handler */
   )
{
   assert(set != NULL);
   assert(eventhdlr != NULL);
   assert(!SCIPeventhdlrIsInitialized(eventhdlr));

   if( set->neventhdlrs >= set->eventhdlrssize )
   {
      set->eventhdlrssize = SCIPsetCalcMemGrowSize(set, set->neventhdlrs+1);
      SCIP_ALLOC( BMSreallocMemoryArray(&set->eventhdlrs, set->eventhdlrssize) );
   }
   assert(set->neventhdlrs < set->eventhdlrssize);

   set->eventhdlrs[set->neventhdlrs] = eventhdlr;
   set->neventhdlrs++;

   return SCIP_OKAY;
}

/** returns the event handler of the given name, or NULL if not existing */
SCIP_EVENTHDLR* SCIPsetFindEventhdlr(
   SCIP_SET*             set,                /**< global SCIP settings */
   const char*           name                /**< name of event handler */
   )
{
   int i;

   assert(set != NULL);
   assert(name != NULL);

   for( i = 0; i < set->neventhdlrs; ++i )
   {
      if( strcmp(SCIPeventhdlrGetName(set->eventhdlrs[i]), name) == 0 )
         return set->eventhdlrs[i];
   }

   return NULL;
}

/** inserts node selector in node selector list */
SCIP_RETCODE SCIPsetIncludeNodesel(
   SCIP_SET*             set,                /**< global SCIP settings */
   SCIP_NODESEL*         nodesel             /**< node selector */
   )
{
   int i;
   int nodeselstdprio;

   assert(set != NULL);
   assert(nodesel != NULL);
   assert(!SCIPnodeselIsInitialized(nodesel));

   if( set->nnodesels >= set->nodeselssize )
   {
      set->nodeselssize = SCIPsetCalcMemGrowSize(set, set->nnodesels+1);
      SCIP_ALLOC( BMSreallocMemoryArray(&set->nodesels, set->nodeselssize) );
   }
   assert(set->nnodesels < set->nodeselssize);

   nodeselstdprio = SCIPnodeselGetStdPriority(nodesel);

   for( i = set->nnodesels; i > 0 && nodeselstdprio > SCIPnodeselGetStdPriority(set->nodesels[i-1]); --i )
      set->nodesels[i] = set->nodesels[i-1];

   set->nodesels[i] = nodesel;
   set->nnodesels++;

   return SCIP_OKAY;
}

/** returns the node selector of the given name, or NULL if not existing */
SCIP_NODESEL* SCIPsetFindNodesel(
   SCIP_SET*             set,                /**< global SCIP settings */
   const char*           name                /**< name of event handler */
   )
{
   int i;

   assert(set != NULL);
   assert(name != NULL);

   for( i = 0; i < set->nnodesels; ++i )
   {
      if( strcmp(SCIPnodeselGetName(set->nodesels[i]), name) == 0 )
         return set->nodesels[i];
   }

   return NULL;
}

/** returns node selector with highest priority in the current mode */
SCIP_NODESEL* SCIPsetGetNodesel(
   SCIP_SET*             set,                /**< global SCIP settings */
   SCIP_STAT*            stat                /**< dynamic problem statistics */
   )
{
   assert(set != NULL);
   assert(stat != NULL);

   /* check, if old node selector is still valid */
   if( set->nodesel == NULL && set->nnodesels > 0 )
   {
      int i;

      set->nodesel = set->nodesels[0];

      /* search highest priority node selector */
      if( stat->memsavemode )
      {
         for( i = 1; i < set->nnodesels; ++i )
         {
            if( SCIPnodeselGetMemsavePriority(set->nodesels[i]) > SCIPnodeselGetMemsavePriority(set->nodesel) )
               set->nodesel = set->nodesels[i];
         }
      }
      else
      {
         for( i = 1; i < set->nnodesels; ++i )
         {
            if( SCIPnodeselGetStdPriority(set->nodesels[i]) > SCIPnodeselGetStdPriority(set->nodesel) )
               set->nodesel = set->nodesels[i];
         }
      }
   }

   return set->nodesel;
}

/** inserts branching rule in branching rule list */
SCIP_RETCODE SCIPsetIncludeBranchrule(
   SCIP_SET*             set,                /**< global SCIP settings */
   SCIP_BRANCHRULE*      branchrule          /**< branching rule */
   )
{
   assert(set != NULL);
   assert(branchrule != NULL);
   assert(!SCIPbranchruleIsInitialized(branchrule));

   if( set->nbranchrules >= set->branchrulessize )
   {
      set->branchrulessize = SCIPsetCalcMemGrowSize(set, set->nbranchrules+1);
      SCIP_ALLOC( BMSreallocMemoryArray(&set->branchrules, set->branchrulessize) );
   }
   assert(set->nbranchrules < set->branchrulessize);

   set->branchrules[set->nbranchrules] = branchrule;
   set->nbranchrules++;
   set->branchrulessorted = FALSE;

   return SCIP_OKAY;
}

/** returns the branching rule of the given name, or NULL if not existing */
SCIP_BRANCHRULE* SCIPsetFindBranchrule(
   SCIP_SET*             set,                /**< global SCIP settings */
   const char*           name                /**< name of event handler */
   )
{
   int i;

   assert(set != NULL);
   assert(name != NULL);

   for( i = 0; i < set->nbranchrules; ++i )
   {
      if( strcmp(SCIPbranchruleGetName(set->branchrules[i]), name) == 0 )
         return set->branchrules[i];
   }

   return NULL;
}

/** sorts branching rules by priorities */
void SCIPsetSortBranchrules(
   SCIP_SET*             set                 /**< global SCIP settings */
   )
{
   assert(set != NULL);

   if( !set->branchrulessorted )
   {
      SCIPsortPtr((void**)set->branchrules, SCIPbranchruleComp, set->nbranchrules);
      set->branchrulessorted = TRUE;
      set->branchrulesnamesorted = FALSE;
   }
}

/** sorts branching rules by priorities */
void SCIPsetSortBranchrulesName(
   SCIP_SET*             set                 /**< global SCIP settings */
   )
{
   assert(set != NULL);

   if( !set->branchrulesnamesorted )
   {
      SCIPsortPtr((void**)set->branchrules, SCIPbranchruleCompName, set->nbranchrules);
      set->branchrulessorted = FALSE;
      set->branchrulesnamesorted = TRUE;
   }
}

/** inserts display column in display column list */
SCIP_RETCODE SCIPsetIncludeDisp(
   SCIP_SET*             set,                /**< global SCIP settings */
   SCIP_DISP*            disp                /**< display column */
   )
{
   int i;
   int disppos;

   assert(set != NULL);
   assert(disp != NULL);
   assert(!SCIPdispIsInitialized(disp));

   if( set->ndisps >= set->dispssize )
   {
      set->dispssize = SCIPsetCalcMemGrowSize(set, set->ndisps+1);
      SCIP_ALLOC( BMSreallocMemoryArray(&set->disps, set->dispssize) );
   }
   assert(set->ndisps < set->dispssize);

   disppos = SCIPdispGetPosition(disp);

   for( i = set->ndisps; i > 0 && disppos < SCIPdispGetPosition(set->disps[i-1]); --i )
   {
      set->disps[i] = set->disps[i-1];
   }
   set->disps[i] = disp;
   set->ndisps++;

   return SCIP_OKAY;
}

/** returns the display column of the given name, or NULL if not existing */
SCIP_DISP* SCIPsetFindDisp(
   SCIP_SET*             set,                /**< global SCIP settings */
   const char*           name                /**< name of display */
   )
{
   int i;

   assert(set != NULL);
   assert(name != NULL);

   for( i = 0; i < set->ndisps; ++i )
   {
      if( strcmp(SCIPdispGetName(set->disps[i]), name) == 0 )
         return set->disps[i];
   }

   return NULL;
}

/** inserts dialog in dialog list */
SCIP_RETCODE SCIPsetIncludeDialog(
   SCIP_SET*             set,                /**< global SCIP settings */
   SCIP_DIALOG*          dialog              /**< dialog */
   )
{
   assert(set != NULL);
   assert(dialog != NULL);

   if( set->ndialogs >= set->dialogssize )
   {
      set->dialogssize = SCIPsetCalcMemGrowSize(set, set->ndialogs+1);
      SCIP_ALLOC( BMSreallocMemoryArray(&set->dialogs, set->dialogssize) );
   }
   assert(set->ndialogs < set->dialogssize);

   set->dialogs[set->ndialogs] = dialog;
   set->ndialogs++;

   return SCIP_OKAY;
}

/** returns if the dialog already exists */
SCIP_Bool SCIPsetExistsDialog(
   SCIP_SET*             set,                /**< global SCIP settings */
   SCIP_DIALOG*          dialog              /**< dialog */
   )
{
   int i;

   assert(set != NULL);

   if( dialog == NULL )
      return FALSE;

   for( i = 0; i < set->ndialogs; ++i )
   {
      if( set->dialogs[i] == dialog )
         return TRUE;
   }

   return FALSE;
}

/** inserts NLPI in NLPI list */
SCIP_RETCODE SCIPsetIncludeNlpi(
   SCIP_SET*             set,                /**< global SCIP settings */
   SCIP_NLPI*            nlpi                /**< NLPI */
   )
{
   assert(set != NULL);
   assert(nlpi != NULL);

   if( set->nnlpis >= set->nlpissize )
   {
      set->nlpissize = SCIPsetCalcMemGrowSize(set, set->nnlpis+1);
      SCIP_ALLOC( BMSreallocMemoryArray(&set->nlpis, set->nlpissize) );
   }
   assert(set->nnlpis < set->nlpissize);

   set->nlpis[set->nnlpis] = nlpi;
   set->nnlpis++;
   set->nlpissorted = FALSE;

   return SCIP_OKAY;
}

/** returns the NLPI of the given name, or NULL if not existing */
SCIP_NLPI* SCIPsetFindNlpi(
   SCIP_SET*             set,                /**< global SCIP settings */
   const char*           name                /**< name of NLPI */
   )
{
   int i;

   assert(set != NULL);
   assert(name != NULL);

   for( i = 0; i < set->nnlpis; ++i )
   {
      if( strcmp(SCIPnlpiGetName(set->nlpis[i]), name) == 0 )
         return set->nlpis[i];
   }

   return NULL;
}

/** sorts NLPIs by priorities */
void SCIPsetSortNlpis(
   SCIP_SET*             set                 /**< global SCIP settings */
   )
{
   assert(set != NULL);

   if( !set->nlpissorted )
   {
      SCIPsortPtr((void**)set->nlpis, SCIPnlpiComp, set->nnlpis);
      set->nlpissorted = TRUE;
   }
}

/** set priority of an NLPI */
void SCIPsetSetPriorityNlpi(
   SCIP_SET*             set,                /**< global SCIP settings */
   SCIP_NLPI*            nlpi,               /**< NLPI */
   int                   priority            /**< new priority of NLPI */
   )
{
   assert(set != NULL);
   assert(nlpi != NULL);

   SCIPnlpiSetPriority(nlpi, priority);
   set->nlpissorted = FALSE;
}

/** inserts information about an external code in external codes list */
SCIP_RETCODE SCIPsetIncludeExternalCode(
   SCIP_SET*             set,                /**< global SCIP settings */
   const char*           name,               /**< name of external code */
   const char*           description         /**< description of external code, can be NULL */
   )
{
   assert(set  != NULL);
   assert(name != NULL);

   if( set->nextcodes >= set->extcodessize )
   {
      set->extcodessize = SCIPsetCalcMemGrowSize(set, set->nextcodes+1);
      SCIP_ALLOC( BMSreallocMemoryArray(&set->extcodenames, set->extcodessize) );
      SCIP_ALLOC( BMSreallocMemoryArray(&set->extcodedescs, set->extcodessize) );
   }
   assert(set->nextcodes < set->extcodessize);

   BMSduplicateMemoryArray(&(set->extcodenames[set->nextcodes]), name, (int) (strlen(name)+1));  /*lint !e866*/
   if( description != NULL )
   {
      BMSduplicateMemoryArray(&(set->extcodedescs[set->nextcodes]), description, (int) (strlen(description)+1));  /*lint !e866*/
   }
   else
   {
      set->extcodedescs[set->nextcodes] = NULL;
   }
   set->nextcodes++;

   return SCIP_OKAY;
}

/** calls init methods of all plugins */
SCIP_RETCODE SCIPsetInitPlugins(
   SCIP_SET*             set,                /**< global SCIP settings */
   BMS_BLKMEM*           blkmem,             /**< block memory */
   SCIP_STAT*            stat                /**< dynamic problem statistics */
   )
{
   int i;

   assert(set != NULL);

   /* active variable pricers */
   SCIPsetSortPricers(set);
   for( i = 0; i < set->nactivepricers; ++i )
   {
      SCIP_CALL( SCIPpricerInit(set->pricers[i], set) );
   }

   /* constraint handlers */
   for( i = 0; i < set->nconshdlrs; ++i )
   {
      SCIP_CALL( SCIPconshdlrInit(set->conshdlrs[i], blkmem, set, stat) );
   }

   /* conflict handlers */
   for( i = 0; i < set->nconflicthdlrs; ++i )
   {
      SCIP_CALL( SCIPconflicthdlrInit(set->conflicthdlrs[i], set) );
   }

   /* presolvers */
   for( i = 0; i < set->npresols; ++i )
   {
      SCIP_CALL( SCIPpresolInit(set->presols[i], set) );
   }

   /* relaxators */
   for( i = 0; i < set->nrelaxs; ++i )
   {
      SCIP_CALL( SCIPrelaxInit(set->relaxs[i], set) );
   }

   /* separators */
   for( i = 0; i < set->nsepas; ++i )
   {
      SCIP_CALL( SCIPsepaInit(set->sepas[i], set) );
   }

   /* propagators */
   for( i = 0; i < set->nprops; ++i )
   {
      SCIP_CALL( SCIPpropInit(set->props[i], set) );
   }

   /* primal heuristics */
   for( i = 0; i < set->nheurs; ++i )
   {
      SCIP_CALL( SCIPheurInit(set->heurs[i], set) );
   }

   /* tree compression */
   for( i = 0; i < set->ncomprs; ++i )
   {
      SCIP_CALL( SCIPcomprInit(set->comprs[i], set) );
   }

   /* event handlers */
   for( i = 0; i < set->neventhdlrs; ++i )
   {
      SCIP_CALL( SCIPeventhdlrInit(set->eventhdlrs[i], set) );
   }

   /* node selectors */
   for( i = 0; i < set->nnodesels; ++i )
   {
      SCIP_CALL( SCIPnodeselInit(set->nodesels[i], set) );
   }

   /* branching rules */
   for( i = 0; i < set->nbranchrules; ++i )
   {
      SCIP_CALL( SCIPbranchruleInit(set->branchrules[i], set) );
   }

   /* display columns */
   for( i = 0; i < set->ndisps; ++i )
   {
      SCIP_CALL( SCIPdispInit(set->disps[i], set) );
   }
   SCIP_CALL( SCIPdispAutoActivate(set) );

   return SCIP_OKAY;
}

/** calls exit methods of all plugins */
SCIP_RETCODE SCIPsetExitPlugins(
   SCIP_SET*             set,                /**< global SCIP settings */
   BMS_BLKMEM*           blkmem,             /**< block memory */
   SCIP_STAT*            stat                /**< dynamic problem statistics */
   )
{
   int i;

   assert(set != NULL);

   /* active variable pricers */
   SCIPsetSortPricers(set);
   for( i = 0; i < set->nactivepricers; ++i )
   {
      SCIP_CALL( SCIPpricerExit(set->pricers[i], set) );
   }

   /* constraint handlers */
   for( i = 0; i < set->nconshdlrs; ++i )
   {
      SCIP_CALL( SCIPconshdlrExit(set->conshdlrs[i], blkmem, set, stat) );
   }

   /* conflict handlers */
   for( i = 0; i < set->nconflicthdlrs; ++i )
   {
      SCIP_CALL( SCIPconflicthdlrExit(set->conflicthdlrs[i], set) );
   }

   /* presolvers */
   for( i = 0; i < set->npresols; ++i )
   {
      SCIP_CALL( SCIPpresolExit(set->presols[i], set) );
   }

   /* relaxators */
   for( i = 0; i < set->nrelaxs; ++i )
   {
      SCIP_CALL( SCIPrelaxExit(set->relaxs[i], set) );
   }

   /* separators */
   for( i = 0; i < set->nsepas; ++i )
   {
      SCIP_CALL( SCIPsepaExit(set->sepas[i], set) );
   }

   /* propagators */
   for( i = 0; i < set->nprops; ++i )
   {
      SCIP_CALL( SCIPpropExit(set->props[i], set) );
   }

   /* primal heuristics */
   for( i = 0; i < set->nheurs; ++i )
   {
      SCIP_CALL( SCIPheurExit(set->heurs[i], set) );
   }

   /* tree compression */
   for( i = 0; i < set->ncomprs; ++i )
   {
      SCIP_CALL( SCIPcomprExit(set->comprs[i], set) );
   }

   /* event handlers */
   for( i = 0; i < set->neventhdlrs; ++i )
   {
      SCIP_CALL( SCIPeventhdlrExit(set->eventhdlrs[i], set) );
   }

   /* node selectors */
   for( i = 0; i < set->nnodesels; ++i )
   {
      SCIP_CALL( SCIPnodeselExit(set->nodesels[i], set) );
   }

   /* branching rules */
   for( i = 0; i < set->nbranchrules; ++i )
   {
      SCIP_CALL( SCIPbranchruleExit(set->branchrules[i], set) );
   }

   /* display columns */
   for( i = 0; i < set->ndisps; ++i )
   {
      SCIP_CALL( SCIPdispExit(set->disps[i], set) );
   }

   return SCIP_OKAY;
}

/** calls initpre methods of all plugins */
SCIP_RETCODE SCIPsetInitprePlugins(
   SCIP_SET*             set,                /**< global SCIP settings */
   BMS_BLKMEM*           blkmem,             /**< block memory */
   SCIP_STAT*            stat                /**< dynamic problem statistics */
   )
{
   int i;

   assert(set != NULL);

   /* inform presolvers that the presolving is abound to begin */
   for( i = 0; i < set->npresols; ++i )
   {
      SCIP_CALL( SCIPpresolInitpre(set->presols[i], set) );
   }

   /* inform propagators that the presolving is abound to begin */
   for( i = 0; i < set->nprops; ++i )
   {
      SCIP_CALL( SCIPpropInitpre(set->props[i], set) );
   }

   /* inform constraint handlers that the presolving is abound to begin */
   for( i = 0; i < set->nconshdlrs; ++i )
   {
      SCIP_CALL( SCIPconshdlrInitpre(set->conshdlrs[i], blkmem, set, stat) );
   }

   return SCIP_OKAY;
}

/** calls exitpre methods of all plugins */
SCIP_RETCODE SCIPsetExitprePlugins(
   SCIP_SET*             set,                /**< global SCIP settings */
   BMS_BLKMEM*           blkmem,             /**< block memory */
   SCIP_STAT*            stat                /**< dynamic problem statistics */
   )
{
   int i;

   assert(set != NULL);

   /* inform presolvers that the presolving is abound to begin */
   for( i = 0; i < set->npresols; ++i )
   {
      SCIP_CALL( SCIPpresolExitpre(set->presols[i], set) );
   }

   /* inform propagators that the presolving is abound to begin */
   for( i = 0; i < set->nprops; ++i )
   {
      SCIP_CALL( SCIPpropExitpre(set->props[i], set) );
   }

   /* inform constraint handlers that the presolving is abound to begin */
   for( i = 0; i < set->nconshdlrs; ++i )
   {
      SCIP_CALL( SCIPconshdlrExitpre(set->conshdlrs[i], blkmem, set, stat) );
   }

   return SCIP_OKAY;
}

/** calls initsol methods of all plugins */
SCIP_RETCODE SCIPsetInitsolPlugins(
   SCIP_SET*             set,                /**< global SCIP settings */
   BMS_BLKMEM*           blkmem,             /**< block memory */
   SCIP_STAT*            stat                /**< dynamic problem statistics */
   )
{
   int i;

   assert(set != NULL);

   /* active variable pricers */
   SCIPsetSortPricers(set);
   for( i = 0; i < set->nactivepricers; ++i )
   {
      SCIP_CALL( SCIPpricerInitsol(set->pricers[i], set) );
   }

   /* constraint handlers */
   for( i = 0; i < set->nconshdlrs; ++i )
   {
      SCIP_CALL( SCIPconshdlrInitsol(set->conshdlrs[i], blkmem, set, stat) );
   }

   /* conflict handlers */
   for( i = 0; i < set->nconflicthdlrs; ++i )
   {
      SCIP_CALL( SCIPconflicthdlrInitsol(set->conflicthdlrs[i], set) );
   }

   /* relaxators */
   for( i = 0; i < set->nrelaxs; ++i )
   {
      SCIP_CALL( SCIPrelaxInitsol(set->relaxs[i], set) );
   }

   /* separators */
   for( i = 0; i < set->nsepas; ++i )
   {
      SCIP_CALL( SCIPsepaInitsol(set->sepas[i], set) );
   }

   /* propagators */
   for( i = 0; i < set->nprops; ++i )
   {
      SCIP_CALL( SCIPpropInitsol(set->props[i], set) );
   }

   /* primal heuristics */
   for( i = 0; i < set->nheurs; ++i )
   {
      SCIP_CALL( SCIPheurInitsol(set->heurs[i], set) );
   }

   /* event handlers */
   for( i = 0; i < set->neventhdlrs; ++i )
   {
      SCIP_CALL( SCIPeventhdlrInitsol(set->eventhdlrs[i], set) );
   }

   /* node selectors */
   for( i = 0; i < set->nnodesels; ++i )
   {
      SCIP_CALL( SCIPnodeselInitsol(set->nodesels[i], set) );
   }

   /* branching rules */
   for( i = 0; i < set->nbranchrules; ++i )
   {
      SCIP_CALL( SCIPbranchruleInitsol(set->branchrules[i], set) );
   }

   /* display columns */
   for( i = 0; i < set->ndisps; ++i )
   {
      SCIP_CALL( SCIPdispInitsol(set->disps[i], set) );
   }

   /* reset feasibility tolerance for relaxations */
   set->sepa_primfeastol = SCIP_INVALID;

   return SCIP_OKAY;
}

/** calls exitsol methods of all plugins */
SCIP_RETCODE SCIPsetExitsolPlugins(
   SCIP_SET*             set,                /**< global SCIP settings */
   BMS_BLKMEM*           blkmem,             /**< block memory */
   SCIP_STAT*            stat,               /**< dynamic problem statistics */
   SCIP_Bool             restart             /**< was this exit solve call triggered by a restart? */
   )
{
   int i;

   assert(set != NULL);

   /* active variable pricers */
   SCIPsetSortPricers(set);
   for( i = 0; i < set->nactivepricers; ++i )
   {
      SCIP_CALL( SCIPpricerExitsol(set->pricers[i], set) );
   }

   /* constraint handlers */
   for( i = 0; i < set->nconshdlrs; ++i )
   {
      SCIP_CALL( SCIPconshdlrExitsol(set->conshdlrs[i], blkmem, set, stat, restart) );
   }

   /* conflict handlers */
   for( i = 0; i < set->nconflicthdlrs; ++i )
   {
      SCIP_CALL( SCIPconflicthdlrExitsol(set->conflicthdlrs[i], set) );
   }

   /* relaxators */
   for( i = 0; i < set->nrelaxs; ++i )
   {
      SCIP_CALL( SCIPrelaxExitsol(set->relaxs[i], set) );
   }

   /* separators */
   for( i = 0; i < set->nsepas; ++i )
   {
      SCIP_CALL( SCIPsepaExitsol(set->sepas[i], set) );
   }

   /* propagators */
   for( i = 0; i < set->nprops; ++i )
   {
      SCIP_CALL( SCIPpropExitsol(set->props[i], set, restart) );
   }

   /* primal heuristics */
   for( i = 0; i < set->nheurs; ++i )
   {
      SCIP_CALL( SCIPheurExitsol(set->heurs[i], set) );
   }

   /* event handlers */
   for( i = 0; i < set->neventhdlrs; ++i )
   {
      SCIP_CALL( SCIPeventhdlrExitsol(set->eventhdlrs[i], set) );
   }

   /* node selectors */
   for( i = 0; i < set->nnodesels; ++i )
   {
      SCIP_CALL( SCIPnodeselExitsol(set->nodesels[i], set) );
   }

   /* branching rules */
   for( i = 0; i < set->nbranchrules; ++i )
   {
      SCIP_CALL( SCIPbranchruleExitsol(set->branchrules[i], set) );
   }

   /* display columns */
   for( i = 0; i < set->ndisps; ++i )
   {
      SCIP_CALL( SCIPdispExitsol(set->disps[i], set) );
   }

   return SCIP_OKAY;
}

/** calculate memory size for dynamically allocated arrays */
int SCIPsetCalcMemGrowSize(
   SCIP_SET*             set,                /**< global SCIP settings */
   int                   num                 /**< minimum number of entries to store */
   )
{
   return calcGrowSize(set->mem_arraygrowinit, set->mem_arraygrowfac, num);
}

/** calculate memory size for tree array */
int SCIPsetCalcTreeGrowSize(
   SCIP_SET*             set,                /**< global SCIP settings */
   int                   num                 /**< minimum number of entries to store */
   )
{
   return calcGrowSize(set->mem_treegrowinit, set->mem_treegrowfac, num);
}

/** calculate memory size for path array */
int SCIPsetCalcPathGrowSize(
   SCIP_SET*             set,                /**< global SCIP settings */
   int                   num                 /**< minimum number of entries to store */
   )
{
   return calcGrowSize(set->mem_pathgrowinit, set->mem_pathgrowfac, num);
}

/** sets verbosity level for message output */
SCIP_RETCODE SCIPsetSetVerbLevel(
   SCIP_SET*             set,                /**< global SCIP settings */
   SCIP_VERBLEVEL        verblevel           /**< verbosity level for message output */
   )
{
   assert(set != NULL);

   if( verblevel > SCIP_VERBLEVEL_FULL )
   {
      SCIPerrorMessage("invalid verbosity level <%d>, maximum is <%d>\n", verblevel, SCIP_VERBLEVEL_FULL);
      return SCIP_INVALIDCALL;
   }

   set->disp_verblevel = verblevel;

   return SCIP_OKAY;
}

/** sets feasibility tolerance */
SCIP_RETCODE SCIPsetSetFeastol(
   SCIP_SET*             set,                /**< global SCIP settings */
   SCIP_Real             feastol             /**< new feasibility tolerance */
   )
{
   assert(set != NULL);

   set->num_feastol = feastol;

   /* the feasibility tolerance of the LP solver should never be larger than SCIP's feasibility tolerance; if necessary,
    * decrease it; use the SCIP change method in order to mark the LP unsolved
    */
   if( SCIPsetFeastol(set) < SCIPsetLpfeastol(set) )
   {
      SCIPsetDebugMsg(set, "decreasing lpfeastol along with feastol to %g\n", SCIPsetFeastol(set));
      SCIP_CALL( SCIPchgLpfeastol(set->scip, SCIPsetFeastol(set), TRUE) );
   }

   return SCIP_OKAY;
}

/** sets primal feasibility tolerance of LP solver */
SCIP_RETCODE SCIPsetSetLpfeastol(
   SCIP_SET*             set,                /**< global SCIP settings */
   SCIP_Real             lpfeastol,          /**< new primal feasibility tolerance of LP solver */
   SCIP_Bool             printnewvalue       /**< should "numerics/lpfeastol = ..." be printed? */
   )
{
   SCIP_RETCODE retcode;

   assert(set != NULL);

   retcode = SCIP_OKAY;

   /* the feasibility tolerance of the LP solver should never be larger than SCIP's feasibility tolerance; if this is
    * tried, we correct it to feastol; note that when we are called, e.g., by paramChgdLpfeastol, lpfeastol has already
    * been modified and so we cannot leave the lpfeastol value unchanged; if we would not return SCIP_PARAMETERWRONGVAL
    * in this case, the interactive shell would print the incorrect value to be set
    */
   if( lpfeastol > SCIPsetFeastol(set) )
   {
      SCIPerrorMessage("LP feasibility tolerance must be at least as tight as SCIP's feasibility tolerance\n");

      retcode = SCIP_PARAMETERWRONGVAL;
      printnewvalue = TRUE;

      set->num_lpfeastol = SCIPsetFeastol(set);
   }
   else
      set->num_lpfeastol = lpfeastol;

   if( printnewvalue )
   {
      SCIPverbMessage(set->scip, SCIP_VERBLEVEL_HIGH, NULL, "numerics/lpfeastol = %.15g\n", SCIPsetLpfeastol(set));
   }

   return retcode;
}

/** sets feasibility tolerance for reduced costs in LP solution */
SCIP_RETCODE SCIPsetSetDualfeastol(
   SCIP_SET*             set,                /**< global SCIP settings */
   SCIP_Real             dualfeastol         /**< new reduced costs feasibility tolerance */
   )
{
   assert(set != NULL);

   set->num_dualfeastol = dualfeastol;

   return SCIP_OKAY;
}

/** sets LP convergence tolerance used in barrier algorithm */
SCIP_RETCODE SCIPsetSetBarrierconvtol(
   SCIP_SET*             set,                /**< global SCIP settings */
   SCIP_Real             barrierconvtol      /**< new convergence tolerance used in barrier algorithm */
   )
{
   assert(set != NULL);

   set->num_barrierconvtol = barrierconvtol;

   return SCIP_OKAY;
}

/** marks that some limit parameter was changed */
void SCIPsetSetLimitChanged(
   SCIP_SET*             set                 /**< global SCIP settings */
   )
{
   set->limitchanged = TRUE;

   set->istimelimitfinite = (set->limit_time < SCIP_DEFAULT_LIMIT_TIME);
}

/** returns the maximal number of variables priced into the LP per round */
int SCIPsetGetPriceMaxvars(
   SCIP_SET*             set,                /**< global SCIP settings */
   SCIP_Bool             root                /**< are we at the root node? */
   )
{
   assert(set != NULL);

   if( root )
      return set->price_maxvarsroot;
   else
      return set->price_maxvars;
}

/** returns the maximal number of cuts separated per round */
int SCIPsetGetSepaMaxcuts(
   SCIP_SET*             set,                /**< global SCIP settings */
   SCIP_Bool             root                /**< are we at the root node? */
   )
{
   assert(set != NULL);

   if( root )
      return set->sepa_maxcutsroot;
   else
      return set->sepa_maxcuts;
}

/** returns user defined objective value (in original space) for reference purposes */
SCIP_Real SCIPsetGetReferencevalue(
   SCIP_SET*             set                 /**< global SCIP settings */
   )
{
   assert(NULL != set);

   return set->misc_referencevalue;
}


/** returns debug solution data */
SCIP_DEBUGSOLDATA* SCIPsetGetDebugSolData(
   SCIP_SET*             set                 /**< global SCIP settings */
   )
{
   assert(set != NULL);

   return set->debugsoldata;
}


/*
 * simple functions implemented as defines
 */

/* In debug mode, the following methods are implemented as function calls to ensure
 * type validity.
 * In optimized mode, the methods are implemented as defines to improve performance.
 * However, we want to have them in the library anyways, so we have to undef the defines.
 */

#undef SCIPsetInfinity
#undef SCIPsetEpsilon
#undef SCIPsetSumepsilon
#undef SCIPsetFeastol
#undef SCIPsetLpfeastol
#undef SCIPsetSepaprimfeastol
#undef SCIPsetDualfeastol
#undef SCIPsetBarrierconvtol
#undef SCIPsetPseudocosteps
#undef SCIPsetPseudocostdelta
#undef SCIPsetCutoffbounddelta
#undef SCIPsetRecompfac
#undef SCIPsetIsEQ
#undef SCIPsetIsLT
#undef SCIPsetIsLE
#undef SCIPsetIsGT
#undef SCIPsetIsGE
#undef SCIPsetIsInfinity
#undef SCIPsetIsZero
#undef SCIPsetIsPositive
#undef SCIPsetIsNegative
#undef SCIPsetIsIntegral
#undef SCIPsetIsScalingIntegral
#undef SCIPsetIsFracIntegral
#undef SCIPsetFloor
#undef SCIPsetCeil
#undef SCIPsetRound
#undef SCIPsetFrac
#undef SCIPsetIsSumEQ
#undef SCIPsetIsSumLT
#undef SCIPsetIsSumLE
#undef SCIPsetIsSumGT
#undef SCIPsetIsSumGE
#undef SCIPsetIsSumZero
#undef SCIPsetIsSumPositive
#undef SCIPsetIsSumNegative
#undef SCIPsetSumFloor
#undef SCIPsetSumCeil
#undef SCIPsetSumRound
#undef SCIPsetSumFrac
#undef SCIPsetIsFeasEQ
#undef SCIPsetIsFeasLT
#undef SCIPsetIsFeasLE
#undef SCIPsetIsFeasGT
#undef SCIPsetIsFeasGE
#undef SCIPsetIsFeasZero
#undef SCIPsetIsFeasPositive
#undef SCIPsetIsFeasNegative
#undef SCIPsetIsFeasIntegral
#undef SCIPsetIsFeasFracIntegral
#undef SCIPsetFeasFloor
#undef SCIPsetFeasCeil
#undef SCIPsetFeasRound
#undef SCIPsetFeasFrac
#undef SCIPsetIsDualfeasEQ
#undef SCIPsetIsDualfeasLT
#undef SCIPsetIsDualfeasLE
#undef SCIPsetIsDualfeasGT
#undef SCIPsetIsDualfeasGE
#undef SCIPsetIsDualfeasZero
#undef SCIPsetIsDualfeasPositive
#undef SCIPsetIsDualfeasNegative
#undef SCIPsetIsDualfeasIntegral
#undef SCIPsetIsDualfeasFracIntegral
#undef SCIPsetDualfeasFloor
#undef SCIPsetDualfeasCeil
#undef SCIPsetDualfeasRound
#undef SCIPsetDualfeasFrac
#undef SCIPsetIsLbBetter
#undef SCIPsetIsUbBetter
#undef SCIPsetIsEfficacious
#undef SCIPsetIsRelEQ
#undef SCIPsetIsRelLT
#undef SCIPsetIsRelLE
#undef SCIPsetIsRelGT
#undef SCIPsetIsRelGE
#undef SCIPsetIsSumRelEQ
#undef SCIPsetIsSumRelLT
#undef SCIPsetIsSumRelLE
#undef SCIPsetIsSumRelGT
#undef SCIPsetIsSumRelGE
#undef SCIPsetIsUpdateUnreliable
#undef SCIPsetInitializeRandomSeed
#undef SCIPsetIsHugeValue
#undef SCIPsetGetHugeValue

/** returns value treated as infinity */
SCIP_Real SCIPsetInfinity(
   SCIP_SET*             set                 /**< global SCIP settings */
   )
{
   assert(set != NULL);

   return set->num_infinity;
}

/** returns the minimum value that is regarded as huge and should be handled separately (e.g., in activity
 *  computation)
 */
SCIP_Real SCIPsetGetHugeValue(
   SCIP_SET*             set                 /**< global SCIP settings */
   )
{
   assert(set != NULL);

   return set->num_hugeval;
}

/** returns value treated as zero */
SCIP_Real SCIPsetEpsilon(
   SCIP_SET*             set                 /**< global SCIP settings */
   )
{
   assert(set != NULL);

   return set->num_epsilon;
}

/** returns value treated as zero for sums of floating point values */
SCIP_Real SCIPsetSumepsilon(
   SCIP_SET*             set                 /**< global SCIP settings */
   )
{
   assert(set != NULL);

   return set->num_sumepsilon;
}

/** returns feasibility tolerance for constraints */
SCIP_Real SCIPsetFeastol(
   SCIP_SET*             set                 /**< global SCIP settings */
   )
{
   assert(set != NULL);

   return set->num_feastol;
}

/** returns feasibility tolerance for reduced costs */
SCIP_Real SCIPsetDualfeastol(
   SCIP_SET*             set                 /**< global SCIP settings */
   )
{
   assert(set != NULL);

   return set->num_dualfeastol;
}

/** returns primal feasibility tolerance of LP solver */
SCIP_Real SCIPsetLpfeastol(
   SCIP_SET*             set                 /**< global SCIP settings */
   )
{
   assert(set != NULL);

   if( set->sepa_primfeastol != SCIP_INVALID ) /*lint !e777*/
      return MIN(set->sepa_primfeastol, set->num_lpfeastol);

   return set->num_lpfeastol;
}

/** returns primal feasibility tolerance as specified by separation storage, or SCIP_INVALID */
SCIP_Real SCIPsetSepaprimfeastol(
   SCIP_SET*             set                 /**< global SCIP settings */
   )
{
   return set->sepa_primfeastol;
}

/** returns convergence tolerance used in barrier algorithm */
SCIP_Real SCIPsetBarrierconvtol(
   SCIP_SET*             set                 /**< global SCIP settings */
   )
{
   assert(set != NULL);

   return set->num_barrierconvtol;
}

/** returns minimal variable distance value to use for pseudo cost updates */
SCIP_Real SCIPsetPseudocosteps(
   SCIP_SET*             set                 /**< global SCIP settings */
   )
{
   assert(set != NULL);

   return set->num_pseudocosteps;
}

/** returns minimal minimal objective distance value to use for pseudo cost updates */
SCIP_Real SCIPsetPseudocostdelta(
   SCIP_SET*             set                 /**< global SCIP settings */
   )
{
   assert(set != NULL);

   return set->num_pseudocostdelta;
}

/** return the delta to use for computing the cutoff bound for integral objectives */
SCIP_Real SCIPsetCutoffbounddelta(
   SCIP_SET*             set                 /**< global SCIP settings */
   )
{
   SCIP_Real feastol;

   assert(set != NULL);

   feastol = SCIPsetFeastol(set);

   return MIN(100.0 * feastol, 0.0001);
}

/** returns minimal decrease factor that causes the recomputation of a value
 *  (e.g., pseudo objective) instead of an update */
SCIP_Real SCIPsetRecompfac(
   SCIP_SET*             set                 /**< global SCIP settings */
   )
{
   assert(set != NULL);

   return set->num_recompfac;
}

/** checks, if value is (positive) infinite */
SCIP_Bool SCIPsetIsInfinity(
   SCIP_SET*             set,                /**< global SCIP settings */
   SCIP_Real             val                 /**< value to be compared against infinity */
   )
{
   assert(set != NULL);

   return (val >= set->num_infinity);
}

/** checks, if value is huge and should be handled separately (e.g., in activity computation) */
SCIP_Bool SCIPsetIsHugeValue(
   SCIP_SET*             set,                /**< global SCIP settings */
   SCIP_Real             val                 /**< value to be checked whether it is huge */
   )
{
   assert(set != NULL);

   return (val >= set->num_hugeval);
}

/** checks, if values are in range of epsilon */
SCIP_Bool SCIPsetIsEQ(
   SCIP_SET*             set,                /**< global SCIP settings */
   SCIP_Real             val1,               /**< first value to be compared */
   SCIP_Real             val2                /**< second value to be compared */
   )
{
   assert(set != NULL);

   /* avoid to compare two different infinities; the reason for that is
    * that such a comparison can lead to unexpected results */
   assert( ((!SCIPsetIsInfinity(set, val1) || !SCIPsetIsInfinity(set, val2))
         && (!SCIPsetIsInfinity(set, -val1) || !SCIPsetIsInfinity(set, -val2)))
      || val1 == val2 );    /*lint !e777*/

   return EPSEQ(val1, val2, set->num_epsilon);
}

/** checks, if val1 is (more than epsilon) lower than val2 */
SCIP_Bool SCIPsetIsLT(
   SCIP_SET*             set,                /**< global SCIP settings */
   SCIP_Real             val1,               /**< first value to be compared */
   SCIP_Real             val2                /**< second value to be compared */
   )
{
   assert(set != NULL);

   /* avoid to compare two different infinities; the reason for that is
    * that such a comparison can lead to unexpected results */
   assert( ((!SCIPsetIsInfinity(set, val1) || !SCIPsetIsInfinity(set, val2))
         && (!SCIPsetIsInfinity(set, -val1) || !SCIPsetIsInfinity(set, -val2)))
      || val1 == val2 );    /*lint !e777*/

   return EPSLT(val1, val2, set->num_epsilon);
}

/** checks, if val1 is not (more than epsilon) greater than val2 */
SCIP_Bool SCIPsetIsLE(
   SCIP_SET*             set,                /**< global SCIP settings */
   SCIP_Real             val1,               /**< first value to be compared */
   SCIP_Real             val2                /**< second value to be compared */
   )
{
   assert(set != NULL);

   /* avoid to compare two different infinities; the reason for that is
    * that such a comparison can lead to unexpected results */
   assert( ((!SCIPsetIsInfinity(set, val1) || !SCIPsetIsInfinity(set, val2))
         && (!SCIPsetIsInfinity(set, -val1) || !SCIPsetIsInfinity(set, -val2)))
      || val1 == val2 );    /*lint !e777*/

   return EPSLE(val1, val2, set->num_epsilon);
}

/** checks, if val1 is (more than epsilon) greater than val2 */
SCIP_Bool SCIPsetIsGT(
   SCIP_SET*             set,                /**< global SCIP settings */
   SCIP_Real             val1,               /**< first value to be compared */
   SCIP_Real             val2                /**< second value to be compared */
   )
{
   assert(set != NULL);

   /* avoid to compare two different infinities; the reason for that is
    * that such a comparison can lead to unexpected results */
   assert( ((!SCIPsetIsInfinity(set, val1) || !SCIPsetIsInfinity(set, val2))
         && (!SCIPsetIsInfinity(set, -val1) || !SCIPsetIsInfinity(set, -val2)))
      || val1 == val2 );    /*lint !e777*/

   return EPSGT(val1, val2, set->num_epsilon);
}

/** checks, if val1 is not (more than epsilon) lower than val2 */
SCIP_Bool SCIPsetIsGE(
   SCIP_SET*             set,                /**< global SCIP settings */
   SCIP_Real             val1,               /**< first value to be compared */
   SCIP_Real             val2                /**< second value to be compared */
   )
{
   assert(set != NULL);

   /* avoid to compare two different infinities; the reason for that is
    * that such a comparison can lead to unexpected results */
   assert( ((!SCIPsetIsInfinity(set, val1) || !SCIPsetIsInfinity(set, val2))
         && (!SCIPsetIsInfinity(set, -val1) || !SCIPsetIsInfinity(set, -val2)))
      || val1 == val2 );    /*lint !e777*/

   return EPSGE(val1, val2, set->num_epsilon);
}

/** checks, if value is in range epsilon of 0.0 */
SCIP_Bool SCIPsetIsZero(
   SCIP_SET*             set,                /**< global SCIP settings */
   SCIP_Real             val                 /**< value to process */
   )
{
   assert(set != NULL);

   return EPSZ(val, set->num_epsilon);
}

/** checks, if value is greater than epsilon */
SCIP_Bool SCIPsetIsPositive(
   SCIP_SET*             set,                /**< global SCIP settings */
   SCIP_Real             val                 /**< value to process */
   )
{
   assert(set != NULL);

   return EPSP(val, set->num_epsilon);
}

/** checks, if value is lower than -epsilon */
SCIP_Bool SCIPsetIsNegative(
   SCIP_SET*             set,                /**< global SCIP settings */
   SCIP_Real             val                 /**< value to process */
   )
{
   assert(set != NULL);

   return EPSN(val, set->num_epsilon);
}

/** checks, if value is integral within epsilon */
SCIP_Bool SCIPsetIsIntegral(
   SCIP_SET*             set,                /**< global SCIP settings */
   SCIP_Real             val                 /**< value to process */
   )
{
   assert(set != NULL);

   return EPSISINT(val, set->num_epsilon);
}

/** checks whether the product val * scalar is integral in epsilon scaled by scalar */
SCIP_Bool SCIPsetIsScalingIntegral(
   SCIP_SET*             set,                /**< global SCIP settings */
   SCIP_Real             val,                /**< unscaled value to check for scaled integrality */
   SCIP_Real             scalar              /**< value to scale val with for checking for integrality */
   )
{
   SCIP_Real scaledeps;

   assert(set != NULL);

   scaledeps = REALABS(scalar);
   scaledeps = MAX(scaledeps, 1.0);
   scaledeps *= set->num_epsilon;

   return EPSISINT(scalar*val, scaledeps);
}

/** checks, if given fractional part is smaller than epsilon */
SCIP_Bool SCIPsetIsFracIntegral(
   SCIP_SET*             set,                /**< global SCIP settings */
   SCIP_Real             val                 /**< value to process */
   )
{
   assert(set != NULL);
   assert(SCIPsetIsGE(set, val, -set->num_epsilon));
   assert(SCIPsetIsLE(set, val, 1.0+set->num_epsilon));

   return (val <= set->num_epsilon);
}

/** rounds value + feasibility tolerance down to the next integer in epsilon tolerance */
SCIP_Real SCIPsetFloor(
   SCIP_SET*             set,                /**< global SCIP settings */
   SCIP_Real             val                 /**< value to process */
   )
{
   assert(set != NULL);

   return EPSFLOOR(val, set->num_epsilon);
}

/** rounds value - feasibility tolerance up to the next integer in epsilon tolerance */
SCIP_Real SCIPsetCeil(
   SCIP_SET*             set,                /**< global SCIP settings */
   SCIP_Real             val                 /**< value to process */
   )
{
   assert(set != NULL);

   return EPSCEIL(val, set->num_epsilon);
}

/** rounds value to the nearest integer in epsilon tolerance */
SCIP_Real SCIPsetRound(
   SCIP_SET*             set,                /**< global SCIP settings */
   SCIP_Real             val                 /**< value to process */
   )
{
   assert(set != NULL);

   return EPSROUND(val, set->num_epsilon);
}

/** returns fractional part of value, i.e. x - floor(x) in epsilon tolerance */
SCIP_Real SCIPsetFrac(
   SCIP_SET*             set,                /**< global SCIP settings */
   SCIP_Real             val                 /**< value to return fractional part for */
   )
{
   assert(set != NULL);

   return EPSFRAC(val, set->num_epsilon);
}

/** checks, if values are in range of sumepsilon */
SCIP_Bool SCIPsetIsSumEQ(
   SCIP_SET*             set,                /**< global SCIP settings */
   SCIP_Real             val1,               /**< first value to be compared */
   SCIP_Real             val2                /**< second value to be compared */
   )
{
   assert(set != NULL);

   /* avoid to compare two different infinities; the reason for that is
    * that such a comparison can lead to unexpected results */
   assert( ((!SCIPsetIsInfinity(set, val1) || !SCIPsetIsInfinity(set, val2))
         && (!SCIPsetIsInfinity(set, -val1) || !SCIPsetIsInfinity(set, -val2)))
      || val1 == val2 );    /*lint !e777*/

   return EPSEQ(val1, val2, set->num_sumepsilon);
}

/** checks, if val1 is (more than sumepsilon) lower than val2 */
SCIP_Bool SCIPsetIsSumLT(
   SCIP_SET*             set,                /**< global SCIP settings */
   SCIP_Real             val1,               /**< first value to be compared */
   SCIP_Real             val2                /**< second value to be compared */
   )
{
   assert(set != NULL);

   /* avoid to compare two different infinities; the reason for that is
    * that such a comparison can lead to unexpected results */
   assert( ((!SCIPsetIsInfinity(set, val1) || !SCIPsetIsInfinity(set, val2))
         && (!SCIPsetIsInfinity(set, -val1) || !SCIPsetIsInfinity(set, -val2)))
      || val1 == val2 );    /*lint !e777*/

   return EPSLT(val1, val2, set->num_sumepsilon);
}

/** checks, if val1 is not (more than sumepsilon) greater than val2 */
SCIP_Bool SCIPsetIsSumLE(
   SCIP_SET*             set,                /**< global SCIP settings */
   SCIP_Real             val1,               /**< first value to be compared */
   SCIP_Real             val2                /**< second value to be compared */
   )
{
   assert(set != NULL);

   /* avoid to compare two different infinities; the reason for that is
    * that such a comparison can lead to unexpected results */
   assert( ((!SCIPsetIsInfinity(set, val1) || !SCIPsetIsInfinity(set, val2))
         && (!SCIPsetIsInfinity(set, -val1) || !SCIPsetIsInfinity(set, -val2)))
      || val1 == val2 );    /*lint !e777*/

   return EPSLE(val1, val2, set->num_sumepsilon);
}

/** checks, if val1 is (more than sumepsilon) greater than val2 */
SCIP_Bool SCIPsetIsSumGT(
   SCIP_SET*             set,                /**< global SCIP settings */
   SCIP_Real             val1,               /**< first value to be compared */
   SCIP_Real             val2                /**< second value to be compared */
   )
{
   assert(set != NULL);

   /* avoid to compare two different infinities; the reason for that is
    * that such a comparison can lead to unexpected results */
   assert( ((!SCIPsetIsInfinity(set, val1) || !SCIPsetIsInfinity(set, val2))
         && (!SCIPsetIsInfinity(set, -val1) || !SCIPsetIsInfinity(set, -val2)))
      || val1 == val2 );    /*lint !e777*/

   return EPSGT(val1, val2, set->num_sumepsilon);
}

/** checks, if val1 is not (more than sumepsilon) lower than val2 */
SCIP_Bool SCIPsetIsSumGE(
   SCIP_SET*             set,                /**< global SCIP settings */
   SCIP_Real             val1,               /**< first value to be compared */
   SCIP_Real             val2                /**< second value to be compared */
   )
{
   assert(set != NULL);

   /* avoid to compare two different infinities; the reason for that is
    * that such a comparison can lead to unexpected results */
   assert( ((!SCIPsetIsInfinity(set, val1) || !SCIPsetIsInfinity(set, val2))
         && (!SCIPsetIsInfinity(set, -val1) || !SCIPsetIsInfinity(set, -val2)))
      || val1 == val2 );    /*lint !e777*/

   return EPSGE(val1, val2, set->num_sumepsilon);
}

/** checks, if value is in range sumepsilon of 0.0 */
SCIP_Bool SCIPsetIsSumZero(
   SCIP_SET*             set,                /**< global SCIP settings */
   SCIP_Real             val                 /**< value to process */
   )
{
   assert(set != NULL);

   return EPSZ(val, set->num_sumepsilon);
}

/** checks, if value is greater than sumepsilon */
SCIP_Bool SCIPsetIsSumPositive(
   SCIP_SET*             set,                /**< global SCIP settings */
   SCIP_Real             val                 /**< value to process */
   )
{
   assert(set != NULL);

   return EPSP(val, set->num_sumepsilon);
}

/** checks, if value is lower than -sumepsilon */
SCIP_Bool SCIPsetIsSumNegative(
   SCIP_SET*             set,                /**< global SCIP settings */
   SCIP_Real             val                 /**< value to process */
   )
{
   assert(set != NULL);

   return EPSN(val, set->num_sumepsilon);
}

/** rounds value + sumepsilon tolerance down to the next integer */
SCIP_Real SCIPsetSumFloor(
   SCIP_SET*             set,                /**< global SCIP settings */
   SCIP_Real             val                 /**< value to process */
   )
{
   assert(set != NULL);

   return EPSFLOOR(val, set->num_sumepsilon);
}

/** rounds value - sumepsilon tolerance up to the next integer */
SCIP_Real SCIPsetSumCeil(
   SCIP_SET*             set,                /**< global SCIP settings */
   SCIP_Real             val                 /**< value to process */
   )
{
   assert(set != NULL);

   return EPSCEIL(val, set->num_sumepsilon);
}

/** rounds value to the nearest integer in sumepsilon tolerance */
SCIP_Real SCIPsetSumRound(
   SCIP_SET*             set,                /**< global SCIP settings */
   SCIP_Real             val                 /**< value to process */
   )
{
   assert(set != NULL);

   return EPSROUND(val, set->num_sumepsilon);
}

/** returns fractional part of value, i.e. x - floor(x) in sumepsilon tolerance */
SCIP_Real SCIPsetSumFrac(
   SCIP_SET*             set,                /**< global SCIP settings */
   SCIP_Real             val                 /**< value to process */
   )
{
   assert(set != NULL);

   return EPSFRAC(val, set->num_sumepsilon);
}

/** checks, if relative difference of values is in range of feastol */
SCIP_Bool SCIPsetIsFeasEQ(
   SCIP_SET*             set,                /**< global SCIP settings */
   SCIP_Real             val1,               /**< first value to be compared */
   SCIP_Real             val2                /**< second value to be compared */
   )
{
   SCIP_Real diff;

   assert(set != NULL);

   /* avoid to compare two different infinities; the reason for that is
    * that such a comparison can lead to unexpected results */
   assert( ((!SCIPsetIsInfinity(set, val1) || !SCIPsetIsInfinity(set, val2))
         && (!SCIPsetIsInfinity(set, -val1) || !SCIPsetIsInfinity(set, -val2)))
      || val1 == val2 );    /*lint !e777*/

   diff = SCIPrelDiff(val1, val2);

   return EPSZ(diff, set->num_feastol);
}

/** checks, if relative difference of val1 and val2 is lower than feastol */
SCIP_Bool SCIPsetIsFeasLT(
   SCIP_SET*             set,                /**< global SCIP settings */
   SCIP_Real             val1,               /**< first value to be compared */
   SCIP_Real             val2                /**< second value to be compared */
   )
{
   SCIP_Real diff;

   assert(set != NULL);

   /* avoid to compare two different infinities; the reason for that is
    * that such a comparison can lead to unexpected results */
   assert( ((!SCIPsetIsInfinity(set, val1) || !SCIPsetIsInfinity(set, val2))
         && (!SCIPsetIsInfinity(set, -val1) || !SCIPsetIsInfinity(set, -val2)))
      || val1 == val2 );    /*lint !e777*/

   diff = SCIPrelDiff(val1, val2);

   return EPSN(diff, set->num_feastol);
}

/** checks, if relative difference of val1 and val2 is not greater than feastol */
SCIP_Bool SCIPsetIsFeasLE(
   SCIP_SET*             set,                /**< global SCIP settings */
   SCIP_Real             val1,               /**< first value to be compared */
   SCIP_Real             val2                /**< second value to be compared */
   )
{
   SCIP_Real diff;

   assert(set != NULL);

   /* avoid to compare two different infinities; the reason for that is
    * that such a comparison can lead to unexpected results */
   assert( ((!SCIPsetIsInfinity(set, val1) || !SCIPsetIsInfinity(set, val2))
         && (!SCIPsetIsInfinity(set, -val1) || !SCIPsetIsInfinity(set, -val2)))
      || val1 == val2 );    /*lint !e777*/

   diff = SCIPrelDiff(val1, val2);

   return !EPSP(diff, set->num_feastol);
}

/** checks, if relative difference of val1 and val2 is greater than feastol */
SCIP_Bool SCIPsetIsFeasGT(
   SCIP_SET*             set,                /**< global SCIP settings */
   SCIP_Real             val1,               /**< first value to be compared */
   SCIP_Real             val2                /**< second value to be compared */
   )
{
   SCIP_Real diff;

   assert(set != NULL);

   /* avoid to compare two different infinities; the reason for that is
    * that such a comparison can lead to unexpected results */
   assert( ((!SCIPsetIsInfinity(set, val1) || !SCIPsetIsInfinity(set, val2))
         && (!SCIPsetIsInfinity(set, -val1) || !SCIPsetIsInfinity(set, -val2)))
      || val1 == val2 );    /*lint !e777*/

   diff = SCIPrelDiff(val1, val2);

   return EPSP(diff, set->num_feastol);
}

/** checks, if relative difference of val1 and val2 is not lower than -feastol */
SCIP_Bool SCIPsetIsFeasGE(
   SCIP_SET*             set,                /**< global SCIP settings */
   SCIP_Real             val1,               /**< first value to be compared */
   SCIP_Real             val2                /**< second value to be compared */
   )
{
   SCIP_Real diff;

   assert(set != NULL);

   /* avoid to compare two different infinities; the reason for that is
    * that such a comparison can lead to unexpected results */
   assert( ((!SCIPsetIsInfinity(set, val1) || !SCIPsetIsInfinity(set, val2))
         && (!SCIPsetIsInfinity(set, -val1) || !SCIPsetIsInfinity(set, -val2)))
      || val1 == val2 );    /*lint !e777*/

   diff = SCIPrelDiff(val1, val2);

   return !EPSN(diff, set->num_feastol);
}

/** checks, if value is in range feasibility tolerance of 0.0 */
SCIP_Bool SCIPsetIsFeasZero(
   SCIP_SET*             set,                /**< global SCIP settings */
   SCIP_Real             val                 /**< value to process */
   )
{
   assert(set != NULL);

   return EPSZ(val, set->num_feastol);
}

/** checks, if value is greater than feasibility tolerance */
SCIP_Bool SCIPsetIsFeasPositive(
   SCIP_SET*             set,                /**< global SCIP settings */
   SCIP_Real             val                 /**< value to process */
   )
{
   assert(set != NULL);

   return EPSP(val, set->num_feastol);
}

/** checks, if value is lower than -feasibility tolerance */
SCIP_Bool SCIPsetIsFeasNegative(
   SCIP_SET*             set,                /**< global SCIP settings */
   SCIP_Real             val                 /**< value to process */
   )
{
   assert(set != NULL);

   return EPSN(val, set->num_feastol);
}

/** checks, if value is integral within the feasibility bounds */
SCIP_Bool SCIPsetIsFeasIntegral(
   SCIP_SET*             set,                /**< global SCIP settings */
   SCIP_Real             val                 /**< value to process */
   )
{
   assert(set != NULL);

   return EPSISINT(val, set->num_feastol);
}

/** checks, if given fractional part is smaller than feastol */
SCIP_Bool SCIPsetIsFeasFracIntegral(
   SCIP_SET*             set,                /**< global SCIP settings */
   SCIP_Real             val                 /**< value to process */
   )
{
   assert(set != NULL);
   assert(SCIPsetIsGE(set, val, -2*set->num_feastol));
   assert(SCIPsetIsLE(set, val, 1.0+set->num_feastol));

   return (val <= set->num_feastol);
}

/** rounds value + feasibility tolerance down to the next integer in feasibility tolerance */
SCIP_Real SCIPsetFeasFloor(
   SCIP_SET*             set,                /**< global SCIP settings */
   SCIP_Real             val                 /**< value to process */
   )
{
   assert(set != NULL);

   return EPSFLOOR(val, set->num_feastol);
}

/** rounds value - feasibility tolerance up to the next integer in feasibility tolerance */
SCIP_Real SCIPsetFeasCeil(
   SCIP_SET*             set,                /**< global SCIP settings */
   SCIP_Real             val                 /**< value to process */
   )
{
   assert(set != NULL);

   return EPSCEIL(val, set->num_feastol);
}

/** rounds value to the nearest integer in feasibility tolerance */
SCIP_Real SCIPsetFeasRound(
   SCIP_SET*             set,                /**< global SCIP settings */
   SCIP_Real             val                 /**< value to process */
   )
{
   assert(set != NULL);

   return EPSROUND(val, set->num_feastol);
}

/** returns fractional part of value, i.e. x - floor(x) in feasibility tolerance */
SCIP_Real SCIPsetFeasFrac(
   SCIP_SET*             set,                /**< global SCIP settings */
   SCIP_Real             val                 /**< value to process */
   )
{
   assert(set != NULL);

   return EPSFRAC(val, set->num_feastol);
}

/** checks, if relative difference of values is in range of dual feasibility tolerance */
SCIP_Bool SCIPsetIsDualfeasEQ(
   SCIP_SET*             set,                /**< global SCIP settings */
   SCIP_Real             val1,               /**< first value to be compared */
   SCIP_Real             val2                /**< second value to be compared */
   )
{
   SCIP_Real diff;

   assert(set != NULL);

   /* avoid to compare two different infinities; the reason for that is
    * that such a comparison can lead to unexpected results */
   assert( ((!SCIPsetIsInfinity(set, val1) || !SCIPsetIsInfinity(set, val2))
         && (!SCIPsetIsInfinity(set, -val1) || !SCIPsetIsInfinity(set, -val2)))
      || val1 == val2 );    /*lint !e777*/

   diff = SCIPrelDiff(val1, val2);

   return EPSZ(diff, set->num_dualfeastol);
}

/** checks, if relative difference of val1 and val2 is lower than dual feasibility tolerance */
SCIP_Bool SCIPsetIsDualfeasLT(
   SCIP_SET*             set,                /**< global SCIP settings */
   SCIP_Real             val1,               /**< first value to be compared */
   SCIP_Real             val2                /**< second value to be compared */
   )
{
   SCIP_Real diff;

   assert(set != NULL);

   /* avoid to compare two different infinities; the reason for that is
    * that such a comparison can lead to unexpected results */
   assert( ((!SCIPsetIsInfinity(set, val1) || !SCIPsetIsInfinity(set, val2))
         && (!SCIPsetIsInfinity(set, -val1) || !SCIPsetIsInfinity(set, -val2)))
      || val1 == val2 );    /*lint !e777*/

   diff = SCIPrelDiff(val1, val2);

   return EPSN(diff, set->num_dualfeastol);
}

/** checks, if relative difference of val1 and val2 is not greater than dual feasibility tolerance */
SCIP_Bool SCIPsetIsDualfeasLE(
   SCIP_SET*             set,                /**< global SCIP settings */
   SCIP_Real             val1,               /**< first value to be compared */
   SCIP_Real             val2                /**< second value to be compared */
   )
{
   SCIP_Real diff;

   assert(set != NULL);

   /* avoid to compare two different infinities; the reason for that is
    * that such a comparison can lead to unexpected results */
   assert( ((!SCIPsetIsInfinity(set, val1) || !SCIPsetIsInfinity(set, val2))
         && (!SCIPsetIsInfinity(set, -val1) || !SCIPsetIsInfinity(set, -val2)))
      || val1 == val2 );    /*lint !e777*/

   diff = SCIPrelDiff(val1, val2);

   return !EPSP(diff, set->num_dualfeastol);
}

/** checks, if relative difference of val1 and val2 is greater than dual feasibility tolerance */
SCIP_Bool SCIPsetIsDualfeasGT(
   SCIP_SET*             set,                /**< global SCIP settings */
   SCIP_Real             val1,               /**< first value to be compared */
   SCIP_Real             val2                /**< second value to be compared */
   )
{
   SCIP_Real diff;

   assert(set != NULL);

   /* avoid to compare two different infinities; the reason for that is
    * that such a comparison can lead to unexpected results */
   assert( ((!SCIPsetIsInfinity(set, val1) || !SCIPsetIsInfinity(set, val2))
         && (!SCIPsetIsInfinity(set, -val1) || !SCIPsetIsInfinity(set, -val2)))
      || val1 == val2 );    /*lint !e777*/

   diff = SCIPrelDiff(val1, val2);

   return EPSP(diff, set->num_dualfeastol);
}

/** checks, if relative difference of val1 and val2 is not lower than -dual feasibility tolerance */
SCIP_Bool SCIPsetIsDualfeasGE(
   SCIP_SET*             set,                /**< global SCIP settings */
   SCIP_Real             val1,               /**< first value to be compared */
   SCIP_Real             val2                /**< second value to be compared */
   )
{
   SCIP_Real diff;

   assert(set != NULL);

   /* avoid to compare two different infinities; the reason for that is
    * that such a comparison can lead to unexpected results */
   assert( ((!SCIPsetIsInfinity(set, val1) || !SCIPsetIsInfinity(set, val2))
         && (!SCIPsetIsInfinity(set, -val1) || !SCIPsetIsInfinity(set, -val2)))
      || val1 == val2 );    /*lint !e777*/

   diff = SCIPrelDiff(val1, val2);

   return !EPSN(diff, set->num_dualfeastol);
}

/** checks, if value is in range feasibility tolerance of 0.0 */
SCIP_Bool SCIPsetIsDualfeasZero(
   SCIP_SET*             set,                /**< global SCIP settings */
   SCIP_Real             val                 /**< value to process */
   )
{
   assert(set != NULL);

   return EPSZ(val, set->num_dualfeastol);
}

/** checks, if value is greater than dual feasibility tolerance */
SCIP_Bool SCIPsetIsDualfeasPositive(
   SCIP_SET*             set,                /**< global SCIP settings */
   SCIP_Real             val                 /**< value to process */
   )
{
   assert(set != NULL);

   return EPSP(val, set->num_dualfeastol);
}

/** checks, if value is lower than -dual feasibility tolerance */
SCIP_Bool SCIPsetIsDualfeasNegative(
   SCIP_SET*             set,                /**< global SCIP settings */
   SCIP_Real             val                 /**< value to process */
   )
{
   assert(set != NULL);

   return EPSN(val, set->num_dualfeastol);
}

/** checks, if value is integral within the dual feasibility bounds */
SCIP_Bool SCIPsetIsDualfeasIntegral(
   SCIP_SET*             set,                /**< global SCIP settings */
   SCIP_Real             val                 /**< value to process */
   )
{
   assert(set != NULL);

   return EPSISINT(val, set->num_dualfeastol);
}

/** checks, if given fractional part is smaller than dual feasibility tolerance */
SCIP_Bool SCIPsetIsDualfeasFracIntegral(
   SCIP_SET*             set,                /**< global SCIP settings */
   SCIP_Real             val                 /**< value to process */
   )
{
   assert(set != NULL);
   assert(SCIPsetIsGE(set, val, -set->num_dualfeastol));
   assert(SCIPsetIsLE(set, val, 1.0+set->num_dualfeastol));

   return (val <= set->num_dualfeastol);
}

/** rounds value + dual feasibility tolerance down to the next integer */
SCIP_Real SCIPsetDualfeasFloor(
   SCIP_SET*             set,                /**< global SCIP settings */
   SCIP_Real             val                 /**< value to process */
   )
{
   assert(set != NULL);

   return EPSFLOOR(val, set->num_dualfeastol);
}

/** rounds value - dual feasibility tolerance up to the next integer */
SCIP_Real SCIPsetDualfeasCeil(
   SCIP_SET*             set,                /**< global SCIP settings */
   SCIP_Real             val                 /**< value to process */
   )
{
   assert(set != NULL);

   return EPSCEIL(val, set->num_dualfeastol);
}

/** rounds value to the nearest integer in dual feasibility tolerance */
SCIP_Real SCIPsetDualfeasRound(
   SCIP_SET*             set,                /**< global SCIP settings */
   SCIP_Real             val                 /**< value to process */
   )
{
   assert(set != NULL);

   return EPSROUND(val, set->num_dualfeastol);
}

/** returns fractional part of value, i.e. x - floor(x) in dual feasibility tolerance */
SCIP_Real SCIPsetDualfeasFrac(
   SCIP_SET*             set,                /**< global SCIP settings */
   SCIP_Real             val                 /**< value to process */
   )
{
   assert(set != NULL);

   return EPSFRAC(val, set->num_dualfeastol);
}

/** checks, if the given new lower bound is at least min(oldub - oldlb, |oldlb|) times the bound
 *  strengthening epsilon better than the old one or the change in the lower bound would fix the
 *  sign of the variable
 */
SCIP_Bool SCIPsetIsLbBetter(
   SCIP_SET*             set,                /**< global SCIP settings */
   SCIP_Real             newlb,              /**< new lower bound */
   SCIP_Real             oldlb,              /**< old lower bound */
   SCIP_Real             oldub               /**< old upper bound */
   )
{
   SCIP_Real eps;

   assert(set != NULL);
   assert(SCIPsetIsLE(set, oldlb, oldub));

   /* if lower bound is moved to 0 or higher, always accept bound change */
   if( oldlb < 0.0 && newlb >= 0.0 )
      return TRUE;

   eps = REALABS(oldlb);
   eps = MIN(oldub - oldlb, eps);
   return EPSGT(newlb, oldlb, set->num_boundstreps * MAX(eps, 1e-3));
}

/** checks, if the given new upper bound is at least min(oldub - oldlb, |oldub|) times the bound
 *  strengthening epsilon better than the old one or the change in the upper bound would fix the
 *  sign of the variable
 */
SCIP_Bool SCIPsetIsUbBetter(
   SCIP_SET*             set,                /**< global SCIP settings */
   SCIP_Real             newub,              /**< new upper bound */
   SCIP_Real             oldlb,              /**< old lower bound */
   SCIP_Real             oldub               /**< old upper bound */
   )
{
   SCIP_Real eps;

   assert(set != NULL);
   assert(SCIPsetIsLE(set, oldlb, oldub));

   /* if upper bound is moved to 0 or lower, always accept bound change */
   if( oldub > 0.0 && newub <= 0.0 )
      return TRUE;

   eps = REALABS(oldub);
   eps = MIN(oldub - oldlb, eps);
   return EPSLT(newub, oldub, set->num_boundstreps * MAX(eps, 1e-3));
}

/** checks, if the given cut's efficacy is larger than the minimal cut efficacy */
SCIP_Bool SCIPsetIsEfficacious(
   SCIP_SET*             set,                /**< global SCIP settings */
   SCIP_Bool             root,               /**< should the root's minimal cut efficacy be used? */
   SCIP_Real             efficacy            /**< efficacy of the cut */
   )
{
   assert(set != NULL);

   if( root )
      return EPSP(efficacy, set->sepa_minefficacyroot);
   else
      return EPSP(efficacy, set->sepa_minefficacy);
}

/** checks, if relative difference of values is in range of epsilon */
SCIP_Bool SCIPsetIsRelEQ(
   SCIP_SET*             set,                /**< global SCIP settings */
   SCIP_Real             val1,               /**< first value to be compared */
   SCIP_Real             val2                /**< second value to be compared */
   )
{
   SCIP_Real diff;

   assert(set != NULL);

   /* avoid to compare two different infinities; the reason for that is
    * that such a comparison can lead to unexpected results */
   assert( ((!SCIPsetIsInfinity(set, val1) || !SCIPsetIsInfinity(set, val2))
         && (!SCIPsetIsInfinity(set, -val1) || !SCIPsetIsInfinity(set, -val2)))
      || val1 == val2 );    /*lint !e777*/

   diff = SCIPrelDiff(val1, val2);

   return EPSZ(diff, set->num_epsilon);
}

/** checks, if relative difference of val1 and val2 is lower than epsilon */
SCIP_Bool SCIPsetIsRelLT(
   SCIP_SET*             set,                /**< global SCIP settings */
   SCIP_Real             val1,               /**< first value to be compared */
   SCIP_Real             val2                /**< second value to be compared */
   )
{
   SCIP_Real diff;

   assert(set != NULL);

   /* avoid to compare two different infinities; the reason for that is
    * that such a comparison can lead to unexpected results */
   assert( ((!SCIPsetIsInfinity(set, val1) || !SCIPsetIsInfinity(set, val2))
         && (!SCIPsetIsInfinity(set, -val1) || !SCIPsetIsInfinity(set, -val2)))
      || val1 == val2 );    /*lint !e777*/

   diff = SCIPrelDiff(val1, val2);

   return EPSN(diff, set->num_epsilon);
}

/** checks, if relative difference of val1 and val2 is not greater than epsilon */
SCIP_Bool SCIPsetIsRelLE(
   SCIP_SET*             set,                /**< global SCIP settings */
   SCIP_Real             val1,               /**< first value to be compared */
   SCIP_Real             val2                /**< second value to be compared */
   )
{
   SCIP_Real diff;

   assert(set != NULL);

   /* avoid to compare two different infinities; the reason for that is
    * that such a comparison can lead to unexpected results */
   assert( ((!SCIPsetIsInfinity(set, val1) || !SCIPsetIsInfinity(set, val2))
         && (!SCIPsetIsInfinity(set, -val1) || !SCIPsetIsInfinity(set, -val2)))
      || val1 == val2 );    /*lint !e777*/

   diff = SCIPrelDiff(val1, val2);

   return !EPSP(diff, set->num_epsilon);
}

/** checks, if relative difference of val1 and val2 is greater than epsilon */
SCIP_Bool SCIPsetIsRelGT(
   SCIP_SET*             set,                /**< global SCIP settings */
   SCIP_Real             val1,               /**< first value to be compared */
   SCIP_Real             val2                /**< second value to be compared */
   )
{
   SCIP_Real diff;

   assert(set != NULL);

   /* avoid to compare two different infinities; the reason for that is
    * that such a comparison can lead to unexpected results */
   assert( ((!SCIPsetIsInfinity(set, val1) || !SCIPsetIsInfinity(set, val2))
         && (!SCIPsetIsInfinity(set, -val1) || !SCIPsetIsInfinity(set, -val2)))
      || val1 == val2 );    /*lint !e777*/

   diff = SCIPrelDiff(val1, val2);

   return EPSP(diff, set->num_epsilon);
}

/** checks, if relative difference of val1 and val2 is not lower than -epsilon */
SCIP_Bool SCIPsetIsRelGE(
   SCIP_SET*             set,                /**< global SCIP settings */
   SCIP_Real             val1,               /**< first value to be compared */
   SCIP_Real             val2                /**< second value to be compared */
   )
{
   SCIP_Real diff;

   assert(set != NULL);

   /* avoid to compare two different infinities; the reason for that is
    * that such a comparison can lead to unexpected results */
   assert( ((!SCIPsetIsInfinity(set, val1) || !SCIPsetIsInfinity(set, val2))
         && (!SCIPsetIsInfinity(set, -val1) || !SCIPsetIsInfinity(set, -val2)))
      || val1 == val2 );    /*lint !e777*/

   diff = SCIPrelDiff(val1, val2);

   return !EPSN(diff, set->num_epsilon);
}

/** checks, if relative difference of values is in range of sumepsilon */
SCIP_Bool SCIPsetIsSumRelEQ(
   SCIP_SET*             set,                /**< global SCIP settings */
   SCIP_Real             val1,               /**< first value to be compared */
   SCIP_Real             val2                /**< second value to be compared */
   )
{
   SCIP_Real diff;

   assert(set != NULL);

   /* avoid to compare two different infinities; the reason for that is
    * that such a comparison can lead to unexpected results */
   assert( ((!SCIPsetIsInfinity(set, val1) || !SCIPsetIsInfinity(set, val2))
         && (!SCIPsetIsInfinity(set, -val1) || !SCIPsetIsInfinity(set, -val2)))
      || val1 == val2 );    /*lint !e777*/

   diff = SCIPrelDiff(val1, val2);

   return EPSZ(diff, set->num_sumepsilon);
}

/** checks, if relative difference of val1 and val2 is lower than sumepsilon */
SCIP_Bool SCIPsetIsSumRelLT(
   SCIP_SET*             set,                /**< global SCIP settings */
   SCIP_Real             val1,               /**< first value to be compared */
   SCIP_Real             val2                /**< second value to be compared */
   )
{
   SCIP_Real diff;

   assert(set != NULL);

   /* avoid to compare two different infinities; the reason for that is
    * that such a comparison can lead to unexpected results */
   assert( ((!SCIPsetIsInfinity(set, val1) || !SCIPsetIsInfinity(set, val2))
         && (!SCIPsetIsInfinity(set, -val1) || !SCIPsetIsInfinity(set, -val2)))
      || val1 == val2 );    /*lint !e777*/

   diff = SCIPrelDiff(val1, val2);

   return EPSN(diff, set->num_sumepsilon);
}

/** checks, if relative difference of val1 and val2 is not greater than sumepsilon */
SCIP_Bool SCIPsetIsSumRelLE(
   SCIP_SET*             set,                /**< global SCIP settings */
   SCIP_Real             val1,               /**< first value to be compared */
   SCIP_Real             val2                /**< second value to be compared */
   )
{
   SCIP_Real diff;

   assert(set != NULL);

   /* avoid to compare two different infinities; the reason for that is
    * that such a comparison can lead to unexpected results */
   assert( ((!SCIPsetIsInfinity(set, val1) || !SCIPsetIsInfinity(set, val2))
         && (!SCIPsetIsInfinity(set, -val1) || !SCIPsetIsInfinity(set, -val2)))
      || val1 == val2 );    /*lint !e777*/

   diff = SCIPrelDiff(val1, val2);

   return !EPSP(diff, set->num_sumepsilon);
}

/** checks, if relative difference of val1 and val2 is greater than sumepsilon */
SCIP_Bool SCIPsetIsSumRelGT(
   SCIP_SET*             set,                /**< global SCIP settings */
   SCIP_Real             val1,               /**< first value to be compared */
   SCIP_Real             val2                /**< second value to be compared */
   )
{
   SCIP_Real diff;

   assert(set != NULL);

   /* avoid to compare two different infinities; the reason for that is
    * that such a comparison can lead to unexpected results */
   assert( ((!SCIPsetIsInfinity(set, val1) || !SCIPsetIsInfinity(set, val2))
         && (!SCIPsetIsInfinity(set, -val1) || !SCIPsetIsInfinity(set, -val2)))
      || val1 == val2 );    /*lint !e777*/

   diff = SCIPrelDiff(val1, val2);

   return EPSP(diff, set->num_sumepsilon);
}

/** checks, if relative difference of val1 and val2 is not lower than -sumepsilon */
SCIP_Bool SCIPsetIsSumRelGE(
   SCIP_SET*             set,                /**< global SCIP settings */
   SCIP_Real             val1,               /**< first value to be compared */
   SCIP_Real             val2                /**< second value to be compared */
   )
{
   SCIP_Real diff;

   assert(set != NULL);

   /* avoid to compare two different infinities; the reason for that is
    * that such a comparison can lead to unexpected results */
   assert( ((!SCIPsetIsInfinity(set, val1) || !SCIPsetIsInfinity(set, val2))
         && (!SCIPsetIsInfinity(set, -val1) || !SCIPsetIsInfinity(set, -val2)))
      || val1 == val2 );    /*lint !e777*/

   diff = SCIPrelDiff(val1, val2);

   return !EPSN(diff, set->num_sumepsilon);
}

/** Checks, if an iteratively updated value is reliable or should be recomputed from scratch.
 *  This is useful, if the value, e.g., the activity of a linear constraint or the pseudo objective value, gets a high
 *  absolute value during the optimization process which is later reduced significantly. In this case, the last digits
 *  were canceled out when increasing the value and are random after decreasing it.
 *  We dot not consider the cancellations which can occur during increasing the absolute value because they just cannot
 *  be expressed using fixed precision floating point arithmetic, anymore.
 *  The idea to get more reliable values is to always store the last reliable value, where increasing the absolute of
 *  the value is viewed as preserving reliability. Then, after each update, the new absolute value can be compared
 *  against the last reliable one with this method, checking whether it was decreased by a factor of at least
 *  "lp/recompfac" and should be recomputed.
 */
SCIP_Bool SCIPsetIsUpdateUnreliable(
   SCIP_SET*             set,                /**< global SCIP settings */
   SCIP_Real             newvalue,           /**< new value after update */
   SCIP_Real             oldvalue            /**< old value, i.e., last reliable value */
   )
{
   SCIP_Real quotient;

   assert(set != NULL);

   quotient = ABS(oldvalue) / MAX(ABS(newvalue), set->num_epsilon);

   return quotient >= set->num_recompfac;
}

/** prints a debug message */
void SCIPsetPrintDebugMessage(
   SCIP_SET*             set,                /**< global SCIP settings */
   const char*           sourcefile,         /**< name of the source file that called the function */
   int                   sourceline,         /**< line in the source file where the function was called */
   const char*           formatstr,          /**< format string like in printf() function */
   ...                                       /**< format arguments line in printf() function */
   )
{
   int subscipdepth = 0;
   SCIP* scip;
   va_list ap;

   assert( sourcefile != NULL );
   assert( set != NULL );

   scip = set->scip;
   assert( scip != NULL );

   if ( scip->stat != NULL )
      subscipdepth = scip->stat->subscipdepth;

   if ( subscipdepth > 0 )
      SCIPmessageFPrintInfo(scip->messagehdlr, NULL, "%d: [%s:%d] debug: ", subscipdepth, sourcefile, sourceline);
   else
      SCIPmessageFPrintInfo(scip->messagehdlr, NULL, "[%s:%d] debug: ", sourcefile, sourceline);

   va_start(ap, formatstr); /*lint !e838*/
   SCIPmessageVFPrintInfo(scip->messagehdlr, NULL, formatstr, ap);
   va_end(ap);
}

/** prints a debug message without precode */
void SCIPsetDebugMessagePrint(
   SCIP_SET*             set,                /**< global SCIP settings */
   const char*           formatstr,          /**< format string like in printf() function */
   ...                                       /**< format arguments line in printf() function */
   )
{
   va_list ap;

   assert( set != NULL );
   assert( set->scip != NULL );

   va_start(ap, formatstr); /*lint !e838*/
   SCIPmessageVFPrintInfo(set->scip->messagehdlr, NULL, formatstr, ap);
   va_end(ap);
}

/** modifies an initial seed value with the global shift of random seeds */
int SCIPsetInitializeRandomSeed(
   SCIP_SET*             set,                /**< global SCIP settings */
   int                   initialseedvalue    /**< initial seed value to be modified */
   )
{
   assert(set != NULL);

   return (initialseedvalue + set->random_randomseedshift);
}<|MERGE_RESOLUTION|>--- conflicted
+++ resolved
@@ -603,21 +603,9 @@
 
    if( set->reopt_enable )
    {
-<<<<<<< HEAD
-      /* disable some parts of conflict analysis
-       *
-       * TODO we may want to have usesb = TRUE
-       */
-      SCIP_CALL( SCIPsetSetBoolParam(set, messagehdlr, "conflict/useboundlp", FALSE) );
-      SCIP_CALL( SCIPsetSetBoolParam(set, messagehdlr, "conflict/usepseudo", FALSE) );
-      SCIP_CALL( SCIPsetSetBoolParam(set, messagehdlr, "conflict/usesb", FALSE) );
-//      SCIP_CALL( SCIPsetSetBoolParam(set, messagehdlr, "conflict/useinflp", TRUE) );
-//      SCIP_CALL( SCIPsetSetBoolParam(set, messagehdlr, "conflict/useprop", TRUE) );
-=======
       /* disable some parts of conflict analysis */
       SCIP_CALL( SCIPsetSetCharParam(set, messagehdlr, "conflict/useboundlp", 'o') );
       SCIP_CALL( SCIPsetSetBoolParam(set, messagehdlr, "conflict/usepseudo", FALSE) );
->>>>>>> 37485bf6
 
       /* TODO check wheather multi aggregation can be enabled in reoptimization */
       if( SCIPsetIsParamFixed(set, "presolving/donotmultaggr") )
