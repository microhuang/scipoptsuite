--- conflicted
+++ resolved
@@ -1128,11 +1128,7 @@
 }
 
 
-<<<<<<< HEAD
 /** check whether solution is feasible for symresacks */
-=======
-/** check function of symresack constraint */
->>>>>>> 46326e96
 static
 SCIP_RETCODE checkSymresackSolution(
    SCIP*                 scip,               /**< SCIP pointer */
