/* * * * * * * * * * * * * * * * * * * * * * * * * * * * * * * * * * * * * * */
/*                                                                           */
/*                  This file is part of the program and library             */
/*         SCIP --- Solving Constraint Integer Programs                      */
/*                                                                           */
/*    Copyright (C) 2002-2012 Konrad-Zuse-Zentrum                            */
/*                            fuer Informationstechnik Berlin                */
/*                                                                           */
/*  SCIP is distributed under the terms of the ZIB Academic License.         */
/*                                                                           */
/*  You should have received a copy of the ZIB Academic License              */
/*  along with SCIP; see the file COPYING. If not email to scip@zib.de.      */
/*                                                                           */
/* * * * * * * * * * * * * * * * * * * * * * * * * * * * * * * * * * * * * * */

/**@file   solve.c
 * @brief  main solving loop and node processing
 * @author Tobias Achterberg
 * @author Timo Berthold
 * @author Marc Pfetsch
 * @author Gerald Gamrath
 */

/*---+----1----+----2----+----3----+----4----+----5----+----6----+----7----+----8----+----9----+----0----+----1----+----2*/

#include <assert.h>

#include "scip/def.h"
#include "scip/set.h"
#include "scip/stat.h"
#include "scip/buffer.h"
#include "scip/clock.h"
#include "scip/vbc.h"
#include "scip/interrupt.h"
#include "scip/event.h"
#include "scip/lp.h"
#include "scip/var.h"
#include "scip/prob.h"
#include "scip/sol.h"
#include "scip/primal.h"
#include "scip/tree.h"
#include "scip/pricestore.h"
#include "scip/sepastore.h"
#include "scip/cutpool.h"
#include "scip/solve.h"
#include "scip/scip.h"
#include "scip/branch.h"
#include "scip/conflict.h"
#include "scip/cons.h"
#include "scip/disp.h"
#include "scip/heur.h"
#include "scip/nodesel.h"
#include "scip/pricer.h"
#include "scip/relax.h"
#include "scip/sepa.h"
#include "scip/prop.h"
#include "scip/pub_misc.h"


#define MAXNLPERRORS  10                /**< maximal number of LP error loops in a single node */


/** returns whether the solving process will be / was stopped before proving optimality;
 *  if the solving process was stopped, stores the reason as status in stat
 */
SCIP_Bool SCIPsolveIsStopped(
   SCIP_SET*             set,                /**< global SCIP settings */
   SCIP_STAT*            stat,               /**< dynamic problem statistics */
   SCIP_Bool             checknodelimits     /**< should the node limits be involved in the check? */
   )
{
   assert(set != NULL);
   assert(stat != NULL);

   /* in case lowerbound >= upperbound, we do not want to terminate with SCIP_STATUS_GAPLIMIT but with the ordinary 
    * SCIP_STATUS_OPTIMAL/INFEASIBLE/...
    */
   if( set->stage >= SCIP_STAGE_SOLVING && SCIPsetIsLE(set, SCIPgetUpperbound(set->scip), SCIPgetLowerbound(set->scip)) )
      return TRUE;

   /* if some limit has been changed since the last call, we reset the status */
   if( set->limitchanged )
   {
      stat->status = SCIP_STATUS_UNKNOWN;
      set->limitchanged = FALSE;
   }

   if( SCIPinterrupted() || stat->userinterrupt )
   {
      stat->status = SCIP_STATUS_USERINTERRUPT;
      stat->userinterrupt = FALSE;
   }
   else if( SCIPclockGetTime(stat->solvingtime) >= set->limit_time )
      stat->status = SCIP_STATUS_TIMELIMIT;
   else if( SCIPgetMemUsed(set->scip) >= set->limit_memory*1048576.0 - set->mem_externestim )
      stat->status = SCIP_STATUS_MEMLIMIT;
   else if( set->stage >= SCIP_STAGE_SOLVING && SCIPsetIsLT(set, SCIPgetGap(set->scip), set->limit_gap) )
      stat->status = SCIP_STATUS_GAPLIMIT;
   else if( set->stage >= SCIP_STAGE_SOLVING
      && SCIPsetIsLT(set, SCIPgetUpperbound(set->scip) - SCIPgetLowerbound(set->scip), set->limit_absgap) )
      stat->status = SCIP_STATUS_GAPLIMIT;
   else if( set->limit_solutions >= 0 && set->stage >= SCIP_STAGE_PRESOLVED
      && SCIPgetNLimSolsFound(set->scip) >= set->limit_solutions )
      stat->status = SCIP_STATUS_SOLLIMIT;
   else if( set->limit_bestsol >= 0 && set->stage >= SCIP_STAGE_PRESOLVED
      && SCIPgetNBestSolsFound(set->scip) >= set->limit_bestsol )
      stat->status = SCIP_STATUS_BESTSOLLIMIT;
   else if( checknodelimits && set->limit_nodes >= 0 && stat->nnodes >= set->limit_nodes )
      stat->status = SCIP_STATUS_NODELIMIT;
   else if( checknodelimits && set->limit_totalnodes >= 0 && stat->ntotalnodes >= set->limit_totalnodes )
      stat->status = SCIP_STATUS_TOTALNODELIMIT;
   else if( checknodelimits && set->limit_stallnodes >= 0 && stat->nnodes >= stat->bestsolnode + set->limit_stallnodes )
      stat->status = SCIP_STATUS_STALLNODELIMIT;

   /* If stat->status was initialized to SCIP_STATUS_NODELIMIT or SCIP_STATUS_STALLNODELIMIT due to a previous call to SCIPsolveIsStopped(,,TRUE),
    * in the case of checknodelimits == FALSE, we do not want to report here that the solve will be stopped due to a nodelimit.
    */
   if( !checknodelimits )
      return (stat->status != SCIP_STATUS_UNKNOWN && stat->status != SCIP_STATUS_NODELIMIT && stat->status != SCIP_STATUS_TOTALNODELIMIT && stat->status != SCIP_STATUS_STALLNODELIMIT);
   else
      return (stat->status != SCIP_STATUS_UNKNOWN);
}

/** calls primal heuristics */
SCIP_RETCODE SCIPprimalHeuristics(
   SCIP_SET*             set,                /**< global SCIP settings */
   SCIP_STAT*            stat,               /**< dynamic problem statistics */
   SCIP_PROB*            prob,               /**< transformed problem after presolve */
   SCIP_PRIMAL*          primal,             /**< primal data */
   SCIP_TREE*            tree,               /**< branch and bound tree, or NULL if called during presolving */
   SCIP_LP*              lp,                 /**< LP data, or NULL if called during presolving or propagation */
   SCIP_NODE*            nextnode,           /**< next node that will be processed, or NULL if no more nodes left or called during presolving */
   SCIP_HEURTIMING       heurtiming,         /**< current point in the node solving process */
   SCIP_Bool*            foundsol            /**< pointer to store whether a solution has been found */
   )
{  /*lint --e{715}*/

   SCIP_RESULT result;
   SCIP_Longint oldnbestsolsfound;
   SCIP_Real lowerbound;
   int ndelayedheurs;
   int depth;
   int lpstateforkdepth;
   int h;
#ifndef NDEBUG
   SCIP_Bool inprobing;
   SCIP_Bool indiving;
#endif

   assert(set != NULL);
   assert(primal != NULL);
   assert(tree != NULL || heurtiming == SCIP_HEURTIMING_BEFOREPRESOL || heurtiming == SCIP_HEURTIMING_DURINGPRESOLLOOP);
   assert(lp != NULL || heurtiming == SCIP_HEURTIMING_BEFOREPRESOL || heurtiming == SCIP_HEURTIMING_DURINGPRESOLLOOP 
      || heurtiming == SCIP_HEURTIMING_AFTERPROPLOOP);
   assert(heurtiming == SCIP_HEURTIMING_BEFORENODE || heurtiming == SCIP_HEURTIMING_DURINGLPLOOP
      || heurtiming == SCIP_HEURTIMING_AFTERLPLOOP || heurtiming == SCIP_HEURTIMING_AFTERNODE
      || heurtiming == SCIP_HEURTIMING_DURINGPRICINGLOOP || heurtiming == SCIP_HEURTIMING_BEFOREPRESOL
      || heurtiming == SCIP_HEURTIMING_DURINGPRESOLLOOP || heurtiming == SCIP_HEURTIMING_AFTERPROPLOOP
      || heurtiming == (SCIP_HEURTIMING_AFTERLPLOOP | SCIP_HEURTIMING_AFTERNODE));
   assert(heurtiming != SCIP_HEURTIMING_AFTERNODE || (nextnode == NULL) == (SCIPtreeGetNNodes(tree) == 0));
   assert(foundsol != NULL);

   *foundsol = FALSE;

   /* nothing to do, if no heuristics are available, or if the branch-and-bound process is finished */
   if( set->nheurs == 0 || (heurtiming == SCIP_HEURTIMING_AFTERNODE && nextnode == NULL) )
      return SCIP_OKAY;

   /* sort heuristics by priority, but move the delayed heuristics to the front */
   SCIPsetSortHeurs(set);

   /* specialize the AFTERNODE timing flag */
   if( (heurtiming & SCIP_HEURTIMING_AFTERNODE) == SCIP_HEURTIMING_AFTERNODE )
   {
      SCIP_Bool plunging;
      SCIP_Bool pseudonode;

      /* clear the AFTERNODE flags and replace them by the right ones */
      heurtiming &= ~SCIP_HEURTIMING_AFTERNODE;

      /* we are in plunging mode iff the next node is a sibling or a child, and no leaf */
      assert(nextnode == NULL
         || SCIPnodeGetType(nextnode) == SCIP_NODETYPE_SIBLING
         || SCIPnodeGetType(nextnode) == SCIP_NODETYPE_CHILD
         || SCIPnodeGetType(nextnode) == SCIP_NODETYPE_LEAF);
      plunging = (nextnode != NULL && SCIPnodeGetType(nextnode) != SCIP_NODETYPE_LEAF);
      pseudonode = !SCIPtreeHasFocusNodeLP(tree);
      if( plunging && SCIPtreeGetCurrentDepth(tree) > 0 ) /* call plunging heuristics also at root node */
      {
         if( !pseudonode )
            heurtiming |= SCIP_HEURTIMING_AFTERLPNODE;
         else
            heurtiming |= SCIP_HEURTIMING_AFTERPSEUDONODE;
      }
      else
      {
         if( !pseudonode )
            heurtiming |= SCIP_HEURTIMING_AFTERLPPLUNGE | SCIP_HEURTIMING_AFTERLPNODE;
         else
            heurtiming |= SCIP_HEURTIMING_AFTERPSEUDOPLUNGE | SCIP_HEURTIMING_AFTERPSEUDONODE;
      }
   }

   /* initialize the tree related data, if we are not in presolving */
   if( heurtiming == SCIP_HEURTIMING_BEFOREPRESOL || heurtiming == SCIP_HEURTIMING_DURINGPRESOLLOOP )
   {
      depth = -1;
      lpstateforkdepth = -1;

      SCIPdebugMessage("calling primal heuristics %s presolving\n", 
         heurtiming == SCIP_HEURTIMING_BEFOREPRESOL ? "before" : "during");
   }
   else
   {
      assert(tree != NULL); /* for lint */
      depth = SCIPtreeGetFocusDepth(tree);
      lpstateforkdepth = (tree->focuslpstatefork != NULL ? SCIPnodeGetDepth(tree->focuslpstatefork) : -1);
      
      SCIPdebugMessage("calling primal heuristics in depth %d (timing: %u)\n", depth, heurtiming);
   }

   /* call heuristics */
   ndelayedheurs = 0;
   oldnbestsolsfound = primal->nbestsolsfound;

#ifndef NDEBUG
   /* remember old probing and diving status */
   inprobing = tree != NULL && SCIPtreeProbing(tree);
   indiving = lp != NULL && SCIPlpDiving(lp);

   /* heuristics should currently not be called in diving mode */
   assert(!indiving);
#endif

   /* collect lower bound of current node */
   if( tree !=  NULL )
   {
      assert(SCIPtreeGetFocusNode(tree) != NULL);
      lowerbound = SCIPnodeGetLowerbound(SCIPtreeGetFocusNode(tree));
   }
   else if( lp != NULL )
      lowerbound = SCIPlpGetPseudoObjval(lp, set, prob);
   else
      lowerbound = -SCIPsetInfinity(set);

   for( h = 0; h < set->nheurs; ++h )
   {
      /* it might happen that a diving heuristic renders the previously solved node LP invalid
       * such that additional calls to LP heuristics will fail; better abort the loop in this case
       */
      if( lp != NULL && lp->resolvelperror) 
         break;

#ifdef SCIP_DEBUG
      {
         SCIP_Bool delayed;
         if( SCIPheurShouldBeExecuted(set->heurs[h], depth, lpstateforkdepth, heurtiming, &delayed) )
         {
            SCIPdebugMessage(" -> executing heuristic <%s> with priority %d\n",
               SCIPheurGetName(set->heurs[h]), SCIPheurGetPriority(set->heurs[h]));
         }
      }
#endif

      SCIP_CALL( SCIPheurExec(set->heurs[h], set, primal, depth, lpstateforkdepth, heurtiming, &ndelayedheurs, &result) );

      /* if the new solution cuts off the current node due to a new primal solution (via the cutoff bound) interrupt
       * calling the remaining heuristics
       */
      if( result == SCIP_FOUNDSOL && lowerbound > primal->cutoffbound )
         break;

      /* make sure that heuristic did not change probing or diving status */
      assert(tree == NULL || inprobing == SCIPtreeProbing(tree));
      assert(lp == NULL || indiving == SCIPlpDiving(lp));
   }
   assert(0 <= ndelayedheurs && ndelayedheurs <= set->nheurs);

   *foundsol = (primal->nbestsolsfound > oldnbestsolsfound);

   return SCIP_OKAY;
}

/** applies one round of propagation */
static
SCIP_RETCODE propagationRound(
   BMS_BLKMEM*           blkmem,             /**< block memory buffers */
   SCIP_SET*             set,                /**< global SCIP settings */
   SCIP_STAT*            stat,               /**< dynamic problem statistics */
   SCIP_PRIMAL*          primal,             /**< primal data */
   SCIP_TREE*            tree,               /**< branch and bound tree */
   int                   depth,              /**< depth level to use for propagator frequency checks */
   SCIP_Bool             fullpropagation,    /**< should all constraints be propagated (or only new ones)? */
   SCIP_Bool             onlydelayed,        /**< should only delayed propagators be called? */
   SCIP_Bool*            delayed,            /**< pointer to store whether a propagator was delayed */
   SCIP_Bool*            propagain,          /**< pointer to store whether propagation should be applied again */
   SCIP_PROPTIMING       timingmask,         /**< timing mask to decide which propagators are executed */
   SCIP_Bool*            cutoff              /**< pointer to store whether the node can be cut off */
   )
{  /*lint --e{715}*/
   SCIP_RESULT result;
   SCIP_Bool abortoncutoff;
   int i;

   assert(set != NULL);
   assert(delayed != NULL);
   assert(propagain != NULL);
   assert(cutoff != NULL);

   *delayed = FALSE;
   *propagain = FALSE;

   /* sort propagators */
   SCIPsetSortProps(set);

   /* check if we want to abort on a cutoff; if we are not in the solving stage (e.g., in presolving), we want to abort
    * anyway
    */
   abortoncutoff = set->prop_abortoncutoff || (set->stage != SCIP_STAGE_SOLVING);
 
   /* call additional propagators with nonnegative priority */
   for( i = 0; i < set->nprops && (!(*cutoff) || !abortoncutoff); ++i )
   {
      /* timing needs to fit */
      if( (SCIPpropGetTimingmask(set->props[i]) & timingmask) == 0 )
         continue;

      if( SCIPpropGetPriority(set->props[i]) < 0 )
         continue;

      if( onlydelayed && !SCIPpropWasDelayed(set->props[i]) )
         continue;

      SCIPdebugMessage("calling propagator <%s>\n", SCIPpropGetName(set->props[i]));

      SCIP_CALL( SCIPpropExec(set->props[i], set, stat, depth, onlydelayed, timingmask, &result) );
      *delayed = *delayed || (result == SCIP_DELAYED);
      *propagain = *propagain || (result == SCIP_REDUCEDDOM);

      /* beside the result pointer of the propagator we have to check if an internal cutoff was detected; this can
       * happen when a global bound change was applied which is globally valid and leads locally (for the current node
       * and others) to an infeasible problem;
       */
      *cutoff = *cutoff || (result == SCIP_CUTOFF) || (tree->cutoffdepth <= SCIPtreeGetCurrentDepth(tree));

      if( result == SCIP_CUTOFF )
      {
         SCIPdebugMessage(" -> propagator <%s> detected cutoff\n", SCIPpropGetName(set->props[i]));
      }

      /* if we work off the delayed propagators, we stop immediately if a reduction was found */
      if( onlydelayed && result == SCIP_REDUCEDDOM )
      {
         *delayed = TRUE;
         return SCIP_OKAY;
      }
   }

   /* propagate constraints */
   for( i = 0; i < set->nconshdlrs && (!(*cutoff) || !abortoncutoff); ++i )
   {
      /* timing needs to fit */
      if( (SCIPconshdlrGetPropTimingmask(set->conshdlrs[i]) & timingmask) == 0 )
         continue;

      if( onlydelayed && !SCIPconshdlrWasPropagationDelayed(set->conshdlrs[i]) )
         continue;

      SCIPdebugMessage("calling propagation method of constraint handler <%s>\n", SCIPconshdlrGetName(set->conshdlrs[i]));

      SCIP_CALL( SCIPconshdlrPropagate(set->conshdlrs[i], blkmem, set, stat, depth, fullpropagation, onlydelayed,
            timingmask, &result) );
      *delayed = *delayed || (result == SCIP_DELAYED);
      *propagain = *propagain || (result == SCIP_REDUCEDDOM);

      /* beside the result pointer of the propagator we have to check if an internal cutoff was detected; this can
       * happen when a global bound change was applied which is globally valid and leads locally (for the current node
       * and others) to an infeasible problem;
       */
      *cutoff = *cutoff || (result == SCIP_CUTOFF) || (tree->cutoffdepth <= SCIPtreeGetCurrentDepth(tree));

      if( result == SCIP_CUTOFF )
      {
         SCIPdebugMessage(" -> constraint handler <%s> detected cutoff in propagation\n",
            SCIPconshdlrGetName(set->conshdlrs[i]));
      }

      /* if we work off the delayed propagators, we stop immediately if a reduction was found */
      if( onlydelayed && result == SCIP_REDUCEDDOM )
      {
         *delayed = TRUE;
         return SCIP_OKAY;
      }
   }

   /* call additional propagators with negative priority */
   for( i = 0; i < set->nprops && (!(*cutoff) || !abortoncutoff); ++i )
   {
      /* timing needs to fit */
      if( (SCIPpropGetTimingmask(set->props[i]) & timingmask) == 0 )
         continue;

      if( SCIPpropGetPriority(set->props[i]) >= 0 )
         continue;

      if( onlydelayed && !SCIPpropWasDelayed(set->props[i]) )
         continue;

      SCIPdebugMessage("calling propagator <%s>\n", SCIPpropGetName(set->props[i]));

      SCIP_CALL( SCIPpropExec(set->props[i], set, stat, depth, onlydelayed, timingmask, &result) );
      *delayed = *delayed || (result == SCIP_DELAYED);
      *propagain = *propagain || (result == SCIP_REDUCEDDOM);

      /* beside the result pointer of the propagator we have to check if an internal cutoff was detected; this can
       * happen when a global bound change was applied which is globally valid and leads locally (for the current node
       * and others) to an infeasible problem;
       */
      *cutoff = *cutoff || (result == SCIP_CUTOFF) || (tree->cutoffdepth <= SCIPtreeGetCurrentDepth(tree));

      if( result == SCIP_CUTOFF )
      {
         SCIPdebugMessage(" -> propagator <%s> detected cutoff\n", SCIPpropGetName(set->props[i]));
      }

      /* if we work off the delayed propagators, we stop immediately if a reduction was found */
      if( onlydelayed && result == SCIP_REDUCEDDOM )
      {
         *delayed = TRUE;
         return SCIP_OKAY;
      }
   }

   return SCIP_OKAY;
}

/** applies domain propagation on current node */
static
SCIP_RETCODE propagateDomains(
   BMS_BLKMEM*           blkmem,             /**< block memory buffers */
   SCIP_SET*             set,                /**< global SCIP settings */
   SCIP_STAT*            stat,               /**< dynamic problem statistics */
   SCIP_PRIMAL*          primal,             /**< primal data */
   SCIP_TREE*            tree,               /**< branch and bound tree */
   int                   depth,              /**< depth level to use for propagator frequency checks */
   int                   maxproprounds,      /**< maximal number of propagation rounds (-1: no limit, 0: parameter settings) */
   SCIP_Bool             fullpropagation,    /**< should all constraints be propagated (or only new ones)? */
   SCIP_PROPTIMING       timingmask,         /**< timing mask to decide which propagators are executed */
   SCIP_Bool*            cutoff              /**< pointer to store whether the node can be cut off */
   )
{
   SCIP_NODE* node;
   SCIP_Bool delayed;
   SCIP_Bool propagain;
   int propround;

   assert(set != NULL);
   assert(tree != NULL);
   assert(depth >= 0);
   assert(cutoff != NULL);

   node = SCIPtreeGetCurrentNode(tree);
   assert(node != NULL);
   assert(SCIPnodeIsActive(node));
   assert(SCIPnodeGetType(node) == SCIP_NODETYPE_FOCUSNODE
      || SCIPnodeGetType(node) == SCIP_NODETYPE_REFOCUSNODE
      || SCIPnodeGetType(node) == SCIP_NODETYPE_PROBINGNODE);

   /* adjust maximal number of propagation rounds */
   if( maxproprounds == 0 )
      maxproprounds = (depth == 0 ? set->prop_maxroundsroot : set->prop_maxrounds);
   if( maxproprounds == -1 )
      maxproprounds = INT_MAX;

   SCIPdebugMessage("domain propagation of node %p in depth %d (using depth %d, maxrounds %d, proptiming %u)\n",
      (void*)node, SCIPnodeGetDepth(node), depth, maxproprounds, timingmask);

   /* propagate as long new bound changes were found and the maximal number of propagation rounds is not exceeded */
   *cutoff = FALSE;
   propround = 0;
   propagain = TRUE;
   while( propagain && !(*cutoff) && propround < maxproprounds && !SCIPsolveIsStopped(set, stat, FALSE) )
   {
      propround++;

      /* perform the propagation round by calling the propagators and constraint handlers */
      SCIP_CALL( propagationRound(blkmem, set, stat, primal, tree, depth, fullpropagation, FALSE, &delayed, &propagain, timingmask, cutoff) );

      /* if the propagation will be terminated, call the delayed propagators */
      while( delayed && (!propagain || propround >= maxproprounds) && !(*cutoff) )
      {
         /* call the delayed propagators and constraint handlers */
         SCIP_CALL( propagationRound(blkmem, set, stat, primal, tree, depth, fullpropagation, TRUE, &delayed, &propagain, timingmask, cutoff) );
      }

      /* if a reduction was found, we want to do another full propagation round (even if the propagator only claimed
       * to have done a domain reduction without applying a domain change)
       */
      fullpropagation = TRUE;
   }

   /* mark the node to be completely propagated in the current repropagation subtree level */
   SCIPnodeMarkPropagated(node, tree);

   if( *cutoff )
   {
      SCIPdebugMessage(" --> domain propagation of node %p finished: cutoff!\n", (void*)node);
   }

   return SCIP_OKAY;
}

/** applies domain propagation on current node and flushes the conflict storage afterwards */
SCIP_RETCODE SCIPpropagateDomains(
   BMS_BLKMEM*           blkmem,             /**< block memory buffers */
   SCIP_SET*             set,                /**< global SCIP settings */
   SCIP_STAT*            stat,               /**< dynamic problem statistics */
   SCIP_PROB*            prob,               /**< transformed problem after presolve */
   SCIP_PRIMAL*          primal,             /**< primal data */
   SCIP_TREE*            tree,               /**< branch and bound tree */
   SCIP_LP*              lp,                 /**< LP data */
   SCIP_BRANCHCAND*      branchcand,         /**< branching candidate storage */
   SCIP_EVENTQUEUE*      eventqueue,         /**< event queue */
   SCIP_CONFLICT*        conflict,           /**< conflict analysis data */
   int                   depth,              /**< depth level to use for propagator frequency checks */
   int                   maxproprounds,      /**< maximal number of propagation rounds (-1: no limit, 0: parameter settings) */
   SCIP_PROPTIMING       timingmask,         /**< timing mask to decide which propagators are executed */
   SCIP_Bool*            cutoff              /**< pointer to store whether the node can be cut off */
   )
{
   /* apply domain propagation */
   SCIP_CALL( propagateDomains(blkmem, set, stat, primal, tree, depth, maxproprounds, TRUE, timingmask, cutoff) );

   /* flush the conflict set storage */
   SCIP_CALL( SCIPconflictFlushConss(conflict, blkmem, set, stat, prob, tree, lp, branchcand, eventqueue) );

   return SCIP_OKAY;
}

/** returns whether the given variable with the old LP solution value should lead to an update of the pseudo cost entry */
static
SCIP_Bool isPseudocostUpdateValid(
   SCIP_VAR*             var,                /**< problem variable */
   SCIP_SET*             set,                /**< global SCIP settings */
   SCIP_Real             oldlpsolval,        /**< solution value of variable in old LP */
   SCIP_Bool             updateintegers,     /**< whether to update pseudo costs for integer variables */
   SCIP_Bool             updatecontinuous    /**< whether to update pseudo costs for continuous variables */
   )
{
   SCIP_Real newlpsolval;

   assert(var != NULL);

   if( !updatecontinuous && SCIPvarGetType(var) == SCIP_VARTYPE_CONTINUOUS )
      return FALSE;

   if( !updateintegers && SCIPvarGetType(var) != SCIP_VARTYPE_CONTINUOUS )
      return FALSE;

   if( SCIPvarGetType(var) == SCIP_VARTYPE_CONTINUOUS && set->branch_lpgainnorm != 'l' )
   {
      /* if the variable is fixed at +/- infinity or it has an unbounded domain, then the domain-based update strategies will not work */
      if( SCIPsetIsInfinity(set, REALABS(SCIPvarGetLbLocal(var))) || SCIPsetIsInfinity(set, REALABS(SCIPvarGetUbLocal(var))) )
         return FALSE;

      /* @todo if set->branch_lpgainnorm == 's', then we would need to know then domain before branching
       * since this is difficult to get, we don't check for unboundedness here and let the pscost update fail later
       * however, this makes the weights used to spread a pseudo cost update over all domain changes inaccurate
       */

      return TRUE;
   }

   /* if the old LP solution value is unknown, the pseudo cost update cannot be performed */
   if( oldlpsolval >= SCIP_INVALID )
      return FALSE;

   /* the bound change on the given variable was responsible for the gain in the dual bound, if the variable's
    * old solution value is outside the current bounds, and the new solution value is equal to the bound
    * closest to the old solution value
    */

   /* find out, which of the current bounds is violated by the old LP solution value */
   if( SCIPsetIsLT(set, oldlpsolval, SCIPvarGetLbLocal(var)) )
   {
      newlpsolval = SCIPvarGetLPSol(var);
      return SCIPsetIsEQ(set, newlpsolval, SCIPvarGetLbLocal(var));
   }
   else if( SCIPsetIsGT(set, oldlpsolval, SCIPvarGetUbLocal(var)) )
   {
      newlpsolval = SCIPvarGetLPSol(var);
      return SCIPsetIsEQ(set, newlpsolval, SCIPvarGetUbLocal(var));
   }
   else
      return FALSE;
}

/** pseudo cost flag stored in the variables to mark them for the pseudo cost update */
enum PseudocostFlag
{
   PSEUDOCOST_NONE     = 0,             /**< variable's bounds were not changed */
   PSEUDOCOST_IGNORE   = 1,             /**< bound changes on variable should be ignored for pseudo cost updates */
   PSEUDOCOST_UPDATE   = 2              /**< pseudo cost value of variable should be updated */
};
typedef enum PseudocostFlag PSEUDOCOSTFLAG;

/** updates the variable's pseudo cost values after the node's initial LP was solved */
static
SCIP_RETCODE updatePseudocost(
   SCIP_SET*             set,                /**< global SCIP settings */
   SCIP_STAT*            stat,               /**< dynamic problem statistics */
   SCIP_PROB*            prob,               /**< transformed problem after presolve */
   SCIP_TREE*            tree,               /**< branch and bound tree */
   SCIP_LP*              lp,                 /**< LP data */
   SCIP_Bool             updateintegers,     /**< whether to update pseudo costs for integer variables */
   SCIP_Bool             updatecontinuous    /**< whether to update pseudo costs for continuous variables */
   )
{
   SCIP_NODE* focusnode;
   int actdepth;

   assert(lp != NULL);
   assert(tree != NULL);
   assert(tree->path != NULL);

   focusnode = SCIPtreeGetFocusNode(tree);
   assert(SCIPnodeIsActive(focusnode));
   assert(SCIPnodeGetType(focusnode) == SCIP_NODETYPE_FOCUSNODE);
   actdepth = SCIPnodeGetDepth(focusnode);
   assert(tree->path[actdepth] == focusnode);

   if( (updateintegers || updatecontinuous) && lp->solved && SCIPlpGetSolstat(lp) == SCIP_LPSOLSTAT_OPTIMAL && tree->focuslpstatefork != NULL )
   {
      SCIP_BOUNDCHG** updates;
      SCIP_NODE* node;
      SCIP_VAR* var;
      SCIP_Real weight;
      SCIP_Real lpgain;
      int nupdates;
      int nvalidupdates;
      int d;
      int i;

      assert(SCIPnodeIsActive(tree->focuslpstatefork));
      assert(tree->path[tree->focuslpstatefork->depth] == tree->focuslpstatefork);

      /* get a buffer for the collected bound changes; start with a size twice as large as the number of nodes between
       * current node and LP fork
       */
      SCIP_CALL( SCIPsetAllocBufferArray(set, &updates, (int)(2*(actdepth - tree->focuslpstatefork->depth))) );
      nupdates = 0;
      nvalidupdates = 0;

      /* search the nodes from LP fork down to current node for bound changes in between; move in this direction,
       * because the bound changes closer to the LP fork are more likely to have a valid LP solution information
       * attached; collect the bound changes for pseudo cost value updates and mark the corresponding variables such
       * that they are not updated twice in case of more than one bound change on the same variable
       */
      for( d = tree->focuslpstatefork->depth+1; d <= actdepth; ++d )
      {
         node = tree->path[d];

         if( node->domchg != NULL )
         {
            SCIP_BOUNDCHG* boundchgs;
            int nboundchgs;

            boundchgs = node->domchg->domchgbound.boundchgs;
            nboundchgs = node->domchg->domchgbound.nboundchgs;
            for( i = 0; i < nboundchgs; ++i )
            {
               var = boundchgs[i].var;
               assert(var != NULL);

               /* we even collect redundant bound changes, since they were not redundant in the LP branching decision
                * and therefore should be regarded in the pseudocost updates
                *
                * however, if the variable is continuous and we normalize the pseudo costs by the domain reduction,
                * then getting the variable bound before the branching is not possible by looking at the variables branching information (since redundant branchings are not applied)
                * thus, in this case we ignore the boundchange
                */
               if( (SCIP_BOUNDCHGTYPE)boundchgs[i].boundchgtype == SCIP_BOUNDCHGTYPE_BRANCHING &&
                   (PSEUDOCOSTFLAG)var->pseudocostflag == PSEUDOCOST_NONE
                 )
               {
                  /* remember the bound change and mark the variable */
                  SCIP_CALL( SCIPsetReallocBufferArray(set, &updates, nupdates+1) );
                  updates[nupdates] = &boundchgs[i];
                  nupdates++;

                  /* check, if the bound change would lead to a valid pseudo cost update
                   * and see comment above (however, ...) */
                  if( isPseudocostUpdateValid(var, set, boundchgs[i].data.branchingdata.lpsolval, updateintegers, updatecontinuous) &&
                      (SCIPvarGetType(var) != SCIP_VARTYPE_CONTINUOUS || !boundchgs[i].redundant || set->branch_lpgainnorm != 'd')
                    )
                  {
                     var->pseudocostflag = PSEUDOCOST_UPDATE; /*lint !e641*/
                     nvalidupdates++;
                  }
                  else
                     var->pseudocostflag = PSEUDOCOST_IGNORE; /*lint !e641*/
               }
            }
         }
      }

      /* update the pseudo cost values and reset the variables' flags; assume, that the responsibility for the dual gain
       * is equally spread on all bound changes that lead to valid pseudo cost updates
       */
      assert(SCIPnodeGetType(tree->focuslpstatefork) == SCIP_NODETYPE_FORK);
      weight = (nvalidupdates > 0 ? 1.0 / (SCIP_Real)nvalidupdates : 1.0);
      lpgain = (SCIPlpGetObjval(lp, set, prob) - tree->focuslpstatefork->data.fork->lpobjval) * weight;
      lpgain = MAX(lpgain, 0.0);

      for( i = 0; i < nupdates; ++i )
      {
         assert((SCIP_BOUNDCHGTYPE)updates[i]->boundchgtype == SCIP_BOUNDCHGTYPE_BRANCHING);

         var = updates[i]->var;
         assert(var != NULL);
         assert((PSEUDOCOSTFLAG)var->pseudocostflag != PSEUDOCOST_NONE);

         if( (PSEUDOCOSTFLAG)var->pseudocostflag == PSEUDOCOST_UPDATE )
         {
            if( SCIPvarGetType(var) != SCIP_VARTYPE_CONTINUOUS || set->branch_lpgainnorm == 'l' )
            {
               SCIPdebugMessage("updating pseudocosts of <%s>: sol: %g -> %g, LP: %e -> %e => solvaldelta = %g, gain=%g, weight: %g\n",
                  SCIPvarGetName(var), updates[i]->data.branchingdata.lpsolval, SCIPvarGetLPSol(var),
                  tree->focuslpstatefork->data.fork->lpobjval, SCIPlpGetObjval(lp, set, prob),
                  SCIPvarGetLPSol(var) - updates[i]->data.branchingdata.lpsolval, lpgain, weight);
               SCIP_CALL( SCIPvarUpdatePseudocost(var, set, stat,
                  SCIPvarGetLPSol(var) - updates[i]->data.branchingdata.lpsolval, lpgain, weight) );
            }
            else
            {
               /* set->branch_lpgainnorm == 'd':
                * For continuous variables, we want to pseudocosts to be the average of the gain in the LP value
                * if the domain is reduced from x% of its original width to y% of its original (e.g., global) width, i.e.,
                * to be the average of LPgain / (oldwidth/origwidth - newwidth/origwidth) = LPgain * origwidth / (oldwidth - newwidth).
                * Then an expected improvement in the LP value by a reduction of the domain width
                * from x% to y% of its original width can be computed by pseudocost * (oldwidth - newwidth) / origwidth.
                * Since the original width cancels out, we can also define the pseudocosts as average of LPgain / (oldwidth - newwidth)
                * and compute the expected improvement as pseudocost * (oldwidth - newwidth).
                *
                * Let var have bounds [a,c] before the branching and assume we branched on some value b.
                * b is given by updates[i]->newbound.
                *
                * If updates[i]->boundtype = upper, then node corresponds to the child [a,b].
                * Thus, we have oldwidth = c-a, newwidth = b-a, and oldwidth - newwidth = c-b.
                * To get c (the previous upper bound), we look into the var->ubchginfos array.
                *
                * If updates[i]->boundtype = lower, then node corresponds to the child [b,c].
                * Thus, we have oldwidth = c-a, newwidth = c-b, and oldwidth - newwidth = b-a.
                * To get c (the previous lower bound), we look into the var->lbchginfos array.
                */
               SCIP_BDCHGINFO* bdchginfo;
               SCIP_Real oldbound;
               SCIP_Real delta;
               int j;
               int nbdchginfos;

               assert(set->branch_lpgainnorm == 'd' || set->branch_lpgainnorm == 's');

               oldbound = SCIP_INVALID;

               if( set->branch_lpgainnorm == 'd' )
               {
                  assert(!updates[i]->redundant);

                  if( (SCIP_BOUNDTYPE)updates[i]->boundtype == SCIP_BOUNDTYPE_UPPER )
                  {
                     nbdchginfos = SCIPvarGetNBdchgInfosUb(var);

                     /* walk backwards through bound change information array to find the bound change corresponding to branching in updates[i]
                      * usually it will be the first one we look at */
                     for( j = nbdchginfos-1; j >= 0; --j )
                     {
                        bdchginfo = SCIPvarGetBdchgInfoUb(var, j);

                        if( bdchginfo->oldbound > updates[i]->newbound )
                        {
                           /* first boundchange which upper bound is above the upper bound set by the branching in updates[i]
                            * if bdchginfo->boundchgtype == SCIP_BOUNDCHGTYPE_BRANCHING, then this should be exactly the bound change that we are looking for
                            * if bdchginfo->boundchgtype != SCIP_BOUNDCHGTYPE_BRANCHING, then this should be because the branching domain change has not been applied to the variable due to redundancy
                            * in this case, i.e., if there was another boundchange coming from somewhere else, I am not sure whether oldbound is an accurate value to compute the old domain size, so we skip the pseudocosts update
                            */
                           if( (SCIP_BOUNDCHGTYPE)bdchginfo->boundchgtype == SCIP_BOUNDCHGTYPE_BRANCHING )
                           {
                              assert(bdchginfo->newbound == updates[i]->newbound); /*lint !e777*/
                              oldbound = bdchginfo->oldbound;
                           }
                           else
                              assert(updates[i]->redundant);

                           break;
                        }
                     }
                     /* if the bound change was redundant (e.g., due to a change in the global bound), then it was not applied, so there exists no corresponding bound change info
                      * if it is not redundant, then we should have found at least one corresponding boundchange */
                     assert(j >= 0 || updates[i]->redundant);
                     if( oldbound != SCIP_INVALID ) /*lint !e777*/
                     {
                        assert(!SCIPsetIsInfinity(set, -oldbound)); /* branching on a variable fixed to -infinity does not make sense */
                        assert(!SCIPsetIsInfinity(set, updates[i]->newbound)); /* branching to infinity does not make sense */

                        /* if the old upper bound is at infinity or the new upper bound is at -infinity, then we say the delta (c-b) is infinity */
                        if( SCIPsetIsInfinity(set, oldbound) || SCIPsetIsInfinity(set, -updates[i]->newbound) )
                           delta = SCIP_INVALID;
                        else
                           delta = updates[i]->newbound - oldbound;
                     }
                     else
                        delta = SCIP_INVALID;

                  }
                  else
                  {
                     assert((SCIP_BOUNDTYPE)updates[i]->boundtype == SCIP_BOUNDTYPE_LOWER);
                     nbdchginfos = SCIPvarGetNBdchgInfosLb(var);

                     /* walk backwards through bound change information array to find the bound change corresponding to branching in updates[i]
                      * usually it will be the first one we look at */
                     for( j = nbdchginfos-1; j >= 0; --j )
                     {
                        bdchginfo = SCIPvarGetBdchgInfoLb(var, j);

                        if( bdchginfo->oldbound < updates[i]->newbound )
                        {
                           /* first boundchange which lower bound is below the lower bound set by the branching in updates[i]
                            * if bdchginfo->boundchgtype == SCIP_BOUNDCHGTYPE_BRANCHING, then this should be exactly the bound change that we are looking for
                            * if bdchginfo->boundchgtype != SCIP_BOUNDCHGTYPE_BRANCHING, then this should be because the branching domain change has not been applied to the variable due to redundancy
                            * in this case, i.e., if there was another boundchange coming from somewhere else, I am not sure whether oldbound is an accurate value to compute the old domain size, so we skip the pseudocosts update
                            */
                           if( (SCIP_BOUNDCHGTYPE)bdchginfo->boundchgtype == SCIP_BOUNDCHGTYPE_BRANCHING )
                           {
                              assert(bdchginfo->newbound == updates[i]->newbound); /*lint !e777*/
                              oldbound = bdchginfo->oldbound;
                           }
                           else
                              assert(updates[i]->redundant);

                           break;
                        }
                     }
                     /* if the bound change was redundant (e.g., due to a change in the global bound), then it was not applied, so there exists no corresponding bound change info
                      * if it is not redundant, then we should have found at least one corresponding boundchange */
                     assert(j >= 0 || updates[i]->redundant);
                     if( oldbound != SCIP_INVALID ) /*lint !e777*/
                     {
                        assert(!SCIPsetIsInfinity(set, oldbound)); /* branching on a variable fixed to +infinity does not make sense */
                        assert(!SCIPsetIsInfinity(set, -updates[i]->newbound)); /* branching to infinity does not make sense */

                        /* if the old lower bound is at -infinity or the new lower bound is at +infinity, then we say the delta (b-a) is infinity */
                        if( SCIPsetIsInfinity(set, -oldbound) || SCIPsetIsInfinity(set, updates[i]->newbound) )
                           delta = SCIP_INVALID;
                        else
                           delta = updates[i]->newbound - oldbound;
                     }
                     else
                        delta = SCIP_INVALID;
                  }
               }
               else
               {
                  /* set->branch_lpgainnorm == 's':
                   * Here, we divide the LPgain by the reduction in the sibling node.
                   *
                   * If updates[i]->boundtype = upper, then node corresponds to the child [a,b].
                   * Thus, we have oldwidth = c-a, newwidth = c-b, and oldwidth - newwidth = b-a.
                   * Conveniently, we just use the current lower bound for a (it may have been tightened, though).
                   *
                   * If updates[i]->boundtype = lower, then node corresponds to the child [b,a].
                   * Thus, we have oldwidth = c-a, newwidth = b-a, and oldwidth - newwidth = c-b.
                   * Conveniently, we just use the current upper bound for c (it may have been tightened, though).
                   */
                  if( (SCIP_BOUNDTYPE)updates[i]->boundtype == SCIP_BOUNDTYPE_UPPER )
                  {
                     assert(!SCIPsetIsInfinity(set, updates[i]->newbound)); /* branching on a variable fixed to +infinity does not make sense */
                     assert(!SCIPsetIsInfinity(set, SCIPvarGetLbLocal(var))); /* branching to infinity does not make sense */
                     if( SCIPsetIsInfinity(set, -updates[i]->newbound) || SCIPsetIsInfinity(set, -SCIPvarGetLbLocal(var)) )
                        delta = SCIP_INVALID;
                     else
                        delta = updates[i]->newbound - SCIPvarGetLbLocal(var);
                  }
                  else
                  {
                     assert((SCIP_BOUNDTYPE)updates[i]->boundtype == SCIP_BOUNDTYPE_LOWER);
                     assert(!SCIPsetIsInfinity(set, -updates[i]->newbound)); /* branching on a variable fixed to -infinity does not make sense */
                     assert(!SCIPsetIsInfinity(set, -SCIPvarGetUbLocal(var))); /* branching to -infinity does not make sense */
                     if( SCIPsetIsInfinity(set, updates[i]->newbound) || SCIPsetIsInfinity(set, SCIPvarGetUbLocal(var)) )
                        delta = SCIP_INVALID;
                     else
                        delta = -(SCIPvarGetUbLocal(var) - updates[i]->newbound);
                  }
               }

               if( delta != SCIP_INVALID ) /*lint !e777*/
               {
                  SCIPdebugMessage("updating pseudocosts of <%s> with strategy %c: domain: [%g,%g] -> [%g,%g], LP: %e -> %e => "
                     "delta = %g, gain=%g, weight: %g\n",
                     SCIPvarGetName(var), set->branch_lpgainnorm,
                     (SCIP_BOUNDTYPE)updates[i]->boundtype == SCIP_BOUNDTYPE_UPPER ? SCIPvarGetLbLocal(var) : oldbound,
                     (SCIP_BOUNDTYPE)updates[i]->boundtype == SCIP_BOUNDTYPE_UPPER ? oldbound : SCIPvarGetUbLocal(var),
                     (SCIP_BOUNDTYPE)updates[i]->boundtype == SCIP_BOUNDTYPE_UPPER ? SCIPvarGetLbLocal(var) : updates[i]->newbound,
                     (SCIP_BOUNDTYPE)updates[i]->boundtype == SCIP_BOUNDTYPE_UPPER ? updates[i]->newbound : SCIPvarGetUbLocal(var),
                     tree->focuslpstatefork->lowerbound, SCIPlpGetObjval(lp, set, prob),
                     delta, lpgain, weight);

                  SCIP_CALL( SCIPvarUpdatePseudocost(var, set, stat, delta, lpgain, weight) );
               }
            }
         }
         var->pseudocostflag = PSEUDOCOST_NONE; /*lint !e641*/
      }

      /* free the buffer for the collected bound changes */
      SCIPsetFreeBufferArray(set, &updates);
   }

   return SCIP_OKAY;
}

/** updates the estimated value of a primal feasible solution for the focus node after the LP was solved */
static
SCIP_RETCODE updateEstimate(
   SCIP_SET*             set,                /**< global SCIP settings */
   SCIP_STAT*            stat,               /**< problem statistics */
   SCIP_TREE*            tree,               /**< branch and bound tree */
   SCIP_LP*              lp,                 /**< current LP data */
   SCIP_BRANCHCAND*      branchcand          /**< branching candidate storage */
   )
{
   SCIP_NODE* focusnode;
   SCIP_VAR** lpcands;
   SCIP_Real* lpcandsfrac;
   SCIP_Real estimate;
   int nlpcands;
   int i;

   assert(SCIPtreeHasFocusNodeLP(tree));

   /* estimate is only available if LP was solved to optimality */
   if( SCIPlpGetSolstat(lp) != SCIP_LPSOLSTAT_OPTIMAL || !SCIPlpIsRelax(lp) )
      return SCIP_OKAY;

   focusnode = SCIPtreeGetFocusNode(tree);
   assert(focusnode != NULL);

   /* get the fractional variables */
   SCIP_CALL( SCIPbranchcandGetLPCands(branchcand, set, stat, lp, &lpcands, NULL, &lpcandsfrac, &nlpcands, NULL) );

   /* calculate the estimate: lowerbound + sum(min{f_j * pscdown_j, (1-f_j) * pscup_j}) */
   estimate = SCIPnodeGetLowerbound(focusnode);
   for( i = 0; i < nlpcands; ++i )
   {
      SCIP_Real pscdown;
      SCIP_Real pscup;

      pscdown = SCIPvarGetPseudocost(lpcands[i], stat, 0.0-lpcandsfrac[i]);
      pscup = SCIPvarGetPseudocost(lpcands[i], stat, 1.0-lpcandsfrac[i]);
      estimate += MIN(pscdown, pscup);
   }
   SCIPnodeSetEstimate(focusnode, set, estimate);

   return SCIP_OKAY;
}

/** puts all constraints with initial flag TRUE into the LP */
static
SCIP_RETCODE initConssLP(
   BMS_BLKMEM*           blkmem,             /**< block memory buffers */
   SCIP_SET*             set,                /**< global SCIP settings */
   SCIP_SEPASTORE*       sepastore,          /**< separation storage */
   SCIP_STAT*            stat,               /**< dynamic problem statistics */
   SCIP_PROB*            prob,               /**< transformed problem after presolve */
   SCIP_TREE*            tree,               /**< branch and bound tree */
   SCIP_LP*              lp,                 /**< LP data */
   SCIP_BRANCHCAND*      branchcand,         /**< branching candidate storage */
   SCIP_EVENTQUEUE*      eventqueue,         /**< event queue */
   SCIP_EVENTFILTER*     eventfilter,        /**< global event filter */
   SCIP_Bool             root,               /**< is this the initial root LP? */
   SCIP_Bool*            cutoff              /**< pointer to store whether the node can be cut off */
   )
{
   int h;

   assert(set != NULL);
   assert(lp != NULL);
   assert(cutoff != NULL);
   
   /* inform separation storage, that LP is now filled with initial data */
   SCIPsepastoreStartInitialLP(sepastore);

   /* add LP relaxations of all initial constraints to LP */
   SCIPdebugMessage("init LP: initial rows\n");
   for( h = 0; h < set->nconshdlrs; ++h )
   {
      SCIP_CALL( SCIPconshdlrInitLP(set->conshdlrs[h], blkmem, set, stat) );
   }
   SCIP_CALL( SCIPsepastoreApplyCuts(sepastore, blkmem, set, stat, prob, tree, lp, branchcand,
         eventqueue, eventfilter, root, SCIP_EFFICIACYCHOICE_LP, cutoff) );

   /* inform separation storage, that initial LP setup is now finished */
   SCIPsepastoreEndInitialLP(sepastore);

  return SCIP_OKAY;
}

/** constructs the initial LP of the current node */
static
SCIP_RETCODE initLP(
   BMS_BLKMEM*           blkmem,             /**< block memory buffers */
   SCIP_SET*             set,                /**< global SCIP settings */
   SCIP_STAT*            stat,               /**< dynamic problem statistics */
   SCIP_PROB*            prob,               /**< transformed problem after presolve */
   SCIP_TREE*            tree,               /**< branch and bound tree */
   SCIP_LP*              lp,                 /**< LP data */
   SCIP_PRICESTORE*      pricestore,         /**< pricing storage */
   SCIP_SEPASTORE*       sepastore,          /**< separation storage */
   SCIP_BRANCHCAND*      branchcand,         /**< branching candidate storage */
   SCIP_EVENTQUEUE*      eventqueue,         /**< event queue */
   SCIP_EVENTFILTER*     eventfilter,        /**< global event filter */
   SCIP_Bool             root,               /**< is this the initial root LP? */
   SCIP_Bool*            cutoff              /**< pointer to store whether the node can be cut off */
   )
{
   SCIP_VAR* var;
   int v;

   assert(set != NULL);
   assert(prob != NULL);
   assert(lp != NULL);
   assert(cutoff != NULL);

   *cutoff = FALSE;

   /* at the root node, we have to add the initial variables as columns */
   if( root )
   {
      assert(SCIPlpGetNCols(lp) == 0);
      assert(SCIPlpGetNRows(lp) == 0);
      assert(lp->nremovablecols == 0);
      assert(lp->nremovablerows == 0);

      /* inform pricing storage, that LP is now filled with initial data */
      SCIPpricestoreStartInitialLP(pricestore);

      /* add all initial variables to LP */
      SCIPdebugMessage("init LP: initial columns\n");
      for( v = 0; v < prob->nvars; ++v )
      {
         var = prob->vars[v];
         assert(SCIPvarGetProbindex(var) >= 0);

         if( SCIPvarIsInitial(var) )
         {
            SCIP_CALL( SCIPpricestoreAddVar(pricestore, blkmem, set, eventqueue, lp, var, 0.0, TRUE) );
         }
      }
      assert(lp->nremovablecols == 0);
      SCIP_CALL( SCIPpricestoreApplyVars(pricestore, blkmem, set, stat, eventqueue, prob, tree, lp) );

      /* inform pricing storage, that initial LP setup is now finished */
      SCIPpricestoreEndInitialLP(pricestore);
   }

   /* put all initial constraints into the LP */
   SCIP_CALL( initConssLP(blkmem, set, sepastore, stat, prob, tree, lp, branchcand, eventqueue, eventfilter,
         root, cutoff) );

   return SCIP_OKAY;
}

/** constructs the LP of the current node, but does not load the LP state and warmstart information  */
SCIP_RETCODE SCIPconstructCurrentLP(
   BMS_BLKMEM*           blkmem,             /**< block memory buffers */
   SCIP_SET*             set,                /**< global SCIP settings */
   SCIP_STAT*            stat,               /**< dynamic problem statistics */
   SCIP_PROB*            prob,               /**< transformed problem after presolve */
   SCIP_TREE*            tree,               /**< branch and bound tree */
   SCIP_LP*              lp,                 /**< LP data */
   SCIP_PRICESTORE*      pricestore,         /**< pricing storage */
   SCIP_SEPASTORE*       sepastore,          /**< separation storage */
   SCIP_BRANCHCAND*      branchcand,         /**< branching candidate storage */
   SCIP_EVENTQUEUE*      eventqueue,         /**< event queue */
   SCIP_EVENTFILTER*     eventfilter,        /**< global event filter */
   SCIP_Bool*            cutoff              /**< pointer to store whether the node can be cut off */
   )
{
   SCIP_Bool initroot;

   assert(tree != NULL);
   assert(cutoff != NULL);

   *cutoff = FALSE;

   if( !SCIPtreeIsFocusNodeLPConstructed(tree) )
   {
      /* load the LP into the solver and load the LP state */
      SCIPdebugMessage("loading LP\n");
      SCIP_CALL( SCIPtreeLoadLP(tree, blkmem, set, eventqueue, eventfilter, lp, &initroot) );
      assert(initroot || SCIPnodeGetDepth(SCIPtreeGetFocusNode(tree)) > 0);
      assert(SCIPtreeIsFocusNodeLPConstructed(tree));

      /* setup initial LP relaxation of node */
      SCIP_CALL( initLP(blkmem, set, stat, prob, tree, lp, pricestore, sepastore, branchcand, eventqueue, eventfilter, initroot,
            cutoff) );
   }

   return SCIP_OKAY;
}

/** updates the primal ray stored in primal data
 * clears previously stored primal ray, if existing and there was no LP error
 * stores current primal ray, if LP is unbounded and there has been no error
 */
static
SCIP_RETCODE updatePrimalRay(
   BMS_BLKMEM*           blkmem,             /**< block memory buffers */
   SCIP_SET*             set,                /**< global SCIP settings */
   SCIP_STAT*            stat,               /**< dynamic problem statistics */
   SCIP_PROB*            prob,               /**< transformed problem after presolve */
   SCIP_PRIMAL*          primal,             /**< primal data */
   SCIP_TREE*            tree,               /**< branch and bound tree */
   SCIP_LP*              lp,                 /**< LP data */
   SCIP_Bool             lperror             /**< has there been an LP error? */
)
{
   assert(blkmem != NULL);
   assert(set != NULL);
   assert(stat != NULL);
   assert(prob != NULL);
   assert(primal != NULL);
   assert(tree != NULL);
   assert(lp != NULL);

   if( lperror )
      return SCIP_OKAY;

   /* clear previously stored primal ray, if any */
   if( primal->primalray != NULL )
   {
      SCIP_CALL( SCIPsolFree(&primal->primalray, blkmem, primal) );
   }

   /* store unbounded ray, if LP is unbounded */
   if( SCIPlpGetSolstat(lp) == SCIP_LPSOLSTAT_UNBOUNDEDRAY )
   {
      SCIP_VAR** vars;
      SCIP_Real* ray;
      int nvars;
      int i;

      SCIPdebugMessage("LP is unbounded, store primal ray\n");

      vars = prob->vars;
      nvars = prob->nvars;

      /* get buffer memory for storing the ray and load the ray values into it */
      SCIP_CALL( SCIPsetAllocBufferArray(set, &ray, nvars) );
      BMSclearMemoryArray(ray, nvars);
      SCIP_CALL( SCIPlpGetPrimalRay(lp, set, ray) );

      /* create solution to store the primal ray in */
      assert(primal->primalray == NULL);
      SCIP_CALL( SCIPsolCreate(&primal->primalray, blkmem, set, stat, primal, tree, NULL) );

      /* set values of all active variable in the solution that represents the primal ray */
      for( i = 0; i < nvars; i++ )
      {
         SCIP_CALL( SCIPsolSetVal(primal->primalray, set, stat, tree, vars[i], ray[i]) );
      }

      SCIPdebug( SCIP_CALL( SCIPprintRay(set->scip, primal->primalray, NULL, FALSE) ) );

      /* free memory for buffering the ray values */
      SCIPsetFreeBufferArray(set, &ray);
   }

   return SCIP_OKAY;
}

/** load and solve the initial LP of a node */
static
SCIP_RETCODE solveNodeInitialLP(
   BMS_BLKMEM*           blkmem,             /**< block memory buffers */
   SCIP_SET*             set,                /**< global SCIP settings */
   SCIP_MESSAGEHDLR*     messagehdlr,        /**< message handler */
   SCIP_STAT*            stat,               /**< dynamic problem statistics */
   SCIP_PROB*            prob,               /**< transformed problem after presolve */
   SCIP_PRIMAL*          primal,             /**< primal data */
   SCIP_TREE*            tree,               /**< branch and bound tree */
   SCIP_LP*              lp,                 /**< LP data */
   SCIP_PRICESTORE*      pricestore,         /**< pricing storage */
   SCIP_SEPASTORE*       sepastore,          /**< separation storage */
   SCIP_BRANCHCAND*      branchcand,         /**< branching candidate storage */
   SCIP_EVENTFILTER*     eventfilter,        /**< event filter for global (not variable dependent) events */
   SCIP_EVENTQUEUE*      eventqueue,         /**< event queue */
   SCIP_Bool*            cutoff,             /**< pointer to store whether the node can be cut off */
   SCIP_Bool*            lperror             /**< pointer to store whether an unresolved error in LP solving occured */
   )
{
   SCIP_Real starttime;

   assert(stat != NULL);
   assert(tree != NULL);
   assert(lp != NULL);
   assert(cutoff != NULL);
   assert(lperror != NULL);
   assert(SCIPtreeGetFocusNode(tree) != NULL);
   assert(SCIPnodeGetType(SCIPtreeGetFocusNode(tree)) == SCIP_NODETYPE_FOCUSNODE);

   *cutoff = FALSE;
   *lperror = FALSE;

   /* load the LP into the solver */
   SCIP_CALL( SCIPconstructCurrentLP(blkmem, set, stat, prob, tree, lp, pricestore, sepastore, branchcand, eventqueue,
         eventfilter, cutoff) );
   if( *cutoff )
      return SCIP_OKAY;

   /* load the LP state */
   SCIP_CALL( SCIPtreeLoadLPState(tree, blkmem, set, stat, eventqueue, lp) );

   /* solve initial LP */
   starttime = SCIPclockGetTime(stat->solvingtime);
   SCIPdebugMessage("node: solve initial LP\n");
   SCIP_CALL( SCIPlpSolveAndEval(lp, set, messagehdlr, blkmem, stat, eventqueue, eventfilter, prob,
         SCIPnodeGetDepth(SCIPtreeGetFocusNode(tree)) == 0 ? set->lp_rootiterlim : set->lp_iterlim, TRUE, TRUE, FALSE, lperror) );
   assert(lp->flushed);
   assert(lp->solved || *lperror);

   /* save time for very first LP in root node */
   if ( stat->nnodelps == 0 && SCIPnodeGetDepth(SCIPtreeGetFocusNode(tree)) == 0 )
   {
      stat->firstlptime = SCIPclockGetTime(stat->solvingtime) - starttime;
   }

   /* remove previous primal ray, store new one if LP is unbounded */
   SCIP_CALL( updatePrimalRay(blkmem, set, stat, prob, primal, tree, lp, *lperror) );

   if( !(*lperror) )
   {
      SCIP_EVENT event;

      if( SCIPlpGetSolstat(lp) != SCIP_LPSOLSTAT_ITERLIMIT && SCIPlpGetSolstat(lp) != SCIP_LPSOLSTAT_TIMELIMIT )
      {
         /* issue FIRSTLPSOLVED event */
         SCIP_CALL( SCIPeventChgType(&event, SCIP_EVENTTYPE_FIRSTLPSOLVED) );
         SCIP_CALL( SCIPeventChgNode(&event, SCIPtreeGetFocusNode(tree)) );
         SCIP_CALL( SCIPeventProcess(&event, set, NULL, NULL, NULL, eventfilter) );
      }
      
      /* update pseudo cost values for integer variables (always) and for continuous variables (if not delayed) */
      SCIP_CALL( updatePseudocost(set, stat, prob, tree, lp, TRUE, !set->branch_delaypscost) );

      /* update lower bound of current node w.r.t. initial lp */
      assert(!(*cutoff));
      if( (SCIPlpGetSolstat(lp) == SCIP_LPSOLSTAT_OPTIMAL || SCIPlpGetSolstat(lp) == SCIP_LPSOLSTAT_UNBOUNDEDRAY
	    || SCIPlpGetSolstat(lp) == SCIP_LPSOLSTAT_OBJLIMIT)
	 && SCIPprobAllColsInLP(prob, set, lp) && SCIPlpIsRelax(lp) )
      {
	 SCIP_CALL( SCIPnodeUpdateLowerboundLP(SCIPtreeGetFocusNode(tree), set, stat, prob, lp) );
      }
   }

   return SCIP_OKAY;
}

/** makes sure the LP is flushed and solved */
static
SCIP_RETCODE separationRoundResolveLP(
   BMS_BLKMEM*           blkmem,             /**< block memory buffers */
   SCIP_SET*             set,                /**< global SCIP settings */
   SCIP_MESSAGEHDLR*     messagehdlr,        /**< message handler */
   SCIP_STAT*            stat,               /**< dynamic problem statistics */
   SCIP_EVENTQUEUE*      eventqueue,         /**< event queue */
   SCIP_EVENTFILTER*     eventfilter,        /**< global event filter */
   SCIP_PROB*            prob,               /**< transformed problem after presolve */
   SCIP_PRIMAL*          primal,             /**< primal data */
   SCIP_TREE*            tree,               /**< branch and bound tree */
   SCIP_LP*              lp,                 /**< LP data */
   SCIP_Bool*            lperror,            /**< pointer to store whether an unresolved error in LP solving occured */
   SCIP_Bool*            mustsepa,           /**< pointer to store TRUE if additional separation rounds should be performed */
   SCIP_Bool*            mustprice           /**< pointer to store TRUE if additional pricing rounds should be performed */
   )
{
   assert(lp != NULL);
   assert(lperror != NULL);
   assert(mustsepa != NULL);
   assert(mustprice != NULL);

   /* if bound changes were applied in the separation round, we have to resolve the LP */
   if( !lp->flushed )
   {
      /* solve LP (with dual simplex) */
      SCIPdebugMessage("separation: resolve LP\n");
      SCIP_CALL( SCIPlpSolveAndEval(lp, set, messagehdlr, blkmem, stat, eventqueue, eventfilter, prob, set->lp_iterlim, FALSE, TRUE, FALSE, lperror) );
      assert(lp->flushed);
      assert(lp->solved || *lperror);
      *mustsepa = TRUE;
      *mustprice = TRUE;

      /* remove previous primal ray, store new one if LP is unbounded */
      SCIP_CALL( updatePrimalRay(blkmem, set, stat, prob, primal, tree, lp, *lperror) );
   }

   return SCIP_OKAY;
}

/** applies one round of LP separation */
static
SCIP_RETCODE separationRoundLP(
   BMS_BLKMEM*           blkmem,             /**< block memory buffers */
   SCIP_SET*             set,                /**< global SCIP settings */
   SCIP_MESSAGEHDLR*     messagehdlr,        /**< message handler */
   SCIP_STAT*            stat,               /**< dynamic problem statistics */
   SCIP_EVENTQUEUE*      eventqueue,         /**< event queue */
   SCIP_EVENTFILTER*     eventfilter,        /**< global event filter */
   SCIP_PROB*            prob,               /**< transformed problem after presolve */
   SCIP_PRIMAL*          primal,             /**< primal data */
   SCIP_TREE*            tree,               /**< branch and bound tree */
   SCIP_LP*              lp,                 /**< LP data */
   SCIP_SEPASTORE*       sepastore,          /**< separation storage */
   int                   actdepth,           /**< current depth in the tree */
   SCIP_Real             bounddist,          /**< current relative distance of local dual bound to global dual bound */
   SCIP_Bool             onlydelayed,        /**< should only delayed separators be called? */
   SCIP_Bool*            delayed,            /**< pointer to store whether a separator was delayed */
   SCIP_Bool*            enoughcuts,         /**< pointer to store whether enough cuts have been found this round */
   SCIP_Bool*            cutoff,             /**< pointer to store whether the node can be cut off */
   SCIP_Bool*            lperror,            /**< pointer to store whether an unresolved error in LP solving occured */
   SCIP_Bool*            mustsepa,           /**< pointer to store TRUE if additional separation rounds should be performed */
   SCIP_Bool*            mustprice           /**< pointer to store TRUE if additional pricing rounds should be performed */
   )
{
   SCIP_RESULT result;
   int i;
   SCIP_Bool consadded;
   SCIP_Bool root;

   assert(set != NULL);
   assert(lp != NULL);
   assert(set->conshdlrs_sepa != NULL);
   assert(delayed != NULL);
   assert(enoughcuts != NULL);
   assert(cutoff != NULL);
   assert(lperror != NULL);

   root = (actdepth == 0);
   *delayed = FALSE;
   *enoughcuts = (SCIPsepastoreGetNCuts(sepastore) >= 2 * (SCIP_Longint)SCIPsetGetSepaMaxcuts(set, root));
   *lperror = FALSE;
   consadded = FALSE;

   SCIPdebugMessage("calling separators on LP solution in depth %d (onlydelayed: %u)\n", actdepth, onlydelayed);

   /* sort separators by priority */
   SCIPsetSortSepas(set);

   /* call LP separators with nonnegative priority */
   for( i = 0; i < set->nsepas && !(*cutoff) && !(*lperror) && !(*enoughcuts) && lp->flushed && lp->solved
           && (SCIPlpGetSolstat(lp) == SCIP_LPSOLSTAT_OPTIMAL || SCIPlpGetSolstat(lp) == SCIP_LPSOLSTAT_UNBOUNDEDRAY);
        ++i )
   {
      if( SCIPsepaGetPriority(set->sepas[i]) < 0 )
         continue;

      if( onlydelayed && !SCIPsepaWasLPDelayed(set->sepas[i]) )
         continue;

      SCIPdebugMessage(" -> executing separator <%s> with priority %d\n",
         SCIPsepaGetName(set->sepas[i]), SCIPsepaGetPriority(set->sepas[i]));
      SCIP_CALL( SCIPsepaExecLP(set->sepas[i], set, stat, sepastore, actdepth, bounddist, onlydelayed, &result) );
      *cutoff = *cutoff || (result == SCIP_CUTOFF);
      consadded = consadded || (result == SCIP_CONSADDED);
      *enoughcuts = *enoughcuts || (SCIPsepastoreGetNCuts(sepastore) >= 2 * (SCIP_Longint)SCIPsetGetSepaMaxcuts(set, root)) || (result == SCIP_NEWROUND);
      *delayed = *delayed || (result == SCIP_DELAYED);

      if( !(*cutoff) )
      {
         /* make sure the LP is solved (after adding bound changes, LP has to be flushed and resolved) */
         SCIP_CALL( separationRoundResolveLP(blkmem, set, messagehdlr, stat, eventqueue, eventfilter, prob, primal, tree, lp, lperror, mustsepa, mustprice) );
      }
      else
      {
         SCIPdebugMessage(" -> separator <%s> detected cutoff\n", SCIPsepaGetName(set->sepas[i]));
      }

      /* if we work off the delayed separators, we stop immediately if a cut was found */
      if( onlydelayed && (result == SCIP_CONSADDED || result == SCIP_REDUCEDDOM || result == SCIP_SEPARATED || result == SCIP_NEWROUND) )
      {
         SCIPdebugMessage(" -> delayed separator <%s> found a cut\n", SCIPsepaGetName(set->sepas[i]));
         *delayed = TRUE;
         return SCIP_OKAY;
      }
   }

   /* try separating constraints of the constraint handlers */
   for( i = 0; i < set->nconshdlrs && !(*cutoff) && !(*lperror) && !(*enoughcuts) && lp->flushed && lp->solved
           && (SCIPlpGetSolstat(lp) == SCIP_LPSOLSTAT_OPTIMAL || SCIPlpGetSolstat(lp) == SCIP_LPSOLSTAT_UNBOUNDEDRAY);
        ++i )
   {
      if( onlydelayed && !SCIPconshdlrWasLPSeparationDelayed(set->conshdlrs_sepa[i]) )
         continue;

      SCIPdebugMessage(" -> executing separation of constraint handler <%s> with priority %d\n",
         SCIPconshdlrGetName(set->conshdlrs_sepa[i]), SCIPconshdlrGetSepaPriority(set->conshdlrs_sepa[i]));
      SCIP_CALL( SCIPconshdlrSeparateLP(set->conshdlrs_sepa[i], blkmem, set, stat, sepastore, actdepth, onlydelayed,
            &result) );
      *cutoff = *cutoff || (result == SCIP_CUTOFF);
      consadded = consadded || (result == SCIP_CONSADDED);
      *enoughcuts = *enoughcuts || (SCIPsepastoreGetNCuts(sepastore) >= 2 * (SCIP_Longint)SCIPsetGetSepaMaxcuts(set, root)) || (result == SCIP_NEWROUND);
      *delayed = *delayed || (result == SCIP_DELAYED);

      if( !(*cutoff) )
      {
         /* make sure the LP is solved (after adding bound changes, LP has to be flushed and resolved) */
         SCIP_CALL( separationRoundResolveLP(blkmem, set, messagehdlr, stat, eventqueue, eventfilter, prob, primal, tree, lp, lperror, mustsepa, mustprice) );
      }
      else
      {
         SCIPdebugMessage(" -> constraint handler <%s> detected cutoff in separation\n", SCIPconshdlrGetName(set->conshdlrs_sepa[i]));
      }

      /* if we work off the delayed separators, we stop immediately if a cut was found */
      if( onlydelayed && (result == SCIP_CONSADDED || result == SCIP_REDUCEDDOM || result == SCIP_SEPARATED || result == SCIP_NEWROUND) )
      {
         SCIPdebugMessage(" -> delayed constraint handler <%s> found a cut\n",
            SCIPconshdlrGetName(set->conshdlrs_sepa[i]));
         *delayed = TRUE;
         return SCIP_OKAY;
      }
   }

   /* call LP separators with negative priority */
   for( i = 0; i < set->nsepas && !(*cutoff) && !(*lperror) && !(*enoughcuts) && lp->flushed && lp->solved
           && (SCIPlpGetSolstat(lp) == SCIP_LPSOLSTAT_OPTIMAL || SCIPlpGetSolstat(lp) == SCIP_LPSOLSTAT_UNBOUNDEDRAY);
        ++i )
   {
      if( SCIPsepaGetPriority(set->sepas[i]) >= 0 )
         continue;

      if( onlydelayed && !SCIPsepaWasLPDelayed(set->sepas[i]) )
         continue;

      SCIPdebugMessage(" -> executing separator <%s> with priority %d\n",
         SCIPsepaGetName(set->sepas[i]), SCIPsepaGetPriority(set->sepas[i]));
      SCIP_CALL( SCIPsepaExecLP(set->sepas[i], set, stat, sepastore, actdepth, bounddist, onlydelayed, &result) );
      *cutoff = *cutoff || (result == SCIP_CUTOFF);
      consadded = consadded || (result == SCIP_CONSADDED);
      *enoughcuts = *enoughcuts || (SCIPsepastoreGetNCuts(sepastore) >= 2 * (SCIP_Longint)SCIPsetGetSepaMaxcuts(set, root)) || (result == SCIP_NEWROUND);
      *delayed = *delayed || (result == SCIP_DELAYED);

      if( !(*cutoff) )
      {
         /* make sure the LP is solved (after adding bound changes, LP has to be flushed and resolved) */
         SCIP_CALL( separationRoundResolveLP(blkmem, set, messagehdlr, stat, eventqueue, eventfilter, prob, primal, tree, lp, lperror, mustsepa, mustprice) );
      }
      else
      {
         SCIPdebugMessage(" -> separator <%s> detected cutoff\n", SCIPsepaGetName(set->sepas[i]));
      }

      /* if we work off the delayed separators, we stop immediately if a cut was found */
      if( onlydelayed && (result == SCIP_CONSADDED || result == SCIP_REDUCEDDOM || result == SCIP_SEPARATED || result == SCIP_NEWROUND) )
      {
         SCIPdebugMessage(" -> delayed separator <%s> found a cut\n", SCIPsepaGetName(set->sepas[i]));
         *delayed = TRUE;
         return SCIP_OKAY;
      }
   }

   /* process the constraints that were added during this separation round */
   while( consadded )
   {
      assert(!onlydelayed);
      consadded = FALSE;

      for( i = 0; i < set->nconshdlrs && !(*cutoff) && !(*lperror) && !(*enoughcuts) && lp->flushed && lp->solved
              && (SCIPlpGetSolstat(lp) == SCIP_LPSOLSTAT_OPTIMAL || SCIPlpGetSolstat(lp) == SCIP_LPSOLSTAT_UNBOUNDEDRAY);
           ++i )
      {
         SCIPdebugMessage(" -> executing separation of constraint handler <%s> with priority %d\n",
            SCIPconshdlrGetName(set->conshdlrs_sepa[i]), SCIPconshdlrGetSepaPriority(set->conshdlrs_sepa[i]));
         SCIP_CALL( SCIPconshdlrSeparateLP(set->conshdlrs_sepa[i], blkmem, set, stat, sepastore, actdepth, onlydelayed,
            &result) );
         *cutoff = *cutoff || (result == SCIP_CUTOFF);
         consadded = consadded || (result == SCIP_CONSADDED);
         *enoughcuts = *enoughcuts || (SCIPsepastoreGetNCuts(sepastore) >= 2 * (SCIP_Longint)SCIPsetGetSepaMaxcuts(set, root)) || (result == SCIP_NEWROUND);
         *delayed = *delayed || (result == SCIP_DELAYED);

         if( !(*cutoff) )
         {
            /* make sure the LP is solved (after adding bound changes, LP has to be flushed and resolved) */
            SCIP_CALL( separationRoundResolveLP(blkmem, set, messagehdlr, stat, eventqueue, eventfilter, prob, primal, tree, lp, lperror, mustsepa, mustprice) );
         }
         else
         {
            SCIPdebugMessage(" -> constraint handler <%s> detected cutoff in separation\n", SCIPconshdlrGetName(set->conshdlrs_sepa[i]));
         }
      }
   }

   SCIPdebugMessage(" -> separation round finished: delayed=%u, enoughcuts=%u, lpflushed=%u, cutoff=%u\n",
      *delayed, *enoughcuts, lp->flushed, *cutoff);

   return SCIP_OKAY;
}

/** applies one round of separation on the given primal solution */
static
SCIP_RETCODE separationRoundSol(
   BMS_BLKMEM*           blkmem,             /**< block memory buffers */
   SCIP_SET*             set,                /**< global SCIP settings */
   SCIP_STAT*            stat,               /**< dynamic problem statistics */
   SCIP_SEPASTORE*       sepastore,          /**< separation storage */
   SCIP_SOL*             sol,                /**< primal solution that should be separated, or NULL for LP solution */
   int                   actdepth,           /**< current depth in the tree */
   SCIP_Bool             onlydelayed,        /**< should only delayed separators be called? */
   SCIP_Bool*            delayed,            /**< pointer to store whether a separator was delayed */
   SCIP_Bool*            enoughcuts,         /**< pointer to store whether enough cuts have been found this round */
   SCIP_Bool*            cutoff              /**< pointer to store whether the node can be cut off */
   )
{
   SCIP_RESULT result;
   int i;
   SCIP_Bool consadded;
   SCIP_Bool root;

   assert(set != NULL);
   assert(set->conshdlrs_sepa != NULL);
   assert(delayed != NULL);
   assert(enoughcuts != NULL);
   assert(cutoff != NULL);

   *delayed = FALSE;
   *enoughcuts = FALSE;
   consadded = FALSE;
   root = (actdepth == 0);

   SCIPdebugMessage("calling separators on primal solution in depth %d (onlydelayed: %u)\n", actdepth, onlydelayed);

   /* sort separators by priority */
   SCIPsetSortSepas(set);

   /* call separators with nonnegative priority */
   for( i = 0; i < set->nsepas && !(*cutoff) && !(*enoughcuts) && !SCIPsolveIsStopped(set, stat, FALSE); ++i )
   {
      if( SCIPsepaGetPriority(set->sepas[i]) < 0 )
         continue;

      if( onlydelayed && !SCIPsepaWasSolDelayed(set->sepas[i]) )
         continue;

      SCIP_CALL( SCIPsepaExecSol(set->sepas[i], set, stat, sepastore, sol, actdepth, onlydelayed, &result) );
      *cutoff = *cutoff || (result == SCIP_CUTOFF);
      consadded = consadded || (result == SCIP_CONSADDED);
      *enoughcuts = *enoughcuts || (SCIPsepastoreGetNCuts(sepastore) >= 2 * (SCIP_Longint)SCIPsetGetSepaMaxcuts(set, root)) || (result == SCIP_NEWROUND);
      *delayed = *delayed || (result == SCIP_DELAYED);
      if( *cutoff )
      {
         SCIPdebugMessage(" -> separator <%s> detected cutoff\n", SCIPsepaGetName(set->sepas[i]));
      }

      /* if we work off the delayed separators, we stop immediately if a cut was found */
      if( onlydelayed && (result == SCIP_CONSADDED || result == SCIP_REDUCEDDOM || result == SCIP_SEPARATED || result == SCIP_NEWROUND) )
      {
         *delayed = TRUE;
         return SCIP_OKAY;
      }
   }

   /* try separating constraints of the constraint handlers */
   for( i = 0; i < set->nconshdlrs && !(*cutoff) && !(*enoughcuts) && !SCIPsolveIsStopped(set, stat, FALSE); ++i )
   {
      if( onlydelayed && !SCIPconshdlrWasSolSeparationDelayed(set->conshdlrs_sepa[i]) )
         continue;

      SCIP_CALL( SCIPconshdlrSeparateSol(set->conshdlrs_sepa[i], blkmem, set, stat, sepastore, sol, actdepth, onlydelayed,
            &result) );
      *cutoff = *cutoff || (result == SCIP_CUTOFF);
      consadded = consadded || (result == SCIP_CONSADDED);
      *enoughcuts = *enoughcuts || (SCIPsepastoreGetNCuts(sepastore) >= 2 * (SCIP_Longint)SCIPsetGetSepaMaxcuts(set, root)) || (result == SCIP_NEWROUND);
      *delayed = *delayed || (result == SCIP_DELAYED);
      if( *cutoff )
      {
         SCIPdebugMessage(" -> constraint handler <%s> detected cutoff in separation\n",
            SCIPconshdlrGetName(set->conshdlrs_sepa[i]));
      }

      /* if we work off the delayed separators, we stop immediately if a cut was found */
      if( onlydelayed && (result == SCIP_CONSADDED || result == SCIP_REDUCEDDOM || result == SCIP_SEPARATED || result == SCIP_NEWROUND) )
      {
         *delayed = TRUE;
         return SCIP_OKAY;
      }
   }

   /* call separators with negative priority */
   for( i = 0; i < set->nsepas && !(*cutoff) && !(*enoughcuts) && !SCIPsolveIsStopped(set, stat, FALSE); ++i )
   {
      if( SCIPsepaGetPriority(set->sepas[i]) >= 0 )
         continue;

      if( onlydelayed && !SCIPsepaWasSolDelayed(set->sepas[i]) )
         continue;

      SCIP_CALL( SCIPsepaExecSol(set->sepas[i], set, stat, sepastore, sol, actdepth, onlydelayed, &result) );
      *cutoff = *cutoff || (result == SCIP_CUTOFF);
      consadded = consadded || (result == SCIP_CONSADDED);
      *enoughcuts = *enoughcuts || (SCIPsepastoreGetNCuts(sepastore) >= 2 * (SCIP_Longint)SCIPsetGetSepaMaxcuts(set, root)) || (result == SCIP_NEWROUND);
      *delayed = *delayed || (result == SCIP_DELAYED);
      if( *cutoff )
      {
         SCIPdebugMessage(" -> separator <%s> detected cutoff\n", SCIPsepaGetName(set->sepas[i]));
      }

      /* if we work off the delayed separators, we stop immediately if a cut was found */
      if( onlydelayed && (result == SCIP_CONSADDED || result == SCIP_REDUCEDDOM || result == SCIP_SEPARATED || result == SCIP_NEWROUND) )
      {
         *delayed = TRUE;
         return SCIP_OKAY;
      }
   }

   /* process the constraints that were added during this separation round */
   while( consadded )
   {
      assert(!onlydelayed);
      consadded = FALSE;

      for( i = 0; i < set->nconshdlrs && !(*cutoff) && !(*enoughcuts) && !SCIPsolveIsStopped(set, stat, FALSE); ++i )
      {
         SCIP_CALL( SCIPconshdlrSeparateSol(set->conshdlrs_sepa[i], blkmem, set, stat, sepastore, sol, actdepth, onlydelayed, &result) );
         *cutoff = *cutoff || (result == SCIP_CUTOFF);
         consadded = consadded || (result == SCIP_CONSADDED);
         *enoughcuts = *enoughcuts || (SCIPsepastoreGetNCuts(sepastore) >= 2 * (SCIP_Longint)SCIPsetGetSepaMaxcuts(set, root)) || (result == SCIP_NEWROUND);
         *delayed = *delayed || (result == SCIP_DELAYED);
         if( *cutoff )
         {
            SCIPdebugMessage(" -> constraint handler <%s> detected cutoff in separation\n",
               SCIPconshdlrGetName(set->conshdlrs_sepa[i]));
         }
      }
   }

   SCIPdebugMessage(" -> separation round finished: delayed=%u, enoughcuts=%u, cutoff=%u\n",
      *delayed, *enoughcuts, *cutoff);

   return SCIP_OKAY;
}

/** applies one round of separation on the given primal solution or on the LP solution */
SCIP_RETCODE SCIPseparationRound(
   BMS_BLKMEM*           blkmem,             /**< block memory buffers */
   SCIP_SET*             set,                /**< global SCIP settings */
   SCIP_MESSAGEHDLR*     messagehdlr,        /**< message handler */
   SCIP_STAT*            stat,               /**< dynamic problem statistics */
   SCIP_EVENTQUEUE*      eventqueue,         /**< event queue */
   SCIP_EVENTFILTER*     eventfilter,        /**< global event filter */
   SCIP_PROB*            prob,               /**< transformed problem after presolve */
   SCIP_PRIMAL*          primal,             /**< primal data */
   SCIP_TREE*            tree,               /**< branch and bound tree */
   SCIP_LP*              lp,                 /**< LP data */
   SCIP_SEPASTORE*       sepastore,          /**< separation storage */
   SCIP_SOL*             sol,                /**< primal solution that should be separated, or NULL for LP solution */
   int                   actdepth,           /**< current depth in the tree */
   SCIP_Bool             onlydelayed,        /**< should only delayed separators be called? */
   SCIP_Bool*            delayed,            /**< pointer to store whether a separator was delayed */
   SCIP_Bool*            cutoff              /**< pointer to store whether the node can be cut off */
   )
{
   SCIP_Bool enoughcuts;

   assert(delayed != NULL);
   assert(cutoff != NULL);

   *delayed = FALSE;
   *cutoff = FALSE;
   enoughcuts = FALSE;

   if( sol == NULL )
   {
      SCIP_Bool lperror;
      SCIP_Bool mustsepa;
      SCIP_Bool mustprice;

      /* apply a separation round on the LP solution */
      lperror = FALSE;
      mustsepa = FALSE;
      mustprice = FALSE;
      SCIP_CALL( separationRoundLP(blkmem, set, messagehdlr, stat, eventqueue, eventfilter, prob, primal, tree, lp, sepastore, actdepth, 0.0, onlydelayed, delayed, &enoughcuts,
            cutoff, &lperror, &mustsepa, &mustprice) );
   }
   else
   {
      /* apply a separation round on the given primal solution */
      SCIP_CALL( separationRoundSol(blkmem, set, stat, sepastore, sol, actdepth, onlydelayed, delayed, &enoughcuts, cutoff) );
   }

   return SCIP_OKAY;
}

/** solves the current LP completely with pricing in new variables */
SCIP_RETCODE SCIPpriceLoop(
   BMS_BLKMEM*           blkmem,             /**< block memory buffers */
   SCIP_SET*             set,                /**< global SCIP settings */
   SCIP_MESSAGEHDLR*     messagehdlr,        /**< message handler */
   SCIP_STAT*            stat,               /**< dynamic problem statistics */
   SCIP_PROB*            prob,               /**< transformed problem after presolve */
   SCIP_PRIMAL*          primal,             /**< primal data */
   SCIP_TREE*            tree,               /**< branch and bound tree */
   SCIP_LP*              lp,                 /**< LP data */
   SCIP_PRICESTORE*      pricestore,         /**< pricing storage */
   SCIP_SEPASTORE*       sepastore,          /**< separation storage */
   SCIP_BRANCHCAND*      branchcand,         /**< branching candidate storage */
   SCIP_EVENTQUEUE*      eventqueue,         /**< event queue */
   SCIP_EVENTFILTER*     eventfilter,        /**< global event filter */
   SCIP_Bool             pretendroot,        /**< should the pricers be called as if we are at the root node? */
   SCIP_Bool             displayinfo,        /**< should info lines be displayed after each pricing round? */
   int                   maxpricerounds,     /**< maximal number of pricing rounds (-1: no limit);
                                              *   a finite limit means that the LP might not be solved to optimality! */
   int*                  npricedcolvars,     /**< pointer to store number of column variables after problem vars were priced */
   SCIP_Bool*            mustsepa,           /**< pointer to store TRUE if a separation round should follow */
   SCIP_Real*            lowerbound,         /**< lower bound computed by the pricers */
   SCIP_Bool*            lperror,            /**< pointer to store whether an unresolved error in LP solving occured */
   SCIP_Bool*            aborted             /**< pointer to store whether the pricing was aborted and the lower bound must 
                                              *   not be used */
   )
{
   int npricerounds;
   SCIP_Bool mustprice;
   SCIP_Bool cutoff;

   assert(prob != NULL);
   assert(lp != NULL);
   assert(lp->flushed);
   assert(lp->solved);
   assert(npricedcolvars != NULL);
   assert(mustsepa != NULL);
   assert(lperror != NULL);
   assert(lowerbound != NULL);
   assert(aborted != NULL);

   *npricedcolvars = prob->ncolvars;
   *lperror = FALSE;
   *aborted = FALSE;

   /* if the LP is unbounded, we don't need to price */
   mustprice = (SCIPlpGetSolstat(lp) == SCIP_LPSOLSTAT_OPTIMAL 
      || SCIPlpGetSolstat(lp) == SCIP_LPSOLSTAT_INFEASIBLE 
      || SCIPlpGetSolstat(lp) == SCIP_LPSOLSTAT_OBJLIMIT);

   /* if all the variables are already in the LP, we don't need to price */
   mustprice = mustprice && !SCIPprobAllColsInLP(prob, set, lp);

   /* check if infinite number of pricing rounds should be used */
   if( maxpricerounds == -1 )
      maxpricerounds = INT_MAX;

   /* pricing (has to be done completely to get a valid lower bound) */
   npricerounds = 0;
   while( !(*lperror) && mustprice && npricerounds < maxpricerounds )
   {
      SCIP_Bool enoughvars;
      SCIP_RESULT result;
      SCIP_Real lb;
      SCIP_Bool foundsol;
      int p;

      assert(lp->flushed);
      assert(lp->solved);
      assert(SCIPlpGetSolstat(lp) != SCIP_LPSOLSTAT_UNBOUNDEDRAY);

      /* check if pricing loop should be aborted */
      if( SCIPsolveIsStopped(set, stat, FALSE) )
      {
         /* do not print the warning message if we stopped because the problem is solved */
         if( !SCIPsetIsLE(set, SCIPgetUpperbound(set->scip), SCIPgetLowerbound(set->scip)) )
            SCIPmessagePrintWarning(messagehdlr, "pricing has been interrupted -- LP of current node is invalid\n");

         *aborted = TRUE;
         break;
      }

      /* call primal heuristics which are callable during pricing */
      SCIP_CALL( SCIPprimalHeuristics(set, stat, prob, primal, tree, lp, NULL, SCIP_HEURTIMING_DURINGPRICINGLOOP, &foundsol) );

      /* price problem variables */
      SCIPdebugMessage("problem variable pricing\n");
      assert(SCIPpricestoreGetNVars(pricestore) == 0);
      assert(SCIPpricestoreGetNBoundResets(pricestore) == 0);
      SCIP_CALL( SCIPpricestoreAddProbVars(pricestore, blkmem, set, stat, prob, tree, lp, branchcand, eventqueue) );
      *npricedcolvars = prob->ncolvars;

      /* call external pricers to create additional problem variables */
      SCIPdebugMessage("external variable pricing\n");

      /* sort pricer algorithms by priority */
      SCIPsetSortPricers(set);

      /* call external pricer algorithms, that are active for the current problem */
      enoughvars = (SCIPpricestoreGetNVars(pricestore) >= SCIPsetGetPriceMaxvars(set, pretendroot)/2 + 1);
      for( p = 0; p < set->nactivepricers && !enoughvars; ++p )
      {
         SCIP_CALL( SCIPpricerExec(set->pricers[p], set, prob, lp, pricestore, &lb, &result) );
         assert(result == SCIP_DIDNOTRUN || result == SCIP_SUCCESS);
         SCIPdebugMessage("pricing: pricer %s returned result = %s, lowerbound = %f\n",
            SCIPpricerGetName(set->pricers[p]), (result == SCIP_DIDNOTRUN ? "didnotrun" : "success"), lb);
         enoughvars = enoughvars || (SCIPpricestoreGetNVars(pricestore) >= (SCIPsetGetPriceMaxvars(set, pretendroot)+1)/2);
         *aborted = ( (*aborted) || (result == SCIP_DIDNOTRUN) );
         *lowerbound = MAX(*lowerbound, lb);
      }

      /* apply the priced variables to the LP */
      SCIP_CALL( SCIPpricestoreApplyVars(pricestore, blkmem, set, stat, eventqueue, prob, tree, lp) );
      assert(SCIPpricestoreGetNVars(pricestore) == 0);
      assert(!lp->flushed || lp->solved);
      mustprice = !lp->flushed || (prob->ncolvars != *npricedcolvars);
      *mustsepa = *mustsepa || !lp->flushed;

      /* after adding columns, the LP should be primal feasible such that primal simplex is applicable;
       * if LP was infeasible, we have to use dual simplex
       */
      SCIPdebugMessage("pricing: solve LP\n");
      SCIP_CALL( SCIPlpSolveAndEval(lp, set, messagehdlr, blkmem, stat, eventqueue, eventfilter, prob, -1LL, FALSE, TRUE, FALSE, lperror) );
      assert(lp->flushed);
      assert(lp->solved || *lperror);

      /* reset bounds temporarily set by pricer to their original values */
      SCIPdebugMessage("pricing: reset bounds\n");
      SCIP_CALL( SCIPpricestoreResetBounds(pricestore, blkmem, set, stat, lp, branchcand, eventqueue) );
      assert(SCIPpricestoreGetNVars(pricestore) == 0);
      assert(SCIPpricestoreGetNBoundResets(pricestore) == 0);
      assert(!lp->flushed || lp->solved || *lperror);

      /* put all initial constraints into the LP */
      SCIP_CALL( initConssLP(blkmem, set, sepastore, stat, prob, tree, lp, branchcand, eventqueue, eventfilter,
            pretendroot, &cutoff) );
      assert(cutoff == FALSE);

      mustprice = mustprice || !lp->flushed || (prob->ncolvars != *npricedcolvars);
      *mustsepa = *mustsepa || !lp->flushed;

      /* solve LP again after resetting bounds and adding new initial constraints (with dual simplex) */
      SCIPdebugMessage("pricing: solve LP after resetting bounds and adding new initial constraints\n");
      SCIP_CALL( SCIPlpSolveAndEval(lp, set, messagehdlr, blkmem, stat, eventqueue, eventfilter, prob, -1LL, FALSE, FALSE, FALSE, lperror) );
      assert(lp->flushed);
      assert(lp->solved || *lperror);

      /* remove previous primal ray, store new one if LP is unbounded */
      SCIP_CALL( updatePrimalRay(blkmem, set, stat, prob, primal, tree, lp, *lperror) );

      /* increase pricing round counter */
      stat->npricerounds++;
      npricerounds++;

      /* display node information line */
      if( displayinfo && mustprice )
      {
         if( (SCIP_VERBLEVEL)set->disp_verblevel >= SCIP_VERBLEVEL_FULL
             || ((SCIP_VERBLEVEL)set->disp_verblevel >= SCIP_VERBLEVEL_HIGH && npricerounds % 100 == 1) )
         {
            SCIP_CALL( SCIPdispPrintLine(set, messagehdlr, stat, NULL, TRUE) );
         }
      }

      /* if the LP is unbounded, we can stop pricing */
      mustprice = mustprice && 
         (SCIPlpGetSolstat(lp) == SCIP_LPSOLSTAT_OPTIMAL 
            || SCIPlpGetSolstat(lp) == SCIP_LPSOLSTAT_INFEASIBLE
          || SCIPlpGetSolstat(lp) == SCIP_LPSOLSTAT_OBJLIMIT );

   }
   assert(lp->flushed);
   assert(lp->solved || *lperror);

   *aborted = ( (*aborted) || (*lperror) || SCIPlpGetSolstat(lp) == SCIP_LPSOLSTAT_NOTSOLVED 
      || SCIPlpGetSolstat(lp) == SCIP_LPSOLSTAT_ERROR || npricerounds == maxpricerounds );

   /* set information, whether the current lp is a valid relaxation of the current problem */
   SCIPlpSetIsRelax(lp, !(*aborted));

   return SCIP_OKAY;
}

/** separates cuts of the cut pool */
static
SCIP_RETCODE cutpoolSeparate(
   SCIP_CUTPOOL*         cutpool,            /**< cut pool */
   BMS_BLKMEM*           blkmem,             /**< block memory */
   SCIP_SET*             set,                /**< global SCIP settings */
   SCIP_STAT*            stat,               /**< problem statistics data */
   SCIP_EVENTQUEUE*      eventqueue,         /**< event queue */
   SCIP_EVENTFILTER*     eventfilter,        /**< event filter for global events */
   SCIP_LP*              lp,                 /**< current LP data */
   SCIP_SEPASTORE*       sepastore,          /**< separation storage */
   SCIP_Bool             cutpoolisdelayed,   /**< is the cutpool delayed (count cuts found)? */
   SCIP_Bool             root,               /**< are we at the root node? */
   int                   actdepth,           /**< the depth of the focus node */
   SCIP_Bool*            enoughcuts,         /**< pointer to store if enough cuts were found in current separation round */
   SCIP_Bool*            cutoff              /**< pointer to store if an cutoff was detected */
   )
{
   if( (set->sepa_poolfreq == 0 && actdepth == 0)
      || (set->sepa_poolfreq > 0 && actdepth % set->sepa_poolfreq == 0) )
   {
      SCIP_RESULT result;

      /* in case of the "normal" cutpool the sepastore should be empty since the cutpool is called as first separator;
       * in case of the delayed cutpool the sepastore should be also empty because the delayed cutpool is only called if
       * the sepastore is empty after all separators and the the "normal" cutpool were called without success;
       */
      assert(SCIPsepastoreGetNCuts(sepastore) == 0);

      SCIP_CALL( SCIPcutpoolSeparate(cutpool, blkmem, set, stat, eventqueue, eventfilter, lp, sepastore, cutpoolisdelayed, root, &result) );
      *cutoff = *cutoff || (result == SCIP_CUTOFF);
      *enoughcuts = *enoughcuts || (SCIPsepastoreGetNCuts(sepastore) >= 2 * (SCIP_Longint)SCIPsetGetSepaMaxcuts(set, root)) || (result == SCIP_NEWROUND);
   }

   return SCIP_OKAY;
}

/** solve the current LP of a node with a price-and-cut loop */
static
SCIP_RETCODE priceAndCutLoop(
   BMS_BLKMEM*           blkmem,             /**< block memory buffers */
   SCIP_SET*             set,                /**< global SCIP settings */
   SCIP_MESSAGEHDLR*     messagehdlr,        /**< message handler */
   SCIP_STAT*            stat,               /**< dynamic problem statistics */
   SCIP_PROB*            prob,               /**< transformed problem after presolve */
   SCIP_PRIMAL*          primal,             /**< primal data */
   SCIP_TREE*            tree,               /**< branch and bound tree */
   SCIP_LP*              lp,                 /**< LP data */
   SCIP_PRICESTORE*      pricestore,         /**< pricing storage */
   SCIP_SEPASTORE*       sepastore,          /**< separation storage */
   SCIP_CUTPOOL*         cutpool,            /**< global cut pool */
   SCIP_CUTPOOL*         delayedcutpool,     /**< global delayed cut pool */
   SCIP_BRANCHCAND*      branchcand,         /**< branching candidate storage */
   SCIP_CONFLICT*        conflict,           /**< conflict analysis data */
   SCIP_EVENTFILTER*     eventfilter,        /**< event filter for global (not variable dependent) events */
   SCIP_EVENTQUEUE*      eventqueue,         /**< event queue */
   SCIP_Bool             initiallpsolved,    /**< was the initial LP already solved? */
   SCIP_Bool*            cutoff,             /**< pointer to store whether the node can be cut off */
   SCIP_Bool*            unbounded,          /**< pointer to store whether an unbounded ray was found in the LP */
   SCIP_Bool*            lperror,            /**< pointer to store whether an unresolved error in LP solving occured */
   SCIP_Bool*            pricingaborted      /**< pointer to store whether the pricing was aborted and the lower bound must 
                                              *   not be used */ 
   )
{
   SCIP_NODE* focusnode;
   SCIP_EVENT event;
   SCIP_LPSOLSTAT stalllpsolstat;
   SCIP_Real loclowerbound;
   SCIP_Real glblowerbound;
   SCIP_Real pricerlowerbound;
   SCIP_Real bounddist;
   SCIP_Real stalllpobjval;
   SCIP_Bool separate;
   SCIP_Bool mustprice;
   SCIP_Bool mustsepa;
   SCIP_Bool delayedsepa;
   SCIP_Bool root;
   int maxseparounds;
   int nsepastallrounds;
   int maxnsepastallrounds;
   int stallnfracs;
   int actdepth;
   int npricedcolvars;

   assert(set != NULL);
   assert(blkmem != NULL);
   assert(stat != NULL);
   assert(prob != NULL);
   assert(tree != NULL);
   assert(lp != NULL);
   assert(pricestore != NULL);
   assert(sepastore != NULL);
   assert(cutpool != NULL);
   assert(delayedcutpool != NULL);
   assert(primal != NULL);
   assert(cutoff != NULL);
   assert(unbounded != NULL);
   assert(lperror != NULL);

   focusnode = SCIPtreeGetFocusNode(tree);
   assert(focusnode != NULL);
   assert(SCIPnodeGetType(focusnode) == SCIP_NODETYPE_FOCUSNODE);
   actdepth = SCIPnodeGetDepth(focusnode);
   root = (actdepth == 0);

   /* check, if we want to separate at this node */
   loclowerbound = SCIPnodeGetLowerbound(focusnode);
   glblowerbound = SCIPtreeGetLowerbound(tree, set);
   assert(primal->cutoffbound > glblowerbound);
   bounddist = (loclowerbound - glblowerbound)/(primal->cutoffbound - glblowerbound);
   separate = SCIPsetIsLE(set, bounddist, set->sepa_maxbounddist);
   separate = separate && (set->sepa_maxruns == -1 || stat->nruns <= set->sepa_maxruns);

   /* get maximal number of separation rounds */
   maxseparounds = (root ? set->sepa_maxroundsroot : set->sepa_maxrounds);
   if( maxseparounds == -1 )
      maxseparounds = INT_MAX;
   if( stat->nruns > 1 && root && set->sepa_maxroundsrootsubrun >= 0 )
      maxseparounds = MIN(maxseparounds, set->sepa_maxroundsrootsubrun);
   if( initiallpsolved && set->sepa_maxaddrounds >= 0 )
      maxseparounds = MIN(maxseparounds, stat->nseparounds + set->sepa_maxaddrounds);
   maxnsepastallrounds = set->sepa_maxstallrounds;
   if( maxnsepastallrounds == -1 )
      maxnsepastallrounds = INT_MAX;

   /* solve initial LP of price-and-cut loop */
   /* @todo check if LP is always already solved, because of calling solveNodeInitialLP() in solveNodeLP()? */
   SCIPdebugMessage("node: solve LP with price and cut\n");
   SCIP_CALL( SCIPlpSolveAndEval(lp, set, messagehdlr, blkmem,  stat, eventqueue, eventfilter, prob,
         set->lp_iterlim, FALSE, TRUE, FALSE, lperror) );
   assert(lp->flushed);
   assert(lp->solved || *lperror);

   /* remove previous primal ray, store new one if LP is unbounded */
   SCIP_CALL( updatePrimalRay(blkmem, set, stat, prob, primal, tree, lp, *lperror) );

   /* price-and-cut loop */
   npricedcolvars = prob->ncolvars;
   mustprice = TRUE;
   mustsepa = separate;
   delayedsepa = FALSE;
   *cutoff = FALSE;
   *unbounded = (SCIPlpGetSolstat(lp) == SCIP_LPSOLSTAT_UNBOUNDEDRAY);
   nsepastallrounds = 0;
   stalllpsolstat = SCIP_LPSOLSTAT_NOTSOLVED;
   stalllpobjval = SCIP_REAL_MIN;
   stallnfracs = INT_MAX;
   lp->installing = FALSE;
   while( !(*cutoff) && !(*lperror) && (mustprice || mustsepa || delayedsepa) )
   {
      SCIPdebugMessage("-------- node solving loop --------\n");
      assert(lp->flushed);
      assert(lp->solved);

      /* solve the LP with pricing in new variables */
      while( mustprice && !(*lperror) )
      {
         pricerlowerbound = -SCIPsetInfinity(set);

         SCIP_CALL( SCIPpriceLoop(blkmem, set, messagehdlr, stat, prob, primal, tree, lp, pricestore, sepastore, branchcand, eventqueue,
               eventfilter, root, root, -1, &npricedcolvars, &mustsepa, &pricerlowerbound, lperror, pricingaborted) );

         mustprice = FALSE;

         /* update lower bound w.r.t. the lower bound given by the pricers */
         SCIPnodeUpdateLowerbound(focusnode, stat, pricerlowerbound);
         SCIPdebugMessage(" -> new lower bound given by pricers: %g\n", pricerlowerbound);

         assert(lp->flushed);
         assert(lp->solved || *lperror);

         /* update lower bound w.r.t. the LP solution */
         if( !(*lperror) && !(*pricingaborted) && SCIPlpIsRelax(lp) )
         {
            SCIP_CALL( SCIPnodeUpdateLowerboundLP(focusnode, set, stat, prob, lp) );
            SCIPdebugMessage(" -> new lower bound: %g (LP status: %d, LP obj: %g)\n",
               SCIPnodeGetLowerbound(focusnode), SCIPlpGetSolstat(lp), SCIPlpGetObjval(lp, set, prob));

            /* update node estimate */
            SCIP_CALL( updateEstimate(set, stat, tree, lp, branchcand) );

            if( root && SCIPlpGetSolstat(lp) == SCIP_LPSOLSTAT_OPTIMAL )
               SCIPprobUpdateBestRootSol(prob, set, stat, lp);
         }
         else
         {
            SCIPdebugMessage(" -> error solving LP or pricing aborted. keeping old bound: %g\n", SCIPnodeGetLowerbound(focusnode));
         }

         /* display node information line for root node */
         if( root && (SCIP_VERBLEVEL)set->disp_verblevel >= SCIP_VERBLEVEL_HIGH )
         {
            SCIP_CALL( SCIPdispPrintLine(set, messagehdlr, stat, NULL, TRUE) );
         }

         if( !(*lperror) )
         {
            /* call propagators that are applicable during LP solving loop only if the node is not cut off */
            if( SCIPsetIsLT(set, SCIPnodeGetLowerbound(focusnode), primal->cutoffbound) )
            {
               SCIPdebugMessage(" -> LP solved: call propagators that are applicable during LP solving loop\n");

               SCIP_CALL( propagateDomains(blkmem, set, stat, primal, tree, SCIPtreeGetCurrentDepth(tree), 0, FALSE,
                     SCIP_PROPTIMING_DURINGLPLOOP, cutoff) );
               assert(SCIPbufferGetNUsed(set->buffer) == 0);

               /* if we found something, solve LP again */
               if( !lp->flushed && !(*cutoff) )
               {
                  SCIPdebugMessage("    -> found reduction: resolve LP\n");

                  /* in the root node, remove redundant rows permanently from the LP */
                  if( root )
                  {
                     SCIP_CALL( SCIPlpFlush(lp, blkmem, set, eventqueue) );
                     SCIP_CALL( SCIPlpRemoveRedundantRows(lp, blkmem, set, stat, eventqueue, eventfilter) );
                  }

                  /* resolve LP */
                  SCIP_CALL( SCIPlpSolveAndEval(lp, set, messagehdlr, blkmem, stat, eventqueue, eventfilter, prob,
                        set->lp_iterlim, FALSE, TRUE, FALSE, lperror) );
                  assert(lp->flushed);
                  assert(lp->solved || *lperror);

                  /* remove previous primal ray, store new one if LP is unbounded */
                  SCIP_CALL( updatePrimalRay(blkmem, set, stat, prob, primal, tree, lp, *lperror) );

                  mustprice = TRUE;
               }
            }
         }

         /* call primal heuristics that are applicable during node LP solving loop */
         if( !*cutoff && SCIPlpGetSolstat(lp) == SCIP_LPSOLSTAT_OPTIMAL )
         {
            SCIP_Bool foundsol;

            SCIP_CALL( SCIPprimalHeuristics(set, stat, prob, primal, tree, lp, NULL, SCIP_HEURTIMING_DURINGLPLOOP, &foundsol) );
            assert(SCIPbufferGetNUsed(set->buffer) == 0);

            *lperror = *lperror || lp->resolvelperror;
         }
      }
      assert(lp->flushed || *cutoff);
      assert(lp->solved || *lperror || *cutoff);

      /* check, if we exceeded the separation round limit */
      mustsepa = mustsepa
         && stat->nseparounds < maxseparounds
         && nsepastallrounds < maxnsepastallrounds
         && !(*cutoff);

      /* if separators were delayed, we want to apply a final separation round with the delayed separators */
      delayedsepa = delayedsepa && !mustsepa && !(*cutoff); /* if regular separation applies, we ignore delayed separators */
      mustsepa = mustsepa || delayedsepa;

      /* if the LP is infeasible, exceeded the objective limit or a global performance limit was reached, 
       * we don't need to separate cuts
       * (the global limits are only checked at the root node in order to not query system time too often)
       */
      if( mustsepa )
      {
         if( !separate
             || (SCIPlpGetSolstat(lp) != SCIP_LPSOLSTAT_OPTIMAL && SCIPlpGetSolstat(lp) != SCIP_LPSOLSTAT_UNBOUNDEDRAY)
             || SCIPsetIsGE(set, SCIPnodeGetLowerbound(focusnode), primal->cutoffbound)
             || (root && SCIPsolveIsStopped(set, stat, FALSE)) )
         {
            mustsepa = FALSE;
            delayedsepa = FALSE;
         }
      }

      /* separation and reduced cost strengthening
       * (needs not to be done completely, because we just want to increase the lower bound)
       */
      if( !(*cutoff) && !(*lperror) && mustsepa )
      {
         SCIP_Longint olddomchgcount;
         SCIP_Bool enoughcuts;

         assert(lp->flushed);
         assert(lp->solved);
         assert(SCIPlpGetSolstat(lp) == SCIP_LPSOLSTAT_OPTIMAL || SCIPlpGetSolstat(lp) == SCIP_LPSOLSTAT_UNBOUNDEDRAY);

         olddomchgcount = stat->domchgcount;

         mustsepa = FALSE;
         enoughcuts = (SCIPsetGetSepaMaxcuts(set, root) == 0);

         /* global cut pool separation */
         if( !enoughcuts && !delayedsepa )
         {
            SCIP_CALL( cutpoolSeparate(cutpool, blkmem, set, stat, eventqueue, eventfilter, lp, sepastore, FALSE, root, actdepth, &enoughcuts, cutoff) );

            if( *cutoff )
            {
               SCIPdebugMessage(" -> global cut pool detected cutoff\n");
            }
         }
         assert(lp->flushed);
         assert(lp->solved);
         assert(SCIPlpGetSolstat(lp) == SCIP_LPSOLSTAT_OPTIMAL || SCIPlpGetSolstat(lp) == SCIP_LPSOLSTAT_UNBOUNDEDRAY);

         /* constraint separation */
         SCIPdebugMessage("constraint separation\n");

         /* separate constraints and LP */
         if( !(*cutoff) && !(*lperror) && !enoughcuts && lp->solved )
         {
            /* apply a separation round */
            SCIP_CALL( separationRoundLP(blkmem, set, messagehdlr, stat, eventqueue, eventfilter, prob, primal, tree, lp, sepastore, actdepth, bounddist, delayedsepa,
                  &delayedsepa, &enoughcuts, cutoff, lperror, &mustsepa, &mustprice) );
            assert(SCIPbufferGetNUsed(set->buffer) == 0);

            /* if we are close to the stall round limit, also call the delayed separators */
            if( !(*cutoff) && !(*lperror) && !enoughcuts && lp->solved
               && (SCIPlpGetSolstat(lp) == SCIP_LPSOLSTAT_OPTIMAL || SCIPlpGetSolstat(lp) == SCIP_LPSOLSTAT_UNBOUNDEDRAY)
               && nsepastallrounds >= maxnsepastallrounds-1 && delayedsepa )
            {
               SCIP_CALL( separationRoundLP(blkmem, set, messagehdlr, stat, eventqueue, eventfilter, prob, primal, tree, lp, sepastore, actdepth, bounddist, delayedsepa,
                     &delayedsepa, &enoughcuts, cutoff, lperror, &mustsepa, &mustprice) );
               assert(SCIPbufferGetNUsed(set->buffer) == 0);
            }
         }

         /* delayed global cut pool separation */
         if( !(*cutoff) && SCIPlpGetSolstat(lp) == SCIP_LPSOLSTAT_OPTIMAL && SCIPsepastoreGetNCuts(sepastore) == 0 )
         {
            assert( !(*lperror) );

            SCIP_CALL( cutpoolSeparate(delayedcutpool, blkmem, set, stat, eventqueue, eventfilter, lp, sepastore, TRUE, root, actdepth, &enoughcuts, cutoff) );

            if( *cutoff )
            {
               SCIPdebugMessage(" -> delayed global cut pool detected cutoff\n");
            }
            assert(SCIPlpGetSolstat(lp) == SCIP_LPSOLSTAT_OPTIMAL);
            assert(lp->flushed);
            assert(lp->solved);
         }

         assert(*cutoff || *lperror || SCIPlpIsSolved(lp));
         assert(!SCIPlpIsSolved(lp)
            || SCIPlpGetSolstat(lp) == SCIP_LPSOLSTAT_OPTIMAL
            || SCIPlpGetSolstat(lp) == SCIP_LPSOLSTAT_UNBOUNDEDRAY
            || SCIPlpGetSolstat(lp) == SCIP_LPSOLSTAT_INFEASIBLE
            || SCIPlpGetSolstat(lp) == SCIP_LPSOLSTAT_OBJLIMIT
            || SCIPlpGetSolstat(lp) == SCIP_LPSOLSTAT_ITERLIMIT
            || SCIPlpGetSolstat(lp) == SCIP_LPSOLSTAT_TIMELIMIT);

         if( *cutoff || *lperror
            || SCIPlpGetSolstat(lp) == SCIP_LPSOLSTAT_INFEASIBLE || SCIPlpGetSolstat(lp) == SCIP_LPSOLSTAT_OBJLIMIT 
            || SCIPlpGetSolstat(lp) == SCIP_LPSOLSTAT_ITERLIMIT  || SCIPlpGetSolstat(lp) == SCIP_LPSOLSTAT_TIMELIMIT )
         {
            /* the found cuts are of no use, because the node is infeasible anyway (or we have an error in the LP) */
            SCIP_CALL( SCIPsepastoreClearCuts(sepastore, blkmem, set, eventqueue, eventfilter, lp) );
         }
         else
         {
            /* apply found cuts */
            SCIP_CALL( SCIPsepastoreApplyCuts(sepastore, blkmem, set, stat, prob, tree, lp, branchcand,
                  eventqueue, eventfilter, root, SCIP_EFFICIACYCHOICE_LP, cutoff) );

            if( !(*cutoff) )
            {
               mustprice = mustprice || !lp->flushed || (prob->ncolvars != npricedcolvars);
               mustsepa = mustsepa || !lp->flushed;

               /* if a new bound change (e.g. a cut with only one column) was found, propagate domains again */
               if( stat->domchgcount != olddomchgcount )
               {
                  SCIPdebugMessage(" -> separation changed bound: call propagators that are applicable before LP is solved\n");

                  /* propagate domains */
                  SCIP_CALL( propagateDomains(blkmem, set, stat, primal, tree, SCIPtreeGetCurrentDepth(tree), 0, FALSE, SCIP_PROPTIMING_BEFORELP, cutoff) );
                  assert(SCIPbufferGetNUsed(set->buffer) == 0);

                  /* in the root node, remove redundant rows permanently from the LP */
                  if( root )
                  {
                     SCIP_CALL( SCIPlpFlush(lp, blkmem, set, eventqueue) );
                     SCIP_CALL( SCIPlpRemoveRedundantRows(lp, blkmem, set, stat, eventqueue, eventfilter) );
                  }
               }

               if( !(*cutoff) )
               {
                  SCIP_Real lpobjval;

                  /* solve LP (with dual simplex) */
                  SCIPdebugMessage("separation: solve LP\n");
                  SCIP_CALL( SCIPlpSolveAndEval(lp, set, messagehdlr, blkmem, stat, eventqueue, eventfilter, prob,
                        set->lp_iterlim, FALSE, TRUE, FALSE, lperror) );
                  assert(lp->flushed);
                  assert(lp->solved || *lperror);

                  /* remove previous primal ray, store new one if LP is unbounded */
                  SCIP_CALL( updatePrimalRay(blkmem, set, stat, prob, primal, tree, lp, *lperror) );

                  if( !(*lperror) )
                  {
                     SCIP_Bool stalling;

                     /* check if we are stalling
                      * If we have an LP solution, then we are stalling if
                      *   we had an LP solution before and
                      *   the LP value did not improve and
                      *   the number of fractional variables did not decrease.
                      * If we do not have an LP solution, then we are stalling if the solution status of the LP did not change.
                      */
                     if( SCIPlpGetSolstat(lp) == SCIP_LPSOLSTAT_OPTIMAL )
                     {
                        SCIP_Real objreldiff;
                        int nfracs;

                        SCIP_CALL( SCIPbranchcandGetLPCands(branchcand, set, stat, lp, NULL, NULL, NULL, &nfracs, NULL) );
                        lpobjval = SCIPlpGetObjval(lp, set, prob);
                        objreldiff = SCIPrelDiff(lpobjval, stalllpobjval);
                        SCIPdebugMessage(" -> LP bound moved from %g to %g (reldiff: %g)\n",
                           stalllpobjval, lpobjval, objreldiff);

                        stalling = (stalllpsolstat == SCIP_LPSOLSTAT_OPTIMAL &&
                            objreldiff <= 1e-04 &&
                            nfracs >= (0.9 - 0.1 * nsepastallrounds) * stallnfracs);

                        stalllpobjval = lpobjval;
                        stallnfracs = nfracs;
                     }
                     else
                     {
                        stalling = (stalllpsolstat == SCIPlpGetSolstat(lp));
                     }

                     if( !stalling )
                     {
                        nsepastallrounds = 0;
                        lp->installing = FALSE;
                     }
                     else
                     {
                        nsepastallrounds++;
                     }
                     stalllpsolstat = SCIPlpGetSolstat(lp);

                     /* tell LP that we are (close to) stalling */
                     if( nsepastallrounds >= maxnsepastallrounds-2 )
                        lp->installing = TRUE;
                     SCIPdebugMessage(" -> nsepastallrounds=%d/%d\n", nsepastallrounds, maxnsepastallrounds);
                  }
               }
            }
         }
         assert(*cutoff || *lperror || (lp->flushed && lp->solved)); /* cutoff: LP may be unsolved due to bound changes */

         SCIPdebugMessage("separation round %d/%d finished (%d/%d stall rounds): mustprice=%u, mustsepa=%u, delayedsepa=%u\n",
            stat->nseparounds, maxseparounds, nsepastallrounds, maxnsepastallrounds, mustprice, mustsepa, delayedsepa);

         /* increase separation round counter */
         stat->nseparounds++;
      }
   }

   if ( nsepastallrounds >= maxnsepastallrounds )
   {
      SCIPmessagePrintVerbInfo(messagehdlr, set->disp_verblevel, SCIP_VERBLEVEL_FULL,
         "Truncate separation round because of stalling (%d stall rounds).\n", maxnsepastallrounds);
   }

   if( !*lperror )
   {
      /* update pseudo cost values for continuous variables, if it should be delayed */
      SCIP_CALL( updatePseudocost(set, stat, prob, tree, lp, FALSE, set->branch_delaypscost) );
   }

   /* update lower bound w.r.t. the LP solution */
   if( *cutoff )
   {
      SCIPnodeUpdateLowerbound(focusnode, stat, SCIPsetInfinity(set));
   }
   else if( !(*lperror) )
   {
      assert(lp->flushed);
      assert(lp->solved);

      if( SCIPlpIsRelax(lp) )
      {
         SCIP_CALL( SCIPnodeUpdateLowerboundLP(focusnode, set, stat, prob, lp) );
      }

      /* update node estimate */
      SCIP_CALL( updateEstimate(set, stat, tree, lp, branchcand) );

      /* issue LPSOLVED event */
      if( SCIPlpGetSolstat(lp) != SCIP_LPSOLSTAT_ITERLIMIT && SCIPlpGetSolstat(lp) != SCIP_LPSOLSTAT_TIMELIMIT )
      {
         SCIP_CALL( SCIPeventChgType(&event, SCIP_EVENTTYPE_LPSOLVED) );
         SCIP_CALL( SCIPeventChgNode(&event, focusnode) );
         SCIP_CALL( SCIPeventProcess(&event, set, NULL, NULL, NULL, eventfilter) );
      }

      /* if the LP is a relaxation and we are not solving exactly, then we may analyze an infeasible or bound exceeding
       * LP (not necessary in the root node) and cut off the current node
       */
      if( !set->misc_exactsolve && !root && SCIPlpIsRelax(lp) && SCIPprobAllColsInLP(prob, set, lp)
         && (SCIPlpGetSolstat(lp) == SCIP_LPSOLSTAT_INFEASIBLE || SCIPlpGetSolstat(lp) == SCIP_LPSOLSTAT_OBJLIMIT) )
      {
         SCIP_CALL( SCIPconflictAnalyzeLP(conflict, blkmem, set, stat, prob, tree, lp, branchcand, eventqueue, NULL) );
         *cutoff = TRUE;
      }
   }
   /* check for unboundedness */
   if( !(*lperror) )
   {
      *unbounded = (SCIPlpGetSolstat(lp) == SCIP_LPSOLSTAT_UNBOUNDEDRAY);
      /* assert(!(*unbounded) || root); */ /* unboundedness can only happen in the root node; no, of course it can also happens in the tree if a branching did not help to resolve unboundedness */
   }

   lp->installing = FALSE;

   SCIPdebugMessage(" -> final lower bound: %g (LP status: %d, LP obj: %g)\n",
      SCIPnodeGetLowerbound(focusnode), SCIPlpGetSolstat(lp),
      *cutoff ? SCIPsetInfinity(set) : *lperror ? -SCIPsetInfinity(set) : SCIPlpGetObjval(lp, set, prob));

   return SCIP_OKAY;
}

/** updates the current lower bound with the pseudo objective value, cuts off node by bounding, and applies conflict
 *  analysis if the pseudo objective lead to the cutoff
 */
static
SCIP_RETCODE applyBounding(
   BMS_BLKMEM*           blkmem,             /**< block memory buffers */
   SCIP_SET*             set,                /**< global SCIP settings */
   SCIP_STAT*            stat,               /**< dynamic problem statistics */
   SCIP_PROB*            prob,               /**< transformed problem after presolve */
   SCIP_PRIMAL*          primal,             /**< primal data */
   SCIP_TREE*            tree,               /**< branch and bound tree */
   SCIP_LP*              lp,                 /**< LP data */
   SCIP_BRANCHCAND*      branchcand,         /**< branching candidate storage */
   SCIP_EVENTQUEUE*      eventqueue,         /**< event queue */
   SCIP_CONFLICT*        conflict,           /**< conflict analysis data */
   SCIP_Bool*            cutoff              /**< pointer to store TRUE, if the node can be cut off */
   )
{
   assert(primal != NULL);
   assert(cutoff != NULL);

   if( !(*cutoff) )
   {
      SCIP_NODE* focusnode;
      SCIP_Real pseudoobjval;

      /* get current focus node */
      focusnode = SCIPtreeGetFocusNode(tree);

      /* update lower bound w.r.t. the pseudo solution */
      pseudoobjval = SCIPlpGetPseudoObjval(lp, set, prob);
      SCIPnodeUpdateLowerbound(focusnode, stat, pseudoobjval);
      SCIPdebugMessage(" -> lower bound: %g [%g] (pseudoobj: %g [%g]), cutoff bound: %g [%g]\n",
         SCIPnodeGetLowerbound(focusnode), SCIPprobExternObjval(prob, set, SCIPnodeGetLowerbound(focusnode)),
         pseudoobjval, SCIPprobExternObjval(prob, set, pseudoobjval),
         primal->cutoffbound, SCIPprobExternObjval(prob, set, primal->cutoffbound));

      /* check for infeasible node by bounding */
      if( (set->misc_exactsolve && SCIPnodeGetLowerbound(focusnode) >= primal->cutoffbound)
         || (!set->misc_exactsolve && SCIPsetIsGE(set, SCIPnodeGetLowerbound(focusnode), primal->cutoffbound)) )
      {
         SCIPdebugMessage("node is cut off by bounding (lower=%g, upper=%g)\n",
            SCIPnodeGetLowerbound(focusnode), primal->cutoffbound);
         SCIPnodeUpdateLowerbound(focusnode, stat, SCIPsetInfinity(set));
         *cutoff = TRUE;

         /* call pseudo conflict analysis, if the node is cut off due to the pseudo objective value */
         if( pseudoobjval >= primal->cutoffbound && !SCIPsetIsInfinity(set, -pseudoobjval) )
         {
            SCIP_CALL( SCIPconflictAnalyzePseudo(conflict, blkmem, set, stat, prob, tree, lp, branchcand, eventqueue, NULL) );
         }
      }
   }

   return SCIP_OKAY;
}

/** solves the current node's LP in a price-and-cut loop */
static
SCIP_RETCODE solveNodeLP(
   BMS_BLKMEM*           blkmem,             /**< block memory buffers */
   SCIP_SET*             set,                /**< global SCIP settings */
   SCIP_MESSAGEHDLR*     messagehdlr,        /**< message handler */
   SCIP_STAT*            stat,               /**< dynamic problem statistics */
   SCIP_PROB*            origprob,           /**< original problem */
   SCIP_PROB*            transprob,          /**< transformed problem after presolve */
   SCIP_PRIMAL*          primal,             /**< primal data */
   SCIP_TREE*            tree,               /**< branch and bound tree */
   SCIP_LP*              lp,                 /**< LP data */
   SCIP_PRICESTORE*      pricestore,         /**< pricing storage */
   SCIP_SEPASTORE*       sepastore,          /**< separation storage */
   SCIP_CUTPOOL*         cutpool,            /**< global cut pool */
   SCIP_CUTPOOL*         delayedcutpool,     /**< global delayed cut pool */
   SCIP_BRANCHCAND*      branchcand,         /**< branching candidate storage */
   SCIP_CONFLICT*        conflict,           /**< conflict analysis data */
   SCIP_EVENTFILTER*     eventfilter,        /**< event filter for global (not variable dependent) events */
   SCIP_EVENTQUEUE*      eventqueue,         /**< event queue */
   SCIP_Bool             initiallpsolved,    /**< was the initial LP already solved? */
   SCIP_Bool*            cutoff,             /**< pointer to store TRUE, if the node can be cut off */
   SCIP_Bool*            unbounded,          /**< pointer to store TRUE, if an unbounded ray was found in the LP */
   SCIP_Bool*            lperror,            /**< pointer to store TRUE, if an unresolved error in LP solving occured */
   SCIP_Bool*            pricingaborted      /**< pointer to store TRUE, if the pricing was aborted and the lower bound must not be used */ 
   )
{
   SCIP_Longint nlpiterations;
   SCIP_Longint nlps;

   assert(stat != NULL);
   assert(tree != NULL);
   assert(SCIPtreeHasFocusNodeLP(tree));
   assert(cutoff != NULL);
   assert(unbounded != NULL);
   assert(lperror != NULL);
   assert(*cutoff == FALSE);
   assert(*unbounded == FALSE);
   assert(*lperror == FALSE);

   nlps = stat->nlps;
   nlpiterations = stat->nlpiterations;

   if( !initiallpsolved )
   {
      /* load and solve the initial LP of the node */
      SCIP_CALL( solveNodeInitialLP(blkmem, set, messagehdlr, stat, transprob, primal, tree, lp, pricestore, sepastore,
            branchcand, eventfilter, eventqueue, cutoff, lperror) );
      assert(*cutoff || *lperror || (lp->flushed && lp->solved));
      SCIPdebugMessage("price-and-cut-loop: initial LP status: %d, LP obj: %g\n",
         SCIPlpGetSolstat(lp),
         *cutoff ? SCIPsetInfinity(set) : *lperror ? -SCIPsetInfinity(set) : SCIPlpGetObjval(lp, set, transprob));

      /* update initial LP iteration counter */
      stat->ninitlps += stat->nlps - nlps;
      stat->ninitlpiterations += stat->nlpiterations - nlpiterations;

      /* in the root node, we try if initial LP solution is feasible to avoid expensive setup of data structures in
       * separators; in case the root LP is aborted, e.g, by hitting the time limit, we do not check the LP solution
       * since the corresponding data structures have not been updated 
       */
      if( SCIPtreeGetCurrentDepth(tree) == 0 && !(*cutoff) && !(*lperror)
         && (SCIPlpGetSolstat(lp) == SCIP_LPSOLSTAT_OPTIMAL || SCIPlpGetSolstat(lp) == SCIP_LPSOLSTAT_UNBOUNDEDRAY)
         && !SCIPsolveIsStopped(set, stat, FALSE) )
      {
         SCIP_Bool checklprows;
         SCIP_Bool stored;
         SCIP_SOL* sol;
         
         SCIP_CALL( SCIPsolCreateLPSol(&sol, blkmem, set, stat, transprob, primal, tree, lp, NULL) );

         if( SCIPlpGetSolstat(lp) == SCIP_LPSOLSTAT_UNBOUNDEDRAY )
            checklprows = FALSE;
         else
            checklprows = TRUE;

#ifndef NDEBUG
         /* in the debug mode we want to explicitly check if the solution is feasible if it was stored */
         SCIP_CALL( SCIPprimalTrySol(primal, blkmem, set, messagehdlr, stat, origprob, transprob, tree, lp,
               eventqueue, eventfilter, sol, FALSE, TRUE, TRUE, checklprows, &stored) );

         if( stored )
         {
            SCIP_Bool feasible;

            SCIP_CALL( SCIPsolCheck(sol, set, messagehdlr, blkmem, stat, transprob, FALSE, TRUE, TRUE, checklprows, &feasible) );
            assert(feasible);
         }

         SCIP_CALL( SCIPsolFree(&sol, blkmem, primal) );
#else
         SCIP_CALL( SCIPprimalTrySolFree(primal, blkmem, set, messagehdlr, stat, origprob, transprob, tree, lp,
               eventqueue, eventfilter, &sol, FALSE, TRUE, TRUE, checklprows, &stored) );
#endif
         if( SCIPlpGetSolstat(lp) == SCIP_LPSOLSTAT_UNBOUNDEDRAY )
            *unbounded = TRUE;
      }
   }
   assert(SCIPsepastoreGetNCuts(sepastore) == 0);

   /* check for infeasible node by bounding */
   SCIP_CALL( applyBounding(blkmem, set, stat, transprob, primal, tree, lp, branchcand, eventqueue, conflict, cutoff) );
#ifdef SCIP_DEBUG
   if( *cutoff )
   {
      if( SCIPtreeGetCurrentDepth(tree) == 0 )
      {
         SCIPdebugMessage("solution cuts off root node, stop solution process\n");
      }
      else
      {
         SCIPdebugMessage("solution cuts off node\n");
      }
   }
#endif

   if( !(*cutoff) && !(*lperror) )
   {
      /* solve the LP with price-and-cut*/
      SCIP_CALL( priceAndCutLoop(blkmem, set, messagehdlr, stat, transprob, primal, tree, lp, pricestore, sepastore, cutpool, delayedcutpool,
            branchcand, conflict, eventfilter, eventqueue, initiallpsolved, cutoff, unbounded, lperror, pricingaborted) );
   }
   assert(*cutoff || *lperror || (lp->flushed && lp->solved));

   /* if there is no LP error, then *unbounded should be TRUE, iff the LP solution status is unboundedray */
   assert(*lperror || ((SCIPlpGetSolstat(lp) == SCIP_LPSOLSTAT_UNBOUNDEDRAY) == *unbounded));

   /* If pricing was aborted while solving the LP of the node and the node cannot be cut off due to the lower bound computed by the pricer,
   *  the solving of the LP might be stopped due to the objective limit, but the node may not be cut off, since the LP objective
   *  is not a feasible lower bound for the solutions in the current subtree. 
   *  In this case, the LP has to be solved to optimality by temporarily removing the cutoff bound. 
   */
   if( (*pricingaborted) && (SCIPlpGetSolstat(lp) == SCIP_LPSOLSTAT_OBJLIMIT || SCIPlpGetSolstat(lp) == SCIP_LPSOLSTAT_ITERLIMIT)
      && !(*cutoff) )
   {
      SCIP_Real tmpcutoff;

      /* temporarily disable cutoffbound, which also disables the objective limit */
      tmpcutoff = lp->cutoffbound;
      lp->cutoffbound = SCIPlpiInfinity(SCIPlpGetLPI(lp));

      lp->solved = FALSE;
      SCIP_CALL( SCIPlpSolveAndEval(lp, set, messagehdlr, blkmem, stat, eventqueue, eventfilter, transprob, -1LL, FALSE, FALSE, FALSE, lperror) );

      /* reinstall old cutoff bound */
      lp->cutoffbound = tmpcutoff;

      SCIPdebugMessage("re-optimized LP without cutoff bound: LP status: %d, LP obj: %g\n",
         SCIPlpGetSolstat(lp), *lperror ? -SCIPsetInfinity(set) : SCIPlpGetObjval(lp, set, transprob));

      /* lp solstat should not be objlimit, since the cutoff bound was removed temporarily */
      assert(SCIPlpGetSolstat(lp) != SCIP_LPSOLSTAT_OBJLIMIT);
      /* lp solstat should not be unboundedray, since the lp was dual feasible */
      assert(SCIPlpGetSolstat(lp) != SCIP_LPSOLSTAT_UNBOUNDEDRAY);
      /* there should be no primal ray, since the lp was dual feasible */
      assert(primal->primalray == NULL);
      if( SCIPlpGetSolstat(lp) == SCIP_LPSOLSTAT_INFEASIBLE )
      {
         *cutoff = TRUE;
      }
   }
   assert(!(*pricingaborted) || SCIPlpGetSolstat(lp) == SCIP_LPSOLSTAT_OPTIMAL 
      || SCIPlpGetSolstat(lp) == SCIP_LPSOLSTAT_NOTSOLVED || SCIPsolveIsStopped(set, stat, FALSE) || (*cutoff));

   assert(*cutoff || *lperror || (lp->flushed && lp->solved));

   /* update node's LP iteration counter */
   stat->nnodelps += stat->nlps - nlps;
   stat->nnodelpiterations += stat->nlpiterations - nlpiterations;

   /* update number of root node LPs and iterations if the root node was processed */
   if( SCIPnodeGetDepth(tree->focusnode) == 0 )
   {
      stat->nrootlps += stat->nlps - nlps;
      stat->nrootlpiterations += stat->nlpiterations - nlpiterations;
   }

   return SCIP_OKAY;
}

/** calls relaxators */
static
SCIP_RETCODE solveNodeRelax(
   SCIP_SET*             set,                /**< global SCIP settings */
   SCIP_STAT*            stat,               /**< dynamic problem statistics */
   SCIP_TREE*            tree,               /**< branch and bound tree */
   int                   depth,              /**< depth of current node */
   SCIP_Bool             beforelp,           /**< should the relaxators with non-negative or negative priority be called? */
   SCIP_Bool*            cutoff,             /**< pointer to store TRUE, if the node can be cut off */
   SCIP_Bool*            propagateagain,     /**< pointer to store TRUE, if domain propagation should be applied again */
   SCIP_Bool*            solvelpagain,       /**< pointer to store TRUE, if the node's LP has to be solved again */
   SCIP_Bool*            solverelaxagain     /**< pointer to store TRUE, if the external relaxators should be called
                                              *   again */
   )
{
   SCIP_RESULT result;
   SCIP_Real lowerbound;
   int r;

   assert(set != NULL);
   assert(cutoff != NULL);
   assert(solvelpagain != NULL);
   assert(propagateagain != NULL);
   assert(solverelaxagain != NULL);
   assert(!(*cutoff));

   /* sort by priority */
   SCIPsetSortRelaxs(set);

   for( r = 0; r < set->nrelaxs && !(*cutoff); ++r )
   {
      if( beforelp != (SCIPrelaxGetPriority(set->relaxs[r]) >= 0) )
         continue;

      lowerbound = -SCIPsetInfinity(set);

      SCIP_CALL( SCIPrelaxExec(set->relaxs[r], set, stat, depth, &lowerbound, &result) );

      switch( result )
      {
      case SCIP_CUTOFF:
         *cutoff = TRUE;
         SCIPdebugMessage(" -> relaxator <%s> detected cutoff\n", SCIPrelaxGetName(set->relaxs[r]));
         break;

      case SCIP_CONSADDED:
         *solvelpagain = TRUE;   /* the separation for new constraints should be called */
         *propagateagain = TRUE; /* the propagation for new constraints should be called */
         break;

      case SCIP_REDUCEDDOM:
         *solvelpagain = TRUE;
         *propagateagain = TRUE;
         break;

      case SCIP_SEPARATED:
         *solvelpagain = TRUE;
         break;

      case SCIP_SUSPENDED:
         *solverelaxagain = TRUE;
         break;

      case SCIP_SUCCESS:
      case SCIP_DIDNOTRUN:
         break;

      default:
         SCIPerrorMessage("invalid result code <%d> of relaxator <%s>\n", result, SCIPrelaxGetName(set->relaxs[r]));
         return SCIP_INVALIDRESULT;
      }  /*lint !e788*/

      if( result != SCIP_CUTOFF && result != SCIP_DIDNOTRUN && result != SCIP_SUSPENDED )
      {
         SCIP_NODE* focusnode;
         
         focusnode = SCIPtreeGetFocusNode(tree);
         assert(focusnode != NULL);
         assert(SCIPnodeGetType(focusnode) == SCIP_NODETYPE_FOCUSNODE);
         
         /* update lower bound w.r.t. the lower bound given by the relaxator */
         SCIPnodeUpdateLowerbound(focusnode, stat, lowerbound);
         SCIPdebugMessage(" -> new lower bound given by relaxator %s: %g\n", 
            SCIPrelaxGetName(set->relaxs[r]), lowerbound);
      }
   }

   return SCIP_OKAY;
}

/** marks all relaxators to be unsolved */
static
void markRelaxsUnsolved(
   SCIP_SET*             set,                /**< global SCIP settings */
   SCIP_RELAXATION*      relaxation          /**< global relaxation data */
   )
{
   int r;

   assert(set != NULL);
   assert(relaxation != NULL);

   SCIPrelaxationSetSolValid(relaxation, FALSE);

   for( r = 0; r < set->nrelaxs; ++r )
      SCIPrelaxMarkUnsolved(set->relaxs[r]);
}

/** enforces constraints by branching, separation, or domain reduction */
static
SCIP_RETCODE enforceConstraints(
   BMS_BLKMEM*           blkmem,             /**< block memory buffers */
   SCIP_SET*             set,                /**< global SCIP settings */
   SCIP_STAT*            stat,               /**< dynamic problem statistics */
   SCIP_PROB*            prob,               /**< transformed problem after presolve */
   SCIP_TREE*            tree,               /**< branch and bound tree */
   SCIP_LP*              lp,                 /**< LP data */
   SCIP_RELAXATION*      relaxation,         /**< global relaxation data */
   SCIP_SEPASTORE*       sepastore,          /**< separation storage */
   SCIP_BRANCHCAND*      branchcand,         /**< branching candidate storage */
   SCIP_Bool*            branched,           /**< pointer to store whether a branching was created */
   SCIP_Bool*            cutoff,             /**< pointer to store TRUE, if the node can be cut off */
   SCIP_Bool*            infeasible,         /**< pointer to store TRUE, if the LP/pseudo solution is infeasible */
   SCIP_Bool*            propagateagain,     /**< pointer to store TRUE, if domain propagation should be applied again */
   SCIP_Bool*            solvelpagain,       /**< pointer to store TRUE, if the node's LP has to be solved again */
   SCIP_Bool*            solverelaxagain,    /**< pointer to store TRUE, if the external relaxators should be called again */
   SCIP_Bool             forced              /**< should enforcement of pseudo solution be forced? */
   )
{
   SCIP_RESULT result;
   SCIP_Real pseudoobjval;
   SCIP_Bool resolved;
   SCIP_Bool objinfeasible;
   int h;

   assert(set != NULL);
   assert(stat != NULL);
   assert(tree != NULL);
   assert(SCIPtreeGetFocusNode(tree) != NULL);
   assert(branched != NULL);
   assert(cutoff != NULL);
   assert(infeasible != NULL);
   assert(propagateagain != NULL);
   assert(solvelpagain != NULL);
   assert(solverelaxagain != NULL);
   assert(!(*cutoff));
   assert(!(*propagateagain));
   assert(!(*solvelpagain));
   assert(!(*solverelaxagain));

   *branched = FALSE;
   /**@todo avoid checking the same pseudosolution twice */

   /* enforce constraints by branching, applying additional cutting planes (if LP is being processed),
    * introducing new constraints, or tighten the domains
    */
   SCIPdebugMessage("enforcing constraints on %s solution\n", SCIPtreeHasFocusNodeLP(tree) ? "LP" : "pseudo");

   /* check, if the solution is infeasible anyway due to it's objective value */
   if( SCIPtreeHasFocusNodeLP(tree) )
      objinfeasible = FALSE;
   else
   {
      pseudoobjval = SCIPlpGetPseudoObjval(lp, set, prob);
      objinfeasible = SCIPsetIsLT(set, pseudoobjval, SCIPnodeGetLowerbound(SCIPtreeGetFocusNode(tree)));
   }

   /* during constraint enforcement, generated cuts should enter the LP in any case; otherwise, a constraint handler
    * would fail to enforce its constraints if it relies on the modification of the LP relaxation
    */
   SCIPsepastoreStartForceCuts(sepastore);

   /* enforce constraints until a handler resolved an infeasibility with cutting off the node, branching,
    * reducing a domain, or separating a cut
    * if a constraint handler introduced new constraints to enforce his constraints, the newly added constraints
    * have to be enforced themselves
    */
   resolved = FALSE;
   for( h = 0; h < set->nconshdlrs && !resolved; ++h )
   {
      assert(SCIPsepastoreGetNCuts(sepastore) == 0); /* otherwise, the LP should have been resolved first */

      if( SCIPtreeHasFocusNodeLP(tree) )
      { 
         assert(lp->flushed);
         assert(lp->solved);
         assert(SCIPlpGetSolstat(lp) == SCIP_LPSOLSTAT_OPTIMAL || SCIPlpGetSolstat(lp) == SCIP_LPSOLSTAT_UNBOUNDEDRAY);
         SCIP_CALL( SCIPconshdlrEnforceLPSol(set->conshdlrs_enfo[h], blkmem, set, stat, tree, sepastore, *infeasible,
               &result) );
      }
      else
      {
         SCIP_CALL( SCIPconshdlrEnforcePseudoSol(set->conshdlrs_enfo[h], blkmem, set, stat, tree, branchcand, *infeasible,
               objinfeasible,forced, &result) );
         if( SCIPsepastoreGetNCuts(sepastore) != 0 )
         {
            SCIPerrorMessage("pseudo enforcing method of constraint handler <%s> separated cuts\n",
               SCIPconshdlrGetName(set->conshdlrs_enfo[h]));
            return SCIP_INVALIDRESULT;
         }
      }
      SCIPdebugMessage("enforcing of <%s> returned result %d\n", SCIPconshdlrGetName(set->conshdlrs_enfo[h]), result);

      switch( result )
      {
      case SCIP_CUTOFF:
         assert(tree->nchildren == 0);
         *cutoff = TRUE;
         *infeasible = TRUE;
         resolved = TRUE;
         SCIPdebugMessage(" -> constraint handler <%s> detected cutoff in enforcement\n",
            SCIPconshdlrGetName(set->conshdlrs_enfo[h]));
         break;

      case SCIP_CONSADDED:
         assert(tree->nchildren == 0);
         *infeasible = TRUE;
         *propagateagain = TRUE; /* the propagation for new constraints should be called */
         *solvelpagain = TRUE;   /* the separation for new constraints should be called */
         *solverelaxagain = TRUE; 
         markRelaxsUnsolved(set, relaxation);
         resolved = TRUE;
         break;

      case SCIP_REDUCEDDOM:
         assert(tree->nchildren == 0);
         *infeasible = TRUE;
         *propagateagain = TRUE;
         *solvelpagain = TRUE;
         *solverelaxagain = TRUE;
         markRelaxsUnsolved(set, relaxation);
         resolved = TRUE;
         break;

      case SCIP_SEPARATED:
         assert(tree->nchildren == 0);
         assert(SCIPsepastoreGetNCuts(sepastore) > 0);
         *infeasible = TRUE;
         *solvelpagain = TRUE;
         *solverelaxagain = TRUE;
         markRelaxsUnsolved(set, relaxation);
         resolved = TRUE;
         break;

      case SCIP_BRANCHED:
         assert(tree->nchildren >= 1);
         assert(!SCIPtreeHasFocusNodeLP(tree) || (lp->flushed && lp->solved));
         assert(SCIPsepastoreGetNCuts(sepastore) == 0);
         *infeasible = TRUE;
         *branched = TRUE;
         resolved = TRUE;
         break;

      case SCIP_SOLVELP:
         assert(!SCIPtreeHasFocusNodeLP(tree));
         assert(tree->nchildren == 0);
         assert(SCIPsepastoreGetNCuts(sepastore) == 0);
         *infeasible = TRUE;
         *solvelpagain = TRUE;
         resolved = TRUE;
         SCIPtreeSetFocusNodeLP(tree, TRUE); /* the node's LP must be solved */
         break;

      case SCIP_INFEASIBLE:
         assert(tree->nchildren == 0);
         assert(!SCIPtreeHasFocusNodeLP(tree) || (lp->flushed && lp->solved));
         assert(SCIPsepastoreGetNCuts(sepastore) == 0);
         *infeasible = TRUE;
         break;

      case SCIP_FEASIBLE:
         assert(tree->nchildren == 0);
         assert(!SCIPtreeHasFocusNodeLP(tree) || (lp->flushed && lp->solved));
         assert(SCIPsepastoreGetNCuts(sepastore) == 0);
         break;

      case SCIP_DIDNOTRUN:
         assert(tree->nchildren == 0);
         assert(!SCIPtreeHasFocusNodeLP(tree) || (lp->flushed && lp->solved));
         assert(SCIPsepastoreGetNCuts(sepastore) == 0);
         assert(objinfeasible);
         *infeasible = TRUE;
         break;

      default:
         SCIPerrorMessage("invalid result code <%d> from enforcing method of constraint handler <%s>\n",
            result, SCIPconshdlrGetName(set->conshdlrs_enfo[h]));
         return SCIP_INVALIDRESULT;
      }  /*lint !e788*/

      /* the enforcement method may add a primal solution, after which the LP status could be set to
       * objective limit reached
       */
      if( SCIPtreeHasFocusNodeLP(tree) && SCIPlpGetSolstat(lp) == SCIP_LPSOLSTAT_OBJLIMIT )
      {
         *cutoff = TRUE;
         *infeasible = TRUE;
         resolved = TRUE;
         SCIPdebugMessage(" -> LP exceeded objective limit\n");
      }

      assert(!(*branched) || (resolved && !(*cutoff) && *infeasible && !(*propagateagain) && !(*solvelpagain)));
      assert(!(*cutoff) || (resolved && !(*branched) && *infeasible && !(*propagateagain) && !(*solvelpagain)));
      assert(*infeasible || (!resolved && !(*branched) && !(*cutoff) && !(*propagateagain) && !(*solvelpagain)));
      assert(!(*propagateagain) || (resolved && !(*branched) && !(*cutoff) && *infeasible));
      assert(!(*solvelpagain) || (resolved && !(*branched) && !(*cutoff) && *infeasible));
   }
   assert(!objinfeasible || *infeasible);
   assert(resolved == (*branched || *cutoff || *propagateagain || *solvelpagain));
   assert(*cutoff || *solvelpagain || SCIPsepastoreGetNCuts(sepastore) == 0);

   /* deactivate the cut forcing of the constraint enforcement */
   SCIPsepastoreEndForceCuts(sepastore);

   SCIPdebugMessage(" -> enforcing result: branched=%u, cutoff=%u, infeasible=%u, propagateagain=%u, solvelpagain=%u, resolved=%u\n",
      *branched, *cutoff, *infeasible, *propagateagain, *solvelpagain, resolved);

   return SCIP_OKAY;
}

/** applies the cuts stored in the separation store, or clears the store if the node can be cut off */
static
SCIP_RETCODE applyCuts(
   BMS_BLKMEM*           blkmem,             /**< block memory buffers */
   SCIP_SET*             set,                /**< global SCIP settings */
   SCIP_STAT*            stat,               /**< dynamic problem statistics */
   SCIP_PROB*            prob,               /**< transformed problem after presolve */
   SCIP_TREE*            tree,               /**< branch and bound tree */
   SCIP_LP*              lp,                 /**< LP data */
   SCIP_SEPASTORE*       sepastore,          /**< separation storage */
   SCIP_BRANCHCAND*      branchcand,         /**< branching candidate storage */
   SCIP_EVENTQUEUE*      eventqueue,         /**< event queue */
   SCIP_EVENTFILTER*     eventfilter,        /**< global event filter */
   SCIP_Bool             root,               /**< is this the initial root LP? */
   SCIP_EFFICIACYCHOICE  efficiacychoice,    /**< type of solution to base efficiacy computation on */
   SCIP_Bool*            cutoff,             /**< pointer to whether the node can be cut off */
   SCIP_Bool*            propagateagain,     /**< pointer to store TRUE, if domain propagation should be applied again */
   SCIP_Bool*            solvelpagain        /**< pointer to store TRUE, if the node's LP has to be solved again */
   )
{
   assert(stat != NULL);
   assert(cutoff != NULL);
   assert(propagateagain != NULL);
   assert(solvelpagain != NULL);

   if( *cutoff )
   {
      /* the found cuts are of no use, because the node is infeasible anyway (or we have an error in the LP) */
      SCIP_CALL( SCIPsepastoreClearCuts(sepastore, blkmem, set, eventqueue, eventfilter, lp) );
   }
   else if( SCIPsepastoreGetNCuts(sepastore) > 0 )
   {
      SCIP_Longint olddomchgcount;

      olddomchgcount = stat->domchgcount;
      SCIP_CALL( SCIPsepastoreApplyCuts(sepastore, blkmem, set, stat, prob, tree, lp, branchcand,
            eventqueue, eventfilter, root, efficiacychoice, cutoff) );
      *propagateagain = *propagateagain || (stat->domchgcount != olddomchgcount);
      *solvelpagain = TRUE;
   }

   return SCIP_OKAY;
}

/** updates the cutoff, propagateagain, and solverelaxagain status of the current solving loop */
static
void updateLoopStatus(
   SCIP_SET*             set,                /**< global SCIP settings */
   SCIP_STAT*            stat,               /**< dynamic problem statistics */
   SCIP_TREE*            tree,               /**< branch and bound tree */
   int                   depth,              /**< depth of current node */
   SCIP_Bool*            cutoff,             /**< pointer to store TRUE, if the node can be cut off */
   SCIP_Bool*            propagateagain,     /**< pointer to store TRUE, if domain propagation should be applied again */
   SCIP_Bool*            solverelaxagain     /**< pointer to store TRUE, if at least one relaxator should be called again */
   )
{
   SCIP_NODE* focusnode;
   int r;

   assert(set != NULL);
   assert(stat != NULL);
   assert(cutoff != NULL);
   assert(propagateagain != NULL);
   assert(solverelaxagain != NULL);

   /* check, if the path was cutoff */
   *cutoff = *cutoff || (tree->cutoffdepth <= depth);

   /* check if branching was already performed */
   if( tree->nchildren == 0 )
   {
      /* check, if the focus node should be repropagated */
      focusnode = SCIPtreeGetFocusNode(tree);
      *propagateagain = *propagateagain || SCIPnodeIsPropagatedAgain(focusnode);

      /* check, if one of the external relaxations should be solved again */
      for( r = 0; r < set->nrelaxs && !(*solverelaxagain); ++r )
         *solverelaxagain = !SCIPrelaxIsSolved(set->relaxs[r], stat);
   }
   else
   {
      /* if branching was performed, avoid another node loop iteration */
      *propagateagain = FALSE;
      *solverelaxagain = FALSE;
   }
}


/** propagate domains and solve relaxation and lp */
static
SCIP_RETCODE propAndSolve(
   BMS_BLKMEM*           blkmem,             /**< block memory buffers */
   SCIP_SET*             set,                /**< global SCIP settings */
   SCIP_MESSAGEHDLR*     messagehdlr,        /**< message handler */
   SCIP_STAT*            stat,               /**< dynamic problem statistics */
   SCIP_PROB*            origprob,           /**< original problem */
   SCIP_PROB*            transprob,          /**< transformed problem after presolve */
   SCIP_PRIMAL*          primal,             /**< primal data */
   SCIP_TREE*            tree,               /**< branch and bound tree */
   SCIP_LP*              lp,                 /**< LP data */
   SCIP_RELAXATION*      relaxation,         /**< global relaxation data */
   SCIP_PRICESTORE*      pricestore,         /**< pricing storage */
   SCIP_SEPASTORE*       sepastore,          /**< separation storage */
   SCIP_BRANCHCAND*      branchcand,         /**< branching candidate storage */
   SCIP_CUTPOOL*         cutpool,            /**< global cut pool */
   SCIP_CUTPOOL*         delayedcutpool,     /**< global delayed cut pool */
   SCIP_CONFLICT*        conflict,           /**< conflict analysis data */
   SCIP_EVENTFILTER*     eventfilter,        /**< event filter for global (not variable dependent) events */
   SCIP_EVENTQUEUE*      eventqueue,         /**< event queue */
   SCIP_NODE*            focusnode,          /**< focused node */
   int                   actdepth,           /**< depth in the b&b tree */
   SCIP_PROPTIMING       timingmask,         /**< timing mask for propagation round */
   SCIP_Bool             propagate,          /**< should we propagate */
   SCIP_Bool             solvelp,            /**< should we solve the lp */
   SCIP_Bool             solverelax,         /**< should we solve the relaxation */
   SCIP_Bool             forcedlpsolve,      /**< is there a need for a solve lp */
   int*                  nlperrors,          /**< pointer to store the number of lp errors */
   SCIP_Bool*            fullpropagation,    /**< pointer to store whether we want to do a fullpropagation next time */
   SCIP_Bool*            propagateagain,     /**< pointer to store whether we want to propagate again */
   SCIP_Bool*            initiallpsolved,    /**< pointer to store whether the initial lp was solved */
   SCIP_Bool*            solvelpagain,       /**< pointer to store whether we want to solve the lp again */
   SCIP_Bool*            solverelaxagain,    /**< pointer to store whether we want to solve the relaxation again */
   SCIP_Bool*            cutoff,             /**< pointer to store whether the node can be cut off */
   SCIP_Bool*            unbounded,          /**< pointer to store whether the focus node is unbounded */
   SCIP_Bool*            lperror,            /**< pointer to store TRUE, if an unresolved error in LP solving occured */
   SCIP_Bool*            pricingaborted,     /**< pointer to store TRUE, if the pricing was aborted and the lower bound must not be used */ 
   SCIP_Bool*            forcedenforcement   /**< pointer to store whether the enforcement of pseudo solution should be forced */
   )
{
   assert(set != NULL);
   assert(stat != NULL);
   assert(origprob != NULL);
   assert(transprob != NULL);
   assert(tree != NULL);
   assert(lp != NULL);
   assert(primal != NULL);
   assert(pricestore != NULL);
   assert(sepastore != NULL);
   assert(SCIPsepastoreGetNCuts(sepastore) == 0);
   assert(branchcand != NULL);
   assert(cutpool != NULL);
   assert(delayedcutpool != NULL);
   assert(conflict != NULL);
   assert(SCIPconflictGetNConflicts(conflict) == 0);
   assert(eventfilter != NULL);
   assert(eventqueue != NULL);
   assert(focusnode != NULL);
   assert(nlperrors != NULL);
   assert(fullpropagation != NULL);
   assert(propagateagain != NULL);
   assert(initiallpsolved != NULL);
   assert(solvelpagain != NULL);
   assert(solverelaxagain != NULL);
   assert(cutoff != NULL);
   assert(unbounded != NULL);
   assert(lperror != NULL);
   assert(pricingaborted != NULL);
   assert(forcedenforcement != NULL);

   /* domain propagation */
   if( propagate && !(*cutoff) )
   {
      SCIP_Bool lpwasflushed;
      SCIP_Longint oldnboundchgs;

      lpwasflushed = lp->flushed;
      oldnboundchgs = stat->nboundchgs;

      SCIP_CALL( propagateDomains(blkmem, set, stat, primal, tree, SCIPtreeGetCurrentDepth(tree), 0, *fullpropagation, timingmask, cutoff) );
      assert(SCIPbufferGetNUsed(set->buffer) == 0);

      if( timingmask != SCIP_PROPTIMING_BEFORELP )
         *fullpropagation = FALSE;

      /* check, if the path was cutoff */
      *cutoff = *cutoff || (tree->cutoffdepth <= actdepth);

      /* if the LP was flushed and is now no longer flushed, a bound change occurred, and the LP has to be resolved */
      solvelp = solvelp || (lpwasflushed && !lp->flushed);

      /* the number of bound changes was increased by the propagation call, thus the relaxation should be solved again */
      if( stat->nboundchgs > oldnboundchgs )
      {
         solverelax = TRUE;
         markRelaxsUnsolved(set, relaxation);
      }

      /* update lower bound with the pseudo objective value, and cut off node by bounding */
      SCIP_CALL( applyBounding(blkmem, set, stat, transprob, primal, tree, lp, branchcand, eventqueue, conflict, cutoff) );
   }
   assert(SCIPsepastoreGetNCuts(sepastore) == 0);

   /* call primal heuristics that are applicable after propagation loop before lp solve */
   if( !(*cutoff) && !SCIPtreeProbing(tree) && timingmask == SCIP_PROPTIMING_BEFORELP )
   {
      /* if the heuristics find a new incumbent solution, propagate again */
      SCIP_CALL( SCIPprimalHeuristics(set, stat, transprob, primal, tree, NULL, NULL, SCIP_HEURTIMING_AFTERPROPLOOP, propagateagain) );
      assert(SCIPbufferGetNUsed(set->buffer) == 0);
   }
         
   /* solve external relaxations with non-negative priority */
   if( solverelax && !(*cutoff) )
   {
      /** clear the storage of external branching candidates */
      SCIPbranchcandClearExternCands(branchcand);

      SCIP_CALL( solveNodeRelax(set, stat, tree, actdepth, TRUE, cutoff, propagateagain, solvelpagain, solverelaxagain) );
      assert(SCIPbufferGetNUsed(set->buffer) == 0);

      /* check, if the path was cutoff */
      *cutoff = *cutoff || (tree->cutoffdepth <= actdepth);

      /* apply found cuts */
      SCIP_CALL( applyCuts(blkmem, set, stat, transprob, tree, lp, sepastore, branchcand, eventqueue, eventfilter,
            (actdepth == 0), SCIP_EFFICIACYCHOICE_RELAX, cutoff, propagateagain, solvelpagain) );

      /* update lower bound with the pseudo objective value, and cut off node by bounding */
      SCIP_CALL( applyBounding(blkmem, set, stat, transprob, primal, tree, lp,  branchcand, eventqueue, conflict, cutoff) );
   }
   assert(SCIPsepastoreGetNCuts(sepastore) == 0);

   /* check, if we want to solve the LP at this node */
   if( solvelp && !(*cutoff) && SCIPtreeHasFocusNodeLP(tree) )
   {
      *lperror = FALSE;
      *unbounded = FALSE;

      /* solve the node's LP */
      SCIP_CALL( solveNodeLP(blkmem, set, messagehdlr, stat, origprob, transprob, primal, tree, lp, pricestore, sepastore,
            cutpool, delayedcutpool, branchcand, conflict, eventfilter, eventqueue, *initiallpsolved, cutoff, unbounded, 
            lperror, pricingaborted) );
      *initiallpsolved = TRUE;
      SCIPdebugMessage(" -> LP status: %d, LP obj: %g, iter: %"SCIP_LONGINT_FORMAT", count: %"SCIP_LONGINT_FORMAT"\n",
         SCIPlpGetSolstat(lp),
         *cutoff ? SCIPsetInfinity(set) : (*lperror ? -SCIPsetInfinity(set) : SCIPlpGetObjval(lp, set, transprob)),
         stat->nlpiterations, stat->lpcount);

      /* check, if the path was cutoff */
      *cutoff = *cutoff || (tree->cutoffdepth <= actdepth);

      /* if an error occured during LP solving, switch to pseudo solution */
      if( *lperror )
      {
         if( forcedlpsolve )
         {
            SCIPerrorMessage("(node %"SCIP_LONGINT_FORMAT") unresolved numerical troubles in LP %"SCIP_LONGINT_FORMAT" cannot be dealt with\n",
               stat->nnodes, stat->nlps);
            return SCIP_LPERROR;
         }
         SCIPtreeSetFocusNodeLP(tree, FALSE);
         ++(*nlperrors);
         SCIPmessagePrintVerbInfo(messagehdlr, set->disp_verblevel, actdepth == 0 ? SCIP_VERBLEVEL_HIGH : SCIP_VERBLEVEL_FULL,
            "(node %"SCIP_LONGINT_FORMAT") unresolved numerical troubles in LP %"SCIP_LONGINT_FORMAT" -- using pseudo solution instead (loop %d)\n",
            stat->nnodes, stat->nlps, *nlperrors);
      }

      if( SCIPlpGetSolstat(lp) == SCIP_LPSOLSTAT_TIMELIMIT || SCIPlpGetSolstat(lp) == SCIP_LPSOLSTAT_ITERLIMIT )
      {
         SCIPtreeSetFocusNodeLP(tree, FALSE);
         *forcedenforcement = TRUE;

         SCIPmessagePrintVerbInfo(messagehdlr, set->disp_verblevel, actdepth == 0 ? SCIP_VERBLEVEL_HIGH : SCIP_VERBLEVEL_FULL,
            "(node %"SCIP_LONGINT_FORMAT") LP solver hit %s limit in LP %"SCIP_LONGINT_FORMAT" -- using pseudo solution instead\n",
            stat->nnodes, SCIPlpGetSolstat(lp) == SCIP_LPSOLSTAT_TIMELIMIT ? "time" : "iteration", stat->nlps);
      }

      if( SCIPlpGetSolstat(lp) == SCIP_LPSOLSTAT_UNBOUNDEDRAY )
      {
         SCIPmessagePrintVerbInfo(messagehdlr, set->disp_verblevel, actdepth == 0 ? SCIP_VERBLEVEL_HIGH : SCIP_VERBLEVEL_FULL,
            "(node %"SCIP_LONGINT_FORMAT") LP relaxation is unbounded (LP %"SCIP_LONGINT_FORMAT")\n", stat->nnodes, stat->nlps);
      }

      /* if we solve exactly, the LP claims to be infeasible but the infeasibility could not be proved,
       * we have to forget about the LP and use the pseudo solution instead
       */
      if( !(*cutoff) && !(*lperror) && set->misc_exactsolve && SCIPlpGetSolstat(lp) == SCIP_LPSOLSTAT_INFEASIBLE
         && SCIPnodeGetLowerbound(focusnode) < primal->cutoffbound )
      {
         if( SCIPbranchcandGetNPseudoCands(branchcand) == 0 && transprob->ncontvars > 0 )
         {
            SCIPerrorMessage("(node %"SCIP_LONGINT_FORMAT") could not prove infeasibility of LP %"SCIP_LONGINT_FORMAT", all variables are fixed, %d continuous vars\n",
               stat->nnodes, stat->nlps, transprob->ncontvars);
            SCIPerrorMessage("(node %"SCIP_LONGINT_FORMAT")  -> have to call PerPlex() (feature not yet implemented)\n", stat->nnodes);
            /**@todo call PerPlex */
            return SCIP_LPERROR;
         }
         else
         {
            SCIPtreeSetFocusNodeLP(tree, FALSE);
            SCIPmessagePrintVerbInfo(messagehdlr, set->disp_verblevel, SCIP_VERBLEVEL_FULL,
               "(node %"SCIP_LONGINT_FORMAT") could not prove infeasibility of LP %"SCIP_LONGINT_FORMAT" -- using pseudo solution (%d unfixed vars) instead\n",
               stat->nnodes, stat->nlps, SCIPbranchcandGetNPseudoCands(branchcand));
         }
      }

      /* update lower bound with the pseudo objective value, and cut off node by bounding */
      SCIP_CALL( applyBounding(blkmem, set, stat, transprob, primal, tree, lp,  branchcand, eventqueue, conflict, cutoff) );
   }
   assert(SCIPsepastoreGetNCuts(sepastore) == 0);
   assert(*cutoff || !SCIPtreeHasFocusNodeLP(tree) || (lp->flushed && lp->solved));

   /* solve external relaxations with negative priority */
   if( solverelax && !(*cutoff) )
   {
      SCIP_CALL( solveNodeRelax(set, stat, tree, actdepth, FALSE, cutoff, propagateagain, solvelpagain, solverelaxagain) );
      assert(SCIPbufferGetNUsed(set->buffer) == 0);

      /* check, if the path was cutoff */
      *cutoff = *cutoff || (tree->cutoffdepth <= actdepth);

      /* apply found cuts */
      SCIP_CALL( applyCuts(blkmem, set, stat, transprob, tree, lp, sepastore, branchcand, eventqueue, eventfilter,
            (actdepth == 0), SCIP_EFFICIACYCHOICE_RELAX, cutoff, propagateagain, solvelpagain) );
         
      /* update lower bound with the pseudo objective value, and cut off node by bounding */
      SCIP_CALL( applyBounding(blkmem, set, stat, transprob, primal, tree, lp,  branchcand, eventqueue, conflict, cutoff) );
   }
   assert(SCIPsepastoreGetNCuts(sepastore) == 0);

   return SCIP_OKAY;
}

/** check if a restart can be performed */
#ifndef NDEBUG
static
SCIP_Bool restartAllowed(
   SCIP_SET*             set,                /**< global SCIP settings */
   SCIP_STAT*            stat                /**< dynamic problem statistics */
)
{
   assert(set != NULL);
   assert(stat != NULL);

   return (set->nactivepricers == 0 && (set->presol_maxrestarts == -1 || stat->nruns <= set->presol_maxrestarts));
}
#else
#define restartAllowed(set,stat)             ((set)->nactivepricers == 0 && ((set)->presol_maxrestarts == -1 || (stat)->nruns <= (set)->presol_maxrestarts))
#endif

/** solves the focus node */
static
SCIP_RETCODE solveNode(
   BMS_BLKMEM*           blkmem,             /**< block memory buffers */
   SCIP_SET*             set,                /**< global SCIP settings */
   SCIP_MESSAGEHDLR*     messagehdlr,        /**< message handler */
   SCIP_STAT*            stat,               /**< dynamic problem statistics */
   SCIP_PROB*            origprob,           /**< original problem */
   SCIP_PROB*            transprob,          /**< transformed problem after presolve */
   SCIP_PRIMAL*          primal,             /**< primal data */
   SCIP_TREE*            tree,               /**< branch and bound tree */
   SCIP_LP*              lp,                 /**< LP data */
   SCIP_RELAXATION*      relaxation,         /**< global relaxation data */
   SCIP_PRICESTORE*      pricestore,         /**< pricing storage */
   SCIP_SEPASTORE*       sepastore,          /**< separation storage */
   SCIP_BRANCHCAND*      branchcand,         /**< branching candidate storage */
   SCIP_CUTPOOL*         cutpool,            /**< global cut pool */
   SCIP_CUTPOOL*         delayedcutpool,     /**< global delayed cut pool */
   SCIP_CONFLICT*        conflict,           /**< conflict analysis data */
   SCIP_EVENTFILTER*     eventfilter,        /**< event filter for global (not variable dependent) events */
   SCIP_EVENTQUEUE*      eventqueue,         /**< event queue */
   SCIP_Bool*            cutoff,             /**< pointer to store whether the node can be cut off */
   SCIP_Bool*            unbounded,          /**< pointer to store whether the focus node is unbounded */
   SCIP_Bool*            infeasible,         /**< pointer to store whether the focus node's solution is infeasible */
   SCIP_Bool*            restart,            /**< should solving process be started again with presolving? */
   SCIP_Bool*            afternodeheur       /**< pointer to store whether AFTERNODE heuristics were already called */
   )
{
   SCIP_NODE* focusnode;
   SCIP_Longint lastdomchgcount;
   SCIP_Real restartfac;
   SCIP_Longint lastlpcount;
   int actdepth;
   int nlperrors;
   int nloops;
   SCIP_Bool foundsol;
   SCIP_Bool focusnodehaslp;
   SCIP_Bool initiallpsolved;
   SCIP_Bool solverelaxagain;
   SCIP_Bool solvelpagain;
   SCIP_Bool propagateagain;
   SCIP_Bool fullpropagation;
   SCIP_Bool branched;
   SCIP_Bool forcedlpsolve;
   SCIP_Bool wasforcedlpsolve;
   SCIP_Bool pricingaborted;

   assert(set != NULL);
   assert(stat != NULL);
   assert(origprob != NULL);
   assert(transprob != NULL);
   assert(tree != NULL);
   assert(primal != NULL);
   assert(SCIPsepastoreGetNCuts(sepastore) == 0);
   assert(SCIPconflictGetNConflicts(conflict) == 0);
   assert(cutoff != NULL);
   assert(unbounded != NULL);
   assert(infeasible != NULL);
   assert(restart != NULL);
   assert(afternodeheur != NULL);

   *cutoff = FALSE;
   *unbounded = FALSE;
   *infeasible = FALSE;
   *restart = FALSE;
   *afternodeheur = FALSE;
   pricingaborted = FALSE;

   focusnode = SCIPtreeGetFocusNode(tree);
   assert(focusnode != NULL);
   assert(SCIPnodeGetType(focusnode) == SCIP_NODETYPE_FOCUSNODE);
   actdepth = SCIPnodeGetDepth(focusnode);

   /** invalidate relaxation solution */
   SCIPrelaxationSetSolValid(relaxation, FALSE);

   /** clear the storage of external branching candidates */
   SCIPbranchcandClearExternCands(branchcand);

   SCIPdebugMessage("Processing node %"SCIP_LONGINT_FORMAT" in depth %d, %d siblings\n",
      stat->nnodes, actdepth, tree->nsiblings);
   SCIPdebugMessage("current pseudosolution: obj=%g\n", SCIPlpGetPseudoObjval(lp, set, transprob));
   /*debug(SCIPprobPrintPseudoSol(prob, set));*/

   /* check, if we want to solve the LP at the selected node:
    * - solve the LP, if the lp solve depth and frequency demand solving
    * - solve the root LP, if the LP solve frequency is set to 0
    * - solve the root LP, if there are continuous variables present
    * - don't solve the node if its cut off by the pseudo objective value anyway
    */
   focusnodehaslp = (set->lp_solvedepth == -1 || actdepth <= set->lp_solvedepth);
   focusnodehaslp = focusnodehaslp && (set->lp_solvefreq >= 1 && actdepth % set->lp_solvefreq == 0);
   focusnodehaslp = focusnodehaslp || (actdepth == 0 && set->lp_solvefreq == 0);
   focusnodehaslp = focusnodehaslp && SCIPsetIsLT(set, SCIPlpGetPseudoObjval(lp, set, transprob), primal->cutoffbound);
   SCIPtreeSetFocusNodeLP(tree, focusnodehaslp);

   /* call primal heuristics that should be applied before the node was solved */
   SCIP_CALL( SCIPprimalHeuristics(set, stat, transprob, primal, tree, lp, NULL, SCIP_HEURTIMING_BEFORENODE, &foundsol) );
   assert(SCIPbufferGetNUsed(set->buffer) == 0);

   /* if diving produced an LP error, switch back to non-LP node */
   if( lp->resolvelperror )
      SCIPtreeSetFocusNodeLP(tree, FALSE);

   /* external node solving loop:
    *  - propagate domains
    *  - solve SCIP_LP
    *  - enforce constraints
    * if a constraint handler adds constraints to enforce its own constraints, both, propagation and LP solving
    * is applied again (if applicable on current node); however, if the new constraints don't have the enforce flag set,
    * it is possible, that the current infeasible solution is not cut off; in this case, we have to declare the solution
    * infeasible and perform a branching
    */
   lastdomchgcount = stat->domchgcount;
   lastlpcount = stat->lpcount;
   initiallpsolved = FALSE;
   nlperrors = 0;
   stat->npricerounds = 0;
   stat->nseparounds = 0;
   solverelaxagain = TRUE;
   solvelpagain = TRUE;
   propagateagain = TRUE;
   fullpropagation = TRUE;
   forcedlpsolve = FALSE;
   nloops = 0;

   while( !(*cutoff) && (solverelaxagain || solvelpagain || propagateagain) && nlperrors < MAXNLPERRORS && !(*restart) )
   {
      SCIP_Bool lperror;
      SCIP_Bool solverelax;
      SCIP_Bool solvelp;
      SCIP_Bool propagate;
      SCIP_Bool forcedenforcement;

      assert(SCIPsepastoreGetNCuts(sepastore) == 0);

      *unbounded = FALSE;
      *infeasible = FALSE;

      nloops++;
      lperror = FALSE;
      *unbounded = FALSE;
      solverelax = solverelaxagain;
      solverelaxagain = FALSE;
      solvelp = solvelpagain;
      solvelpagain = FALSE;
      propagate = propagateagain;
      propagateagain = FALSE;
      forcedenforcement = FALSE;

      /* update lower bound with the pseudo objective value, and cut off node by bounding */
      SCIP_CALL( applyBounding(blkmem, set, stat, transprob, primal, tree, lp,  branchcand, eventqueue, conflict, cutoff) );

      /* propagate domains before lp solving and solve relaxation and lp */
      SCIPdebugMessage(" -> node solving loop: call propagators that are applicable before LP is solved\n");
      SCIP_CALL( propAndSolve(blkmem, set, messagehdlr, stat, origprob, transprob, primal, tree, lp, relaxation, pricestore, sepastore,
            branchcand, cutpool, delayedcutpool, conflict, eventfilter, eventqueue, focusnode, actdepth, SCIP_PROPTIMING_BEFORELP,
            propagate, solvelp, solverelax, forcedlpsolve, &nlperrors, &fullpropagation, &propagateagain,
            &initiallpsolved, &solvelpagain, &solverelaxagain, cutoff, unbounded, &lperror, &pricingaborted,
            &forcedenforcement) );

      if( !(*cutoff) )
      {
         solverelax = solverelaxagain;
         solverelaxagain = FALSE;
         solvelp = solvelpagain;
         solvelpagain = FALSE;
         forcedenforcement = FALSE;

         /* propagate domains after lp solving and resolve relaxation and lp */
         SCIPdebugMessage(" -> node solving loop: call propagators that are applicable after LP has been solved\n");
         SCIP_CALL( propAndSolve(blkmem, set, messagehdlr, stat, origprob, transprob, primal, tree, lp, relaxation, pricestore, sepastore,
               branchcand, cutpool, delayedcutpool, conflict, eventfilter, eventqueue, focusnode, actdepth, SCIP_PROPTIMING_AFTERLPLOOP,
               propagate, solvelp, solverelax, forcedlpsolve, &nlperrors, &fullpropagation, &propagateagain,
               &initiallpsolved, &solvelpagain, &solverelaxagain, cutoff, unbounded, &lperror, &pricingaborted,
               &forcedenforcement) );
      }

      /* update the cutoff, propagateagain, and solverelaxagain status of current solving loop */
      updateLoopStatus(set, stat, tree, actdepth, cutoff, &propagateagain, &solverelaxagain);

      /* call primal heuristics that should be applied after the LP relaxation of the node was solved;
       * if this is the first loop of the first run's root node, call also AFTERNODE heuristics already here, since
       * they might help to improve the primal bound, thereby producing additional reduced cost strengthenings and
       * strong branching bound fixings
       */
      if( !(*cutoff) || SCIPtreeGetNNodes(tree) > 0 )
      {
         if( actdepth == 0 && stat->nruns == 1 && nloops == 1 )
         {
            SCIP_CALL( SCIPprimalHeuristics(set, stat, transprob, primal, tree, lp, NULL,
                  SCIP_HEURTIMING_AFTERLPLOOP | SCIP_HEURTIMING_AFTERNODE, &foundsol) );
            *afternodeheur = TRUE; /* the AFTERNODE heuristics should not be called again after the node */
         }
         else
         {
            SCIP_CALL( SCIPprimalHeuristics(set, stat, transprob, primal, tree, lp, NULL, SCIP_HEURTIMING_AFTERLPLOOP, &foundsol) );
         }
         assert(SCIPbufferGetNUsed(set->buffer) == 0);
            
         /* heuristics might have found a solution or set the cutoff bound such that the current node is cut off */
         SCIP_CALL( applyBounding(blkmem, set, stat, transprob, primal, tree, lp,  branchcand, eventqueue, conflict, cutoff) );
      }

      /* check if heuristics leave us with an invalid LP */
      if( lp->resolvelperror )
      {
         if( forcedlpsolve )
         {
            SCIPerrorMessage("(node %"SCIP_LONGINT_FORMAT") unresolved numerical troubles in LP %"SCIP_LONGINT_FORMAT" cannot be dealt with\n",
               stat->nnodes, stat->nlps);
            return SCIP_LPERROR;
         }
         SCIPtreeSetFocusNodeLP(tree, FALSE);
         nlperrors++;
         SCIPmessagePrintVerbInfo(messagehdlr, set->disp_verblevel, SCIP_VERBLEVEL_FULL,
            "(node %"SCIP_LONGINT_FORMAT") unresolved numerical troubles in LP %"SCIP_LONGINT_FORMAT" -- using pseudo solution instead (loop %d)\n",
            stat->nnodes, stat->nlps, nlperrors);
      }
    
      /* if an improved solution was found, propagate and solve the relaxations again */
      if( foundsol )
      {
         propagateagain = TRUE;
         solvelpagain = TRUE;
         solverelaxagain = TRUE;
         markRelaxsUnsolved(set, relaxation);
      }
    
      /* enforce constraints */
      branched = FALSE;
      if( !(*cutoff) && !solverelaxagain && !solvelpagain && !propagateagain )
      {
         /* if the solution changed since the last enforcement, we have to completely reenforce it; otherwise, we
          * only have to enforce the additional constraints added in the last enforcement, but keep the infeasible
          * flag TRUE in order to not declare the infeasible solution feasible due to disregarding the already
          * enforced constraints
          */
         if( lastdomchgcount != stat->domchgcount || lastlpcount != stat->lpcount )
         {
            lastdomchgcount = stat->domchgcount;
            lastlpcount = stat->lpcount;
            *infeasible = FALSE;
         }
        
         /* call constraint enforcement */
         SCIP_CALL( enforceConstraints(blkmem, set, stat, transprob, tree, lp, relaxation, sepastore, branchcand,
               &branched, cutoff, infeasible, &propagateagain, &solvelpagain, &solverelaxagain, forcedenforcement) );
         assert(branched == (tree->nchildren > 0));
         assert(!branched || (!(*cutoff) && *infeasible && !propagateagain && !solvelpagain));
         assert(!(*cutoff) || (!branched && *infeasible && !propagateagain && !solvelpagain));
         assert(*infeasible || (!branched && !(*cutoff) && !propagateagain && !solvelpagain));
         assert(!propagateagain || (!branched && !(*cutoff) && *infeasible));
         assert(!solvelpagain || (!branched && !(*cutoff) && *infeasible));

         assert(SCIPbufferGetNUsed(set->buffer) == 0);

         /* apply found cuts */
         SCIP_CALL( applyCuts(blkmem, set, stat, transprob, tree, lp, sepastore, branchcand, eventqueue, eventfilter,
               (actdepth == 0), SCIP_EFFICIACYCHOICE_LP, cutoff, &propagateagain, &solvelpagain) );

         /* update lower bound with the pseudo objective value, and cut off node by bounding */
         SCIP_CALL( applyBounding(blkmem, set, stat, transprob, primal, tree, lp,  branchcand, eventqueue, conflict, cutoff) );

         /* update the cutoff, propagateagain, and solverelaxagain status of current solving loop */
         updateLoopStatus(set, stat, tree, actdepth, cutoff, &propagateagain, &solverelaxagain);
      }
      assert(SCIPsepastoreGetNCuts(sepastore) == 0);

      /* The enforcement detected no infeasibility, so, no branching was performed,
       * but the pricing was aborted and the current feasible solution does not have to be the 
       * best solution in the current subtree --> we have to do a pseudo branching,
       * so we set infeasible TRUE and add the current solution to the solution pool
       */
      if( pricingaborted && !(*infeasible) && !(*cutoff) )
      {
         SCIP_Bool stored;
         SCIP_SOL* sol;

         SCIP_CALL( SCIPsolCreateCurrentSol(&sol, blkmem, set, stat, transprob, primal, tree, lp, NULL) );
         SCIP_CALL( SCIPprimalTrySolFree(primal, blkmem, set, messagehdlr, stat, origprob, transprob, tree, lp,
               eventqueue, eventfilter, &sol, FALSE, TRUE, TRUE, TRUE, &stored) );

         *infeasible = TRUE;
      }

      /* if the node is infeasible, but no constraint handler could resolve the infeasibility
       * -> branch on LP, external candidates, or the pseudo solution
       * -> e.g. select non-fixed binary or integer variable x with value x', create three
       *    sons: x <= x'-1, x = x', and x >= x'+1.
       *    In the left and right branch, the current solution is cut off. In the middle
       *    branch, the constraints can hopefully reduce domains of other variables to cut
       *    off the current solution.
       * In LP branching, we cannot allow adding constraints, because this does not necessary change the LP and can
       * therefore lead to an infinite loop.
       */
      wasforcedlpsolve = forcedlpsolve;
      forcedlpsolve = FALSE;
      if( (*infeasible) && !(*cutoff) 
         && (!(*unbounded) || SCIPbranchcandGetNExternCands(branchcand) > 0 || SCIPbranchcandGetNPseudoCands(branchcand) > 0)
         && !solverelaxagain && !solvelpagain && !propagateagain && !branched )
      {
         SCIP_RESULT result;
         int nlpcands;

         result = SCIP_DIDNOTRUN;

         if( SCIPtreeHasFocusNodeLP(tree) )
         {
            SCIP_CALL( SCIPbranchcandGetLPCands(branchcand, set, stat, lp, NULL, NULL, NULL, &nlpcands, NULL) );
         }
         else
            nlpcands = 0;

         if( nlpcands > 0 )
         {
            /* branch on LP solution */
            SCIPdebugMessage("infeasibility in depth %d was not resolved: branch on LP solution with %d fractionals\n",
               SCIPnodeGetDepth(focusnode), nlpcands);
            SCIP_CALL( SCIPbranchExecLP(blkmem, set, stat, transprob, tree, lp, sepastore, branchcand, eventqueue,
                  primal->cutoffbound, FALSE, &result) );
            assert(SCIPbufferGetNUsed(set->buffer) == 0);
            assert(result != SCIP_DIDNOTRUN && result != SCIP_DIDNOTFIND);
         }
         else 
         {
            if( SCIPbranchcandGetNExternCands(branchcand) > 0 )
            {
               /* branch on external candidates */
               SCIPdebugMessage("infeasibility in depth %d was not resolved: branch on %d external branching candidates.\n",
                  SCIPnodeGetDepth(focusnode), SCIPbranchcandGetNExternCands(branchcand));
               SCIP_CALL( SCIPbranchExecExtern(blkmem, set, stat, transprob, tree, lp, sepastore, branchcand, eventqueue,
                     primal->cutoffbound, TRUE, &result) );
               assert(SCIPbufferGetNUsed(set->buffer) == 0);
            }

            if( result == SCIP_DIDNOTRUN || result == SCIP_DIDNOTFIND )
            {
               /* branch on pseudo solution */
               SCIPdebugMessage("infeasibility in depth %d was not resolved: branch on pseudo solution with %d unfixed integers\n",
                  SCIPnodeGetDepth(focusnode), SCIPbranchcandGetNPseudoCands(branchcand));
               SCIP_CALL( SCIPbranchExecPseudo(blkmem, set, stat, transprob, tree, lp, branchcand, eventqueue,
                     primal->cutoffbound, TRUE, &result) );
               assert(SCIPbufferGetNUsed(set->buffer) == 0);
            }
         }
         
         switch( result )
         {
         case SCIP_CUTOFF:
            assert(tree->nchildren == 0);
            *cutoff = TRUE;
            SCIPdebugMessage(" -> branching rule detected cutoff\n");
            break;
         case SCIP_CONSADDED:
            assert(tree->nchildren == 0);
            if( nlpcands > 0 )
            {
               SCIPerrorMessage("LP branching rule added constraint, which was not allowed this time\n");
               return SCIP_INVALIDRESULT;
            }
            propagateagain = TRUE;
            solvelpagain = TRUE;
            solverelaxagain = TRUE;
            markRelaxsUnsolved(set, relaxation);
            break;
         case SCIP_REDUCEDDOM:
            assert(tree->nchildren == 0);
            propagateagain = TRUE;
            solvelpagain = TRUE;
            solverelaxagain = TRUE;
            markRelaxsUnsolved(set, relaxation);
            break;
         case SCIP_SEPARATED:
            assert(tree->nchildren == 0);
            assert(SCIPsepastoreGetNCuts(sepastore) > 0);
            solvelpagain = TRUE;
            solverelaxagain = TRUE;
            markRelaxsUnsolved(set, relaxation);
            break;
         case SCIP_BRANCHED:
            assert(tree->nchildren >= 1);
            assert(SCIPsepastoreGetNCuts(sepastore) == 0);
            branched = TRUE;
            break;
         case SCIP_DIDNOTFIND: /*lint -fallthrough*/
         case SCIP_DIDNOTRUN:
            /* all integer variables in the infeasible solution are fixed,
             * - if no continuous variables exist and all variables are known, the infeasible pseudo solution is completely
             *   fixed, and the node can be cut off
             * - if at least one continuous variable exists or we do not know all variables due to external pricers, we
             *   cannot resolve the infeasibility by branching -> solve LP (and maybe price in additional variables)
             */
            assert(tree->nchildren == 0);
            assert(SCIPsepastoreGetNCuts(sepastore) == 0);
            assert(SCIPbranchcandGetNPseudoCands(branchcand) == 0);

            if( transprob->ncontvars == 0 && set->nactivepricers == 0 )
            {
               *cutoff = TRUE;
               SCIPdebugMessage(" -> cutoff because all variables are fixed in current node\n");
            }
            else
            {
               /* feasible LP solutions with all integers fixed must be feasible
                * if also no external branching candidates were available
                */
               assert(!SCIPtreeHasFocusNodeLP(tree) || pricingaborted);

               if( SCIPlpGetSolstat(lp) == SCIP_LPSOLSTAT_TIMELIMIT || SCIPlpGetSolstat(lp) == SCIP_LPSOLSTAT_ITERLIMIT || SCIPsolveIsStopped(set, stat, FALSE) )
               {
                  SCIP_NODE* node;

                  /* as we hit the time or iteration limit or another interrupt (e.g., gap limit), we do not want to solve the LP again.
                   * in order to terminate correctly, we create a "branching" with only one child node 
                   * that is a copy of the focusnode 
                   */
                  SCIP_CALL( SCIPnodeCreateChild(&node, blkmem, set, stat, tree, 1.0, focusnode->estimate) );
                  assert(tree->nchildren >= 1);
                  assert(SCIPsepastoreGetNCuts(sepastore) == 0);
                  branched = TRUE;
               }
               else
               {
                  SCIP_VERBLEVEL verblevel;

                  if( pricingaborted )
                  {
                     SCIPerrorMessage("pricing was aborted, but no branching could be created!\n");
                     return SCIP_INVALIDRESULT;
                  }

                  if( wasforcedlpsolve )
                  {
                     assert(SCIPtreeHasFocusNodeLP(tree));
                     SCIPerrorMessage("LP was solved, all integers fixed, some constraint still infeasible, but no branching could be created!\n");
                     return SCIP_INVALIDRESULT;
                  }

                  verblevel = SCIP_VERBLEVEL_FULL;

                  if( !tree->forcinglpmessage && set->disp_verblevel == SCIP_VERBLEVEL_HIGH )
                  {
                     verblevel = SCIP_VERBLEVEL_HIGH;

                     /* remember that the forcing LP solving message was posted and do only post it again if the
                      * verblevel is SCIP_VERBLEVEL_FULL
                      */
                     tree->forcinglpmessage = TRUE;
                  }

                  SCIPmessagePrintVerbInfo(messagehdlr, set->disp_verblevel, verblevel,
                     "(node %"SCIP_LONGINT_FORMAT") forcing the solution of an LP (last LP %"SCIP_LONGINT_FORMAT")...\n", stat->nnodes, stat->nlps);

                  /* solve the LP in the next loop */
                  SCIPtreeSetFocusNodeLP(tree, TRUE);
                  solvelpagain = TRUE;
                  forcedlpsolve = TRUE; /* this LP must be solved without error - otherwise we have to abort */
               }            
            }
            break;
         default:
            SCIPerrorMessage("invalid result code <%d> from SCIPbranchLP(), SCIPbranchExt() or SCIPbranchPseudo()\n", result);
            return SCIP_INVALIDRESULT;
         }  /*lint !e788*/
         assert(*cutoff || solvelpagain || propagateagain || branched); /* something must have been done */
         assert(!(*cutoff) || (!solvelpagain && !propagateagain && !branched));
         assert(!solvelpagain || (!(*cutoff) && !branched));
         assert(!propagateagain || (!(*cutoff) && !branched));
         assert(!branched || (!solvelpagain && !propagateagain));
         assert(branched == (tree->nchildren > 0));

         /* apply found cuts */
         SCIP_CALL( applyCuts(blkmem, set, stat, transprob, tree, lp, sepastore, branchcand, eventqueue, eventfilter,
               (actdepth == 0), SCIP_EFFICIACYCHOICE_LP, cutoff, &propagateagain, &solvelpagain) );

         /* update lower bound with the pseudo objective value, and cut off node by bounding */
         SCIP_CALL( applyBounding(blkmem, set, stat, transprob, primal, tree, lp,  branchcand, eventqueue, conflict, cutoff) );

         /* update the cutoff, propagateagain, and solverelaxagain status of current solving loop */
         updateLoopStatus(set, stat, tree, actdepth, cutoff, &propagateagain, &solverelaxagain);
      }

      /* check for immediate restart */
      *restart = *restart || (actdepth == 0 && restartAllowed(set, stat) && (stat->userrestart
	    || (stat->nrootintfixingsrun > set->presol_immrestartfac * (transprob->nvars - transprob->ncontvars)
	       && (stat->nruns == 1 || transprob->nvars <= (1.0-set->presol_restartminred) * stat->prevrunnvars))) );

      SCIPdebugMessage("node solving iteration %d finished: cutoff=%u, propagateagain=%u, solverelaxagain=%u, solvelpagain=%u, nlperrors=%d, restart=%u\n",
         nloops, *cutoff, propagateagain, solverelaxagain, solvelpagain, nlperrors, *restart);
   }
   assert(SCIPsepastoreGetNCuts(sepastore) == 0);
   assert(*cutoff || SCIPconflictGetNConflicts(conflict) == 0);

   /* flush the conflict set storage */
   SCIP_CALL( SCIPconflictFlushConss(conflict, blkmem, set, stat, transprob, tree, lp, branchcand, eventqueue) );

   /* check for too many LP errors */
   if( nlperrors >= MAXNLPERRORS )
   {
      SCIPerrorMessage("(node %"SCIP_LONGINT_FORMAT") unresolved numerical troubles in LP %"SCIP_LONGINT_FORMAT" -- aborting\n", stat->nnodes, stat->nlps);
      return SCIP_LPERROR;
   }

   /* check for final restart */
   restartfac = set->presol_subrestartfac;
   if( actdepth == 0 )
      restartfac = MIN(restartfac, set->presol_restartfac);
   *restart = *restart || (restartAllowed(set, stat) && (stat->userrestart
	 || (stat->nrootintfixingsrun > restartfac * (transprob->nvars - transprob->ncontvars)
	    && (stat->nruns == 1 || transprob->nvars <= (1.0-set->presol_restartminred) * stat->prevrunnvars))) );

   /* remember the last root LP solution */
   if( actdepth == 0 && !(*cutoff) && !(*unbounded) )
   {
      /* the root pseudo objective value and pseudo objective value should be equal in the root node */
      assert(SCIPsetIsFeasEQ(set, SCIPlpGetGlobalPseudoObjval(lp, set, transprob), SCIPlpGetPseudoObjval(lp, set, transprob)));

      SCIPprobStoreRootSol(transprob, set, lp, SCIPtreeHasFocusNodeLP(tree));
   }

   /* check for cutoff */
   if( *cutoff )
   {
      SCIPdebugMessage("node is cut off\n");
      SCIPnodeUpdateLowerbound(focusnode, stat, SCIPsetInfinity(set));
      *infeasible = TRUE;
   }

   return SCIP_OKAY;
}

/** if feasible, adds current solution to the solution storage */
static
SCIP_RETCODE addCurrentSolution(
   BMS_BLKMEM*           blkmem,             /**< block memory buffers */
   SCIP_SET*             set,                /**< global SCIP settings */
   SCIP_MESSAGEHDLR*     messagehdlr,        /**< message handler */
   SCIP_STAT*            stat,               /**< dynamic problem statistics */
   SCIP_PROB*            origprob,           /**< original problem */
   SCIP_PROB*            transprob,          /**< transformed problem after presolve */
   SCIP_PRIMAL*          primal,             /**< primal data */
   SCIP_TREE*            tree,               /**< branch and bound tree */
   SCIP_LP*              lp,                 /**< LP data */
   SCIP_EVENTQUEUE*      eventqueue,         /**< event queue */
   SCIP_EVENTFILTER*     eventfilter         /**< event filter for global (not variable dependent) events */
   )
{
   SCIP_SOL* sol;
   SCIP_Bool foundsol;

   /* found a feasible solution */
   if( SCIPtreeHasFocusNodeLP(tree) )
   {
      assert(lp->primalfeasible);

      /* start clock for LP solutions */
      SCIPclockStart(stat->lpsoltime, set);

      /* add solution to storage */
      SCIP_CALL( SCIPsolCreateLPSol(&sol, blkmem, set, stat, transprob, primal, tree, lp, NULL) );
      if( set->misc_exactsolve )
      {
         /* if we want to solve exactly, we have to check the solution exactly again */
         SCIP_CALL( SCIPprimalTrySolFree(primal, blkmem, set, messagehdlr, stat, origprob, transprob, tree, lp,
               eventqueue, eventfilter, &sol, FALSE, TRUE, TRUE, TRUE, &foundsol) );
      }
      else
      {
         SCIP_CALL( SCIPprimalAddSolFree(primal, blkmem, set, messagehdlr, stat, origprob, transprob, tree, lp,
               eventqueue, eventfilter, &sol, &foundsol) );
      }
      if( foundsol )
         stat->nlpsolsfound++;

      /* stop clock for LP solutions */
      SCIPclockStop(stat->lpsoltime, set);
   }
   else
   {
      /* start clock for pseudo solutions */
      SCIPclockStart(stat->pseudosoltime, set);

      /* add solution to storage */
      SCIP_CALL( SCIPsolCreatePseudoSol(&sol, blkmem, set, stat, transprob, primal, tree, lp, NULL) );
      if( set->misc_exactsolve )
      {
         /* if we want to solve exactly, we have to check the solution exactly again */
         SCIP_CALL( SCIPprimalTrySolFree(primal, blkmem, set, messagehdlr, stat, origprob, transprob, tree, lp,
               eventqueue, eventfilter, &sol, FALSE, TRUE, TRUE, TRUE, &foundsol) );
      }
      else
      {
         SCIP_CALL( SCIPprimalAddSolFree(primal, blkmem, set, messagehdlr, stat, origprob, transprob, tree, lp,
               eventqueue, eventfilter, &sol, &foundsol) );
      }

      /* stop clock for pseudo solutions */
      SCIPclockStop(stat->pseudosoltime, set);

      if( foundsol )
         stat->npssolsfound++;
   }

   return SCIP_OKAY;
}

/** main solving loop */
SCIP_RETCODE SCIPsolveCIP(
   BMS_BLKMEM*           blkmem,             /**< block memory buffers */
   SCIP_SET*             set,                /**< global SCIP settings */
   SCIP_MESSAGEHDLR*     messagehdlr,        /**< message handler */
   SCIP_STAT*            stat,               /**< dynamic problem statistics */
   SCIP_MEM*             mem,                /**< block memory pools */
   SCIP_PROB*            origprob,           /**< original problem */
   SCIP_PROB*            transprob,          /**< transformed problem after presolve */
   SCIP_PRIMAL*          primal,             /**< primal data */
   SCIP_TREE*            tree,               /**< branch and bound tree */
   SCIP_LP*              lp,                 /**< LP data */
   SCIP_RELAXATION*      relaxation,         /**< global relaxation data */
   SCIP_PRICESTORE*      pricestore,         /**< pricing storage */
   SCIP_SEPASTORE*       sepastore,          /**< separation storage */
   SCIP_CUTPOOL*         cutpool,            /**< global cut pool */
   SCIP_CUTPOOL*         delayedcutpool,     /**< global delayed cut pool */
   SCIP_BRANCHCAND*      branchcand,         /**< branching candidate storage */
   SCIP_CONFLICT*        conflict,           /**< conflict analysis data */
   SCIP_EVENTFILTER*     eventfilter,        /**< event filter for global (not variable dependent) events */
   SCIP_EVENTQUEUE*      eventqueue,         /**< event queue */
   SCIP_Bool*            restart             /**< should solving process be started again with presolving? */
   )
{
   SCIP_NODESEL* nodesel;
   SCIP_NODE* focusnode;
   SCIP_NODE* nextnode;
   SCIP_EVENT event;
   SCIP_Real restartfac;
   SCIP_Real restartconfnum;
   int nnodes;
   int depth;
   SCIP_Bool cutoff;
   SCIP_Bool unbounded;
   SCIP_Bool infeasible;
   SCIP_Bool foundsol;

   assert(set != NULL);
   assert(blkmem != NULL);
   assert(stat != NULL);
   assert(transprob != NULL);
   assert(tree != NULL);
   assert(lp != NULL);
   assert(pricestore != NULL);
   assert(sepastore != NULL);
   assert(branchcand != NULL);
   assert(cutpool != NULL);
   assert(delayedcutpool != NULL);
   assert(primal != NULL);
   assert(eventfilter != NULL);
   assert(eventqueue != NULL);
   assert(restart != NULL);

   /* check for immediate restart (if problem solving marked to be restarted was aborted) */
   restartfac = set->presol_subrestartfac;
   if( SCIPtreeGetCurrentDepth(tree) == 0 )
      restartfac = MIN(restartfac, set->presol_restartfac);
   *restart = restartAllowed(set, stat) && (stat->userrestart
      || (stat->nrootintfixingsrun > restartfac * (transprob->nvars - transprob->ncontvars)
	 && (stat->nruns == 1 || transprob->nvars <= (1.0-set->presol_restartminred) * stat->prevrunnvars)) );

   /* calculate the number of successful conflict analysis calls that should trigger a restart */
   if( set->conf_restartnum > 0 )
   {
      int i;

      restartconfnum = (SCIP_Real)set->conf_restartnum;
      for( i = 0; i < stat->nconfrestarts; ++i )
         restartconfnum *= set->conf_restartfac;
   }
   else
      restartconfnum = SCIP_REAL_MAX;
   assert(restartconfnum >= 0.0);

   /* switch status to UNKNOWN */
   stat->status = SCIP_STATUS_UNKNOWN;

   nextnode = NULL;
   unbounded = FALSE;

   while( !SCIPsolveIsStopped(set, stat, TRUE) && !(*restart) )
   {
      SCIP_Longint nsuccessconflicts;
      SCIP_Bool afternodeheur;

      assert(SCIPbufferGetNUsed(set->buffer) == 0);

      foundsol = FALSE;
      infeasible = FALSE;

      do
      {
         /* update the memory saving flag, switch algorithms respectively */
         SCIPstatUpdateMemsaveMode(stat, set, messagehdlr, mem);

         /* get the current node selector */
         nodesel = SCIPsetGetNodesel(set, stat);

         /* inform tree about the current node selector */
         SCIP_CALL( SCIPtreeSetNodesel(tree, set, messagehdlr, stat, nodesel) );

         /* the next node was usually already selected in the previous solving loop before the primal heuristics were
          * called, because they need to know, if the next node will be a child/sibling (plunging) or not;
          * if the heuristics found a new best solution that cut off some of the nodes, the node selector must be called
          * again, because the selected next node may be invalid due to cut off
          */
         if( nextnode == NULL )
         {
            /* select next node to process */
            SCIP_CALL( SCIPnodeselSelect(nodesel, set, &nextnode) );
         }
         focusnode = nextnode;
         nextnode = NULL;
         assert(SCIPbufferGetNUsed(set->buffer) == 0);

         /* start node activation timer */
         SCIPclockStart(stat->nodeactivationtime, set);

         /* focus selected node */
         SCIP_CALL( SCIPnodeFocus(&focusnode, blkmem, set, messagehdlr, stat, transprob, primal, tree, lp, branchcand, conflict,
               eventfilter, eventqueue, &cutoff) );
         if( cutoff )
            stat->ndelayedcutoffs++;

         /* stop node activation timer */
         SCIPclockStop(stat->nodeactivationtime, set);

         assert(SCIPbufferGetNUsed(set->buffer) == 0);
      }
      while( cutoff ); /* select new node, if the current one was located in a cut off subtree */

      assert(SCIPtreeGetCurrentNode(tree) == focusnode);
      assert(SCIPtreeGetFocusNode(tree) == focusnode);

      /* if no more node was selected, we finished optimization */
      if( focusnode == NULL )
      {
         assert(SCIPtreeGetNNodes(tree) == 0);
         break;
      }

      /* update maxdepth and node count statistics */
      depth = SCIPnodeGetDepth(focusnode);
      stat->maxdepth = MAX(stat->maxdepth, depth);
      stat->maxtotaldepth = MAX(stat->maxtotaldepth, depth);
      stat->nnodes++;
      stat->ntotalnodes++;

      /* issue NODEFOCUSED event */
      SCIP_CALL( SCIPeventChgType(&event, SCIP_EVENTTYPE_NODEFOCUSED) );
      SCIP_CALL( SCIPeventChgNode(&event, focusnode) );
      SCIP_CALL( SCIPeventProcess(&event, set, NULL, NULL, NULL, eventfilter) );

      /* solve focus node */
      SCIP_CALL( solveNode(blkmem, set, messagehdlr, stat, origprob, transprob, primal, tree, lp, relaxation, pricestore, sepastore, branchcand,
            cutpool, delayedcutpool, conflict, eventfilter, eventqueue, &cutoff, &unbounded, &infeasible, restart, &afternodeheur) );
      assert(!cutoff || infeasible);
      assert(SCIPbufferGetNUsed(set->buffer) == 0);
      assert(SCIPtreeGetCurrentNode(tree) == focusnode);
      assert(SCIPtreeGetFocusNode(tree) == focusnode);

      /* check for restart */
      if( !(*restart) )
      {
         /* change color of node in VBC output */
         SCIPvbcSolvedNode(stat->vbc, stat, focusnode);

         /* if the node is not unbounded, check for feasibility and issue events */
         /* @todo: Should we also add the current solution, if we are unbounded? This was the case, but is now disabled,
          *        because the check is less strict in this case and an LP feasible solution might violate the check
          *        in the original space
          */
         if( !unbounded )
         {
            /* check, if the current solution is feasible */
            if( !infeasible )
            {
               assert(!SCIPtreeHasFocusNodeLP(tree) || (lp->flushed && lp->solved));
               assert(!cutoff);

               /* node solution is feasible: add it to the solution store */
               SCIP_CALL( addCurrentSolution(blkmem, set, messagehdlr, stat, origprob, transprob, primal, tree, lp,
                     eventqueue, eventfilter) );

               /* issue NODEFEASIBLE event */
               SCIP_CALL( SCIPeventChgType(&event, SCIP_EVENTTYPE_NODEFEASIBLE) );
               SCIP_CALL( SCIPeventChgNode(&event, focusnode) );
               SCIP_CALL( SCIPeventProcess(&event, set, NULL, NULL, NULL, eventfilter) );
            }
            else
            {
               /* node solution is not feasible */
               if( tree->nchildren == 0 )
               {
                  /* change color of node in VBC output */
                  SCIPvbcCutoffNode(stat->vbc, stat, focusnode);

                  /* issue NODEINFEASIBLE event */
                  SCIP_CALL( SCIPeventChgType(&event, SCIP_EVENTTYPE_NODEINFEASIBLE) );

                  /* increase the cutoff counter of the branching variable */
                  if( stat->lastbranchvar != NULL )
                  {
                     SCIP_CALL( SCIPvarIncCutoffSum(stat->lastbranchvar, stat, stat->lastbranchdir, 1.0) );
                  }
                  /**@todo if last branching variable is unknown, retrieve it from the nodes' boundchg arrays */
               }
               else
               {
<<<<<<< HEAD
                  SCIP_CALL( SCIPvarIncCutoffSum(stat->lastbranchvar, blkmem, set, stat, stat->lastbranchdir, stat->lastbranchvalue, 1.0) );
=======
                  /* issue NODEBRANCHED event */
                  SCIP_CALL( SCIPeventChgType(&event, SCIP_EVENTTYPE_NODEBRANCHED) );
>>>>>>> e9a2df9c
               }
               SCIP_CALL( SCIPeventChgNode(&event, focusnode) );
               SCIP_CALL( SCIPeventProcess(&event, set, NULL, NULL, NULL, eventfilter) );
            }
         }
         assert(SCIPbufferGetNUsed(set->buffer) == 0);

         /* if no branching was created, the node was not cut off, but it's lower bound is still smaller than
          * the cutoff bound, we have to branch on a non-fixed variable;
          * this can happen, if we want to solve exactly, the current solution was declared feasible by the
          * constraint enforcement, but in exact solution checking it was found out to be infeasible;
          * in this case, no branching would have been generated by the enforcement of constraints, but we
          * have to further investigate the current sub tree
          */
         if( !cutoff && !unbounded && tree->nchildren == 0 && SCIPnodeGetLowerbound(focusnode) < primal->cutoffbound )
         {
            SCIP_RESULT result;

            assert(set->misc_exactsolve);

            do
            {
               result = SCIP_DIDNOTRUN;
               if( SCIPbranchcandGetNPseudoCands(branchcand) == 0 )
               {
                  if( transprob->ncontvars > 0 )
                  {
                     /**@todo call PerPlex */
                     SCIPerrorMessage("cannot branch on all-fixed LP -- have to call PerPlex instead\n");
                  }
               }
               else
               {
                  SCIP_CALL( SCIPbranchExecPseudo(blkmem, set, stat, transprob, tree, lp, branchcand, eventqueue,
                        primal->cutoffbound, FALSE, &result) );
                  assert(result != SCIP_DIDNOTRUN && result != SCIP_DIDNOTFIND);
               }
            }
            while( result == SCIP_REDUCEDDOM );
         }
         assert(SCIPbufferGetNUsed(set->buffer) == 0);

         /* select node to process in next solving loop; the primal heuristics need to know whether a child/sibling
          * (plunging) will be selected as next node or not
          */
         SCIP_CALL( SCIPnodeselSelect(nodesel, set, &nextnode) );
         assert(SCIPbufferGetNUsed(set->buffer) == 0);

         /* call primal heuristics that should be applied after the node was solved */
         nnodes = SCIPtreeGetNNodes(tree);
         if( !afternodeheur && (!cutoff || nnodes > 0) )
         {
            SCIP_CALL( SCIPprimalHeuristics(set, stat, transprob, primal, tree, lp, nextnode, SCIP_HEURTIMING_AFTERNODE, &foundsol) );
            assert(SCIPbufferGetNUsed(set->buffer) == 0);
         }

         /* if the heuristics found a new best solution that cut off some of the nodes, the node selector must be called
          * again, because the selected next node may be invalid due to cut off
          */
         assert(!tree->cutoffdelayed);

         if( nnodes != SCIPtreeGetNNodes(tree) || SCIPsolveIsStopped(set, stat, TRUE) )
            nextnode = NULL;
      }
      else if( !infeasible )
      {
         SCIP_SOL* sol;
         SCIP_Bool stored;

         SCIP_CALL( SCIPsolCreateCurrentSol(&sol, blkmem, set, stat, transprob, primal, tree, lp, NULL) );
         SCIP_CALL( SCIPprimalTrySolFree(primal, blkmem, set, messagehdlr, stat, origprob, transprob, tree, lp,
               eventqueue, eventfilter, &sol, FALSE, TRUE, TRUE, TRUE, &stored) );
      }

      /* compute number of successfully applied conflicts */
      nsuccessconflicts = SCIPconflictGetNPropSuccess(conflict) + SCIPconflictGetNInfeasibleLPSuccess(conflict)
         + SCIPconflictGetNBoundexceedingLPSuccess(conflict) + SCIPconflictGetNStrongbranchSuccess(conflict)
         + SCIPconflictGetNPseudoSuccess(conflict);

      /* trigger restart due to conflicts and the restart parameters allow another restart */
      if( nsuccessconflicts >= restartconfnum && restartAllowed(set, stat) )
      {
         SCIPmessagePrintVerbInfo(messagehdlr, set->disp_verblevel, SCIP_VERBLEVEL_HIGH,
            "(run %d, node %"SCIP_LONGINT_FORMAT") restarting after %"SCIP_LONGINT_FORMAT" successful conflict analysis calls\n",
            stat->nruns, stat->nnodes, nsuccessconflicts);
         *restart = TRUE;

         stat->nconfrestarts++;
      }

      /* restart if the userrestart was set to true, we have still some nodes left and the restart parameters allow
       * another restart
       */
      *restart = *restart || (stat->userrestart && SCIPtreeGetNNodes(tree) > 0 && restartAllowed(set, stat));

      /* display node information line */
      SCIP_CALL( SCIPdispPrintLine(set, messagehdlr, stat, NULL, (SCIPnodeGetDepth(focusnode) == 0) && infeasible && !foundsol) );

      SCIPdebugMessage("Processing of node %"SCIP_LONGINT_FORMAT" in depth %d finished. %d siblings, %d children, %d leaves left\n",
         stat->nnodes, SCIPnodeGetDepth(focusnode), tree->nsiblings, tree->nchildren, SCIPtreeGetNLeaves(tree));
      SCIPdebugMessage("**********************************************************************\n");
   }
   assert(SCIPbufferGetNUsed(set->buffer) == 0);

   SCIPdebugMessage("Problem solving finished with status %u (restart=%u, userrestart=%u)\n", stat->status, *restart, stat->userrestart);

   /* cuts off nodes with lower bound is not better than given cutoff bound, manually; this necessary to ensure that
    * SCIP terminates with a proper solve stage
    */
   SCIP_CALL( SCIPtreeCutoff(tree, blkmem, set, stat, eventqueue, lp, primal->cutoffbound) );

   /* if the current node is the only remaining node, and if its lower bound exceeds the upper bound, we have
    * to delete it manually in order to get to the SOLVED stage instead of thinking, that only the gap limit
    * was reached (this may happen, if the current node is the one defining the global lower bound and a
    * feasible solution with the same value was found at this node)
    */
   if( tree->focusnode != NULL && SCIPtreeGetNNodes(tree) == 0
      && SCIPsetIsGE(set, tree->focusnode->lowerbound, primal->cutoffbound) )
   {
      focusnode = NULL;
      SCIP_CALL( SCIPnodeFocus(&focusnode, blkmem, set, messagehdlr, stat, transprob, primal, tree, lp, branchcand, conflict,
            eventfilter, eventqueue, &cutoff) );
   }

   /* check whether we finished solving */
   if( SCIPtreeGetNNodes(tree) == 0 && SCIPtreeGetCurrentNode(tree) == NULL )
   {
      /* no restart necessary */
      *restart = FALSE;

      /* set the solution status */
      if( unbounded )
      {
         if( primal->nsols > 0 )
         {
            /* switch status to UNBOUNDED */
            stat->status = SCIP_STATUS_UNBOUNDED;
         }
         else
         {
            /* switch status to INFORUNB */
            stat->status = SCIP_STATUS_INFORUNBD;
         }
      }
      else if( primal->nsols == 0
         || SCIPsetIsGT(set, SCIPsolGetObj(primal->sols[0], set, transprob),
            SCIPprobInternObjval(transprob, set, SCIPprobGetObjlim(transprob, set))) )
      {
         /* switch status to INFEASIBLE */
         stat->status = SCIP_STATUS_INFEASIBLE;
      }
      else
      {
         /* switch status to OPTIMAL */
         stat->status = SCIP_STATUS_OPTIMAL;
      }
   }

   return SCIP_OKAY;
}<|MERGE_RESOLUTION|>--- conflicted
+++ resolved
@@ -4116,18 +4116,14 @@
                   /* increase the cutoff counter of the branching variable */
                   if( stat->lastbranchvar != NULL )
                   {
-                     SCIP_CALL( SCIPvarIncCutoffSum(stat->lastbranchvar, stat, stat->lastbranchdir, 1.0) );
+                     SCIP_CALL( SCIPvarIncCutoffSum(stat->lastbranchvar, blkmem, set, stat, stat->lastbranchdir, stat->lastbranchvalue, 1.0) );
                   }
                   /**@todo if last branching variable is unknown, retrieve it from the nodes' boundchg arrays */
                }
                else
                {
-<<<<<<< HEAD
-                  SCIP_CALL( SCIPvarIncCutoffSum(stat->lastbranchvar, blkmem, set, stat, stat->lastbranchdir, stat->lastbranchvalue, 1.0) );
-=======
                   /* issue NODEBRANCHED event */
                   SCIP_CALL( SCIPeventChgType(&event, SCIP_EVENTTYPE_NODEBRANCHED) );
->>>>>>> e9a2df9c
                }
                SCIP_CALL( SCIPeventChgNode(&event, focusnode) );
                SCIP_CALL( SCIPeventProcess(&event, set, NULL, NULL, NULL, eventfilter) );
