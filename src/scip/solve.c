--- conflicted
+++ resolved
@@ -2340,7 +2340,7 @@
       focusnode = SCIPtreeGetFocusNode(tree);
 
       /* update lower bound w.r.t. the pseudo solution */
-      pseudoobjval = SCIPlpGetPseudoObjval(lp, set, prob);
+      pseudoobjval = SCIPlpGetPseudoObjval(lp, set, transprob);
       SCIPnodeUpdateLowerbound(focusnode, stat, pseudoobjval);
       SCIPdebugMessage(" -> lower bound: %g [%g] (pseudoobj: %g [%g]), cutoff bound: %g [%g]\n",
          SCIPnodeGetLowerbound(focusnode), SCIPprobExternObjval(transprob, origprob, set, SCIPnodeGetLowerbound(focusnode)) + SCIPgetOrigObjoffset(set->scip),
@@ -2464,13 +2464,8 @@
          if( stored && SCIPprobAllColsInLP(transprob, set, lp) && SCIPlpIsRelax(lp) )
          {
             SCIPdebugMessage("root node initial LP feasible --> cut off root node, stop solution process\n");
-<<<<<<< HEAD
-            SCIP_CALL( SCIPnodeUpdateLowerboundLP(SCIPtreeGetFocusNode(tree), set, stat, lp) );
+            SCIP_CALL( SCIPnodeUpdateLowerboundLP(SCIPtreeGetFocusNode(tree), set, stat, transprob, lp) );
             SCIP_CALL( applyBounding(blkmem, set, stat, transprob, origprob, primal, tree, lp, conflict, cutoff) );
-=======
-            SCIP_CALL( SCIPnodeUpdateLowerboundLP(SCIPtreeGetFocusNode(tree), set, stat, transprob, lp) );
-            SCIP_CALL( applyBounding(blkmem, set, stat, transprob, primal, tree, lp, conflict, cutoff) );
->>>>>>> 759595fc
             assert(*cutoff);
          }
          if( SCIPlpGetSolstat(lp) == SCIP_LPSOLSTAT_UNBOUNDEDRAY )
