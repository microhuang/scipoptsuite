--- conflicted
+++ resolved
@@ -150,10 +150,6 @@
  * Local methods
  */
 
-<<<<<<< HEAD
-
-=======
->>>>>>> 17a602dd
 /** adds given cut to LP if violated */
 static
 SCIP_RETCODE addCut(
@@ -161,17 +157,10 @@
    SCIP_SOL*             sol,                /**< the solution that should be separated, or NULL for LP solution */
    SCIP_SEPA*            sepa,               /**< separator */
    SCIP_Real*            cutcoefs,           /**< coefficients of active variables in cut */
-<<<<<<< HEAD
-   int*                  cutinds,
-   int                   cutnnz,
-   SCIP_Real             cutrhs,             /**< right hand side of cut */
-   SCIP_Real             cutefficacy,
-=======
    int*                  cutinds,            /**< problem indices of variables in cut */
    int                   cutnnz,             /**< number of non-zeros in cut */
    SCIP_Real             cutrhs,             /**< right hand side of cut */
    SCIP_Real             cutefficacy,        /**< efficacy of cut */
->>>>>>> 17a602dd
    SCIP_Bool             cutislocal,         /**< is the cut only locally valid? */
    SCIP_Bool             cutremovable,       /**< should the cut be removed from the LP due to aging or cleanup? */
    int                   cutrank,            /**< rank of the cut */
@@ -190,10 +179,6 @@
    if( cutnnz > 0 && SCIPisEfficacious(scip, cutefficacy) )
    {
       SCIP_VAR** vars;
-<<<<<<< HEAD
-      SCIP_VAR** cutvars;
-=======
->>>>>>> 17a602dd
       int i;
       SCIP_ROW* cut;
       char cutname[SCIP_MAXSTRLEN];
@@ -202,20 +187,17 @@
       /* get active problem variables */
       vars = SCIPgetVars(scip);
 
-<<<<<<< HEAD
-      /* setup array with cut variables */
-      SCIP_CALL( SCIPallocBufferArray(scip, &cutvars, cutnnz) );
-
-      for( i = 0; i < cutnnz; ++i )
-         cutvars[i] = vars[cutinds[i]];
-
       /* create the cut */
       (void) SCIPsnprintf(cutname, SCIP_MAXSTRLEN, "%s%d_%d", cutclassname, SCIPgetNLPs(scip), *ncuts);
       SCIP_CALL( SCIPcreateEmptyRowSepa(scip, &cut, sepa, cutname, -SCIPinfinity(scip), cutrhs,
                                         cutislocal, FALSE, cutremovable) );
-      SCIP_CALL( SCIPaddVarsToRow(scip, cut, cutnnz, cutvars, cutcoefs) );
-
-      SCIPfreeBufferArray(scip, &cutvars);
+
+      SCIP_CALL( SCIPcacheRowExtensions(scip, cut) );
+
+      for( i = 0; i < cutnnz; ++i )
+      {
+         SCIP_CALL( SCIPaddVarToRow(scip, cut, vars[cutinds[i]], cutcoefs[i]) );
+      }
 
       /* set cut rank */
       SCIProwChgRank(cut, cutrank);
@@ -227,6 +209,7 @@
       /* try to scale the cut to integral values, but only if the scaling is small; otherwise keep the fractional cut */
       SCIP_CALL( SCIPmakeRowIntegral(scip, cut, -SCIPepsilon(scip), SCIPsumepsilon(scip),
                                      (SCIP_Longint) 30, 100.0, MAKECONTINTEGRAL, &success) );
+
       if( success && !SCIPisCutEfficacious(scip, sol, cut) )
       {
          SCIPdebugMsg(scip, " -> %s cut <%s> no longer efficacious: rhs=%f, eff=%f\n",
@@ -238,59 +221,16 @@
          success = TRUE; /* also use cut if scaling failed */
 
       /* if scaling was successful, add the cut */
-      if( success ) /*lint !e774*/ /* Boolean within 'if' always evaluates to True */
+      if( success )
       {
          SCIPdebugMsg(scip, " -> found %s cut <%s>: rhs=%f, eff=%f, rank=%d, min=%f, max=%f (range=%g)\n",
                       cutclassname, cutname, cutrhs, cutefficacy, SCIProwGetRank(cut),
                       SCIPgetRowMinCoef(scip, cut), SCIPgetRowMaxCoef(scip, cut),
                       SCIPgetRowMaxCoef(scip, cut)/SCIPgetRowMinCoef(scip, cut));
          SCIPdebug( SCIP_CALL( SCIPprintRow(scip, cut, NULL) ) );
-=======
-      /* create the cut */
-      (void) SCIPsnprintf(cutname, SCIP_MAXSTRLEN, "%s%d_%d", cutclassname, SCIPgetNLPs(scip), *ncuts);
-      SCIP_CALL( SCIPcreateEmptyRowSepa(scip, &cut, sepa, cutname, -SCIPinfinity(scip), cutrhs,
-                                        cutislocal, FALSE, cutremovable) );
-
-      SCIP_CALL( SCIPcacheRowExtensions(scip, cut) );
-
-      for( i = 0; i < cutnnz; ++i )
-      {
-         SCIP_CALL( SCIPaddVarToRow(scip, cut, vars[cutinds[i]], cutcoefs[i]) );
-      }
-
-      /* set cut rank */
-      SCIProwChgRank(cut, cutrank);
-
-      SCIPdebugMsg(scip, " -> found potential %s cut <%s>: rhs=%f, eff=%f\n",
-                   cutclassname, cutname, cutrhs, cutefficacy);
-      SCIPdebug( SCIP_CALL( SCIPprintRow(scip, cut, NULL) ) );
-
-      /* try to scale the cut to integral values, but only if the scaling is small; otherwise keep the fractional cut */
-      SCIP_CALL( SCIPmakeRowIntegral(scip, cut, -SCIPepsilon(scip), SCIPsumepsilon(scip),
-                                     (SCIP_Longint) 30, 100.0, MAKECONTINTEGRAL, &success) );
-
-      if( success && !SCIPisCutEfficacious(scip, sol, cut) )
-      {
-         SCIPdebugMsg(scip, " -> %s cut <%s> no longer efficacious: rhs=%f, eff=%f\n",
-                      cutclassname, cutname, cutrhs, cutefficacy);
-         SCIPdebug( SCIP_CALL( SCIPprintRow(scip, cut, NULL) ) );
-         success = FALSE;
-      }
-      else
-         success = TRUE; /* also use cut if scaling failed */
-
-      /* if scaling was successful, add the cut */
-      if( success )
-      {
-         SCIPdebugMsg(scip, " -> found %s cut <%s>: rhs=%f, eff=%f, rank=%d, min=%f, max=%f (range=%g)\n",
-                      cutclassname, cutname, cutrhs, cutefficacy, SCIProwGetRank(cut),
-                      SCIPgetRowMinCoef(scip, cut), SCIPgetRowMaxCoef(scip, cut),
-                      SCIPgetRowMaxCoef(scip, cut)/SCIPgetRowMinCoef(scip, cut));
-         SCIPdebug( SCIP_CALL( SCIPprintRow(scip, cut, NULL) ) );
 
          SCIP_CALL( SCIPflushRowExtensions(scip, cut) );
 
->>>>>>> 17a602dd
          SCIP_CALL( SCIPaddCut(scip, sol, cut, FALSE, cutoff) );
          if( !(*cutoff) && !cutislocal )
          {
@@ -303,23 +243,12 @@
       SCIP_CALL( SCIPreleaseRow(scip, &cut) );
    }
 
-<<<<<<< HEAD
-   return SCIP_OKAY;   
-}
-
-#if 0
+   return SCIP_OKAY;
+}
+
 /** decreases the score of a row in order to not aggregate it again too soon */
 static
 void decreaseRowScore(
-   SCIP*                 scip,               /**< SCIP data structure */
-=======
-   return SCIP_OKAY;
-}
-
-/** decreases the score of a row in order to not aggregate it again too soon */
-static
-void decreaseRowScore(
->>>>>>> 17a602dd
    SCIP_Real*            rowlhsscores,       /**< aggregation scores for left hand sides of row */
    SCIP_Real*            rowrhsscores,       /**< aggregation scores for right hand sides of row */
    int                   rowidx              /**< index of row to decrease score for */
@@ -334,157 +263,6 @@
    rowrhsscores[rowidx] *= 0.99;
 }
 
-<<<<<<< HEAD
-/** returns whether the variable should be tried to be aggregated out */
-static
-SCIP_Bool varIsContinuous(
-   SCIP_VAR*             var                 /**< problem variable */
-   )
-{
-   SCIP_VARTYPE vartype;
-
-   vartype = SCIPvarGetType(var);
-
-#ifdef IMPLINTSARECONT
-   return (vartype == SCIP_VARTYPE_CONTINUOUS || vartype == SCIP_VARTYPE_IMPLINT);
-#else
-   return (vartype == SCIP_VARTYPE_CONTINUOUS);
-#endif
-}
-
-/** returns the minimal distance of the solution of a continuous variable to its bounds */
-static
-SCIP_Real getBounddist(
-   SCIP*                 scip,               /**< SCIP data structure */ 
-   int                   nintvars,           /**< number of integer variables in the problem */
-   SCIP_Real*            varsolvals,         /**< LP solution value of all variables in LP */
-   SCIP_Real*            bestcontlbs,        /**< best lower (variable or standard) bounds of continuous variables */
-   SCIP_Real*            bestcontubs,        /**< best upper (variable or standard) bounds of continuous variables */
-   SCIP_VAR*             var                 /**< continuous variable to get bound distance for */
-   )
-{
-   SCIP_Real primsol;
-   SCIP_Real lb;
-   SCIP_Real ub;
-   SCIP_Real distlower;
-   SCIP_Real distupper;
-   SCIP_Real bounddist;
-
-   assert(varIsContinuous(var));
-   assert(SCIPvarGetProbindex(var) >= nintvars);
-
-   primsol = varsolvals[SCIPvarGetProbindex(var)];
-   lb = bestcontlbs[SCIPvarGetProbindex(var) - nintvars];
-   ub = bestcontubs[SCIPvarGetProbindex(var) - nintvars];
-   assert(SCIPisGE(scip, lb, SCIPvarGetLbGlobal(var)));
-   assert(SCIPisLE(scip, ub, SCIPvarGetUbGlobal(var)));
-   distlower = primsol - lb;
-   distupper = ub - primsol;
-   bounddist = MIN(distlower, distupper);
-
-#ifdef IMPLINTSARECONT
-   /* prefer continuous variables over implicit integers to be aggregated out */
-   if( SCIPvarGetType(var) != SCIP_VARTYPE_CONTINUOUS )
-      bounddist /= 10.0;
-#endif
-
-   return bounddist;
-}
-
-#endif
-
-typedef
-struct AggregationData {
-   SCIP_Real*            bounddist;          /**< bound distance of continuous variables */
-   int*                  bounddistinds;      /**< problem indices of the continUous variables corresponding to the bounddistance value */
-   int                   nbounddistvars;     /**< number of continuous variables that are not at their bounds */
-   SCIP_ROW**            aggrrows;           /**< array of rows suitable for substitution of continuous variable */
-   SCIP_Real*            aggrrowscoef;       /**< coefficient of continous variable in row that is suitable for substitution of that variable */
-   int                   aggrrowssize;       /**< size of aggrrows array */
-   int                   naggrrows;          /**< occupied positions in aggrrows array */
-   int*                  aggrrowsstart;      /**< array with start positions of suitable rows for substitution for each continous variable with non-zero bound distance */
-   int*                  ngoodaggrrows;      /**< array with number of rows suitable for substitution that only contain one continuous variable that is not at it's bound */
-   int*                  nbadvarsinrow;      /**< number of continuous variables that are not at their bounds for each row */
-   SCIP_AGGRROW*         aggrrow;            /**< store aggregation row here so that it can be reused */
-} AGGREGATIONDATA;
-
-static
-SCIP_RETCODE setupAggregationData(
-   SCIP*                 scip,
-   SCIP_SOL*             sol,
-   AGGREGATIONDATA*      aggrdata
-   )
-{
-   SCIP_VAR** vars;
-   int nvars;
-   int ncontvars;
-   SCIP_ROW** rows;
-   int nrows;
-   int i;
-
-   SCIP_CALL( SCIPgetVarsData(scip, &vars, &nvars, NULL, NULL, NULL, &ncontvars) );
-   SCIP_CALL( SCIPgetLPRowsData(scip, &rows, &nrows) );
-
-   SCIP_CALL( SCIPallocBufferArray(scip, &aggrdata->bounddist, ncontvars) );
-   SCIP_CALL( SCIPallocBufferArray(scip, &aggrdata->bounddistinds, ncontvars) );
-   SCIP_CALL( SCIPallocBufferArray(scip, &aggrdata->ngoodaggrrows, ncontvars) );
-   SCIP_CALL( SCIPallocBufferArray(scip, &aggrdata->aggrrowsstart, ncontvars + 1) );
-   SCIP_CALL( SCIPallocBufferArray(scip, &aggrdata->nbadvarsinrow, nrows) );
-   SCIP_CALL( SCIPaggrRowCreate(scip, &aggrdata->aggrrow) );
-   BMSclearMemoryArray(aggrdata->nbadvarsinrow, nrows);
-
-   aggrdata->nbounddistvars = 0;
-   aggrdata->aggrrows = NULL;
-   aggrdata->aggrrowscoef = NULL;
-   aggrdata->aggrrowssize = 0;
-   aggrdata->naggrrows = 0;
-
-   for( i = nvars - ncontvars; i < nvars; ++i )
-   {
-      SCIP_Real bounddist;
-
-      /* compute the bound distance of the variable */
-      {
-         SCIP_Real primsol;
-         SCIP_Real distlb;
-         SCIP_Real distub;
-         SCIP_Real bestlb;
-         SCIP_Real bestub;
-         SCIP_Real bestvlb;
-         SCIP_Real bestvub;
-         int bestvlbidx;
-         int bestvubidx;
-
-#if ALLOWLOCAL == 1
-         bestlb = SCIPvarGetLbLocal(vars[i]);
-         bestub = SCIPvarGetUbLocal(vars[i]);
-#else
-         bestlb = SCIPvarGetLbGlobal(vars[i]);
-         bestub = SCIPvarGetUbGlobal(vars[i]);
-#endif
-         SCIP_CALL( SCIPgetVarClosestVlb(scip, vars[i], sol, &bestvlb, &bestvlbidx) );
-         SCIP_CALL( SCIPgetVarClosestVub(scip, vars[i], sol, &bestvub, &bestvubidx) );
-         if( bestvlbidx >= 0 )
-            bestlb = MAX(bestlb, bestvlb);
-         if( bestvubidx >= 0 )
-            bestub = MIN(bestub, bestvub);
-
-         primsol = SCIPgetSolVal(scip, sol, vars[i]);
-         distlb = primsol - bestlb;
-         distub = bestub - primsol;
-
-         bounddist = MIN(distlb, distub);
-         bounddist = MAX(bounddist, 0.0);
-      }
-
-      if( !SCIPisZero(scip, bounddist) )
-      {
-         int k = aggrdata->nbounddistvars++;
-         aggrdata->bounddist[k] = bounddist;
-         aggrdata->bounddistinds[k] = i;
-         aggrdata->aggrrowsstart[k] = aggrdata->naggrrows;
-
-=======
 #if 0
 /** returns whether the variable should be tried to be aggregated out */
 static
@@ -628,7 +406,6 @@
 
          /* the current variable is a bad variable (continuous, not at its bound): increase the number of bad variable count
           * on each row this variables appears in; also each of these rows can be used to project the variable out so store them */
->>>>>>> 17a602dd
          if( SCIPvarIsInLP(vars[i]) )
          {
             SCIP_COL* col = SCIPvarGetCol(vars[i]);
@@ -636,25 +413,6 @@
             SCIP_Real* colrowvals = SCIPcolGetVals(col);
             int ncolnonzeros = SCIPcolGetNLPNonz(col);
             int aggrrowsminsize = aggrdata->naggrrows + ncolnonzeros;
-<<<<<<< HEAD
-
-            if( aggrrowsminsize > aggrdata->aggrrowssize )
-            {
-               SCIP_CALL( SCIPreallocBufferArray(scip, &aggrdata->aggrrows, aggrrowsminsize) );
-               SCIP_CALL( SCIPreallocBufferArray(scip, &aggrdata->aggrrowscoef, aggrrowsminsize) );
-            }
-
-            for( k = 0; k < ncolnonzeros; ++k )
-            {
-               /* ignore modifiable rows */
-               if( SCIProwIsModifiable(colrows[k]) )
-                  continue;
-
-               ++aggrdata->nbadvarsinrow[SCIProwGetLPPos(colrows[k])];
-               aggrdata->aggrrows[aggrdata->naggrrows] = colrows[k];
-               aggrdata->aggrrowscoef[aggrdata->naggrrows] = colrowvals[k];
-               ++aggrdata->naggrrows;
-=======
 
             if( aggrrowsminsize > aggrdata->aggrrowssize )
             {
@@ -698,10 +456,10 @@
       {
          int k;
          int ngoodrows;
+         uint8_t bounddistvartype = BAD;
 
          end = aggrdata->aggrrowsstart[i + 1];
          ngoodrows = 0;
-         uint8_t bounddistvartype = BAD;
 
          for( k = beg; k != end; ++k )
          {
@@ -710,6 +468,7 @@
             {
                SCIP_Real lhs;
                SCIP_Real rhs;
+               int nextgoodrowpos = beg + ngoodrows;
 
                lhs = SCIProwGetLhs(aggrdata->aggrrows[k]);
                rhs = SCIProwGetRhs(aggrdata->aggrrows[k]);
@@ -720,7 +479,6 @@
                   continue;
 #endif
 
-               int nextgoodrowpos = beg + ngoodrows;
                if( k > nextgoodrowpos )
                {
                   SCIPswapPointers((void**) (&aggrdata->aggrrows[k]), (void**) (&aggrdata->aggrrows[nextgoodrowpos]));
@@ -748,58 +506,11 @@
                   else
                      bounddistvartype |= GOOD_WITH_POS_SIGN;
                }
->>>>>>> 17a602dd
             }
          }
 
          aggrdata->ngoodaggrrows[i] = ngoodrows;
          aggrdata->bounddistvartype[i] = bounddistvartype;
-         beg = end;
-      }
-   }
-
-   /* add sentinel entry at the end */
-   aggrdata->aggrrowsstart[aggrdata->nbounddistvars] = aggrdata->naggrrows;
-
-   /* for each continous variable that is not at it's bounds check if there is a
-    * row where it is the only such variable. In the array with the rows that are
-    * suitable for substituting this variable move this "good" rows to the beginning
-    * and store the number of "good" rows for each of the variables. Also make
-    * the value of the bounddistance for this variable negative, to mark it as
-    * a continous variable that is not at it's bounds which can be substituted
-    * without introducing other such variables by using a "good" row.
-    */
-   {
-      int beg;
-      int end;
-
-      beg = aggrdata->aggrrowsstart[0];
-      for( i = 0; i < aggrdata->nbounddistvars; ++i )
-      {
-         int k;
-         int ngoodrows;
-
-         end = aggrdata->aggrrowsstart[i + 1];
-         ngoodrows = 0;
-         for( k = beg; k < end; ++k )
-         {
-            int lppos = SCIProwGetLPPos(aggrdata->aggrrows[k]);
-            if( aggrdata->nbadvarsinrow[lppos] == 1 && SCIPisEQ(scip, SCIProwGetLhs(aggrdata->aggrrows[k]), SCIProwGetRhs(aggrdata->aggrrows[k])) )
-            {
-               int nextgoodrowpos = beg + ngoodrows;
-               if( k > nextgoodrowpos )
-               {
-                  SCIPswapPointers((void**) (&aggrdata->aggrrows[k]), (void**) (&aggrdata->aggrrows[nextgoodrowpos]));
-                  SCIPswapReals(&aggrdata->aggrrowscoef[k], &aggrdata->aggrrowscoef[nextgoodrowpos]);
-               }
-               ++ngoodrows;
-            }
-         }
-         if( ngoodrows > 0 )
-         {
-            aggrdata->bounddist[i] = -aggrdata->bounddist[i];
-         }
-         aggrdata->ngoodaggrrows[i] = ngoodrows;
          beg = end;
       }
    }
@@ -813,167 +524,18 @@
    AGGREGATIONDATA*      aggrdata
    )
 {
-<<<<<<< HEAD
-=======
    SCIPfreeBufferArray(scip, &aggrdata->aggrrowdatainds);
->>>>>>> 17a602dd
    SCIPaggrRowFree(scip, &aggrdata->aggrrow);
    SCIPfreeBufferArrayNull(scip, &aggrdata->aggrrowscoef);
    SCIPfreeBufferArrayNull(scip, &aggrdata->aggrrows);
    SCIPfreeBufferArray(scip, &aggrdata->nbadvarsinrow);
    SCIPfreeBufferArray(scip, &aggrdata->aggrrowsstart);
    SCIPfreeBufferArray(scip, &aggrdata->ngoodaggrrows);
-<<<<<<< HEAD
-=======
    SCIPfreeBufferArray(scip, &aggrdata->bounddistvartype);
->>>>>>> 17a602dd
    SCIPfreeBufferArray(scip, &aggrdata->bounddistinds);
    SCIPfreeBufferArray(scip, &aggrdata->bounddist);
 }
 
-<<<<<<< HEAD
-/* retrieves the candidate rows for cancelling out the given variable,
- * also returns the number of "good" rows which are stored before the other rows.
- * A row is good if the given variable is the only continuous variable in the row
- * that is not at it's bounds. */
-static
-SCIP_Bool getRowAggregationCandidates(
-   AGGREGATIONDATA*      aggrdata,
-   int                   probvaridx,
-   SCIP_ROW***           rows,
-   SCIP_Real**           rowvarcoefs,
-   int*                  nrows,
-   int*                  ngoodrows
-   )
-{
-   int aggrdataidx;
-
-   if( !SCIPsortedvecFindInt(aggrdata->bounddistinds, probvaridx, aggrdata->nbounddistvars, &aggrdataidx) )
-      return FALSE;
-
-   *rows = aggrdata->aggrrows + aggrdata->aggrrowsstart[aggrdataidx];
-   *nrows = aggrdata->aggrrowsstart[aggrdataidx + 1] - aggrdata->aggrrowsstart[aggrdataidx];
-   *rowvarcoefs = aggrdata->aggrrowscoef + aggrdata->aggrrowsstart[aggrdataidx];
-   *ngoodrows = aggrdata->ngoodaggrrows[aggrdataidx];
-
-   return TRUE;
-}
-
-static
-SCIP_Real aggrdataGetBoundDist(
-   AGGREGATIONDATA*      aggrdata,
-   int                   probvaridx
-   )
-{
-   int aggrdataidx;
-
-   if( !SCIPsortedvecFindInt(aggrdata->bounddistinds, probvaridx, aggrdata->nbounddistvars, &aggrdataidx) )
-      return 0.0;
-
-   return aggrdata->bounddist[aggrdataidx];
-}
-
-static
-SCIP_RETCODE aggregateNextRow(
-   SCIP*                 scip,               /**< SCIP data structure */
-   SCIP_SEPADATA*        sepadata,           /**< separator data */
-   int                   maxconts,
-   SCIP_Real*            rowlhsscores,       /**< aggregation scores for left hand sides of row */
-   SCIP_Real*            rowrhsscores,       /**< aggregation scores for right hand sides of row */
-   AGGREGATIONDATA*      aggrdata,           /**< aggregation data */
-   SCIP_AGGRROW*         aggrrow,            /**< current aggregation row */
-   int*                  naggrs,             /**< pointer to increase counter if real aggregation took place */
-   SCIP_Bool*            success             /**< pointer to return whether another row was added to the aggregation row */
-   )
-{
-   int i;
-   int firstcontvar;
-   int* badvarinds;
-   SCIP_Real* badvarbddist;
-   int nbadvars;
-   SCIP_Real minbddist;
-   SCIP_ROW* bestrow;
-   SCIP_Real bestrowscore;
-   SCIP_Real aggrfac;
-   int bestrowside;
-
-   int nnz = SCIPaggrRowGetNNz(aggrrow);
-   SCIP_Real* vals = SCIPaggrRowGetVals(aggrrow);
-   int* inds = SCIPaggrRowGetInds(aggrrow);
-
-   *success = FALSE;
-
-   {
-      int nvars;
-      int ncontvars;
-
-      nvars = SCIPgetNVars(scip);
-      ncontvars = SCIPgetNContVars(scip);
-      firstcontvar =  nvars - ncontvars;
-
-      SCIP_CALL( SCIPallocBufferArray(scip, &badvarinds, MIN(ncontvars, nnz)) );
-      SCIP_CALL( SCIPallocBufferArray(scip, &badvarbddist, MIN(ncontvars, nnz)) );
-   }
-
-   nbadvars = 0;
-
-   for( i = 0; i < nnz; ++i )
-   {
-      SCIP_Real bounddist;
-
-      /* only consider continuous variables */
-      if( inds[i] < firstcontvar )
-         continue;
-
-      bounddist = aggrdataGetBoundDist(aggrdata, inds[i]);
-
-      if( bounddist == 0.0 )
-         continue;
-
-      badvarinds[nbadvars] = i;
-      badvarbddist[nbadvars] = bounddist;
-      ++nbadvars;
-   }
-
-   if( nbadvars == 0 )
-      goto TERMINATE;
-
-   SCIPsortDownRealInt(badvarbddist, badvarinds, nbadvars);
-
-   aggrfac = 0.0;
-
-   /* because the "good" bad variables have a negative bound distance,
-    * they are at the end
-    */
-   for( i = nbadvars - 1; i >= 0; --i )
-   {
-      int probvaridx;
-      int aggrrowvaridx;
-      SCIP_ROW** candrows;
-      SCIP_Real* candrowcoefs;
-      int nrows;
-      int ngoodrows;
-      int k;
-
-      /* if the bound distance is not negative, there are no more good variables so stop */
-      if( badvarbddist[i] > 0.0 )
-         break;
-
-      /* if no best row was found yet, this variable has the currently best bound distance */
-      if( aggrfac == 0.0 )
-         minbddist = -badvarbddist[i] - sepadata->aggrtol;
-
-      /* if the bound distance of the current variable is smaller than the minimum bound distance stop looping */
-      if( -badvarbddist[i] < minbddist )
-         break;
-
-      aggrrowvaridx = badvarinds[i];
-      probvaridx = inds[aggrrowvaridx];
-
-      if( !getRowAggregationCandidates(aggrdata, probvaridx, &candrows, &candrowcoefs, &nrows, &ngoodrows) )
-      {
-         SCIPABORT();
-=======
 
 static
 int findAggrDataIndex(
@@ -1206,157 +768,9 @@
                bestrowside = 0;
             }
          }
->>>>>>> 17a602dd
-      }
-      /* bounddistance was negative for this variable, so it should have good rows */
-      assert(ngoodrows > 0);
-
-      for( k = 0; k < ngoodrows; ++k )
-      {
-<<<<<<< HEAD
-         SCIP_Real minweight;
-         SCIP_Real maxweight;
-         SCIP_Real rowaggrfac;
-         int lppos;
-
-         /* dont't add rows twice */
-         if( SCIPaggrRowHasRowBeenAdded(aggrrow, candrows[k]) )
-            continue;
-
-         /* if factor is too extreme skip this row */
-         SCIPaggrRowGetAbsWeightRange(aggrrow, &minweight, &maxweight);
-         rowaggrfac = -vals[aggrrowvaridx] / candrowcoefs[k];
-
-         if( SCIPisZero(scip, rowaggrfac) ||
-             REALABS(rowaggrfac) > sepadata->maxrowfac * minweight ||
-             REALABS(rowaggrfac) * sepadata->maxrowfac < maxweight )
-            continue;
-
-         lppos = SCIProwGetLPPos(candrows[k]);
-         /* row could be used and good rows are equalities, so ignore sidetype */
-         {
-            SCIP_Real rowscore = MAX(rowlhsscores[lppos], rowrhsscores[lppos]);
-
-            /* if this rows score is better than the currently best score, remember it */
-            if( aggrfac == 0.0 || rowscore > bestrowscore )
-            {
-               bestrow = candrows[k];
-               aggrfac = rowaggrfac;
-               bestrowscore = rowscore;
-               bestrowside = 0;
-            }
-         }
-      }
-   }
-
-   /* found a row among the good rows, so aggregate it and stop */
-   if( aggrfac != 0.0 )
-   {
-      *success = TRUE;
-      ++(*naggrs);
-      SCIP_CALL( SCIPaggrRowAddRow(scip, aggrrow, bestrow, aggrfac, bestrowside) );
-      SCIPaggrRowRemoveZeros(aggrrow, SCIPepsilon(scip));
-      goto TERMINATE;
-   }
-
-   for( i = 0; i < nbadvars; ++i )
-   {
-      int probvaridx;
-      int aggrrowvaridx;
-      SCIP_ROW** candrows;
-      SCIP_Real* candrowcoefs;
-      int nrows;
-      int ngoodrows;
-      int k;
-
-      /* if the bound distance is negative, there are no more variables to be tested, so stop */
-      if( badvarbddist[i] < 0.0 )
-         break;
-
-      /* if no best row was found yet, this variable has the currently best bound distance */
-      if( aggrfac == 0.0 )
-         minbddist = badvarbddist[i] - sepadata->aggrtol;
-
-      /* if the bound distance of the current variable is smaller than the minimum bound distance stop looping */
-      if( badvarbddist[i] < minbddist )
-         break;
-
-      aggrrowvaridx = badvarinds[i];
-      probvaridx = inds[aggrrowvaridx];
-
-      if( !getRowAggregationCandidates(aggrdata, probvaridx, &candrows, &candrowcoefs, &nrows, &ngoodrows) )
-      {
-         SCIPABORT();
-      }
-
-      /* bounddistance was positive for this variable, so it should not have good rows */
-      assert(ngoodrows == 0);
-
-      for( k = 0; k < nrows; ++k )
-      {
-         SCIP_Real minweight;
-         SCIP_Real maxweight;
-         SCIP_Real rowaggrfac;
-         int lppos;
-
-         /* dont't add rows twice */
-         if( SCIPaggrRowHasRowBeenAdded(aggrrow, candrows[k]) )
-            continue;
-
-         /* if factor is too extreme skip this row */
-         SCIPaggrRowGetAbsWeightRange(aggrrow, &minweight, &maxweight);
-         rowaggrfac = -vals[aggrrowvaridx] / candrowcoefs[k];
-         lppos = SCIProwGetLPPos(candrows[k]);
-
-         if( SCIPisZero(scip, rowaggrfac) ||
-             REALABS(rowaggrfac) > sepadata->maxrowfac * minweight ||
-             REALABS(rowaggrfac) * sepadata->maxrowfac < maxweight )
-            continue;
-
-         /* row could be used, decide which side */
-         {
-            SCIP_Real rowscore;
-            int rowside;
-
-            /* either both or none of the rowscores are 0.0 so use the one which gives a positive slack */
-            if( (rowaggrfac < 0.0 && !SCIPisInfinity(scip, -SCIProwGetLhs(candrows[k]))) ||
-                  SCIPisInfinity(scip, SCIProwGetRhs(candrows[k])) )
-            {
-               rowscore = rowlhsscores[lppos];
-               rowside = -1;
-            }
-            else
-            {
-               rowscore = rowrhsscores[lppos];
-               rowside = 1;
-            }
-
-            /* if this rows score is better than the currently best score, remember it */
-            if( aggrfac == 0.0 || rowscore > bestrowscore )
-            {
-               bestrow = candrows[k];
-               aggrfac = rowaggrfac;
-               bestrowscore = rowscore;
-               bestrowside = rowside;
-            }
-         }
-      }
-   }
-
-    /* found a row so aggregate it */
-   if( aggrfac != 0.0 )
-   {
-      *success = TRUE;
-      ++(*naggrs);
-      SCIP_CALL( SCIPaggrRowAddRow(scip, aggrrow, bestrow, aggrfac, bestrowside) );
-      SCIPaggrRowRemoveZeros(aggrrow, SCIPepsilon(scip));
-   }
-
-TERMINATE:
-   SCIPfreeBufferArray(scip, &badvarbddist);
-   SCIPfreeBufferArray(scip, &badvarinds);
-
-=======
+      }
+      else
+      {
          for( k = 0; k < nrows; ++k )
          {
             SCIP_Real minweight;
@@ -1421,18 +835,13 @@
 TERMINATE:
    SCIPfreeBufferArray(scip, &badvarrowinds);
 
->>>>>>> 17a602dd
    return SCIP_OKAY;
 }
 
 /** aggregates different single mixed integer constraints by taking linear combinations of the rows of the LP  */
 static
 SCIP_RETCODE aggregation(
-<<<<<<< HEAD
-   SCIP*                 scip,               /**< SCIP data structure */ 
-=======
    SCIP*                 scip,               /**< SCIP data structure */
->>>>>>> 17a602dd
    AGGREGATIONDATA*      aggrdata,
    SCIP_SEPA*            sepa,               /**< separator */
    SCIP_SEPADATA*        sepadata,           /**< separator data */
@@ -1497,20 +906,6 @@
    maxaggrnonzs = (int)(sepadata->maxaggdensity * ncols) + sepadata->densityoffset;
 
    startrowact = SCIPgetRowSolActivity(scip, rows[startrow], sol);
-<<<<<<< HEAD
-   {
-
-      if( startrowact <= 0.5 * SCIProwGetLhs(rows[startrow]) + 0.5 * SCIProwGetRhs(rows[startrow]) )
-         startweight = -1.0;
-      else
-         startweight = 1.0;
-
-      SCIP_CALL( SCIPaggrRowAddRow(scip, aggrdata->aggrrow, rows[startrow], negate ? -startweight : startweight, 0) );
-   }
-
-   /* decrease score of startrow in order to not aggregate it again too soon */
-//    decreaseRowScore(scip, rowlhsscores, rowrhsscores, startrow);
-=======
 
    if( startrowact <= 0.5 * SCIProwGetLhs(rows[startrow]) + 0.5 * SCIProwGetRhs(rows[startrow]) )
       startweight = -1.0;
@@ -1518,7 +913,6 @@
       startweight = 1.0;
 
    SCIP_CALL( SCIPaggrRowAddRow(scip, aggrdata->aggrrow, rows[startrow], negate ? -startweight : startweight, 0) );
->>>>>>> 17a602dd
 
    /* try to generate cut from the current aggregated row
     * add cut if found, otherwise add another row to aggregated row
@@ -1537,13 +931,8 @@
 
       *wastried = TRUE;
 
-<<<<<<< HEAD
-      /* Step 1: 
-       * try to generate a MIR cut out of the current aggregation 
-=======
       /* Step 1:
        * try to generate a MIR cut out of the current aggregation
->>>>>>> 17a602dd
        */
 
       flowcoverefficacy =  -SCIPinfinity(scip);
@@ -1584,11 +973,7 @@
          break;
       }
 
-<<<<<<< HEAD
-      /* Step 2: 
-=======
       /* Step 2:
->>>>>>> 17a602dd
        * aggregate an additional row in order to remove a continuous variable
        */
 
