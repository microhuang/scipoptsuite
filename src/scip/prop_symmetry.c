/* * * * * * * * * * * * * * * * * * * * * * * * * * * * * * * * * * * * * * */
/*                                                                           */
/*                  This file is part of the program and library             */
/*         SCIP --- Solving Constraint Integer Programs                      */
/*                                                                           */
/*    Copyright (C) 2002-2020 Konrad-Zuse-Zentrum                            */
/*                            fuer Informationstechnik Berlin                */
/*                                                                           */
/*  SCIP is distributed under the terms of the ZIB Academic License.         */
/*                                                                           */
/*  You should have received a copy of the ZIB Academic License              */
/*  along with SCIP; see the file COPYING. If not visit scip.zib.de.         */
/*                                                                           */
/* * * * * * * * * * * * * * * * * * * * * * * * * * * * * * * * * * * * * * */

/**@file   prop_symmetry.c
 * @ingroup DEFPLUGINS_PROP
 * @brief  propagator for handling symmetries
 * @author Marc Pfetsch
 * @author Thomas Rehn
 * @author Christopher Hojny
 *
 * This propagator combines the following symmetry handling functionalities:
 * - It allows to compute symmetries of the problem and to store this information in adequate form. The symmetry
 *   information can be accessed through external functions.
 * - It allows to add the following symmetry breaking constraints:
 *    - symresack constraints, which separate minimal cover inequalities
 *    - orbitope constraints, if special symmetry group structures are detected
 * - It allows to apply orbital fixing.
 *
 *
 * @section SYMCOMP Symmetry Computation
 *
 * The following comments apply to symmetry computation.
 *
 * - The generic functionality of the compute_symmetry.h interface is used.
 * - We treat implicit integer variables as if they were continuous/real variables. The reason is that there is currently
 *   no distinction between implicit integer and implicit binary. Moreover, currently implicit integer variables hurt
 *   our code more than continuous/real variables (we basically do not handle integral variables at all).
 * - We do not copy symmetry information, since it is not clear how this information transfers. Moreover, copying
 *   symmetry might inhibit heuristics. But note that solving a sub-SCIP might then happen without symmetry information!
 *
 *
 * @section SYMBREAK Symmetry Handling Constraints
 *
 * The following comments apply to adding symmetry handling constraints.
 *
 * - The code automatically detects whether symmetry substructures like symresacks or orbitopes are present and possibly
 *   adds the corresponding constraints.
 * - If orbital fixing is active, only orbitopes are added (if present) and no symresacks.
 * - We try to compute symmetry as late as possible and then add constraints based on this information.
 * - Currently, we only allocate memory for pointers to symresack constraints for group generators. If further
 *   constraints are considered, we have to reallocate memory.
 *
 *
 * @section OF Orbital Fixing
 *
 * Orbital fixing is implemented as introduced by@n
 * F. Margot: Exploiting orbits in symmetric ILP. Math. Program., 98(1-3):3–21, 2003.
 *
 * The method computes orbits of variables with respect to the subgroup of the symmetry group that stabilizes the
 * variables globally fixed or branched to 1. Then one can fix all variables in an orbit to 0 or 1 if one of the other
 * variables in the orbit is fixed to 0 or 1, respectively. Different from Margot, the subgroup is obtained by filtering
 * out generators that do not individually stabilize the variables branched to 1.
 *
 * @pre All variable fixings applied by other components are required to be strict, i.e., if one variable is fixed to
 *      a certain value v, all other variables in the same variable orbit can be fixed to v as well, c.f.@n
 *      F. Margot: Symmetry in integer linear programming. 50 Years of Integer Programming, 647-686, Springer 2010.
 *
 * To illustrate this, consider the example \f$\max\{x_1 + x_2 : x_1 + x_2 \leq 1, Ay \leq b,
 * (x,y) \in \{0,1\}^{2 + n}\} \f$. Since \f$x_1\f$ and \f$x_2\f$ are independent from the remaining problem, the
 * setppc constraint handler may fix \f$(x_1,x_2) = (1,0)\f$. However, since both variables are symmetric, this setting
 * is not strict (if it was strict, both variables would have been set to the same value) and orbital fixing would
 * declare this subsolution as infeasible (there exists an orbit of non-branching variables that are fixed to different
 * values). To avoid this situation, we have to assume that all non-strict settings fix variables globally, i.e., we
 * can take care of it by taking variables into account that have been globally fixed to 1. In fact, it suffices to
 * consider one kind of global fixings since stabilizing one kind prevents an orbit to contain variables that have
 * been fixed globally to different values.
 *
 * @pre All non-strict settings are global settings, since otherwise, we cannot (efficiently) take care of them.
 *
 * @pre No non-strict setting algorithm is interrupted early (e.g., by a time or iteration limit), since this may lead to
 * wrong decisions by orbital fixing as well. For example, if cons_setppc in the above toy example starts by fixing
 * \f$x_2 = 0\f$ and is interrupted afterwards, orbital fixing detects that the orbit \f$\{x_1, x_2\}\f$ contains
 * one variable that is fixed to 0, and thus, it fixes \f$x_1\f$ to 0 as well. Thus, after these reductions, every
 * feasible solution has objective 0 which is not optimal. This situation would not occur if the non-strict setting is
 * complete, because then \f$x_1\f$ is globally fixed to 1, and thus, is stabilized in orbital fixing.
 *
 * Note that orbital fixing might lead to wrong results if it is called in repropagation of a node, because the path
 * from the node to the root might have been changed. Thus, the stabilizers of global 1-fixing and 1-branchings of the
 * initial propagation and repropagation might differ, which may cause conflicts. For this reason, orbital fixing cannot
 * be called in repropagation.
 *
 * @note If, besides orbital fixing, also symmetry handling constraints shall be added, orbital fixing is only applied
 *       to symmetry components that are not handled by orbitope constraints.
 *
 *
 * @section SST Cuts derived from the Schreier Sims table
 *
 * SST cuts have been introduced by@n
 * D. Salvagnin: Symmetry Breaking Inequalities from the Schreier-Sims table. CPAIOR 2018 Proceedings, 521-529, 2018.
 *
 * These inequalities are computed as follows. Throughout these procedure a set of so-called leaders is maintained.
 * Initially the set of leaders is empty. In a first step, select a variable \f$x_i\f$ and compute its orbit w.r.t.
 * the symmetry group of the mixed-integer program. For each variable \f$x_j\f$ in the orbit of \f$x_i\f$, the
 * inequality \f$x_i \geq x_j\f$ is a valid symmetry handling inequality, which can be added to the mixed-integer
 * program. We call \f$x_i\f$ the leader of this inequality. Add the leader \f$x_i\f$ to the set of leaders and
 * compute the pointwise stabilizer of the leader set. In the next step, select a new variable, compute its orbit
 * w.r.t. the stabilizer group of the leaders, add the inequalities based on this orbit, and add the new leader
 * to the set of leaders. This procedure is iterated until the pointwise stabilizer group of the leaders has become
 * trivial.
 *
 * @todo Possibly turn off propagator in subtrees.
 * @todo Check application of conflict resolution.
 * @todo Check whether one should switch the role of 0 and 1
 * @todo Implement stablizer computation?
 * @todo Implement isomorphism pruning?
 * @todo Implement particular preprocessing rules
 * @todo Separate permuted cuts (first experiments not successful)
 * @todo Allow the computation of local symmetries
 * @todo Order rows of orbitopes (in particular packing/partitioning) w.r.t. cliques in conflict graph.
 */
/* #define SCIP_OUTPUT */
/* #define SCIP_OUTPUT_COMPONENT */

/*---+----1----+----2----+----3----+----4----+----5----+----6----+----7----+----8----+----9----+----0----+----1----+----2*/

#include <scip/cons_linear.h>
#include <scip/cons_knapsack.h>
#include <scip/cons_varbound.h>
#include <scip/cons_setppc.h>
#include <scip/cons_and.h>
#include <scip/cons_logicor.h>
#include <scip/cons_or.h>
#include <scip/cons_orbitope.h>
#include <scip/cons_symresack.h>
#include <scip/cons_xor.h>
#include <scip/cons_linking.h>
#include <scip/cons_bounddisjunction.h>
#include <scip/misc.h>
#include <scip/scip_datastructures.h>

#include <scip/prop_symmetry.h>
#include <symmetry/compute_symmetry.h>
#include <scip/symmetry.h>

#include <string.h>

/* propagator properties */
#define PROP_NAME            "symmetry"
#define PROP_DESC            "propagator for handling symmetry"
#define PROP_TIMING    SCIP_PROPTIMING_BEFORELP   /**< propagation timing mask */
#define PROP_PRIORITY          -1000000           /**< propagator priority */
#define PROP_FREQ                     1           /**< propagator frequency */
#define PROP_DELAY                FALSE           /**< should propagation method be delayed, if other propagators found reductions? */

#define PROP_PRESOL_PRIORITY  -10000000           /**< priority of the presolving method (>= 0: before, < 0: after constraint handlers) */
#define PROP_PRESOLTIMING   SCIP_PRESOLTIMING_EXHAUSTIVE /* timing of the presolving method (fast, medium, or exhaustive) */
#define PROP_PRESOL_MAXROUNDS        -1           /**< maximal number of presolving rounds the presolver participates in (-1: no limit) */


/* default parameter values for symmetry computation */
#define DEFAULT_MAXGENERATORS        1500    /**< limit on the number of generators that should be produced within symmetry detection (0 = no limit) */
#define DEFAULT_CHECKSYMMETRIES     FALSE    /**< Should all symmetries be checked after computation? */
#define DEFAULT_DISPLAYNORBITVARS   FALSE    /**< Should the number of variables affected by some symmetry be displayed? */
#define DEFAULT_USECOLUMNSPARSITY   FALSE    /**< Should the number of conss a variable is contained in be exploited in symmetry detection? */
#define DEFAULT_DOUBLEEQUATIONS      FALSE   /**< Double equations to positive/negative version? */
#define DEFAULT_COMPRESSSYMMETRIES   TRUE    /**< Should non-affected variables be removed from permutation to save memory? */
#define DEFAULT_COMPRESSTHRESHOLD     0.5    /**< Compression is used if percentage of moved vars is at most the threshold. */

/* default parameters for symmetry constraints */
#define DEFAULT_CONSSADDLP           TRUE    /**< Should the symmetry breaking constraints be added to the LP? */
#define DEFAULT_ADDSYMRESACKS        TRUE    /**< Add inequalities for symresacks for each generator? */
#define DEFAULT_DETECTORBITOPES      TRUE    /**< Should we check whether the components of the symmetry group can be handled by orbitopes? */
#define DEFAULT_ORBITOPEPCTBINROWS    0.9    /**< percentage of binary rows of an orbitope matrix below which orbitopes are not added */
#define DEFAULT_ADDCONSSTIMING          2    /**< timing of adding constraints (0 = before presolving, 1 = during presolving, 2 = after presolving) */

/* default parameters for orbital fixing */
#define DEFAULT_OFSYMCOMPTIMING         2    /**< timing of symmetry computation for orbital fixing (0 = before presolving, 1 = during presolving, 2 = at first call) */
#define DEFAULT_PERFORMPRESOLVING   FALSE    /**< Run orbital fixing during presolving? */
#define DEFAULT_RECOMPUTERESTART    FALSE    /**< Recompute symmetries after a restart has occurred? */
#define DEFAULT_DISABLEOFRESTART    FALSE    /**< whether OF shall be disabled if OF has found a reduction and a restart occurs */

/* default parameters for Schreier Sims constraints */
#define DEFAULT_SSTTIEBREAKRULE   1          /**< index of tie break rule for selecting orbit for Schreier Sims constraints? */
#define DEFAULT_SSTLEADERRULE     1          /**< index of rule for selecting leader variables for Schreier Sims constraints? */
#define DEFAULT_SSTLEADERVARTYPE 14          /**< bitset encoding which variable types can be leaders (1: binary; 2: integer; 4: impl. int; 8: continuous);
                                              *   if multiple types are allowed, take the one with most affected vars */
#define DEFAULT_ADDCONFLICTCUTS       TRUE   /**< Should Schreier Sims constraints be added if we use a conflict based rule? */
#define DEFAULT_SSTADDCUTS            TRUE   /**< Should Schreier Sims constraints be added? */
#define DEFAULT_SSTMIXEDCOMPONENTS    FALSE  /**< Should Schreier Sims constraints be added if a symmetry component contains variables of different types? */

/* event handler properties */
#define EVENTHDLR_SYMMETRY_NAME    "symmetry"
#define EVENTHDLR_SYMMETRY_DESC    "filter global variable fixing event handler for orbital fixing"

/* output table properties */
#define TABLE_NAME_ORBITALFIXING        "orbitalfixing"
#define TABLE_DESC_ORBITALFIXING        "orbital fixing statistics"
#define TABLE_POSITION_ORBITALFIXING    7001                    /**< the position of the statistics table */
#define TABLE_EARLIEST_ORBITALFIXING    SCIP_STAGE_SOLVING      /**< output of the statistics table is only printed from this stage onwards */


/* other defines */
#define MAXGENNUMERATOR          64000000    /**< determine maximal number of generators by dividing this number by the number of variables */
#define SCIP_SPECIALVAL 1.12345678912345e+19 /**< special floating point value for handling zeros in bound disjunctions */
#define COMPRESSNVARSLB             25000    /**< lower bound on the number of variables above which compression could be performed */

/* macros for getting activeness of symmetry handling methods */
#define ISSYMRETOPESACTIVE(x)      (((unsigned) x & SYM_HANDLETYPE_SYMBREAK) != 0)
#define ISORBITALFIXINGACTIVE(x)   (((unsigned) x & SYM_HANDLETYPE_ORBITALFIXING) != 0)
#define ISSSTACTIVE(x)             (((unsigned) x & SYM_HANDLETYPE_SST) != 0)

#define ISSSTBINACTIVE(x)          (((unsigned) x & SCIP_SSTTYPE_BINARY) != 0)
#define ISSSTINTACTIVE(x)          (((unsigned) x & SCIP_SSTTYPE_INTEGER) != 0)
#define ISSSTIMPLINTACTIVE(x)      (((unsigned) x & SCIP_SSTTYPE_IMPLINT) != 0)
#define ISSSTCONTACTIVE(x)         (((unsigned) x & SCIP_SSTTYPE_CONTINUOUS) != 0)


/** propagator data */
struct SCIP_PropData
{
   /* symmetry group information */
   int                   npermvars;          /**< number of variables for permutations */
   int                   nbinpermvars;       /**< number of binary variables for permuations */
   SCIP_VAR**            permvars;           /**< variables on which permutations act */
#ifndef NDEBUG
   SCIP_Real*            permvarsobj;        /**< objective values of permuted variables (for debugging) */
#endif
   int                   nperms;             /**< number of permutations */
   int                   nmaxperms;          /**< maximal number of permutations (needed for freeing storage) */
   int**                 perms;              /**< pointer to store permutation generators as (nperms x npermvars) matrix */
   int**                 permstrans;         /**< pointer to store transposed permutation generators as (npermvars x nperms) matrix */
   SCIP_HASHMAP*         permvarmap;         /**< map of variables to indices in permvars array */
   int                   nmovedpermvars;     /**< number of variables moved by any permutation */
   int                   nmovedbinpermvars;  /**< number of binary variables moved by any permutation */
   int                   nmovedintpermvars;  /**< number of integer variables moved by any permutation */
   int                   nmovedimplintpermvars; /**< number of implicitly integer variables moved by any permutation */
   int                   nmovedcontpermvars; /**< number of continuous variables moved by any permutation */
   SCIP_Shortbool*       nonbinpermvarcaptured; /**< array to store which non-binary variables have been captured
                                                 *   (only necessary for SST cuts) */

   /* components of symmetry group */
   int                   ncomponents;        /**< number of components of symmetry group */
   int*                  components;         /**< array containing the indices of permutations sorted by components */
   int*                  componentbegins;    /**< array containing in i-th position the first position of
                                              *   component i in components array */
   int*                  vartocomponent;     /**< array containing for each permvar the index of the component it is
                                              *   contained in (-1 if not affected) */
   unsigned*             componentblocked;   /**< array to store which symmetry methods have been applied to a component using
                                              *   the same bitset as for misc/usesymmetry */

   /* further symmetry information */
   int                   nmovedvars;         /**< number of variables moved by some permutation */
   SCIP_Real             log10groupsize;     /**< log10 of size of symmetry group */
   SCIP_Bool             binvaraffected;     /**< whether binary variables are affected by some symmetry */

   /* for symmetry computation */
   int                   maxgenerators;      /**< limit on the number of generators that should be produced within symmetry detection (0 = no limit) */
   SCIP_Bool             checksymmetries;    /**< Should all symmetries be checked after computation? */
   SCIP_Bool             displaynorbitvars;  /**< Whether the number of variables in non-trivial orbits shall be computed */
   SCIP_Bool             compresssymmetries; /**< Should non-affected variables be removed from permutation to save memory? */
   SCIP_Real             compressthreshold;  /**< Compression is used if percentage of moved vars is at most the threshold. */
   SCIP_Bool             compressed;         /**< Whether symmetry data has been compressed */
   SCIP_Bool             computedsymmetry;   /**< Have we already tried to compute symmetries? */
   int                   usesymmetry;        /**< encoding of active symmetry handling methods (for debugging) */
   SCIP_Bool             usecolumnsparsity;  /**< Should the number of conss a variable is contained in be exploited in symmetry detection? */
   SCIP_Bool             doubleequations;    /**< Double equations to positive/negative version? */

   /* for symmetry constraints */
   SCIP_Bool             symconsenabled;     /**< Should symmetry constraints be added? */
   SCIP_Bool             triedaddconss;      /**< whether we already tried to add symmetry breaking constraints */
   SCIP_Bool             conssaddlp;         /**< Should the symmetry breaking constraints be added to the LP? */
   SCIP_Bool             addsymresacks;      /**< Add symresack constraints for each generator? */
   int                   addconsstiming;     /**< timing of adding constraints (0 = before presolving, 1 = during presolving, 2 = after presolving) */
   SCIP_CONS**           genconss;           /**< list of generated constraints */
   int                   ngenconss;          /**< number of generated constraints */
   int                   nsymresacks;        /**< number of symresack constraints */
   SCIP_Bool             detectorbitopes;    /**< Should we check whether the components of the symmetry group can be handled by orbitopes? */
   SCIP_Real             orbitopepctbinrows; /**< percentage of binary rows of an orbitope matrix below which orbitopes are not added */
   int                   norbitopes;         /**< number of orbitope constraints */

   /* data necessary for orbital fixing */
   SCIP_Bool             ofenabled;          /**< Run orbital fixing? */
   SCIP_EVENTHDLR*       eventhdlr;          /**< event handler for handling global variable fixings */
   SCIP_Shortbool*       bg0;                /**< bitset to store variables globally fixed to 0 */
   int*                  bg0list;            /**< list of variables globally fixed to 0 */
   int                   nbg0;               /**< number of variables in bg0 and bg0list */
   SCIP_Shortbool*       bg1;                /**< bitset to store variables globally fixed or branched to 1 */
   int*                  bg1list;            /**< list of variables globally fixed or branched to 1 */
   int                   nbg1;               /**< number of variables in bg1 and bg1list */
   int*                  permvarsevents;     /**< stores events caught for permvars */
   SCIP_Shortbool*       inactiveperms;      /**< array to store whether permutations are inactive */
   SCIP_Bool             performpresolving;  /**< Run orbital fixing during presolving? */
   SCIP_Bool             recomputerestart;   /**< Recompute symmetries after a restart has occured? */
   int                   ofsymcomptiming;    /**< timing of orbital fixing (0 = before presolving, 1 = during presolving, 2 = at first call) */
   int                   lastrestart;        /**< last restart for which symmetries have been computed */
   int                   nfixedzero;         /**< number of variables fixed to 0 */
   int                   nfixedone;          /**< number of variables fixed to 1 */
   SCIP_Longint          nodenumber;         /**< number of node where propagation has been last applied */
   SCIP_Bool             offoundreduction;   /**< whether orbital fixing has found a reduction since the last time computing symmetries */
   SCIP_Bool             disableofrestart;   /**< whether OF shall be disabled if OF has found a reduction and a restart occurs */

   /* data necessary for Schreier Sims constraints */
   SCIP_Bool             sstenabled;         /**< Use Schreier Sims constraints? */
   SCIP_CONS**           sstconss;           /**< list of generated schreier sims conss */
   int                   nsstconss;          /**< number of generated schreier sims conss */
   int                   maxnsstconss;       /**< maximum number of conss in sstconss */
   int                   sstleaderrule;      /**< rule to select leader  */
   int                   ssttiebreakrule;    /**< tie break rule for leader selection */
   int                   sstleadervartype;   /**< bitset encoding which variable types can be leaders;
                                              *   if multiple types are allowed, take the one with most affected vars */
   int*                  leaders;            /**< index of orbit leaders in permvars */
   int                   nleaders;           /**< number of orbit leaders in leaders array */
   int                   maxnleaders;        /**< maximum number of leaders in leaders array */
   SCIP_Bool             addconflictcuts;    /**< Should Schreier Sims constraints be added if we use a conflict based rule? */
   SCIP_Bool             sstaddcuts;         /**< Should Schreier Sims constraints be added? */
   SCIP_Bool             sstmixedcomponents; /**< Should Schreier Sims constraints be added if a symmetry component contains variables of different types? */
};

/** node data of a given node in the conflict graph */
struct SCIP_NodeData
{
   SCIP_VAR*             var;                /**< variable belonging to node */
   int                   orbitidx;           /**< orbit of variable w.r.t. current stabilizer subgroup
                                              *   or -1 if not affected by symmetry */
   int                   nconflictinorbit;   /**< number of variables the node's var is in conflict with */
   int                   orbitsize;          /**< size of the variable's orbit */
   int                   posinorbit;         /**< position of variable in its orbit */
   SCIP_Bool             active;             /**< whether variable has not been fixed by Schreier Sims code */
};
typedef struct SCIP_NodeData SCIP_NODEDATA;


/*
 * Event handler callback methods
 */

/** exec the event handler for handling global variable bound changes (necessary for orbital fixing)
 *
 *  Global variable fixings during the solving process might arise because parts of the tree are pruned or if certain
 *  preprocessing steps are performed that do not correspond to strict setting algorithms. Since these fixings might be
 *  caused by or be in conflict with orbital fixing, they can be in conflict with the symmetry handling decisions of
 *  orbital fixing in the part of the tree that is not pruned. Thus, we have to take global fixings into account when
 *  filtering out symmetries.
 */
static
SCIP_DECL_EVENTEXEC(eventExecSymmetry)
{
   SCIP_PROPDATA* propdata;
   SCIP_VAR* var;
   int varidx;

   assert( eventhdlr != NULL );
   assert( eventdata != NULL );
   assert( strcmp(SCIPeventhdlrGetName(eventhdlr), EVENTHDLR_SYMMETRY_NAME) == 0 );
   assert( event != NULL );

   propdata = (SCIP_PROPDATA*) eventdata;
   assert( propdata != NULL );
   assert( propdata->permvarmap != NULL );
   assert( propdata->permstrans != NULL );
   assert( propdata->nperms > 0 );
   assert( propdata->permvars != NULL );
   assert( propdata->npermvars > 0 );

   /* get fixed variable */
   var = SCIPeventGetVar(event);
   assert( var != NULL );
   assert( SCIPvarGetType(var) == SCIP_VARTYPE_BINARY );

   if ( ! SCIPhashmapExists(propdata->permvarmap, (void*) var) )
   {
      SCIPerrorMessage("Invalid variable.\n");
      SCIPABORT();
      return SCIP_INVALIDDATA; /*lint !e527*/
   }
   varidx = SCIPhashmapGetImageInt(propdata->permvarmap, (void*) var);
   assert( 0 <= varidx && varidx < propdata->npermvars );

   if ( SCIPeventGetType(event) == SCIP_EVENTTYPE_GUBCHANGED )
   {
      assert( SCIPisEQ(scip, SCIPeventGetNewbound(event), 0.0) );
      assert( SCIPisEQ(scip, SCIPeventGetOldbound(event), 1.0) );

      SCIPdebugMsg(scip, "Mark variable <%s> as globally fixed to 0.\n", SCIPvarGetName(var));
      assert( ! propdata->bg0[varidx] );
      propdata->bg0[varidx] = TRUE;
      propdata->bg0list[propdata->nbg0++] = varidx;
      assert( propdata->nbg0 <= propdata->npermvars );
   }

   if ( SCIPeventGetType(event) == SCIP_EVENTTYPE_GLBCHANGED )
   {
      assert( SCIPisEQ(scip, SCIPeventGetNewbound(event), 1.0) );
      assert( SCIPisEQ(scip, SCIPeventGetOldbound(event), 0.0) );

      SCIPdebugMsg(scip, "Mark variable <%s> as globally fixed to 1.\n", SCIPvarGetName(var));
      assert( ! propdata->bg1[varidx] );
      propdata->bg1[varidx] = TRUE;
      propdata->bg1list[propdata->nbg1++] = varidx;
      assert( propdata->nbg1 <= propdata->npermvars );
   }

   return SCIP_OKAY;
}




/*
 * Table callback methods
 */

/** table data */
struct SCIP_TableData
{
   SCIP_PROPDATA*        propdata;           /** pass data of propagator for table output function */
};


/** output method of orbital fixing propagator statistics table to output file stream 'file' */
static
SCIP_DECL_TABLEOUTPUT(tableOutputOrbitalfixing)
{
   SCIP_TABLEDATA* tabledata;

   assert( scip != NULL );
   assert( table != NULL );

   tabledata = SCIPtableGetData(table);
   assert( tabledata != NULL );
   assert( tabledata->propdata != NULL );

   if ( tabledata->propdata->nperms > 0 )
   {
      SCIPverbMessage(scip, SCIP_VERBLEVEL_MINIMAL, file, "Orbital fixing     :\n");
      SCIPverbMessage(scip, SCIP_VERBLEVEL_MINIMAL, file, "  vars fixed to 0  :%11d\n", tabledata->propdata->nfixedzero);
      SCIPverbMessage(scip, SCIP_VERBLEVEL_MINIMAL, file, "  vars fixed to 1  :%11d\n", tabledata->propdata->nfixedone);
   }

   return SCIP_OKAY;
}


/** destructor of statistics table to free user data (called when SCIP is exiting) */
static
SCIP_DECL_TABLEFREE(tableFreeOrbitalfixing)
{
   SCIP_TABLEDATA* tabledata;
   tabledata = SCIPtableGetData(table);
   assert( tabledata != NULL );

   SCIPfreeBlockMemory(scip, &tabledata);

   return SCIP_OKAY;
}



/*
 * local data structures
 */

/** gets the key of the given element */
static
SCIP_DECL_HASHGETKEY(SYMhashGetKeyVartype)
{  /*lint --e{715}*/
   return elem;
}

/** returns TRUE iff both keys are equal
 *
 *  Compare the types of two variables according to objective, lower and upper bound, variable type, and column sparsity.
 */
static
SCIP_DECL_HASHKEYEQ(SYMhashKeyEQVartype)
{
   SCIP* scip;
   SYM_VARTYPE* k1;
   SYM_VARTYPE* k2;

   scip = (SCIP*) userptr;
   k1 = (SYM_VARTYPE*) key1;
   k2 = (SYM_VARTYPE*) key2;

   /* first check objective coefficients */
   if ( ! SCIPisEQ(scip, k1->obj, k2->obj) )
      return FALSE;

   /* if still undecided, take lower bound */
   if ( ! SCIPisEQ(scip, k1->lb, k2->lb) )
      return FALSE;

   /* if still undecided, take upper bound */
   if ( ! SCIPisEQ(scip, k1->ub, k2->ub) )
      return FALSE;

   /* if still undecided, take variable type */
   if ( k1->type != k2->type )
      return FALSE;

   /* if still undecided, take number of conss var is contained in */
   if ( k1->nconss != k2->nconss )
      return FALSE;

   return TRUE;
}

/** returns the hash value of the key */
static
SCIP_DECL_HASHKEYVAL(SYMhashKeyValVartype)
{  /*lint --e{715}*/
   SYM_VARTYPE* k;

   k = (SYM_VARTYPE*) key;

   return SCIPhashFour(SCIPrealHashCode(k->obj), SCIPrealHashCode(k->lb), SCIPrealHashCode((double) k->nconss), SCIPrealHashCode(k->ub));
}

/** data struct to store arrays used for sorting rhs types */
struct SYM_Sortrhstype
{
   SCIP_Real*            vals;               /**< array of values */
   SYM_RHSSENSE*         senses;             /**< array of senses of rhs */
   int                   nrhscoef;           /**< size of arrays (for debugging) */
};
typedef struct SYM_Sortrhstype SYM_SORTRHSTYPE;

/** sorts rhs types - first by sense, then by value
 *
 *  Due to numerical issues, we first sort by sense, then by value.
 *
 *  result:
 *    < 0: ind1 comes before (is better than) ind2
 *    = 0: both indices have the same value
 *    > 0: ind2 comes after (is worse than) ind2
 */
static
SCIP_DECL_SORTINDCOMP(SYMsortRhsTypes)
{
   SYM_SORTRHSTYPE* data;
   SCIP_Real diffvals;

   data = (SYM_SORTRHSTYPE*) dataptr;
   assert( 0 <= ind1 && ind1 < data->nrhscoef );
   assert( 0 <= ind2 && ind2 < data->nrhscoef );

   /* first sort by senses */
   if ( data->senses[ind1] < data->senses[ind2] )
      return -1;
   else if ( data->senses[ind1] > data->senses[ind2] )
      return 1;

   /* senses are equal, use values */
   diffvals = data->vals[ind1] - data->vals[ind2];

   if ( diffvals < 0.0 )
      return -1;
   else if ( diffvals > 0.0 )
      return 1;

   return 0;
}

/** sorts matrix coefficients
 *
 *  result:
 *    < 0: ind1 comes before (is better than) ind2
 *    = 0: both indices have the same value
 *    > 0: ind2 comes after (is worse than) ind2
 */
static
SCIP_DECL_SORTINDCOMP(SYMsortMatCoef)
{
   SCIP_Real diffvals;
   SCIP_Real* vals;

   vals = (SCIP_Real*) dataptr;
   diffvals = vals[ind1] - vals[ind2];

   if ( diffvals < 0.0 )
      return -1;
   else if ( diffvals > 0.0 )
      return 1;

   return 0;
}




/*
 * Local methods
 */

#ifndef NDEBUG
/** checks that symmetry data is all freed */
static
SCIP_Bool checkSymmetryDataFree(
   SCIP_PROPDATA*        propdata            /**< propagator data */
   )
{
   assert( propdata->permvarmap == NULL );
   assert( propdata->permvarsevents == NULL );
   assert( propdata->bg0list == NULL );
   assert( propdata->bg0 == NULL );
   assert( propdata->bg1list == NULL );
   assert( propdata->bg1 == NULL );
   assert( propdata->nbg0 == 0 );
   assert( propdata->nbg1 == 0 );
   assert( propdata->genconss == NULL );
   assert( propdata->sstconss == NULL );
   assert( propdata->leaders == NULL );

   assert( propdata->permvars == NULL );
   assert( propdata->permvarsobj == NULL );
   assert( propdata->inactiveperms == NULL );
   assert( propdata->perms == NULL );
   assert( propdata->permstrans == NULL );
   assert( propdata->nonbinpermvarcaptured == NULL );
   assert( propdata->npermvars == 0 );
   assert( propdata->nbinpermvars == 0 );
   assert( propdata->nperms == -1 || propdata->nperms == 0 );
   assert( propdata->nmaxperms == 0 );
   assert( propdata->nmovedpermvars == -1 );
   assert( propdata->nmovedbinpermvars == 0 );
   assert( propdata->nmovedintpermvars == 0 );
   assert( propdata->nmovedimplintpermvars == 0 );
   assert( propdata->nmovedcontpermvars == 0 );
   assert( propdata->nmovedvars == -1 );
   assert( propdata->binvaraffected == FALSE );

   assert( propdata->componentblocked == NULL );
   assert( propdata->componentbegins == NULL );
   assert( propdata->components == NULL );
   assert( propdata->ncomponents == -1 );

   return TRUE;
}
#endif


/** checks whether a variable has a type compatible with the leader vartype */
static
SCIP_Bool isLeadervartypeCompatible(
   SCIP_VAR*             var,                /**< variable to check */
   int                   leadervartype       /**< bit set encoding possible leader variable types */
   )
{
   SCIP_VARTYPE vartype;
   unsigned int vartypeencoding;

   assert( var != NULL );
   assert( leadervartype >= 0 );
   assert( leadervartype <= 15 );

   vartype = SCIPvarGetType(var);

   if ( vartype == SCIP_VARTYPE_BINARY )
      vartypeencoding = 1;
   else if ( vartype == SCIP_VARTYPE_INTEGER )
      vartypeencoding = 2;
   else if ( vartype == SCIP_VARTYPE_IMPLINT )
      vartypeencoding = 4;
   else
      vartypeencoding = 8;

   return (SCIP_Bool) (vartypeencoding & (unsigned) leadervartype);
}


/** frees symmetry data */
static
SCIP_RETCODE freeSymmetryData(
   SCIP*                 scip,               /**< SCIP pointer */
   SCIP_PROPDATA*        propdata            /**< propagator data */
   )
{
   int i;

   assert( scip != NULL );
   assert( propdata != NULL );

   if ( propdata->permvarmap != NULL )
   {
      SCIPhashmapFree(&propdata->permvarmap);
   }

   /* drop events */
   if ( propdata->permvarsevents != NULL )
   {
      assert( propdata->permvars != NULL );
      assert( propdata->npermvars > 0 );

      for (i = 0; i < propdata->npermvars; ++i)
      {
         if ( SCIPvarGetType(propdata->permvars[i]) == SCIP_VARTYPE_BINARY )
         {
            /* If symmetry is computed before presolving, it might happen that some variables are turned into binary
             * variables, for which no event has been catched. Since there currently is no way of checking whether a var
             * event has been caught for a particular variable, we use the stored eventfilter positions. */
            if ( propdata->permvarsevents[i] >= 0 )
            {
               SCIP_CALL( SCIPdropVarEvent(scip, propdata->permvars[i], SCIP_EVENTTYPE_GLBCHANGED | SCIP_EVENTTYPE_GUBCHANGED,
                     propdata->eventhdlr, (SCIP_EVENTDATA*) propdata, propdata->permvarsevents[i]) );
            }
         }
      }
      SCIPfreeBlockMemoryArray(scip, &propdata->permvarsevents, propdata->npermvars);
   }

   /* release variables if the leader type is not binary */
   if ( propdata->sstenabled && propdata->sstleadervartype != (int) SCIP_SSTTYPE_BINARY )
   {
      int cnt;

      for (i = propdata->nbinpermvars, cnt = 0; i < propdata->npermvars; ++i, ++cnt)
      {
         /* release captured non-binary variables
          * (cannot use isLeadervartypeCompatible(), because vartype may have changed in between)
          */
         if ( propdata->nonbinpermvarcaptured[cnt] )
         {
            SCIP_CALL( SCIPreleaseVar(scip, &propdata->permvars[i]) );
         }
      }
      SCIPfreeBlockMemoryArray(scip, &propdata->nonbinpermvarcaptured, propdata->npermvars - propdata->nbinpermvars);
      propdata->nonbinpermvarcaptured = NULL;
   }

   if ( propdata->binvaraffected )
   {
      for (i = 0; i < propdata->nbinpermvars; ++i)
      {
         SCIP_CALL( SCIPreleaseVar(scip, &propdata->permvars[i]) );
      }
   }

   /* free lists for orbitopal fixing */
   if ( propdata->bg0list != NULL )
   {
      assert( propdata->bg0 != NULL );
      assert( propdata->bg1list != NULL );
      assert( propdata->bg1 != NULL );

      SCIPfreeBlockMemoryArray(scip, &propdata->bg0list, propdata->npermvars);
      SCIPfreeBlockMemoryArray(scip, &propdata->bg0, propdata->npermvars);
      SCIPfreeBlockMemoryArray(scip, &propdata->bg1list, propdata->npermvars);
      SCIPfreeBlockMemoryArray(scip, &propdata->bg1, propdata->npermvars);

      propdata->nbg0 = 0;
      propdata->nbg1 = 0;
   }

   /* other data */
   SCIPfreeBlockMemoryArrayNull(scip, &propdata->inactiveperms, propdata->nperms);

   /* free permstrans matrix*/
   if ( propdata->permstrans != NULL )
   {
      assert( propdata->nperms > 0 );
      assert( propdata->permvars != NULL );
      assert( propdata->npermvars > 0 );
      assert( propdata->nmaxperms > 0 );

      for (i = 0; i < propdata->npermvars; ++i)
      {
         SCIPfreeBlockMemoryArray(scip, &propdata->permstrans[i], propdata->nmaxperms);
      }
      SCIPfreeBlockMemoryArray(scip, &propdata->permstrans, propdata->npermvars);
   }

   /* free data of added constraints */
   if ( propdata->genconss != NULL )
   {
      assert( propdata->ngenconss > 0 || (ISORBITALFIXINGACTIVE(propdata->usesymmetry) && propdata->norbitopes == 0) );

      /* release constraints */
      for (i = 0; i < propdata->ngenconss; ++i)
      {
         assert( propdata->genconss[i] != NULL );
         SCIP_CALL( SCIPreleaseCons(scip, &propdata->genconss[i]) );
      }

      /* free pointers to symmetry group and binary variables */
      SCIPfreeBlockMemoryArray(scip, &propdata->genconss, propdata->nperms);
      propdata->ngenconss = 0;
   }

   if ( propdata->sstconss != NULL )
   {
      assert( propdata->nsstconss > 0 );

      /* release constraints */
      for (i = 0; i < propdata->nsstconss; ++i)
      {
         assert( propdata->sstconss[i] != NULL );
         SCIP_CALL( SCIPreleaseCons(scip, &propdata->sstconss[i]) );
      }

      /* free pointers to symmetry group and binary variables */
      SCIPfreeBlockMemoryArray(scip, &propdata->sstconss, propdata->maxnsstconss);
      propdata->sstconss = NULL;
      propdata->nsstconss = 0;
      propdata->maxnsstconss = 0;
   }

   if ( propdata->leaders != NULL )
   {
      assert( propdata->maxnleaders > 0 );

      SCIPfreeBlockMemoryArray(scip, &propdata->leaders, propdata->maxnleaders);
      propdata->maxnleaders = 0;
      propdata->leaders = NULL;
      propdata->nleaders = 0;
   }

   /* free components */
   if ( propdata->ncomponents > 0 )
   {
      assert( propdata->componentblocked != NULL );
      assert( propdata->vartocomponent != NULL );
      assert( propdata->componentbegins != NULL );
      assert( propdata->components != NULL );

      SCIPfreeBlockMemoryArray(scip, &propdata->componentblocked, propdata->ncomponents);
      SCIPfreeBlockMemoryArray(scip, &propdata->vartocomponent, propdata->npermvars);
      SCIPfreeBlockMemoryArray(scip, &propdata->componentbegins, propdata->ncomponents + 1);
      SCIPfreeBlockMemoryArray(scip, &propdata->components, propdata->nperms);

      propdata->ncomponents = -1;
   }

   /* free main symmetry data */
   if ( propdata->nperms > 0 )
   {
      assert( propdata->permvars != NULL );

      SCIPfreeBlockMemoryArray(scip, &propdata->permvars, propdata->npermvars);

      /* if orbital fixing runs exclusively, propdata->perms was already freed in determineSymmetry() */
      if ( propdata->perms != NULL )
      {
         for (i = 0; i < propdata->nperms; ++i)
         {
            SCIPfreeBlockMemoryArray(scip, &propdata->perms[i], propdata->npermvars);
         }
         SCIPfreeBlockMemoryArray(scip, &propdata->perms, propdata->nmaxperms);
      }

#ifndef NDEBUG
      SCIPfreeBlockMemoryArrayNull(scip, &propdata->permvarsobj, propdata->npermvars);
#endif

      propdata->npermvars = 0;
      propdata->nbinpermvars = 0;
      propdata->nperms = -1;
      propdata->nmaxperms = 0;
      propdata->nmovedpermvars = -1;
      propdata->nmovedbinpermvars = 0;
      propdata->nmovedintpermvars = 0;
      propdata->nmovedimplintpermvars = 0;
      propdata->nmovedcontpermvars = 0;
      propdata->nmovedvars = -1;
      propdata->log10groupsize = -1.0;
      propdata->binvaraffected = FALSE;
   }
   propdata->nperms = -1;

   assert( checkSymmetryDataFree(propdata) );

   propdata->computedsymmetry = FALSE;
   propdata->compressed = FALSE;

   return SCIP_OKAY;
}


/** deletes symmetry handling constraints */
static
SCIP_RETCODE delSymConss(
   SCIP*                 scip,               /**< SCIP pointer */
   SCIP_PROPDATA*        propdata            /**< propagator data */
   )
{
   int i;

   assert( scip != NULL );
   assert( propdata != NULL );

   /* free Schreier Sims data */
   if ( propdata->nsstconss > 0 )
   {
      for (i = 0; i < propdata->nsstconss; ++i)
      {
         assert( propdata->sstconss[i] != NULL );

         SCIP_CALL( SCIPdelCons(scip, propdata->sstconss[i]) );
         SCIP_CALL( SCIPreleaseCons(scip, &propdata->sstconss[i]) );
      }

      SCIPfreeBlockMemoryArray(scip, &propdata->sstconss, propdata->maxnsstconss);
      propdata->nsstconss = 0;
      propdata->maxnsstconss = 0;
   }

   for (i = 0; i < propdata->ngenconss; ++i)
   {
      assert( propdata->genconss != NULL );
      assert( propdata->genconss[i] != NULL );

      SCIP_CALL( SCIPdelCons(scip, propdata->genconss[i]) );
      SCIP_CALL( SCIPreleaseCons(scip, &propdata->genconss[i]) );
   }

   /* free pointers to symmetry group and binary variables */
   assert( propdata->nperms > 0 );
   assert( propdata->nperms >= propdata->ngenconss );
   SCIPfreeBlockMemoryArrayNull(scip, &propdata->genconss, propdata->nperms);
   propdata->ngenconss = 0;
   propdata->triedaddconss = FALSE;

   return SCIP_OKAY;
}


/** determines whether variable should be fixed by permutations */
static
SCIP_Bool SymmetryFixVar(
   SYM_SPEC              fixedtype,          /**< bitset of variable types that should be fixed */
   SCIP_VAR*             var                 /**< variable to be considered */
   )
{
   if ( (fixedtype & SYM_SPEC_INTEGER) && SCIPvarGetType(var) == SCIP_VARTYPE_INTEGER )
      return TRUE;
   if ( (fixedtype & SYM_SPEC_BINARY) && SCIPvarGetType(var) == SCIP_VARTYPE_BINARY )
      return TRUE;
   if ( (fixedtype & SYM_SPEC_REAL) &&
      (SCIPvarGetType(var) == SCIP_VARTYPE_CONTINUOUS || SCIPvarGetType(var) == SCIP_VARTYPE_IMPLINT) )
      return TRUE;
   return FALSE;
}


/** Transforms given variables, scalars, and constant to the corresponding active variables, scalars, and constant.
 *
 *  @note @p constant needs to be initialized!
 */
static
SCIP_RETCODE getActiveVariables(
   SCIP*                 scip,               /**< SCIP data structure */
   SCIP_VAR***           vars,               /**< pointer to vars array to get active variables for */
   SCIP_Real**           scalars,            /**< pointer to scalars a_1, ..., a_n in linear sum a_1*x_1 + ... + a_n*x_n + c */
   int*                  nvars,              /**< pointer to number of variables and values in vars and vals array */
   SCIP_Real*            constant,           /**< pointer to constant c in linear sum a_1*x_1 + ... + a_n*x_n + c */
   SCIP_Bool             transformed         /**< transformed constraint? */
   )
{
   int requiredsize;
   int v;

   assert( scip != NULL );
   assert( vars != NULL );
   assert( scalars != NULL );
   assert( *vars != NULL );
   assert( *scalars != NULL );
   assert( nvars != NULL );
   assert( constant != NULL );

   if ( transformed )
   {
      SCIP_CALL( SCIPgetProbvarLinearSum(scip, *vars, *scalars, nvars, *nvars, constant, &requiredsize, TRUE) );

      if ( requiredsize > *nvars )
      {
         SCIP_CALL( SCIPreallocBufferArray(scip, vars, requiredsize) );
         SCIP_CALL( SCIPreallocBufferArray(scip, scalars, requiredsize) );

         SCIP_CALL( SCIPgetProbvarLinearSum(scip, *vars, *scalars, nvars, requiredsize, constant, &requiredsize, TRUE) );
         assert( requiredsize <= *nvars );
      }
   }
   else
   {
      for (v = 0; v < *nvars; ++v)
      {
         SCIP_CALL( SCIPvarGetOrigvarSum(&(*vars)[v], &(*scalars)[v], constant) );
      }
   }
   return SCIP_OKAY;
}


/** fills in matrix elements into coefficient arrays */
static
SCIP_RETCODE collectCoefficients(
   SCIP*                 scip,               /**< SCIP data structure */
   SCIP_Bool             doubleequations,    /**< Double equations to positive/negative version? */
   SCIP_VAR**            linvars,            /**< array of linear variables */
   SCIP_Real*            linvals,            /**< array of linear coefficients values (or NULL if all linear coefficient values are 1) */
   int                   nlinvars,           /**< number of linear variables */
   SCIP_Real             lhs,                /**< left hand side */
   SCIP_Real             rhs,                /**< right hand side */
   SCIP_Bool             istransformed,      /**< whether the constraint is transformed */
   SYM_RHSSENSE          rhssense,           /**< identifier of constraint type */
   SYM_MATRIXDATA*       matrixdata,         /**< matrix data to be filled in */
   int*                  nconssforvar        /**< pointer to array to store for each var the number of conss */
   )
{
   SCIP_VAR** vars;
   SCIP_Real* vals;
   SCIP_Real constant = 0.0;
   int nrhscoef;
   int nmatcoef;
   int nvars;
   int j;

   assert( scip != NULL );
   assert( nlinvars == 0 || linvars != NULL );
   assert( lhs <= rhs );

   /* do nothing if constraint is empty */
   if ( nlinvars == 0 )
      return SCIP_OKAY;

   /* ignore redundant constraints */
   if ( SCIPisInfinity(scip, -lhs) && SCIPisInfinity(scip, rhs) )
      return SCIP_OKAY;

   /* duplicate variable and value array */
   nvars = nlinvars;
   SCIP_CALL( SCIPduplicateBufferArray(scip, &vars, linvars, nvars) );
   if ( linvals != NULL )
   {
      SCIP_CALL( SCIPduplicateBufferArray(scip, &vals, linvals, nvars) );
   }
   else
   {
      SCIP_CALL( SCIPallocBufferArray(scip, &vals, nvars) );
      for (j = 0; j < nvars; ++j)
         vals[j] = 1.0;
   }
   assert( vars != NULL );
   assert( vals != NULL );

   /* get active variables */
   SCIP_CALL( getActiveVariables(scip, &vars, &vals, &nvars, &constant, istransformed) );

   /* check whether constraint is empty after transformation to active variables */
   if ( nvars <= 0 )
   {
      SCIPfreeBufferArray(scip, &vals);
      SCIPfreeBufferArray(scip, &vars);
      return SCIP_OKAY;
   }

   /* handle constant */
   if ( ! SCIPisInfinity(scip, -lhs) )
      lhs -= constant;
   if ( ! SCIPisInfinity(scip, rhs) )
      rhs -= constant;

   /* check whether we have to resize; note that we have to add 2 * nvars since two inequalities may be added */
   if ( matrixdata->nmatcoef + 2 * nvars > matrixdata->nmaxmatcoef )
   {
      int newsize;

      newsize = SCIPcalcMemGrowSize(scip, matrixdata->nmatcoef + 2 * nvars);
      assert( newsize >= 0 );
      SCIP_CALL( SCIPreallocBlockMemoryArray(scip, &(matrixdata->matidx), matrixdata->nmaxmatcoef, newsize) );
      SCIP_CALL( SCIPreallocBlockMemoryArray(scip, &(matrixdata->matrhsidx), matrixdata->nmaxmatcoef, newsize) );
      SCIP_CALL( SCIPreallocBlockMemoryArray(scip, &(matrixdata->matvaridx), matrixdata->nmaxmatcoef, newsize) );
      SCIP_CALL( SCIPreallocBlockMemoryArray(scip, &(matrixdata->matcoef), matrixdata->nmaxmatcoef, newsize) );
      SCIPdebugMsg(scip, "Resized matrix coefficients from %u to %d.\n", matrixdata->nmaxmatcoef, newsize);
      matrixdata->nmaxmatcoef = newsize;
   }

   nrhscoef = matrixdata->nrhscoef;
   nmatcoef = matrixdata->nmatcoef;

   /* check lhs/rhs */
   if ( SCIPisEQ(scip, lhs, rhs) )
   {
      SCIP_Bool poscoef = FALSE;
      SCIP_Bool negcoef = FALSE;

      assert( ! SCIPisInfinity(scip, rhs) );

      /* equality constraint */
      matrixdata->rhscoef[nrhscoef] = rhs;

      /* if we deal with special constraints */
      if ( rhssense >= SYM_SENSE_XOR )
         matrixdata->rhssense[nrhscoef] = rhssense;
      else
         matrixdata->rhssense[nrhscoef] = SYM_SENSE_EQUATION;
      matrixdata->rhsidx[nrhscoef] = nrhscoef;

      for (j = 0; j < nvars; ++j)
      {
         assert( nmatcoef < matrixdata->nmaxmatcoef );

         matrixdata->matidx[nmatcoef] = nmatcoef;
         matrixdata->matrhsidx[nmatcoef] = nrhscoef;

         assert( 0 <= SCIPvarGetProbindex(vars[j]) && SCIPvarGetProbindex(vars[j]) < SCIPgetNVars(scip) );

         if ( nconssforvar != NULL )
            nconssforvar[SCIPvarGetProbindex(vars[j])] += 1;
         matrixdata->matvaridx[nmatcoef] = SCIPvarGetProbindex(vars[j]);
         matrixdata->matcoef[nmatcoef++] = vals[j];
         if ( SCIPisPositive(scip, vals[j]) )
            poscoef = TRUE;
         else
            negcoef = TRUE;
      }
      nrhscoef++;

      /* add negative of equation; increases chance to detect symmetry, but might increase time to compute symmetry. */
      if ( doubleequations && poscoef && negcoef )
      {
         for (j = 0; j < nvars; ++j)
         {
            assert( nmatcoef < matrixdata->nmaxmatcoef );
            assert( 0 <= SCIPvarGetProbindex(vars[j]) && SCIPvarGetProbindex(vars[j]) < SCIPgetNVars(scip) );

            matrixdata->matidx[nmatcoef] = nmatcoef;
            matrixdata->matrhsidx[nmatcoef] = nrhscoef;
            matrixdata->matvaridx[nmatcoef] = SCIPvarGetProbindex(vars[j]);
            matrixdata->matcoef[nmatcoef++] = -vals[j];
         }
         matrixdata->rhssense[nrhscoef] = SYM_SENSE_EQUATION;
         matrixdata->rhsidx[nrhscoef] = nrhscoef;
         matrixdata->rhscoef[nrhscoef++] = -rhs;
      }
   }
   else
   {
#ifndef NDEBUG
      if ( rhssense == SYM_SENSE_BOUNDIS_TYPE_2 )
      {
         assert( ! SCIPisInfinity(scip, -lhs) );
         assert( ! SCIPisInfinity(scip, rhs) );
      }
#endif

      if ( ! SCIPisInfinity(scip, -lhs) )
      {
         matrixdata->rhscoef[nrhscoef] = -lhs;
         if ( rhssense >= SYM_SENSE_XOR )
         {
            assert( rhssense == SYM_SENSE_BOUNDIS_TYPE_2 );
            matrixdata->rhssense[nrhscoef] = rhssense;
         }
         else
            matrixdata->rhssense[nrhscoef] = SYM_SENSE_INEQUALITY;

         matrixdata->rhsidx[nrhscoef] = nrhscoef;

         for (j = 0; j < nvars; ++j)
         {
            assert( nmatcoef < matrixdata->nmaxmatcoef );
            matrixdata->matidx[nmatcoef] = nmatcoef;
            matrixdata->matrhsidx[nmatcoef] = nrhscoef;
            matrixdata->matvaridx[nmatcoef] = SCIPvarGetProbindex(vars[j]);

            assert( 0 <= SCIPvarGetProbindex(vars[j]) && SCIPvarGetProbindex(vars[j]) < SCIPgetNVars(scip) );

            if ( nconssforvar != NULL )
               nconssforvar[SCIPvarGetProbindex(vars[j])] += 1;

            matrixdata->matcoef[nmatcoef++] = -vals[j];
         }
         nrhscoef++;
      }

      if ( ! SCIPisInfinity(scip, rhs) )
      {
         matrixdata->rhscoef[nrhscoef] = rhs;
         if ( rhssense >= SYM_SENSE_XOR )
         {
            assert( rhssense == SYM_SENSE_BOUNDIS_TYPE_2 );
            matrixdata->rhssense[nrhscoef] = rhssense;
         }
         else
            matrixdata->rhssense[nrhscoef] = SYM_SENSE_INEQUALITY;

         matrixdata->rhsidx[nrhscoef] = nrhscoef;

         for (j = 0; j < nvars; ++j)
         {
            assert( nmatcoef < matrixdata->nmaxmatcoef );
            matrixdata->matidx[nmatcoef] = nmatcoef;
            matrixdata->matrhsidx[nmatcoef] = nrhscoef;

            assert( 0 <= SCIPvarGetProbindex(vars[j]) && SCIPvarGetProbindex(vars[j]) < SCIPgetNVars(scip) );

            if ( nconssforvar != NULL )
               nconssforvar[SCIPvarGetProbindex(vars[j])] += 1;

            matrixdata->matvaridx[nmatcoef] = SCIPvarGetProbindex(vars[j]);
            matrixdata->matcoef[nmatcoef++] = vals[j];
         }
         nrhscoef++;
      }
   }
   matrixdata->nrhscoef = nrhscoef;
   matrixdata->nmatcoef = nmatcoef;

   SCIPfreeBufferArray(scip, &vals);
   SCIPfreeBufferArray(scip, &vars);

   return SCIP_OKAY;
}


/** checks whether given permutations form a symmetry of a MIP
 *
 *  We need the matrix and rhs in the original order in order to speed up the comparison process. The matrix is needed
 *  in the right order to easily check rows. The rhs is used because of cache effects.
 */
static
SCIP_RETCODE checkSymmetriesAreSymmetries(
   SCIP*                 scip,               /**< SCIP data structure */
   SYM_SPEC              fixedtype,          /**< variable types that must be fixed by symmetries */
   SYM_MATRIXDATA*       matrixdata,         /**< matrix data */
   int                   nperms,             /**< number of permutations */
   int**                 perms               /**< permutations */
   )
{
   SCIP_Real* permrow = 0;
   int* rhsmatbeg = 0;
   int oldrhs;
   int j;
   int p;

   SCIPdebugMsg(scip, "Checking whether symmetries are symmetries (generators: %u).\n", nperms);

   /* set up dense row for permuted row */
   SCIP_CALL( SCIPallocBlockMemoryArray(scip, &permrow, matrixdata->npermvars) );

   /* set up map between rows and first entry in matcoef array */
   SCIP_CALL( SCIPallocBlockMemoryArray(scip, &rhsmatbeg, matrixdata->nrhscoef) );
   for (j = 0; j < matrixdata->nrhscoef; ++j)
      rhsmatbeg[j] = -1;

   /* build map from rhs into matrix */
   oldrhs = -1;
   for (j = 0; j < matrixdata->nmatcoef; ++j)
   {
      int rhs;

      rhs = matrixdata->matrhsidx[j];
      if ( rhs != oldrhs )
      {
         assert( 0 <= rhs && rhs < matrixdata->nrhscoef );
         rhsmatbeg[rhs] = j;
         oldrhs = rhs;
      }
   }

   /* create row */
   for (j = 0; j < matrixdata->npermvars; ++j)
      permrow[j] = 0.0;

   /* check all generators */
   for (p = 0; p < nperms; ++p)
   {
      int* P;
      int r1;
      int r2;

      SCIPdebugMsg(scip, "Verifying automorphism group generator #%d ...\n", p);
      P = perms[p];
      assert( P != NULL );

      for (j = 0; j < matrixdata->npermvars; ++j)
      {
         if ( SymmetryFixVar(fixedtype, matrixdata->permvars[j]) && P[j] != j )
         {
            SCIPdebugMsg(scip, "Permutation does not fix types %u, moving variable %d.\n", fixedtype, j);
            return SCIP_ERROR;
         }
      }

      /* check all constraints == rhs */
      for (r1 = 0; r1 < matrixdata->nrhscoef; ++r1)
      {
         int npermuted = 0;

         /* fill row into permrow (dense) */
         j = rhsmatbeg[r1];
         assert( 0 <= j && j < matrixdata->nmatcoef );
         assert( matrixdata->matrhsidx[j] == r1 ); /* note: row cannot be empty by construction */

         /* loop through row */
         while ( j < matrixdata->nmatcoef && matrixdata->matrhsidx[j] == r1 )
         {
            int varidx;

            assert( matrixdata->matvaridx[j] < matrixdata->npermvars );
            varidx = P[matrixdata->matvaridx[j]];
            assert( 0 <= varidx && varidx < matrixdata->npermvars );
            if ( varidx != matrixdata->matvaridx[j] )
               ++npermuted;
            assert( SCIPisZero(scip, permrow[varidx]) );
            permrow[varidx] = matrixdata->matcoef[j];
            ++j;
         }

         /* if row is not affected by permutation, we do not have to check it */
         if ( npermuted > 0 )
         {
            /* check other rows (sparse) */
            SCIP_Bool found = FALSE;
            for (r2 = 0; r2 < matrixdata->nrhscoef; ++r2)
            {
               /* a permutation must map constraints of the same type and respect rhs coefficients */
               if ( matrixdata->rhssense[r1] == matrixdata->rhssense[r2] && SCIPisEQ(scip, matrixdata->rhscoef[r1], matrixdata->rhscoef[r2]) )
               {
                  j = rhsmatbeg[r2];
                  assert( 0 <= j && j < matrixdata->nmatcoef );
                  assert( matrixdata->matrhsidx[j] == r2 );
                  assert( matrixdata->matvaridx[j] < matrixdata->npermvars );

                  /* loop through row r2 and check whether it is equal to permuted row r */
                  while (j < matrixdata->nmatcoef && matrixdata->matrhsidx[j] == r2 && SCIPisEQ(scip, permrow[matrixdata->matvaridx[j]], matrixdata->matcoef[j]) )
                     ++j;

                  /* check whether rows are completely equal */
                  if ( j >= matrixdata->nmatcoef || matrixdata->matrhsidx[j] != r2 )
                  {
                     /* perm[p] is indeed a symmetry */
                     found = TRUE;
                     break;
                  }
               }
            }

            assert( found );
            if ( ! found ) /*lint !e774*/
            {
               SCIPerrorMessage("Found permutation that is not a symmetry.\n");
               return SCIP_ERROR;
            }
         }

         /* reset permrow */
         j = rhsmatbeg[r1];
         while ( j < matrixdata->nmatcoef && matrixdata->matrhsidx[j] == r1 )
         {
            int varidx;
            varidx = P[matrixdata->matvaridx[j]];
            permrow[varidx] = 0.0;
            ++j;
         }
      }
   }

   SCIPfreeBlockMemoryArray(scip, &rhsmatbeg, matrixdata->nrhscoef);
   SCIPfreeBlockMemoryArray(scip, &permrow, matrixdata->npermvars);

   return SCIP_OKAY;
}


/** returns the number of active constraints that can be handled by symmetry */
static
int getNSymhandableConss(
   SCIP*                 scip                /**< SCIP instance */
   )
{
   SCIP_CONSHDLR* conshdlr;
   int nhandleconss = 0;

   assert( scip != NULL );

   conshdlr = SCIPfindConshdlr(scip, "linear");
   nhandleconss += SCIPconshdlrGetNActiveConss(conshdlr);
   conshdlr = SCIPfindConshdlr(scip, "linking");
   nhandleconss += SCIPconshdlrGetNActiveConss(conshdlr);
   conshdlr = SCIPfindConshdlr(scip, "setppc");
   nhandleconss += SCIPconshdlrGetNActiveConss(conshdlr);
   conshdlr = SCIPfindConshdlr(scip, "xor");
   nhandleconss += SCIPconshdlrGetNActiveConss(conshdlr);
   conshdlr = SCIPfindConshdlr(scip, "and");
   nhandleconss += SCIPconshdlrGetNActiveConss(conshdlr);
   conshdlr = SCIPfindConshdlr(scip, "or");
   nhandleconss += SCIPconshdlrGetNActiveConss(conshdlr);
   conshdlr = SCIPfindConshdlr(scip, "logicor");
   nhandleconss += SCIPconshdlrGetNActiveConss(conshdlr);
   conshdlr = SCIPfindConshdlr(scip, "knapsack");
   nhandleconss += SCIPconshdlrGetNActiveConss(conshdlr);
   conshdlr = SCIPfindConshdlr(scip, "varbound");
   nhandleconss += SCIPconshdlrGetNActiveConss(conshdlr);
   conshdlr = SCIPfindConshdlr(scip, "bounddisjunction");
   nhandleconss += SCIPconshdlrGetNActiveConss(conshdlr);

   return nhandleconss;
}


/** set symmetry data */
static
SCIP_RETCODE setSymmetryData(
   SCIP*                 scip,               /**< SCIP pointer */
   SCIP_VAR**            vars,               /**< vars present at time of symmetry computation */
   int                   nvars,              /**< number of vars present at time of symmetry computation */
   int                   nbinvars,           /**< number of binary vars present at time of symmetry computation */
   SCIP_VAR***           permvars,           /**< pointer to permvars array */
   int*                  npermvars,          /**< pointer to store number of permvars */
   int*                  nbinpermvars,       /**< pointer to store number of binary permvars */
   int**                 perms,              /**< permutations matrix (nperms x nvars) */
   int                   nperms,             /**< number of permutations */
   int*                  nmovedvars,         /**< pointer to store number of vars affected by symmetry (if usecompression) or NULL */
   SCIP_Bool*            binvaraffected,     /**< pointer to store whether a binary variable is affected by symmetry */
   SCIP_Bool             usecompression,     /**< whether symmetry data shall be compressed */
   SCIP_Real             compressthreshold,  /**< if percentage of moved vars is at most threshold, compression is done */
   SCIP_Bool*            compressed          /**< pointer to store whether compression has been performed */
   )
{
   int i;
   int p;

   assert( scip != NULL );
   assert( vars != NULL );
   assert( nvars > 0 );
   assert( permvars != NULL );
   assert( npermvars != NULL );
   assert( nbinpermvars != NULL );
   assert( perms != NULL );
   assert( nperms > 0 );
   assert( binvaraffected != NULL );
   assert( SCIPisGE(scip, compressthreshold, 0.0) );
   assert( SCIPisLE(scip, compressthreshold, 1.0) );
   assert( compressed != NULL );

   /* set default return values */
   *permvars = vars;
   *npermvars = nvars;
   *nbinpermvars = nbinvars;
   *binvaraffected = FALSE;
   *compressed = FALSE;

   /* if we possibly perform compression */
   if ( usecompression && SCIPgetNVars(scip) >= COMPRESSNVARSLB )
   {
      SCIP_Real percentagemovedvars;
      int* labelmovedvars;
      int* labeltopermvaridx;
      int nbinvarsaffected = 0;

      assert( nmovedvars != NULL );

      *nmovedvars = 0;

      /* detect number of moved vars and label moved vars */
      SCIP_CALL( SCIPallocBufferArray(scip, &labelmovedvars, nvars) );
      SCIP_CALL( SCIPallocBufferArray(scip, &labeltopermvaridx, nvars) );
      for (i = 0; i < nvars; ++i)
      {
         labelmovedvars[i] = -1;

         for (p = 0; p < nperms; ++p)
         {
            if ( perms[p][i] != i )
            {
               labeltopermvaridx[*nmovedvars] = i;
               labelmovedvars[i] = (*nmovedvars)++;

               if ( SCIPvarIsBinary(vars[i]) )
                  ++nbinvarsaffected;
               break;
            }
         }
      }

      if ( nbinvarsaffected > 0 )
         *binvaraffected = TRUE;

      /* check whether compression should be performed */
      percentagemovedvars = (SCIP_Real) *nmovedvars / (SCIP_Real) nvars;
      if ( *nmovedvars > 0 && SCIPisLE(scip, percentagemovedvars, compressthreshold) )
      {
         /* remove variables from permutations that are not affected by any permutation */
         for (p = 0; p < nperms; ++p)
         {
            /* iterate over labels and adapt permutation */
            for (i = 0; i < *nmovedvars; ++i)
            {
               assert( i <= labeltopermvaridx[i] );
               perms[p][i] = labelmovedvars[perms[p][labeltopermvaridx[i]]];
            }

            SCIP_CALL( SCIPreallocBlockMemoryArray(scip, &perms[p], nvars, *nmovedvars) );
         }

         /* remove variables from permvars array that are not affected by any symmetry */
         SCIP_CALL( SCIPallocBlockMemoryArray(scip, permvars, *nmovedvars) );
         for (i = 0; i < *nmovedvars; ++i)
         {
            (*permvars)[i] = vars[labeltopermvaridx[i]];
         }
         *npermvars = *nmovedvars;
         *nbinpermvars = nbinvarsaffected;
         *compressed = TRUE;

         SCIPfreeBlockMemoryArray(scip, &vars, nvars);
      }
      SCIPfreeBufferArray(scip, &labeltopermvaridx);
      SCIPfreeBufferArray(scip, &labelmovedvars);
   }
   else
   {
      /* detect whether binary variable is affected by symmetry and count number of binary permvars */
      for (i = 0; i < nbinvars; ++i)
      {
         for (p = 0; p < nperms && ! *binvaraffected; ++p)
         {
            if ( perms[p][i] != i )
            {
               if ( SCIPvarIsBinary(vars[i]) )
                  *binvaraffected = TRUE;
               break;
            }
         }
      }
   }

   return SCIP_OKAY;
}


/** computes symmetry group of a MIP */
static
SCIP_RETCODE computeSymmetryGroup(
   SCIP*                 scip,               /**< SCIP pointer */
   SCIP_Bool             doubleequations,    /**< Double equations to positive/negative version? */
   SCIP_Bool             compresssymmetries, /**< Should non-affected variables be removed from permutation to save memory? */
   SCIP_Real             compressthreshold,  /**< Compression is used if percentage of moved vars is at most the threshold. */
   int                   maxgenerators,      /**< maximal number of generators constructed (= 0 if unlimited) */
   SYM_SPEC              fixedtype,          /**< variable types that must be fixed by symmetries */
   SCIP_Bool             local,              /**< Use local variable bounds? */
   SCIP_Bool             checksymmetries,    /**< Should all symmetries be checked after computation? */
   SCIP_Bool             usecolumnsparsity,  /**< Should the number of conss a variable is contained in be exploited in symmetry detection? */
   int*                  npermvars,          /**< pointer to store number of variables for permutations */
   int*                  nbinpermvars,       /**< pointer to store number of binary variables for permutations */
   SCIP_VAR***           permvars,           /**< pointer to store variables on which permutations act */
   int*                  nperms,             /**< pointer to store number of permutations */
   int*                  nmaxperms,          /**< pointer to store maximal number of permutations (needed for freeing storage) */
   int***                perms,              /**< pointer to store permutation generators as (nperms x npermvars) matrix */
   SCIP_Real*            log10groupsize,     /**< pointer to store log10 of size of group */
   int*                  nmovedvars,         /**< pointer to store number of moved vars */
   SCIP_Bool*            binvaraffected,     /**< pointer to store wether a binary variable is affected by symmetry */
   SCIP_Bool*            compressed,         /**< pointer to store whether compression has been performed */
   SCIP_Bool*            success             /**< pointer to store whether symmetry computation was successful */
   )
{
   SCIP_CONSHDLR* conshdlr;
   SYM_MATRIXDATA matrixdata;
   SCIP_HASHTABLE* vartypemap;
   SCIP_VAR** consvars;
   SCIP_Real* consvals;
   SCIP_CONS** conss;
   SCIP_VAR** vars;
   SYM_VARTYPE* uniquevararray;
   SYM_RHSSENSE oldsense = SYM_SENSE_UNKOWN;
   SYM_SORTRHSTYPE sortrhstype;
   SCIP_Real oldcoef = SCIP_INVALID;
   SCIP_Real val;
   int* nconssforvar = NULL;
   int nuniquevararray = 0;
   int nhandleconss;
   int nactiveconss;
   int nconss;
   int nvars;
   int nbinvars;
   int nvarsorig;
   int nallvars;
   int c;
   int j;

   assert( scip != NULL );
   assert( npermvars != NULL );
   assert( nbinpermvars != NULL );
   assert( permvars != NULL );
   assert( nperms != NULL );
   assert( nmaxperms != NULL );
   assert( perms != NULL );
   assert( log10groupsize != NULL );
   assert( binvaraffected != NULL );
   assert( compressed != NULL );
   assert( success != NULL );
   assert( SYMcanComputeSymmetry() );

   /* init */
   *npermvars = 0;
   *nbinpermvars = 0;
   *permvars = NULL;
   *nperms = 0;
   *nmaxperms = 0;
   *perms = NULL;
   *log10groupsize = 0;
   *nmovedvars = -1;
   *binvaraffected = FALSE;
   *compressed = FALSE;
   *success = FALSE;

   nconss = SCIPgetNConss(scip);
   nvars = SCIPgetNVars(scip);
   nbinvars = SCIPgetNBinVars(scip);
   nvarsorig = nvars;

   /* exit if no constraints or no variables are available */
   if ( nconss == 0 || nvars == 0 )
   {
      *success = TRUE;
      return SCIP_OKAY;
   }

   conss = SCIPgetConss(scip);
   assert( conss != NULL );

   /* compute the number of active constraints */
   nactiveconss = SCIPgetNActiveConss(scip);

   /* exit if no active constraints are available */
   if ( nactiveconss == 0 )
   {
      *success = TRUE;
      return SCIP_OKAY;
   }

   /* before we set up the matrix, check whether we can handle all constraints */
   nhandleconss = getNSymhandableConss(scip);
   assert( nhandleconss <= nactiveconss );
   if ( nhandleconss < nactiveconss )
   {
      /* In this case we found unkown constraints and we exit, since we cannot handle them. */
      *success = FALSE;
      *nperms = -1;
      return SCIP_OKAY;
   }

   SCIPdebugMsg(scip, "Detecting %ssymmetry on %d variables and %d constraints.\n", local ? "local " : "", nvars, nactiveconss);

   /* copy variables */
   SCIP_CALL( SCIPduplicateBlockMemoryArray(scip, &vars, SCIPgetVars(scip), nvars) ); /*lint !e666*/
   assert( vars != NULL );

   /* fill matrixdata */

   /* use a staggered scheme for allocating space for non-zeros of constraint matrix since it can become large */
   if ( nvars <= 100000 )
      matrixdata.nmaxmatcoef = 100 * nvars;
   else if ( nvars <= 1000000 )
      matrixdata.nmaxmatcoef = 32 * nvars;
   else if ( nvars <= 16700000 )
      matrixdata.nmaxmatcoef = 16 * nvars;
   else
      matrixdata.nmaxmatcoef = INT_MAX / 10;

   matrixdata.nmatcoef = 0;
   matrixdata.nrhscoef = 0;
   matrixdata.nuniquemat = 0;
   matrixdata.nuniquevars = 0;
   matrixdata.nuniquerhs = 0;
   matrixdata.npermvars = nvars;
   matrixdata.permvars = vars;
   matrixdata.permvarcolors = NULL;
   matrixdata.matcoefcolors = NULL;
   matrixdata.rhscoefcolors = NULL;

   /* prepare matrix data (use block memory, since this can become large) */
   SCIP_CALL( SCIPallocBlockMemoryArray(scip, &matrixdata.matcoef, matrixdata.nmaxmatcoef) );
   SCIP_CALL( SCIPallocBlockMemoryArray(scip, &matrixdata.matidx, matrixdata.nmaxmatcoef) );
   SCIP_CALL( SCIPallocBlockMemoryArray(scip, &matrixdata.matrhsidx, matrixdata.nmaxmatcoef) );
   SCIP_CALL( SCIPallocBlockMemoryArray(scip, &matrixdata.matvaridx, matrixdata.nmaxmatcoef) );
   SCIP_CALL( SCIPallocBlockMemoryArray(scip, &matrixdata.rhscoef, 2 * nactiveconss) );
   SCIP_CALL( SCIPallocBlockMemoryArray(scip, &matrixdata.rhssense, 2 * nactiveconss) );
   SCIP_CALL( SCIPallocBlockMemoryArray(scip, &matrixdata.rhsidx, 2 * nactiveconss) );

   /* prepare temporary constraint data (use block memory, since this can become large);
    * also allocate memory for fixed vars since some vars might have been deactivated meanwhile */
   nallvars = nvars + SCIPgetNFixedVars(scip);
   SCIP_CALL( SCIPallocBlockMemoryArray(scip, &consvars, nallvars) );
   SCIP_CALL( SCIPallocBlockMemoryArray(scip, &consvals, nallvars) );

   /* allocate memory for getting the number of constraints that contain a variable */
   if ( usecolumnsparsity )
   {
      SCIP_CALL( SCIPallocClearBlockMemoryArray(scip, &nconssforvar, nvars) );
   }

   /* loop through all constraints */
   for (c = 0; c < nconss; ++c)
   {
      const char* conshdlrname;
      SCIP_CONS* cons;
      SCIP_VAR** linvars;
      int nconsvars;

      /* get constraint */
      cons = conss[c];
      assert( cons != NULL );

      /* skip non-active constraints */
      if ( ! SCIPconsIsActive(cons) )
         continue;

      /* Skip conflict constraints if we are late in the solving process */
      if ( SCIPgetStage(scip) == SCIP_STAGE_SOLVING && SCIPconsIsConflict(cons) )
         continue;

      /* get constraint handler */
      conshdlr = SCIPconsGetHdlr(cons);
      assert( conshdlr != NULL );

      conshdlrname = SCIPconshdlrGetName(conshdlr);
      assert( conshdlrname != NULL );

      /* check type of constraint */
      if ( strcmp(conshdlrname, "linear") == 0 )
      {
         SCIP_CALL( collectCoefficients(scip, doubleequations, SCIPgetVarsLinear(scip, cons), SCIPgetValsLinear(scip, cons),
               SCIPgetNVarsLinear(scip, cons), SCIPgetLhsLinear(scip, cons), SCIPgetRhsLinear(scip, cons),
               SCIPconsIsTransformed(cons), SYM_SENSE_UNKOWN, &matrixdata, nconssforvar) );
      }
      else if ( strcmp(conshdlrname, "linking") == 0 )
      {
         SCIP_VAR** curconsvars;
         SCIP_Real* curconsvals;
         int i;

         /* get constraint variables and their coefficients */
         curconsvals = SCIPgetValsLinking(scip, cons);
         SCIP_CALL( SCIPgetBinvarsLinking(scip, cons, &curconsvars, &nconsvars) );
         /* SCIPgetBinVarsLinking returns the number of binary variables, but we also need the integer variable */
         nconsvars++;

         /* copy vars and vals for binary variables */
         for( i = 0; i < nconsvars - 1; i++ )
         {
            consvars[i] = curconsvars[i];
            consvals[i] = (SCIP_Real) curconsvals[i];
         }

         /* set final entry of vars and vals to the linking variable and its coefficient, respectively */
         consvars[nconsvars - 1] = SCIPgetLinkvarLinking(scip, cons);
         consvals[nconsvars - 1] = -1.0;

         SCIP_CALL( collectCoefficients(scip, doubleequations, consvars, consvals, nconsvars, 0.0, 0.0,
               SCIPconsIsTransformed(cons), SYM_SENSE_UNKOWN, &matrixdata, nconssforvar) );
         SCIP_CALL( collectCoefficients(scip, doubleequations, consvars, NULL, nconsvars - 1, 1.0, 1.0,
               SCIPconsIsTransformed(cons), SYM_SENSE_UNKOWN, &matrixdata, nconssforvar) );
      }
      else if ( strcmp(conshdlrname, "setppc") == 0 )
      {
         linvars = SCIPgetVarsSetppc(scip, cons);
         nconsvars = SCIPgetNVarsSetppc(scip, cons);

         switch ( SCIPgetTypeSetppc(scip, cons) )
         {
         case SCIP_SETPPCTYPE_PARTITIONING :
            SCIP_CALL( collectCoefficients(scip, doubleequations, linvars, 0, nconsvars, 1.0, 1.0, SCIPconsIsTransformed(cons), SYM_SENSE_EQUATION, &matrixdata, nconssforvar) );
            break;
         case SCIP_SETPPCTYPE_PACKING :
            SCIP_CALL( collectCoefficients(scip, doubleequations, linvars, 0, nconsvars, -SCIPinfinity(scip), 1.0, SCIPconsIsTransformed(cons), SYM_SENSE_INEQUALITY, &matrixdata, nconssforvar) );
            break;
         case SCIP_SETPPCTYPE_COVERING :
            SCIP_CALL( collectCoefficients(scip, doubleequations, linvars, 0, nconsvars, 1.0, SCIPinfinity(scip), SCIPconsIsTransformed(cons), SYM_SENSE_INEQUALITY, &matrixdata, nconssforvar) );
            break;
         default:
            SCIPerrorMessage("Unknown setppc type %d.\n", SCIPgetTypeSetppc(scip, cons));
            return SCIP_ERROR;
         }
      }
      else if ( strcmp(conshdlrname, "xor") == 0 )
      {
         SCIP_VAR** curconsvars;
         SCIP_VAR* var;

         /* get number of variables of XOR constraint (without integer variable) */
         nconsvars = SCIPgetNVarsXor(scip, cons);

         /* get variables of XOR constraint */
         curconsvars = SCIPgetVarsXor(scip, cons);
         for (j = 0; j < nconsvars; ++j)
         {
            assert( curconsvars[j] != NULL );
            consvars[j] = curconsvars[j];
            consvals[j] = 1.0;
         }

         /* intVar of xor constraint might have been removed */
         var = SCIPgetIntVarXor(scip, cons);
         if ( var != NULL )
         {
            consvars[nconsvars] = var;
            consvals[nconsvars++] = 2.0;
         }
         assert( nconsvars <= nallvars );

         SCIP_CALL( collectCoefficients(scip, doubleequations, consvars, consvals, nconsvars, (SCIP_Real) SCIPgetRhsXor(scip, cons),
               (SCIP_Real) SCIPgetRhsXor(scip, cons), SCIPconsIsTransformed(cons), SYM_SENSE_XOR, &matrixdata, nconssforvar) );
      }
      else if ( strcmp(conshdlrname, "and") == 0 )
      {
         SCIP_VAR** curconsvars;

         /* get number of variables of AND constraint (without resultant) */
         nconsvars = SCIPgetNVarsAnd(scip, cons);

         /* get variables of AND constraint */
         curconsvars = SCIPgetVarsAnd(scip, cons);

         for (j = 0; j < nconsvars; ++j)
         {
            assert( curconsvars[j] != NULL );
            consvars[j] = curconsvars[j];
            consvals[j] = 1.0;
         }

         assert( SCIPgetResultantAnd(scip, cons) != NULL );
         consvars[nconsvars] = SCIPgetResultantAnd(scip, cons);
         consvals[nconsvars++] = 2.0;
         assert( nconsvars <= nallvars );

         SCIP_CALL( collectCoefficients(scip, doubleequations, consvars, consvals, nconsvars, 0.0, 0.0,
               SCIPconsIsTransformed(cons), SYM_SENSE_AND, &matrixdata, nconssforvar) );
      }
      else if ( strcmp(conshdlrname, "or") == 0 )
      {
         SCIP_VAR** curconsvars;

         /* get number of variables of OR constraint (without resultant) */
         nconsvars = SCIPgetNVarsOr(scip, cons);

         /* get variables of OR constraint */
         curconsvars = SCIPgetVarsOr(scip, cons);

         for (j = 0; j < nconsvars; ++j)
         {
            assert( curconsvars[j] != NULL );
            consvars[j] = curconsvars[j];
            consvals[j] = 1.0;
         }

         assert( SCIPgetResultantOr(scip, cons) != NULL );
         consvars[nconsvars] = SCIPgetResultantOr(scip, cons);
         consvals[nconsvars++] = 2.0;
         assert( nconsvars <= nallvars );

         SCIP_CALL( collectCoefficients(scip, doubleequations, consvars, consvals, nconsvars, 0.0, 0.0,
               SCIPconsIsTransformed(cons), SYM_SENSE_OR, &matrixdata, nconssforvar) );
      }
      else if ( strcmp(conshdlrname, "logicor") == 0 )
      {
         SCIP_CALL( collectCoefficients(scip, doubleequations, SCIPgetVarsLogicor(scip, cons), 0, SCIPgetNVarsLogicor(scip, cons),
               1.0, SCIPinfinity(scip), SCIPconsIsTransformed(cons), SYM_SENSE_INEQUALITY, &matrixdata, nconssforvar) );
      }
      else if ( strcmp(conshdlrname, "knapsack") == 0 )
      {
         SCIP_Longint* weights;

         nconsvars = SCIPgetNVarsKnapsack(scip, cons);

         /* copy Longint array to SCIP_Real array and get active variables of constraint */
         weights = SCIPgetWeightsKnapsack(scip, cons);
         for (j = 0; j < nconsvars; ++j)
            consvals[j] = (SCIP_Real) weights[j];
         assert( nconsvars <= nallvars );

         SCIP_CALL( collectCoefficients(scip, doubleequations, SCIPgetVarsKnapsack(scip, cons), consvals, nconsvars, -SCIPinfinity(scip),
               (SCIP_Real) SCIPgetCapacityKnapsack(scip, cons), SCIPconsIsTransformed(cons), SYM_SENSE_INEQUALITY, &matrixdata, nconssforvar) );
      }
      else if ( strcmp(conshdlrname, "varbound") == 0 )
      {
         consvars[0] = SCIPgetVarVarbound(scip, cons);
         consvals[0] = 1.0;

         consvars[1] = SCIPgetVbdvarVarbound(scip, cons);
         consvals[1] = SCIPgetVbdcoefVarbound(scip, cons);

         SCIP_CALL( collectCoefficients(scip, doubleequations, consvars, consvals, 2, SCIPgetLhsVarbound(scip, cons),
               SCIPgetRhsVarbound(scip, cons), SCIPconsIsTransformed(cons), SYM_SENSE_INEQUALITY, &matrixdata, nconssforvar) );
      }
      else if ( strcmp(conshdlrname, "bounddisjunction") == 0 )
      {
         /* To model bound disjunctions, we normalize each constraint
          * \f[
          *   (x_1 \{\leq,\geq\} b_1) \vee \ldots \vee (x_n \{\leq,\geq\} b_n)
          * \f]
          * to a constraint of type
          * \f[
          *   (x_1 \leq b'_1 \vee \ldots \vee (x_n \leq b'_n).
          * \f]
          *
          * If no variable appears twice in such a normalized constraint, we say this bound disjunction
          * is of type 1. If the bound disjunction has length two and both disjunctions contain the same variable,
          * we say the bound disjunction is of type 2. Further bound disjunctions are possible, but can currently
          * not be handled.
          *
          * Bound disjunctions of type 1 are modeled as the linear constraint
          * \f[
          *    b'_1 \cdot x_1 + \ldots +  b'_n \cdot x_n = 0
          * \f]
          * and bound disjunctions of type 2 are modeled as the linear constraint
          * \f[
          *    \min\{b'_1, b'_2\} \leq x_1 \leq \max\{b'_1, b'_2\}.
          * \f]
          * Note that problems arise if \fb'_i = 0\f for some variable \fx_i\f, because its coefficient in the
          * linear constraint is 0. To avoid this, we replace 0 by a special number.
          */
         SCIP_VAR** bounddisjvars;
         SCIP_BOUNDTYPE* boundtypes;
         SCIP_Real* bounds;
         SCIP_Bool repetition = FALSE;
         int nbounddisjvars;
         int k;

         /* collect coefficients for normalized constraint */
         nbounddisjvars = SCIPgetNVarsBounddisjunction(scip, cons);
         bounddisjvars = SCIPgetVarsBounddisjunction(scip, cons);
         boundtypes = SCIPgetBoundtypesBounddisjunction(scip, cons);
         bounds = SCIPgetBoundsBounddisjunction(scip, cons);

         /* copy data */
         for (j = 0; j < nbounddisjvars; ++j)
         {
            consvars[j] = bounddisjvars[j];

            /* normalize bounddisjunctions to SCIP_BOUNDTYPE_LOWER */
            if ( boundtypes[j] == SCIP_BOUNDTYPE_LOWER )
               consvals[j] = - bounds[j];
            else
               consvals[j] = bounds[j];

            /* special treatment of 0 values */
            if ( SCIPisZero(scip, consvals[j]) )
               consvals[j] = SCIP_SPECIALVAL;

            /* detect whether a variable appears in two literals */
            for (k = 0; k < j && ! repetition; ++k)
            {
               if ( consvars[j] == consvars[k] )
                  repetition = TRUE;
            }

            /* stop, we cannot handle bounddisjunctions with more than two variables that contain a variable twice */
            if ( repetition && nbounddisjvars > 2 )
            {
               *success = FALSE;

               SCIPverbMessage(scip, SCIP_VERBLEVEL_HIGH, NULL,
                  "   Deactivated symmetry handling methods, there exist constraints that cannot be handled by symmetry methods.\n");

               if ( usecolumnsparsity )
                  SCIPfreeBlockMemoryArrayNull(scip, &nconssforvar, nvars);

               SCIPfreeBlockMemoryArrayNull(scip, &consvals, nallvars);
               SCIPfreeBlockMemoryArrayNull(scip, &consvars, nallvars);
               SCIPfreeBlockMemoryArrayNull(scip, &matrixdata.rhsidx, 2 * nactiveconss);
               SCIPfreeBlockMemoryArrayNull(scip, &matrixdata.rhssense, 2 * nactiveconss);
               SCIPfreeBlockMemoryArrayNull(scip, &matrixdata.rhscoef, 2 * nactiveconss);
               SCIPfreeBlockMemoryArrayNull(scip, &matrixdata.matvaridx, matrixdata.nmaxmatcoef);
               SCIPfreeBlockMemoryArrayNull(scip, &matrixdata.matrhsidx, matrixdata.nmaxmatcoef);
               SCIPfreeBlockMemoryArrayNull(scip, &matrixdata.matidx, matrixdata.nmaxmatcoef);
               SCIPfreeBlockMemoryArrayNull(scip, &matrixdata.matcoef, matrixdata.nmaxmatcoef);
               SCIPfreeBlockMemoryArrayNull(scip, &vars, nvars);

               return SCIP_OKAY;
            }
         }
         assert( ! repetition || nbounddisjvars == 2 );

         /* if no variable appears twice */
         if ( ! repetition )
         {
            /* add information for bounddisjunction of type 1 */
            SCIP_CALL( collectCoefficients(scip, doubleequations, consvars, consvals, nbounddisjvars, 0.0, 0.0,
                  SCIPconsIsTransformed(cons), SYM_SENSE_BOUNDIS_TYPE_1, &matrixdata, nconssforvar) );
         }
         else
         {
            /* add information for bounddisjunction of type 2 */
            SCIP_Real lhs;
            SCIP_Real rhs;

            lhs = MIN(consvals[0], consvals[1]);
            rhs = MAX(consvals[0], consvals[1]);

            consvals[0] = 1.0;

            SCIP_CALL( collectCoefficients(scip, doubleequations, consvars, consvals, 1, lhs, rhs,
                  SCIPconsIsTransformed(cons), SYM_SENSE_BOUNDIS_TYPE_2, &matrixdata, nconssforvar) );
         }
      }
      else
      {
         SCIPerrorMessage("Cannot determine symmetries for constraint <%s> of constraint handler <%s>.\n",
            SCIPconsGetName(cons), SCIPconshdlrGetName(conshdlr) );
         return SCIP_ERROR;
      }
   }
   assert( matrixdata.nrhscoef <= 2 * nactiveconss );
   assert( matrixdata.nrhscoef >= 0 );

   SCIPfreeBlockMemoryArray(scip, &consvals, nallvars);
   SCIPfreeBlockMemoryArray(scip, &consvars, nallvars);

   /* if no active constraint contains active variables */
   if ( matrixdata.nrhscoef == 0 )
   {
      *success = TRUE;

      if ( usecolumnsparsity )
         SCIPfreeBlockMemoryArrayNull(scip, &nconssforvar, nvars);

      /* free matrix data */
      SCIPfreeBlockMemoryArrayNull(scip, &matrixdata.rhsidx, 2 * nactiveconss);
      SCIPfreeBlockMemoryArrayNull(scip, &matrixdata.rhssense, 2 * nactiveconss);
      SCIPfreeBlockMemoryArrayNull(scip, &matrixdata.rhscoef, 2 * nactiveconss);
      SCIPfreeBlockMemoryArrayNull(scip, &matrixdata.matvaridx, matrixdata.nmaxmatcoef);
      SCIPfreeBlockMemoryArrayNull(scip, &matrixdata.matrhsidx, matrixdata.nmaxmatcoef);
      SCIPfreeBlockMemoryArrayNull(scip, &matrixdata.matidx, matrixdata.nmaxmatcoef);
      SCIPfreeBlockMemoryArrayNull(scip, &matrixdata.matcoef, matrixdata.nmaxmatcoef);

      SCIPfreeBlockMemoryArray(scip, &vars, nvars);

      return SCIP_OKAY;
   }

   /* sort matrix coefficients (leave matrix array intact) */
   SCIPsort(matrixdata.matidx, SYMsortMatCoef, (void*) matrixdata.matcoef, matrixdata.nmatcoef);

   /* sort rhs types (first by sense, then by value, leave rhscoef intact) */
   sortrhstype.vals = matrixdata.rhscoef;
   sortrhstype.senses = matrixdata.rhssense;
   sortrhstype.nrhscoef = matrixdata.nrhscoef;
   SCIPsort(matrixdata.rhsidx, SYMsortRhsTypes, (void*) &sortrhstype, matrixdata.nrhscoef);

   /* create map for variables to indices */
   SCIP_CALL( SCIPhashtableCreate(&vartypemap, SCIPblkmem(scip), 5 * nvars, SYMhashGetKeyVartype, SYMhashKeyEQVartype, SYMhashKeyValVartype, (void*) scip) );
   assert( vartypemap != NULL );

   /* allocate space for mappings to colors */
   SCIP_CALL( SCIPallocBlockMemoryArray(scip, &matrixdata.permvarcolors, nvars) );
   SCIP_CALL( SCIPallocBlockMemoryArray(scip, &matrixdata.matcoefcolors, matrixdata.nmatcoef) );
   SCIP_CALL( SCIPallocBlockMemoryArray(scip, &matrixdata.rhscoefcolors, matrixdata.nrhscoef) );
   SCIP_CALL( SCIPallocBlockMemoryArray(scip, &uniquevararray, nvars) );

   /* determine number of different coefficents */

   /* find non-equivalent variables: same objective, lower and upper bounds, and variable type */
   for (j = 0; j < nvars; ++j)
   {
      SCIP_VAR* var;

      var = vars[j];
      assert( var != NULL );

      /* if the variable type should be fixed, just increase the color */
      if ( SymmetryFixVar(fixedtype, var) )
      {
         matrixdata.permvarcolors[j] = matrixdata.nuniquevars++;
#ifdef SCIP_OUTPUT
         SCIPdebugMsg(scip, "Detected variable <%s> of fixed type %d - color %d.\n", SCIPvarGetName(var), SCIPvarGetType(var), matrixdata.nuniquevars - 1);
#endif
      }
      else
      {
         SYM_VARTYPE* vt;

         vt = &uniquevararray[nuniquevararray];
         assert( nuniquevararray <= matrixdata.nuniquevars );

         vt->obj = SCIPvarGetObj(var);
         if ( local )
         {
            vt->lb = SCIPvarGetLbLocal(var);
            vt->ub = SCIPvarGetUbLocal(var);
         }
         else
         {
            vt->lb = SCIPvarGetLbGlobal(var);
            vt->ub = SCIPvarGetUbGlobal(var);
         }
         vt->type = SCIPvarGetType(var);
         vt->nconss = usecolumnsparsity ? nconssforvar[j] : 0; /*lint !e613*/

         if ( ! SCIPhashtableExists(vartypemap, (void*) vt) )
         {
            SCIP_CALL( SCIPhashtableInsert(vartypemap, (void*) vt) );
            vt->color = matrixdata.nuniquevars;
            matrixdata.permvarcolors[j] = matrixdata.nuniquevars++;
            ++nuniquevararray;
#ifdef SCIP_OUTPUT
            SCIPdebugMsg(scip, "Detected variable <%s> of new type (probindex: %d, obj: %g, lb: %g, ub: %g, type: %d) - color %d.\n",
               SCIPvarGetName(var), SCIPvarGetProbindex(var), vt->obj, vt->lb, vt->ub, vt->type, matrixdata.nuniquevars - 1);
#endif
         }
         else
         {
            SYM_VARTYPE* vtr;

            vtr = (SYM_VARTYPE*) SCIPhashtableRetrieve(vartypemap, (void*) vt);
            matrixdata.permvarcolors[j] = vtr->color;
         }
      }
   }

   /* If every variable is unique, terminate. -> no symmetries can be present */
   if ( matrixdata.nuniquevars == nvars )
   {
      *success = TRUE;

      /* free matrix data */
      SCIPfreeBlockMemoryArray(scip, &uniquevararray, nvars);

      SCIPfreeBlockMemoryArrayNull(scip, &matrixdata.rhscoefcolors, matrixdata.nrhscoef);
      SCIPfreeBlockMemoryArrayNull(scip, &matrixdata.matcoefcolors, matrixdata.nmatcoef);
      SCIPfreeBlockMemoryArrayNull(scip, &matrixdata.permvarcolors, nvars);
      SCIPhashtableFree(&vartypemap);

      if ( usecolumnsparsity )
         SCIPfreeBlockMemoryArrayNull(scip, &nconssforvar, nvars);

      SCIPfreeBlockMemoryArrayNull(scip, &matrixdata.rhsidx, 2 * nactiveconss);
      SCIPfreeBlockMemoryArrayNull(scip, &matrixdata.rhssense, 2 * nactiveconss);
      SCIPfreeBlockMemoryArrayNull(scip, &matrixdata.rhscoef, 2 * nactiveconss);
      SCIPfreeBlockMemoryArrayNull(scip, &matrixdata.matvaridx, matrixdata.nmaxmatcoef);
      SCIPfreeBlockMemoryArrayNull(scip, &matrixdata.matrhsidx, matrixdata.nmaxmatcoef);
      SCIPfreeBlockMemoryArrayNull(scip, &matrixdata.matidx, matrixdata.nmaxmatcoef);
      SCIPfreeBlockMemoryArrayNull(scip, &matrixdata.matcoef, matrixdata.nmaxmatcoef);

      SCIPfreeBlockMemoryArray(scip, &vars, nvars);

      return SCIP_OKAY;
   }

   /* find non-equivalent matrix entries (use sorting to avoid too many map calls) */
   for (j = 0; j < matrixdata.nmatcoef; ++j)
   {
      int idx;

      idx = matrixdata.matidx[j];
      assert( 0 <= idx && idx < matrixdata.nmatcoef );

      val = matrixdata.matcoef[idx];
      assert( oldcoef == SCIP_INVALID || oldcoef <= val ); /*lint !e777*/

      if ( ! SCIPisEQ(scip, val, oldcoef) )
      {
#ifdef SCIP_OUTPUT
         SCIPdebugMsg(scip, "Detected new matrix entry type %f - color: %d\n.", val, matrixdata.nuniquemat);
#endif
         matrixdata.matcoefcolors[idx] = matrixdata.nuniquemat++;
         oldcoef = val;
      }
      else
      {
         assert( matrixdata.nuniquemat > 0 );
         matrixdata.matcoefcolors[idx] = matrixdata.nuniquemat - 1;
      }
   }

   /* find non-equivalent rhs */
   oldcoef = SCIP_INVALID;
   for (j = 0; j < matrixdata.nrhscoef; ++j)
   {
      SYM_RHSSENSE sense;
      int idx;

      idx = matrixdata.rhsidx[j];
      assert( 0 <= idx && idx < matrixdata.nrhscoef );
      sense = matrixdata.rhssense[idx];
      val = matrixdata.rhscoef[idx];

      /* make sure that new senses are treated with new color */
      if ( sense != oldsense )
         oldcoef = SCIP_INVALID;
      oldsense = sense;
      assert( oldcoef == SCIP_INVALID || oldcoef <= val ); /*lint !e777*/

      /* assign new color to new type */
      if ( ! SCIPisEQ(scip, val, oldcoef) )
      {
#ifdef SCIP_OUTPUT
         SCIPdebugMsg(scip, "Detected new rhs type %f, type: %u - color: %d\n", val, sense, matrixdata.nuniquerhs);
#endif
         matrixdata.rhscoefcolors[idx] = matrixdata.nuniquerhs++;
         oldcoef = val;
      }
      else
      {
         assert( matrixdata.nuniquerhs > 0 );
         matrixdata.rhscoefcolors[idx] = matrixdata.nuniquerhs - 1;
      }
   }
   assert( 0 < matrixdata.nuniquevars && matrixdata.nuniquevars <= nvars );
   assert( 0 < matrixdata.nuniquerhs && matrixdata.nuniquerhs <= matrixdata.nrhscoef );
   assert( 0 < matrixdata.nuniquemat && matrixdata.nuniquemat <= matrixdata.nmatcoef );

   SCIPdebugMsg(scip, "Number of detected different variables: %d (total: %d).\n", matrixdata.nuniquevars, nvars);
   SCIPdebugMsg(scip, "Number of detected different rhs types: %d (total: %d).\n", matrixdata.nuniquerhs, matrixdata.nrhscoef);
   SCIPdebugMsg(scip, "Number of detected different matrix coefficients: %d (total: %d).\n", matrixdata.nuniquemat, matrixdata.nmatcoef);

   /* do not compute symmetry if all variables are non-equivalent (unique) or if all matrix coefficients are different */
   if ( matrixdata.nuniquevars < nvars && matrixdata.nuniquemat < matrixdata.nmatcoef )
   {
      /* determine generators */
      SCIP_CALL( SYMcomputeSymmetryGenerators(scip, maxgenerators, &matrixdata, nperms, nmaxperms, perms, log10groupsize) );
      assert( *nperms <= *nmaxperms );

      /* SCIPisStopped() might call SCIPgetGap() which is only available after initpresolve */
      if ( checksymmetries && SCIPgetStage(scip) > SCIP_STAGE_INITPRESOLVE && ! SCIPisStopped(scip) )
      {
         SCIP_CALL( checkSymmetriesAreSymmetries(scip, fixedtype, &matrixdata, *nperms, *perms) );
      }

      if ( *nperms > 0 )
      {
         SCIP_CALL( setSymmetryData(scip, vars, nvars, nbinvars, permvars, npermvars, nbinpermvars, *perms, *nperms,
               nmovedvars, binvaraffected, compresssymmetries, compressthreshold, compressed) );
      }
      else
      {
         SCIPfreeBlockMemoryArray(scip, &vars, nvars);
      }
   }
   else
   {
      SCIPfreeBlockMemoryArray(scip, &vars, nvars);
   }
   *success = TRUE;

   /* free matrix data */
   SCIPfreeBlockMemoryArray(scip, &uniquevararray, nvarsorig);

   SCIPfreeBlockMemoryArrayNull(scip, &matrixdata.rhscoefcolors, matrixdata.nrhscoef);
   SCIPfreeBlockMemoryArrayNull(scip, &matrixdata.matcoefcolors, matrixdata.nmatcoef);
   SCIPfreeBlockMemoryArrayNull(scip, &matrixdata.permvarcolors, nvarsorig);
   SCIPhashtableFree(&vartypemap);

   if ( usecolumnsparsity )
      SCIPfreeBlockMemoryArrayNull(scip, &nconssforvar, nvarsorig);

   SCIPfreeBlockMemoryArrayNull(scip, &matrixdata.rhsidx, 2 * nactiveconss);
   SCIPfreeBlockMemoryArrayNull(scip, &matrixdata.rhssense, 2 * nactiveconss);
   SCIPfreeBlockMemoryArrayNull(scip, &matrixdata.rhscoef, 2 * nactiveconss);
   SCIPfreeBlockMemoryArrayNull(scip, &matrixdata.matvaridx, matrixdata.nmaxmatcoef);
   SCIPfreeBlockMemoryArrayNull(scip, &matrixdata.matrhsidx, matrixdata.nmaxmatcoef);
   SCIPfreeBlockMemoryArrayNull(scip, &matrixdata.matidx, matrixdata.nmaxmatcoef);
   SCIPfreeBlockMemoryArrayNull(scip, &matrixdata.matcoef, matrixdata.nmaxmatcoef);

   return SCIP_OKAY;
}


/** determines symmetry */
static
SCIP_RETCODE determineSymmetry(
   SCIP*                 scip,               /**< SCIP instance */
   SCIP_PROPDATA*        propdata,           /**< propagator data */
   SYM_SPEC              symspecrequire,     /**< symmetry specification for which we need to compute symmetries */
   SYM_SPEC              symspecrequirefixed /**< symmetry specification of variables which must be fixed by symmetries */
   )
{ /*lint --e{641}*/
   SCIP_Bool successful;
   int maxgenerators;
   int nhandleconss;
   int nconss;
   unsigned int type = 0;
   int nvars;
   int j;
   int p;

   assert( scip != NULL );
   assert( propdata != NULL );
   assert( propdata->usesymmetry >= 0 );
   assert( propdata->ofenabled || propdata->symconsenabled || propdata->sstenabled );

   /* do not compute symmetry if reoptimization is enabled */
   if ( SCIPisReoptEnabled(scip) )
   {
      propdata->ofenabled = FALSE;
      propdata->symconsenabled = FALSE;
      return SCIP_OKAY;
   }

   /* skip symmetry computation if no graph automorphism code was linked */
   if ( ! SYMcanComputeSymmetry() )
   {
      propdata->ofenabled = FALSE;
      propdata->symconsenabled = FALSE;
      propdata->sstenabled = FALSE;

      nconss = SCIPgetNActiveConss(scip);
      nhandleconss = getNSymhandableConss(scip);

      /* print verbMessage only if problem consists of symmetry handable constraints */
      assert( nhandleconss <=  nconss );
      if ( nhandleconss < nconss )
         return SCIP_OKAY;

      SCIPverbMessage(scip, SCIP_VERBLEVEL_HIGH, NULL,
         "   Deactivated symmetry handling methods, since SCIP was built without symmetry detector (SYM=none).\n");

      return SCIP_OKAY;
   }

   /* do not compute symmetry if there are active pricers */
   if ( SCIPgetNActivePricers(scip) > 0 )
   {
      propdata->ofenabled = FALSE;
      propdata->symconsenabled = FALSE;
      propdata->sstenabled = FALSE;

      return SCIP_OKAY;
   }

<<<<<<< HEAD
   /* do not compute symmetry if reoptimization is enabled */
   if ( SCIPisReoptEnabled(scip) )
   {
      propdata->ofenabled = FALSE;
      propdata->symconsenabled = FALSE;
      propdata->sstenabled = FALSE;

      return SCIP_OKAY;
   }

=======
>>>>>>> 5d8515d9
   /* avoid trivial cases */
   nvars = SCIPgetNVars(scip);
   if ( nvars <= 0 )
   {
      propdata->ofenabled = FALSE;
      propdata->symconsenabled = FALSE;
      propdata->sstenabled = FALSE;

      return SCIP_OKAY;
   }

   /* do not compute symmetry if there are no binary variables and non-binary variables cannot be handled */
   if ( SCIPgetNBinVars(scip) == 0 )
   {
      propdata->ofenabled = FALSE;
      propdata->symconsenabled = FALSE;

      /* terminate if only Schreier Sims for binary variables is selected */
      if ( propdata->sstenabled )
      {
         if ( ! ((ISSSTINTACTIVE(propdata->sstleadervartype) && SCIPgetNIntVars(scip) > 0)
               || (ISSSTIMPLINTACTIVE(propdata->sstleadervartype) && SCIPgetNImplVars(scip) > 0)
               || (ISSSTCONTACTIVE(propdata->sstleadervartype) && SCIPgetNContVars(scip) > 0)) )
            return SCIP_OKAY;
      }
      else
         return SCIP_OKAY;
   }

   /* determine symmetry specification */
   if ( SCIPgetNBinVars(scip) > 0 )
      type |= (int) SYM_SPEC_BINARY;
   if ( SCIPgetNIntVars(scip) > 0 )
      type |= (int) SYM_SPEC_INTEGER;
   /* count implicit integer variables as real variables, since we cannot currently handle integral variables well */
   if ( SCIPgetNContVars(scip) > 0 || SCIPgetNImplVars(scip) > 0 )
      type |= (int) SYM_SPEC_REAL;

   /* skip symmetry computation if required variables are not present */
   if ( ! (type & symspecrequire) )
   {
      SCIPverbMessage(scip, SCIP_VERBLEVEL_HIGH, NULL,
         "   (%.1fs) symmetry computation skipped: type (bin %c, int %c, cont %c) does not match requirements (bin %c, int %c, cont %c).\n",
         SCIPgetSolvingTime(scip),
         SCIPgetNBinVars(scip) > 0 ? '+' : '-',
         SCIPgetNIntVars(scip) > 0  ? '+' : '-',
         SCIPgetNContVars(scip) + SCIPgetNImplVars(scip) > 0 ? '+' : '-',
         (symspecrequire & (int) SYM_SPEC_BINARY) != 0 ? '+' : '-',
         (symspecrequire & (int) SYM_SPEC_INTEGER) != 0 ? '+' : '-',
         (symspecrequire & (int) SYM_SPEC_REAL) != 0 ? '+' : '-');

      propdata->ofenabled = FALSE;
      propdata->symconsenabled = FALSE;
      propdata->sstenabled = FALSE;

      return SCIP_OKAY;
   }

   /* if a restart occured, either disable orbital fixing... */
   if ( propdata->offoundreduction && propdata->disableofrestart  && SCIPgetNRuns(scip) > propdata->lastrestart )
      propdata->ofenabled = FALSE;
   /* ... or free symmetries after a restart to recompute them later */
   else if ( (propdata->offoundreduction || propdata->recomputerestart)
      && propdata->nperms > 0 && SCIPgetNRuns(scip) > propdata->lastrestart )
   {
      assert( propdata->npermvars > 0 );
      assert( propdata->permvars != NULL );
      assert( ! propdata->ofenabled || propdata->permvarmap != NULL );
      assert( ! propdata->ofenabled || propdata->bg0list != NULL );

      /* reset symmetry information */
      SCIP_CALL( delSymConss(scip, propdata) );
      SCIP_CALL( freeSymmetryData(scip, propdata) );
   }

   /* skip computation if symmetry has already been computed */
   if ( propdata->computedsymmetry )
      return SCIP_OKAY;

   /* skip symmetry computation if there are constraints that cannot be handled by symmetry */
   nconss = SCIPgetNActiveConss(scip);
   nhandleconss = getNSymhandableConss(scip);
   if ( nhandleconss < nconss )
   {
      SCIPverbMessage(scip, SCIP_VERBLEVEL_HIGH, NULL,
         "   (%.1fs) symmetry computation skipped: there exist constraints that cannot be handled by symmetry methods.\n",
         SCIPgetSolvingTime(scip));

      propdata->ofenabled = FALSE;
      propdata->symconsenabled = FALSE;
      propdata->sstenabled = FALSE;

      return SCIP_OKAY;
   }

   assert( propdata->npermvars == 0 );
   assert( propdata->permvars == NULL );
#ifndef NDEBUG
   assert( propdata->permvarsobj == NULL );
#endif
   assert( propdata->nperms < 0 );
   assert( propdata->nmaxperms == 0 );
   assert( propdata->perms == NULL );

   /* output message */
   SCIPverbMessage(scip, SCIP_VERBLEVEL_HIGH, NULL,
      "   (%.1fs) symmetry computation started: requiring (bin %c, int %c, cont %c), (fixed: bin %c, int %c, cont %c)\n",
      SCIPgetSolvingTime(scip),
      (symspecrequire & (int) SYM_SPEC_BINARY) != 0 ? '+' : '-',
      (symspecrequire & (int) SYM_SPEC_INTEGER) != 0 ? '+' : '-',
      (symspecrequire & (int) SYM_SPEC_REAL) != 0 ? '+' : '-',
      (symspecrequirefixed & (int) SYM_SPEC_BINARY) != 0 ? '+' : '-',
      (symspecrequirefixed & (int) SYM_SPEC_INTEGER) != 0 ? '+' : '-',
      (symspecrequirefixed & (int) SYM_SPEC_REAL) != 0 ? '+' : '-');

   /* output warning if we want to fix certain symmetry parts that we also want to compute */
   if ( symspecrequire & symspecrequirefixed )
      SCIPwarningMessage(scip, "Warning: some required symmetries must be fixed.\n");

   /* determine maximal number of generators depending on the number of variables */
   maxgenerators = propdata->maxgenerators;
   maxgenerators = MIN(maxgenerators, MAXGENNUMERATOR / nvars);

   /* actually compute (global) symmetry */
   SCIP_CALL( computeSymmetryGroup(scip, propdata->doubleequations, propdata->compresssymmetries, propdata->compressthreshold,
	 maxgenerators, symspecrequirefixed, FALSE, propdata->checksymmetries, propdata->usecolumnsparsity,
         &propdata->npermvars, &propdata->nbinpermvars, &propdata->permvars, &propdata->nperms, &propdata->nmaxperms,
         &propdata->perms, &propdata->log10groupsize, &propdata->nmovedvars, &propdata->binvaraffected,
         &propdata->compressed, &successful) );

   /* mark that we have computed the symmetry group */
   propdata->computedsymmetry = TRUE;

   /* store restart level */
   propdata->lastrestart = SCIPgetNRuns(scip);

   /* return if not successful */
   if ( ! successful )
   {
      assert( checkSymmetryDataFree(propdata) );
      SCIPverbMessage(scip, SCIP_VERBLEVEL_HIGH, NULL, "   (%.1fs) could not compute symmetry\n", SCIPgetSolvingTime(scip));

      propdata->ofenabled = FALSE;
      propdata->symconsenabled = FALSE;
      propdata->sstenabled = FALSE;

      return SCIP_OKAY;
   }

   /* return if no symmetries found */
   if ( propdata->nperms == 0 )
   {
      assert( checkSymmetryDataFree(propdata) );
      SCIPverbMessage(scip, SCIP_VERBLEVEL_HIGH, NULL, "   (%.1fs) no symmetry present\n", SCIPgetSolvingTime(scip));

      propdata->ofenabled = FALSE;
      propdata->symconsenabled = FALSE;
      propdata->sstenabled = FALSE;

      return SCIP_OKAY;
   }

   /* display statistics */
   SCIPverbMessage(scip, SCIP_VERBLEVEL_HIGH, NULL, "   (%.1fs) symmetry computation finished: %d generators found (max: ",
      SCIPgetSolvingTime(scip), propdata->nperms);

   /* display statistics: maximum number of generators */
   if ( maxgenerators == 0 )
      SCIPverbMessage(scip, SCIP_VERBLEVEL_HIGH, NULL, "-");
   else
      SCIPverbMessage(scip, SCIP_VERBLEVEL_HIGH, NULL, "%u", maxgenerators);

   /* display statistics: log10 group size, number of affected vars*/
   SCIPverbMessage(scip, SCIP_VERBLEVEL_HIGH, NULL, ", log10 of symmetry group size: %.1f", propdata->log10groupsize);

   if ( propdata->displaynorbitvars )
   {
      if ( propdata->nmovedvars == -1 )
      {
         SCIP_CALL( SCIPdetermineNVarsAffectedSym(scip, propdata->perms, propdata->nperms, propdata->permvars,
               propdata->npermvars, &(propdata->nmovedvars)) );
      }
      SCIPverbMessage(scip, SCIP_VERBLEVEL_HIGH, NULL, ", number of affected variables: %d)\n", propdata->nmovedvars);
   }
   SCIPverbMessage(scip, SCIP_VERBLEVEL_HIGH, NULL, ")\n");

   /* exit if no binary variables are affected by symmetry and we cannot handle non-binary symmetries */
   if ( ! propdata->binvaraffected )
   {
      SCIPverbMessage(scip, SCIP_VERBLEVEL_HIGH, NULL, "   (%.1fs) no symmetry on binary variables present.\n", SCIPgetSolvingTime(scip));

      /* disable OF and symmetry handling constraints based on symretopes */
      propdata->ofenabled = FALSE;
      propdata->symconsenabled = FALSE;

      /* currently we can only handle non-binary symmetries by Schreier-Sims constraints */
      if ( ! propdata->sstenabled )
         return SCIP_OKAY;
   }

   assert( propdata->nperms > 0 );
   assert( propdata->npermvars > 0 );

   /* compute components */
   assert( propdata->components == NULL );
   assert( propdata->componentbegins == NULL );
   assert( propdata->vartocomponent == NULL );

#ifdef SCIP_OUTPUT_COMPONENT
   SCIPverbMessage(scip, SCIP_VERBLEVEL_HIGH, NULL, "   (%.1fs) component computation started\n", SCIPgetSolvingTime(scip));
#endif

   /* we only need the components for orbital fixing, orbitope detection, and Schreier Sims constraints */
   if ( propdata->ofenabled || ( propdata->symconsenabled && propdata->detectorbitopes ) || propdata->sstenabled )
   {
      SCIP_CALL( SCIPcomputeComponentsSym(scip, propdata->perms, propdata->nperms, propdata->permvars,
            propdata->npermvars, FALSE, &propdata->components, &propdata->componentbegins,
            &propdata->vartocomponent, &propdata->componentblocked, &propdata->ncomponents) );
   }

#ifdef SCIP_OUTPUT_COMPONENT
   SCIPverbMessage(scip, SCIP_VERBLEVEL_HIGH, NULL, "   (%.1fs) component computation finished\n", SCIPgetSolvingTime(scip));
#endif

   /* set up data for OF */
   if ( propdata->ofenabled )
   {
      int componentidx;
      int v;

      /* transpose symmetries matrix here if necessary */
      SCIP_CALL( SCIPallocBlockMemoryArray(scip, &propdata->permstrans, propdata->npermvars) );
      for (v = 0; v < propdata->npermvars; ++v)
      {
         SCIP_CALL( SCIPallocBlockMemoryArray(scip, &(propdata->permstrans[v]), propdata->nmaxperms) );
         for (p = 0; p < propdata->nperms; ++p)
         {
            if ( SCIPvarIsBinary(propdata->permvars[v]) || propdata->sstenabled )
               propdata->permstrans[v][p] = propdata->perms[p][v];
            else
               propdata->permstrans[v][p] = v; /* ignore symmetry information on non-binary variables */
         }
      }

      /* prepare array for active permutations */
      SCIP_CALL( SCIPallocBlockMemoryArray(scip, &propdata->inactiveperms, propdata->nperms) );
      for (v = 0; v < propdata->nperms; ++v)
         propdata->inactiveperms[v] = FALSE;

      /* create hashmap for storing the indices of variables */
      assert( propdata->permvarmap == NULL );
      SCIP_CALL( SCIPhashmapCreate(&propdata->permvarmap, SCIPblkmem(scip), propdata->npermvars) );

      /* prepare data structures */
      SCIP_CALL( SCIPallocBlockMemoryArray(scip, &propdata->permvarsevents, propdata->npermvars) );
      SCIP_CALL( SCIPallocBlockMemoryArray(scip, &propdata->bg0, propdata->npermvars) );
      SCIP_CALL( SCIPallocBlockMemoryArray(scip, &propdata->bg0list, propdata->npermvars) );
      SCIP_CALL( SCIPallocBlockMemoryArray(scip, &propdata->bg1, propdata->npermvars) );
      SCIP_CALL( SCIPallocBlockMemoryArray(scip, &propdata->bg1list, propdata->npermvars) );

      /* insert variables into hashmap  */
      assert( propdata->nmovedpermvars == -1 );
      propdata->nmovedpermvars = 0;
      for (v = 0; v < propdata->npermvars; ++v)
      {
         SCIP_CALL( SCIPhashmapInsertInt(propdata->permvarmap, propdata->permvars[v], v) );

         propdata->bg0[v] = FALSE;
         propdata->bg1[v] = FALSE;
         propdata->permvarsevents[v] = -1;

         /* collect number of moved permvars */
         componentidx = propdata->vartocomponent[v];
         if ( componentidx > -1 && ! propdata->componentblocked[componentidx] )
         {
            propdata->nmovedpermvars += 1;

            if ( SCIPvarGetType(propdata->permvars[v]) == SCIP_VARTYPE_BINARY )
               ++propdata->nmovedbinpermvars;
            else if ( SCIPvarGetType(propdata->permvars[v]) == SCIP_VARTYPE_INTEGER )
               ++propdata->nmovedintpermvars;
            else if ( SCIPvarGetType(propdata->permvars[v]) == SCIP_VARTYPE_IMPLINT )
               ++propdata->nmovedimplintpermvars;
            else
               ++propdata->nmovedcontpermvars;
         }

         /* Only catch binary variables, since integer variables should be fixed pointwise; implicit integer variables
          * are not branched on. */
         if ( SCIPvarGetType(propdata->permvars[v]) == SCIP_VARTYPE_BINARY )
         {
            /* catch whether binary variables are globally fixed; also store filter position */
            SCIP_CALL( SCIPcatchVarEvent(scip, propdata->permvars[v], SCIP_EVENTTYPE_GLBCHANGED | SCIP_EVENTTYPE_GUBCHANGED,
                  propdata->eventhdlr, (SCIP_EVENTDATA*) propdata, &propdata->permvarsevents[v]) );
         }
      }
      assert( propdata->nbg1 == 0 );
   }

   /* set up data for Schreier Sims constraints */
   if ( propdata->sstenabled && ! propdata->ofenabled )
   {
      int v;

      /* transpose symmetries matrix here if necessary */
      assert( propdata->permstrans == NULL );
      SCIP_CALL( SCIPallocBlockMemoryArray(scip, &propdata->permstrans, propdata->npermvars) );
      for (v = 0; v < propdata->npermvars; ++v)
      {
         SCIP_CALL( SCIPallocBlockMemoryArray(scip, &(propdata->permstrans[v]), propdata->nmaxperms) );
         for (p = 0; p < propdata->nperms; ++p)
            propdata->permstrans[v][p] = propdata->perms[p][v];
      }

      /* create hashmap for storing the indices of variables */
      assert( propdata->permvarmap == NULL );
      SCIP_CALL( SCIPhashmapCreate(&propdata->permvarmap, SCIPblkmem(scip), propdata->npermvars) );

      /* insert variables into hashmap  */
      for (v = 0; v < propdata->npermvars; ++v)
      {
         SCIP_CALL( SCIPhashmapInsertInt(propdata->permvarmap, propdata->permvars[v], v) );
      }
   }

   /* handle several general aspects */
#ifndef NDEBUG
   /* store objective coefficients for debug purposes */
   SCIP_CALL( SCIPallocBlockMemoryArray(scip, &propdata->permvarsobj, propdata->npermvars) );
   for (j = 0; j < propdata->npermvars; ++j)
      propdata->permvarsobj[j] = SCIPvarGetObj(propdata->permvars[j]);
#endif

   /* capture symmetric variables and forbid multi aggregation */

   /* binary symmetries are always handled
    *
    * note: binary variables are in the beginning of permvars
    */
   if ( propdata->binvaraffected )
   {
      for (j = 0; j < propdata->nbinpermvars; ++j)
      {
         SCIP_CALL( SCIPcaptureVar(scip, propdata->permvars[j]) );

         if ( propdata->compressed )
         {
            SCIP_CALL( SCIPmarkDoNotMultaggrVar(scip, propdata->permvars[j]) );
         }
         else
         {
            for (p = 0; p < propdata->nperms; ++p)
            {
               if ( propdata->perms[p][j] != j )
               {
                  SCIP_CALL( SCIPmarkDoNotMultaggrVar(scip, propdata->permvars[j]) );
                  break;
               }
            }
         }
      }
   }

   /* if Schreier-Sims constraints are enabled, also capture symmetric variables and forbid multi aggregation of handable vars */
   if ( propdata->sstenabled && propdata->sstleadervartype != (int) SCIP_SSTTYPE_BINARY )
   {
      int cnt;

      SCIP_CALL( SCIPallocBlockMemoryArray(scip, &propdata->nonbinpermvarcaptured,
            propdata->npermvars - propdata->nbinpermvars) );
      for (j = propdata->nbinpermvars, cnt = 0; j < propdata->npermvars; ++j, ++cnt)
      {
         if ( ! isLeadervartypeCompatible(propdata->permvars[j], propdata->sstleadervartype) )
         {
            propdata->nonbinpermvarcaptured[cnt] = FALSE;
            continue;
         }

         SCIP_CALL( SCIPcaptureVar(scip, propdata->permvars[j]) );
         propdata->nonbinpermvarcaptured[cnt] = TRUE;

         if ( propdata->compressed )
         {
            SCIP_CALL( SCIPmarkDoNotMultaggrVar(scip, propdata->permvars[j]) );
         }
         else
         {
            for (p = 0; p < propdata->nperms; ++p)
            {
               if ( propdata->perms[p][j] != j )
               {
                  SCIP_CALL( SCIPmarkDoNotMultaggrVar(scip, propdata->permvars[j]) );
                  break;
               }
            }
         }
      }
   }

   /* free original perms matrix if no symmetry constraints are added */
   if ( ! propdata->symconsenabled )
   {
      for (p = 0; p < propdata->nperms; ++p)
      {
         SCIPfreeBlockMemoryArray(scip, &(propdata->perms)[p], propdata->npermvars);
      }
      SCIPfreeBlockMemoryArrayNull(scip, &propdata->perms, propdata->nmaxperms);
   }

   return SCIP_OKAY;
}



/*
 * Functions for symmetry constraints
 */


/** checks whether components of the symmetry group can be completely handled by orbitopes */
static
SCIP_RETCODE detectOrbitopes(
   SCIP*                 scip,               /**< SCIP instance */
   SCIP_PROPDATA*        propdata,           /**< pointer to data of symmetry propagator */
   int*                  components,         /**< array containing components of symmetry group */
   int*                  componentbegins,    /**< array containing begin positions of components in components array */
   int                   ncomponents         /**< number of components */
   )
{
   SCIP_VAR** permvars;
   int** perms;
   int npermvars;
   int i;

   assert( scip != NULL );
   assert( propdata != NULL );
   assert( components != NULL );
   assert( componentbegins != NULL );
   assert( ncomponents > 0 );
   assert( propdata->nperms >= 0 );

   /* exit if no symmetry is present */
   if ( propdata->nperms == 0 )
      return SCIP_OKAY;

   assert( propdata->nperms > 0 );
   assert( propdata->perms != NULL );
   assert( propdata->nbinpermvars >= 0 );
   assert( propdata->npermvars >= 0 );
   assert( propdata->permvars != NULL );

   /* exit if no symmetry on binary variables is present */
   if ( propdata->nbinpermvars == 0 )
   {
      assert( ! propdata->binvaraffected );
      return SCIP_OKAY;
   }

   perms = propdata->perms;
   npermvars = propdata->npermvars;
   permvars = propdata->permvars;

   /* iterate over components */
   for (i = 0; i < ncomponents; ++i)
   {
      SCIP_VAR*** vars;
      SCIP_VAR*** varsallocorder;
      SCIP_CONS* cons;
      SCIP_Bool* usedperm;
      SCIP_Bool* rowisbinary;
      SCIP_Bool isorbitope = TRUE;
      SCIP_Bool infeasibleorbitope;
      int** orbitopevaridx;
      int* columnorder;
      int npermsincomponent;
      int ntwocyclescomp = INT_MAX;
      int nbincyclescomp = INT_MAX;
      int nfilledcols;
      int nusedperms;
      int* nusedelems;
      int coltoextend;
      int j;
      int row;
      int cnt;

      /* get properties of permutations */
      npermsincomponent = componentbegins[i + 1] - componentbegins[i];
      assert( npermsincomponent > 0 );
      for (j = componentbegins[i]; j < componentbegins[i + 1]; ++j)
      {
         SCIP_Bool iscompoftwocycles = FALSE;
         SCIP_Bool allvarsbinary;
         int ntwocyclesperm = 0;
         int nbincyclesperm = 0;
         SCIP_Bool onlybinorbitopes;

         onlybinorbitopes = propdata->orbitopepctbinrows == 1.0 ? TRUE : FALSE;
         SCIP_CALL( SCIPgetPropertiesPerm(perms[components[j]], permvars, npermvars, &iscompoftwocycles,
               &ntwocyclesperm, &nbincyclesperm, &allvarsbinary, onlybinorbitopes) );

         /* if we are checking the first permutation */
         if ( ntwocyclescomp == INT_MAX )
         {
            ntwocyclescomp = ntwocyclesperm;
            nbincyclescomp = nbincyclesperm;

            /* if the percentage of binary rows in the orbitope's action var matrix is too small, discard the orbitope */
            if ( (SCIP_Real) nbincyclescomp <= (SCIP_Real) ntwocyclesperm * propdata->orbitopepctbinrows )
            {
               isorbitope = FALSE;
               break;
            }
         }

         /* no or different number of 2-cycles or not all vars binary: permutations cannot generate orbitope */
         if ( ntwocyclescomp != ntwocyclesperm || nbincyclesperm != nbincyclescomp )
         {
            isorbitope = FALSE;
            break;
         }
      }

      /* if no orbitope was detected */
      if ( ! isorbitope )
         continue;
      assert( ntwocyclescomp > 0 );
      assert( ntwocyclescomp < INT_MAX );

      /* iterate over permutations and check whether for each permutation there exists
       * another permutation whose 2-cycles intersect pairwise in exactly one element */

      /* whether a permutation was considered to contribute to orbitope */
      SCIP_CALL( SCIPallocClearBufferArray(scip, &usedperm, npermsincomponent) );
      nusedperms = 0;

      /* orbitope matrix for indices of variables in permvars array */
      SCIP_CALL( SCIPallocBufferArray(scip, &orbitopevaridx, ntwocyclescomp) );
      for (j = 0; j < ntwocyclescomp; ++j)
      {
         SCIP_CALL( SCIPallocBufferArray(scip, &orbitopevaridx[j], npermsincomponent + 1) ); /*lint !e866*/
      }

      /* order of columns of orbitopevaridx */
      SCIP_CALL( SCIPallocBufferArray(scip, &columnorder, npermsincomponent + 1) );
      for (j = 0; j < npermsincomponent + 1; ++j)
         columnorder[j] = npermsincomponent + 2;

      /* count how often an element was used in the potential orbitope */
      SCIP_CALL( SCIPallocClearBufferArray(scip, &nusedelems, npermvars) );

      /* store whether a row of the potential orbitope contains only binary variables */
      SCIP_CALL( SCIPallocClearBufferArray(scip, &rowisbinary, ntwocyclescomp) );

      /* fill first two columns of orbitopevaridx matrix */
      row = 0;
      for (j = 0; j < npermvars; ++j)
      {
         int permidx;

         permidx = components[componentbegins[i]];

         /* avoid adding the same 2-cycle twice */
         if ( perms[permidx][j] > j )
         {
            assert( SCIPvarIsBinary(permvars[j]) == SCIPvarIsBinary(permvars[perms[permidx][j]]) );

            if ( SCIPvarIsBinary(permvars[j]) )
               rowisbinary[row] = TRUE;

            orbitopevaridx[row][0] = j;
            orbitopevaridx[row++][1] = perms[permidx][j];
            nusedelems[j] += 1;
            nusedelems[perms[permidx][j]] += 1;
         }

         if ( row == ntwocyclescomp )
            break;
      }
      assert( row == ntwocyclescomp );

      usedperm[0] = TRUE;
      ++nusedperms;
      columnorder[0] = 0;
      columnorder[1] = 1;
      nfilledcols = 2;

      /* extend orbitopevaridx matrix to the left, i.e., iteratively find new permutations that
       * intersect the last added left column in each row in exactly one entry, starting with
       * column 0 */
      coltoextend = 0;
      for (j = 0; j < npermsincomponent; ++j)
      {  /*lint --e{850}*/
         SCIP_Bool success = FALSE;
         SCIP_Bool infeasible = FALSE;

         if ( nusedperms == npermsincomponent )
            break;

         if ( usedperm[j] )
            continue;

         SCIP_CALL( SCIPextendSubOrbitope(orbitopevaridx, ntwocyclescomp, nfilledcols, coltoextend,
               perms[components[componentbegins[i] + j]], TRUE, &nusedelems, permvars, rowisbinary, &success, &infeasible) );

         if ( infeasible )
         {
            isorbitope = FALSE;
            break;
         }
         else if ( success )
         {
            usedperm[j] = TRUE;
            ++nusedperms;
            coltoextend = nfilledcols;
            columnorder[nfilledcols++] = -1; /* mark column to be filled from the left */
            j = 0; /*lint !e850*/ /* reset j since previous permutations can now intersect with the latest added column */
         }
      }

      if ( ! isorbitope ) /*lint !e850*/
         goto FREEDATASTRUCTURES;

      coltoextend = 1;
      for (j = 0; j < npermsincomponent; ++j)
      {  /*lint --e(850)*/
         SCIP_Bool success = FALSE;
         SCIP_Bool infeasible = FALSE;

         if ( nusedperms == npermsincomponent )
            break;

         if ( usedperm[j] )
            continue;

         SCIP_CALL( SCIPextendSubOrbitope(orbitopevaridx, ntwocyclescomp, nfilledcols, coltoextend,
               perms[components[componentbegins[i] + j]], FALSE, &nusedelems, permvars, rowisbinary, &success, &infeasible) );

         if ( infeasible )
         {
            isorbitope = FALSE;
            break;
         }
         else if ( success )
         {
            usedperm[j] = TRUE;
            ++nusedperms;
            coltoextend = nfilledcols;
            columnorder[nfilledcols] = 1; /* mark column to be filled from the right */
            ++nfilledcols;
            j = 0; /*lint !e850*/ /* reset j since previous permutations can now intersect with the latest added column */
         }
      }

      if ( nusedperms < npermsincomponent ) /*lint !e850*/
         isorbitope = FALSE;

      if ( ! isorbitope )
         goto FREEDATASTRUCTURES;

      /* we have found a potential orbitope, prepare data for orbitope conshdlr */
      SCIP_CALL( SCIPallocBufferArray(scip, &vars, nbincyclescomp) );
      SCIP_CALL( SCIPallocBufferArray(scip, &varsallocorder, nbincyclescomp) );
      cnt = 0;
      for (j = 0; j < ntwocyclescomp; ++j)
      {
         if ( ! rowisbinary[j] )
            continue;

         SCIP_CALL( SCIPallocBufferArray(scip, &vars[cnt], npermsincomponent + 1) ); /*lint !e866*/
         varsallocorder[cnt] = vars[cnt]; /* to ensure that we can free the buffer in reverse order */
         ++cnt;
      }
      assert( cnt == nbincyclescomp );

      /* prepare variable matrix (reorder columns of orbitopevaridx) */
      infeasibleorbitope = FALSE;
      SCIP_CALL( SCIPgenerateOrbitopeVarsMatrix(&vars, ntwocyclescomp, npermsincomponent + 1, permvars, npermvars,
            orbitopevaridx, columnorder, nusedelems, rowisbinary, &infeasibleorbitope) );

      if ( ! infeasibleorbitope )
      {
         SCIP_CALL( SCIPcreateConsOrbitope(scip, &cons, "orbitope", vars, SCIP_ORBITOPETYPE_FULL,
               nbincyclescomp, npermsincomponent + 1, TRUE, FALSE,
               propdata->conssaddlp, TRUE, FALSE, TRUE, TRUE, FALSE, FALSE, FALSE, FALSE, FALSE) );

         SCIP_CALL( SCIPaddCons(scip, cons) );

         /* do not release constraint here - will be done later */
         propdata->genconss[propdata->ngenconss++] = cons;
         ++propdata->norbitopes;

         propdata->componentblocked[i] |= SYM_HANDLETYPE_SYMBREAK;
      }

      /* free data structures */
      for (j = nbincyclescomp - 1; j >= 0; --j)
      {
         SCIPfreeBufferArray(scip, &varsallocorder[j]);
      }
      SCIPfreeBufferArray(scip, &varsallocorder);
      SCIPfreeBufferArray(scip, &vars);

   FREEDATASTRUCTURES:
      SCIPfreeBufferArray(scip, &rowisbinary);
      SCIPfreeBufferArray(scip, &nusedelems);
      SCIPfreeBufferArray(scip, &columnorder);
      for (j = ntwocyclescomp - 1; j >= 0; --j)
      {
         SCIPfreeBufferArray(scip, &orbitopevaridx[j]);
      }
      SCIPfreeBufferArray(scip, &orbitopevaridx);
      SCIPfreeBufferArray(scip, &usedperm);
   }

   return SCIP_OKAY;
}


/** update symmetry information of conflict graph */
static
SCIP_RETCODE updateSymInfoConflictGraphSST(
   SCIP*                 scip,               /**< SCIP instance */
   SCIP_DIGRAPH*         conflictgraph,      /**< conflict graph */
   SCIP_VAR**            graphvars,          /**< variables encoded in conflict graph (either all vars or permvars) */
   int                   ngraphvars,         /**< number of nodes/vars in conflict graph */
   SCIP_VAR**            permvars,           /**< variables considered in permutations */
   int                   npermvars,          /**< number of permvars */
   SCIP_Bool             onlypermvars,       /**< whether conflict graph contains only permvars */
   SCIP_HASHMAP*         varmap,             /**< map from graphvar to node label in conflict graph
                                              *   (or NULL if onlypermvars == TRUE) */
   int*                  orbits,             /**< array of non-trivial orbits */
   int*                  orbitbegins,        /**< array containing begin positions of new orbits in orbits array */
   int                   norbits             /**< number of non-trivial orbits */
   )
{
   int i;
   int j;

   assert( scip != NULL );
   assert( conflictgraph != NULL );
   assert( graphvars != NULL );
   assert( ngraphvars > 0 );
   assert( permvars != NULL );
   assert( npermvars > 0 );
   assert( onlypermvars || varmap != NULL );
   assert( orbits != NULL );
   assert( orbitbegins != NULL );
   assert( norbits >= 0 );

   /* initialize/reset variable information of nodes in conflict graph */
   for (i = 0; i < ngraphvars; ++i)
   {
      SCIP_NODEDATA* nodedata;

      nodedata = SCIPdigraphGetNodeData(conflictgraph, i);

      /* possibly create node data */
      if ( nodedata == NULL )
      {
         SCIP_CALL( SCIPallocBlockMemory(scip, &nodedata) );
         nodedata->var = graphvars[i];
         nodedata->active = TRUE;
      }

      /* (re-)set node data */
      nodedata->orbitidx = -1;
      nodedata->nconflictinorbit = 0;
      nodedata->orbitsize = -1;
      nodedata->posinorbit = -1;

      /* set node data */
      SCIPdigraphSetNodeData(conflictgraph, (void*) nodedata, i);
   }

   /* add orbit information to nodes of conflict graph */
   for (j = 0; j < norbits; ++j)
   {
      int posinorbit = 0;
      int orbitsize;

      orbitsize = orbitbegins[j + 1] - orbitbegins[j];
      assert( orbitsize >= 0 );

      for (i = orbitbegins[j]; i < orbitbegins[j + 1]; ++i)
      {
         SCIP_NODEDATA* nodedata;
         SCIP_VAR* var;
         int pos;

         /* get variable and position in conflict graph */
         if ( onlypermvars )
         {
            pos = orbits[i];
            var = permvars[pos];
         }
         else
         {
            var = permvars[orbits[i]];
            assert( var != NULL );

            assert( SCIPhashmapExists(varmap, var) );
            pos = SCIPhashmapGetImageInt(varmap, var);
            assert( pos != INT_MAX );
         }

         /* get node data */
         nodedata = (SCIP_NODEDATA*) SCIPdigraphGetNodeData(conflictgraph, pos);
         assert( nodedata != NULL );
         assert( nodedata->var == var );

         nodedata->orbitidx = j;
         nodedata->orbitsize = orbitsize;
         nodedata->posinorbit = posinorbit++;
      }
   }

   /* add information on number of conflicts within orbit to conflict graph */
   for (i = 0; i < ngraphvars; ++i)
   {
      SCIP_NODEDATA* nodedata;
      SCIP_NODEDATA* nodedataconflict;
      int* conflictvaridx;
      int nconflictinorbit = 0;
      int curorbit;

      nodedata = (SCIP_NODEDATA*) SCIPdigraphGetNodeData(conflictgraph, i);
      conflictvaridx = SCIPdigraphGetSuccessors(conflictgraph, i);

      assert( nodedata != NULL );
      assert( nodedata->nconflictinorbit == 0 );
      assert( conflictvaridx != NULL || SCIPdigraphGetNSuccessors(conflictgraph, i) == 0 );

      curorbit = nodedata->orbitidx;

      /* i-th variable is fixed by all permutations */
      if ( curorbit == -1 )
      {
         nodedata->nconflictinorbit = 0;
         continue;
      }

      /* get conflicts in orbit by couting the active neighbors of i in the same orbit */
      for (j = 0; j < SCIPdigraphGetNSuccessors(conflictgraph, i); ++j)
      {
         assert( conflictvaridx != NULL );
         nodedataconflict = (SCIP_NODEDATA*) SCIPdigraphGetNodeData(conflictgraph, conflictvaridx[j]);
         assert( nodedataconflict != NULL );

         if ( nodedataconflict->active && nodedataconflict->orbitidx == curorbit )
            ++nconflictinorbit;
      }

      nodedata->nconflictinorbit = nconflictinorbit;
   }

   return SCIP_OKAY;
}


/** create conflict graph either for symmetric or for all variables
 *
 *  This routine just creates the graph, but does not add (symmetry) information to its nodes.
 *  This has to be done separately by the routine updateSymInfoConflictGraphSST().
 */
static
SCIP_RETCODE createConflictGraphSST(
   SCIP*                 scip,               /**< SCIP instance */
   SCIP_DIGRAPH**        conflictgraph,      /**< pointer to store conflict graph */
   SCIP_VAR**            graphvars,          /**< variables encoded in conflict graph */
   int                   ngraphvars,         /**< number of vars encoded in conflict graph */
   SCIP_Bool             onlypermvars,       /**< whether conflict graph contains only permvars */
   SCIP_HASHMAP*         permvarmap,         /**< map of variables to indices in permvars array (or NULL) */
   SCIP_Bool*            success             /**< pointer to store whether conflict graph could be created successfully */
   )
{
   SCIP_CONSHDLR* setppcconshdlr;
   SCIP_CONS** setppcconss;
   SCIP_VAR** setppcvars;
   SCIP_CONS* cons;
   int nsetppcconss;
   int nsetppcvars;
   int nodei;
   int nodej;
   int c;
   int i;
   int j;
   int nedges = 0;

   assert( scip != NULL );
   assert( conflictgraph != NULL );
   assert( graphvars != NULL );
   assert( ngraphvars > 0 );
   assert( success != NULL );

   *success = FALSE;

   /* get setppcconss for creating conflict graph */
   setppcconshdlr = SCIPfindConshdlr(scip, "setppc");
   if ( setppcconshdlr == NULL )
   {
      SCIPdebugMsg(scip, "Could not find setppc conshdlr --> construction of conflict graph aborted.\n");
      return SCIP_OKAY;
   }
   assert( setppcconshdlr != NULL );

   setppcconss = SCIPconshdlrGetConss(setppcconshdlr);
   nsetppcconss = SCIPconshdlrGetNConss(setppcconshdlr);
   if ( nsetppcconss == 0 )
   {
      SCIPdebugMsg(scip, "No setppc constraints present --> construction of conflict graph aborted.\n");
      return SCIP_OKAY;
   }

   /* construct conflict graph */
   SCIP_CALL( SCIPcreateDigraph(scip, conflictgraph, ngraphvars) );
   *success = TRUE;

   SCIPdebugMsg(scip, "Construction of conflict graph:\n");

   for (c = 0; c < nsetppcconss; ++c)
   {
      cons = setppcconss[c];
      assert( cons != NULL );

      /* skip covering constraints */
      if ( SCIPgetTypeSetppc(scip, cons) == SCIP_SETPPCTYPE_COVERING )
         continue;

      setppcvars = SCIPgetVarsSetppc(scip, cons);
      nsetppcvars = SCIPgetNVarsSetppc(scip, cons);
      assert( setppcvars != NULL );
      assert( nsetppcvars > 0 );

      SCIPdebugMsg(scip, "\tAdd edges for constraint %s.\n", SCIPconsGetName(cons));

      /* iterate over pairs of variables in constraint and add bidirected arc
       * if both are affected by a symmetry or active */
      for (i = 0; i < nsetppcvars; ++i)
      {
         if ( onlypermvars )
         {
            nodei = SCIPhashmapGetImageInt(permvarmap, setppcvars[i]);

            /* skip variables that are not affected by symmetry */
            if ( nodei == INT_MAX )
               continue;
         }
         else
         {
            nodei = SCIPvarGetProbindex(setppcvars[i]);

            /* skip inactive variables */
            if ( nodei < 0 )
               continue;
         }

         for (j = i + 1; j < nsetppcvars; ++j)
         {
            if ( onlypermvars )
            {
               nodej = SCIPhashmapGetImageInt(permvarmap, setppcvars[j]);

               /* skip variables that are not affected by symmetyr */
               if ( nodej == INT_MAX )
                  continue;
            }
            else
            {
               nodej = SCIPvarGetProbindex(setppcvars[j]);

               /* skip inactive variables */
               if ( nodej < 0 )
                  continue;
            }

            SCIP_CALL( SCIPdigraphAddArcSafe(*conflictgraph, nodei, nodej, NULL) );
            SCIP_CALL( SCIPdigraphAddArcSafe(*conflictgraph, nodej, nodei, NULL) );
            ++nedges;
         }
      }
   }
   SCIPdebugMsg(scip, "Construction of conflict graph terminated; %d conflicts detected.\n", nedges);

   return SCIP_OKAY;
}


/** frees conflict graph */
static
SCIP_RETCODE freeConflictGraphSST(
   SCIP*                 scip,               /**< SCIP instance */
   SCIP_DIGRAPH**        conflictgraph,      /**< conflict graph */
   int                   nnodes              /**< number of nodes in conflict graph */
   )
{
   int i;

   assert( scip != NULL );
   assert( conflictgraph != NULL );
   assert( *conflictgraph != NULL );
   assert( nnodes > 0 );

   /* free node data */
   for (i = 0; i < nnodes; ++i)
   {
      SCIP_NODEDATA* nodedata;

      /* get node data */
      nodedata = (SCIP_NODEDATA*) SCIPdigraphGetNodeData(*conflictgraph, i);

      /* free node data (might not have been allocated if all components are already blocked) */
      if ( nodedata != NULL )
      {
         SCIPfreeBlockMemory(scip, &nodedata);
      }
   }

   /* free conflict graph */
   SCIPdigraphFree(conflictgraph);

   return SCIP_OKAY;
}


/** temporarily adapt symmetry data to new variable order given by Schreier Sims */
static
SCIP_RETCODE adaptSymmetryDataSST(
   SCIP*                 scip,               /**< SCIP instance */
   int**                 origperms,          /**< permutation matrix w.r.t. original variable ordering */
   int**                 modifiedperms,      /**< memory for permutation matrix w.r.t. new variable ordering */
   int                   nperms,             /**< number of permutations */
   SCIP_VAR**            origpermvars,       /**< array of permutation vars w.r.t. original variable ordering */
   SCIP_VAR**            modifiedpermvars,   /**< memory for array of permutation vars w.r.t. new variable ordering */
   int                   npermvars,          /**< length or modifiedpermvars array */
   int*                  leaders,            /**< leaders of Schreier Sims constraints */
   int                   nleaders            /**< number of leaders */
   )
{
   int* permvaridx;
   int* posinpermvar;
   int leader;
   int curposleader;
   int varidx;
   int lidx;
   int i;
   int l;
   int p;

   assert( scip != NULL );
   assert( origperms != NULL );
   assert( modifiedperms != NULL );
   assert( nperms > 0 );
   assert( origpermvars != NULL );
   assert( modifiedpermvars != NULL );
   assert( npermvars > 0 );
   assert( leaders != NULL );
   assert( nleaders > 0 );

   /* initialize map from position in lexicographic order to index of original permvar */
   SCIP_CALL( SCIPallocBufferArray(scip, &permvaridx, npermvars) );
   for (i = 0; i < npermvars; ++i)
      permvaridx[i] = i;

   /* initialize map from permvaridx to its current position in the reordered permvars array */
   SCIP_CALL( SCIPallocBufferArray(scip, &posinpermvar, npermvars) );
   for (i = 0; i < npermvars; ++i)
      posinpermvar[i] = i;

   /* Iterate over leaders and put the l-th leader to the l-th position of the lexicographic order.
    * We do this by swapping the l-th leader with the element at position l of the current permvars array. */
   for (l = 0; l < nleaders; ++l)
   {
      leader = leaders[l];
      curposleader = posinpermvar[leader];
      varidx = permvaridx[curposleader];
      lidx = permvaridx[l];

      /* swap the permvar at position l with the l-th leader */
      permvaridx[curposleader] = lidx;
      permvaridx[l] = varidx;

      /* update the position map */
      posinpermvar[lidx] = curposleader;
      posinpermvar[leader] = l;
   }

   /* update the permvars array to new variable order */
   for (i = 0; i < npermvars; ++i)
      modifiedpermvars[i] = origpermvars[permvaridx[i]];

   /* update the permutation to the new variable order */
   for (p = 0; p < nperms; ++p)
   {
      for (i = 0; i < npermvars; ++i)
         modifiedperms[p][i] = posinpermvar[origperms[p][permvaridx[i]]];
   }

   SCIPfreeBufferArray(scip, &permvaridx);
   SCIPfreeBufferArray(scip, &posinpermvar);

   return SCIP_OKAY;
}


/** adds symresack constraints */
static
SCIP_RETCODE addSymresackConss(
   SCIP*                 scip,               /**< SCIP instance */
   SCIP_PROP*            prop,               /**< symmetry breaking propagator */
   int*                  components,         /**< array containing components of symmetry group */
   int*                  componentbegins,    /**< array containing begin positions of components in components array */
   int                   ncomponents         /**< number of components */
   )
{ /*lint --e{641}*/
   SCIP_PROPDATA* propdata;
   SCIP_VAR** permvars;
   SCIP_Bool conssaddlp;
   int** modifiedperms = NULL;
   SCIP_VAR** modifiedpermvars = NULL;
   int** perms;
   int nsymresackcons = 0;
   int npermvars;
   int nperms;
   int i;
   int p;

   assert( scip != NULL );
   assert( prop != NULL );

   propdata = SCIPpropGetData(prop);
   assert( propdata != NULL );
   assert( propdata->npermvars >= 0 );
   assert( propdata->nbinpermvars >= 0 );

   /* if no symmetries on binary variables are present */
   if ( propdata->nbinpermvars == 0 )
   {
      assert( propdata->binvaraffected == 0 );
      return SCIP_OKAY;
   }

   perms = propdata->perms;
   nperms = propdata->nperms;
   permvars = propdata->permvars;
   npermvars = propdata->npermvars;
   conssaddlp = propdata->conssaddlp;

   assert( nperms <= 0 || perms != NULL );
   assert( permvars != NULL );
   assert( npermvars > 0 );

   /* adapt natural variable order to a variable order that is compatible with Schreier Sims constraints */
   if ( propdata->nleaders > 0 && ISSSTBINACTIVE(propdata->sstleadervartype) )
   {
      SCIP_CALL( SCIPallocBufferArray(scip, &modifiedperms, nperms) );
      for (p = 0; p < nperms; ++p)
      {
         SCIP_CALL( SCIPallocBufferArray(scip, &modifiedperms[p], npermvars) );
      }
      SCIP_CALL( SCIPallocBufferArray(scip, &modifiedpermvars, npermvars) );

      for (i = 0; i < npermvars; ++i)
         modifiedpermvars[i] = permvars[i];

      SCIP_CALL( adaptSymmetryDataSST(scip, perms, modifiedperms, nperms, permvars, modifiedpermvars, npermvars,
            propdata->leaders, propdata->nleaders) );
   }

   /* if components have not been computed */
   if ( ncomponents == -1 )
   {
      assert( ! propdata->ofenabled );
      assert( ! propdata->detectorbitopes );
      assert( ! propdata->sstenabled );

      /* loop through perms and add symresack constraints */
      for (p = 0; p < propdata->nperms; ++p)
      {
         SCIP_CONS* cons;
         char name[SCIP_MAXSTRLEN];

         (void) SCIPsnprintf(name, SCIP_MAXSTRLEN, "symbreakcons_perm%d", p);

         SCIP_CALL( SCIPcreateSymbreakCons(scip, &cons, name, perms[p], permvars, npermvars, FALSE,
                  conssaddlp, TRUE, FALSE, TRUE, TRUE, FALSE, FALSE, FALSE, FALSE, FALSE) );

         SCIP_CALL( SCIPaddCons(scip, cons) );

         /* do not release constraint here - will be done later */
         propdata->genconss[propdata->ngenconss++] = cons;
         ++propdata->nsymresacks;
         ++nsymresackcons;
      }
   }
   else
   {
      /* loop through components */
      for (i = 0; i < ncomponents; ++i)
      {
         SCIP_Bool sstcompatible = TRUE;

         if ( ISSSTINTACTIVE(propdata->sstleadervartype)
            || ISSSTIMPLINTACTIVE(propdata->sstleadervartype)
            || ISSSTCONTACTIVE(propdata->sstleadervartype) )
            sstcompatible = FALSE;

         /* skip components that were treated by incompatible symmetry handling techniques */
         if ( (propdata->componentblocked[i] & SYM_HANDLETYPE_SYMBREAK) != 0
            || (propdata->componentblocked[i] & SYM_HANDLETYPE_ORBITALFIXING) != 0
            || ((propdata->componentblocked[i] & SYM_HANDLETYPE_SST) != 0 && ! sstcompatible) )
            continue;

         /* loop through perms in component i and add symresack constraints */
         for (p = componentbegins[i]; p < componentbegins[i + 1]; ++p)
         {
            SCIP_CONS* cons;
            int permidx;
            char name[SCIP_MAXSTRLEN];

            permidx = components[p];

            (void) SCIPsnprintf(name, SCIP_MAXSTRLEN, "symbreakcons_component%d_perm%d", i, permidx);

            /* adapt permutation to leader */
            if ( propdata->nleaders > 0 && ISSSTBINACTIVE(propdata->sstleadervartype) )
            {
               assert( (propdata->componentblocked[i] & SYM_HANDLETYPE_SST) != 0 );
               assert( modifiedperms != NULL );
               assert( modifiedpermvars != NULL );

               SCIP_CALL( SCIPcreateSymbreakCons(scip, &cons, name, modifiedperms[permidx], modifiedpermvars, npermvars, FALSE,
                     conssaddlp, TRUE, FALSE, TRUE, TRUE, FALSE, FALSE, FALSE, FALSE, FALSE) );
            }
            else
            {
               SCIP_CALL( SCIPcreateSymbreakCons(scip, &cons, name, perms[permidx], permvars, npermvars, FALSE,
                     conssaddlp, TRUE, FALSE, TRUE, TRUE, FALSE, FALSE, FALSE, FALSE, FALSE) );
            }

            SCIP_CALL( SCIPaddCons(scip, cons) );

            /* do not release constraint here - will be done later */
            propdata->genconss[propdata->ngenconss++] = cons;
            ++propdata->nsymresacks;
            ++nsymresackcons;
         }
      }
   }

   if ( propdata->nleaders > 0 && ISSSTBINACTIVE(propdata->sstleadervartype) )
   {
      assert( modifiedperms != NULL );
      assert( modifiedpermvars != NULL );

      SCIPfreeBufferArray(scip, &modifiedpermvars);
      for (p = nperms - 1; p >= 0; --p)
      {
         SCIPfreeBufferArray(scip, &modifiedperms[p]);
      }
      SCIPfreeBufferArray(scip, &modifiedperms);
   }

   SCIPdebugMsg(scip, "Added %d symresack constraints.\n", nsymresackcons);

   return SCIP_OKAY;
}


/** add Schreier Sims constraints for a specific orbit and update Schreier Sims table */
static
SCIP_RETCODE addSSTConssOrbitAndUpdateSST(
   SCIP*                 scip,               /**< SCIP instance */
   SCIP_DIGRAPH*         conflictgraph,      /**< conflict graph or NULL if useconflictgraph == FALSE */
   SCIP_PROPDATA*        propdata,           /**< data of symmetry propagator */
   SCIP_VAR**            permvars,           /**< permvars array */
   int*                  orbits,             /**< symmetry orbits */
   int*                  orbitbegins,        /**< array storing begin position for each orbit */
   int                   orbitidx,           /**< index of orbit for Schreier Sims constraints */
   int                   orbitleaderidx,     /**< index of leader variable for Schreier Sims constraints */
   SCIP_Shortbool*       orbitvarinconflict, /**< indicator whether orbitvar is in conflict with orbit leader */
   int                   norbitvarinconflict, /**< number of variables in conflict with orbit leader */
   int*                  nchgbds,            /**< pointer to store number of bound changes (or NULL) */
   SCIP_Bool             useconflictgraph    /**< whether conflict graph shall be used */
   )
{ /*lint --e{613,641}*/
   SCIP_CONS* cons;
   char name[SCIP_MAXSTRLEN];
   SCIP_VAR* vars[2];
   SCIP_Real vals[2];
   int orbitsize;
   int posleader;
   int poscur;
   int ncuts = 0;
   SCIP_Bool addcuts = FALSE;
   int i;
#ifndef NDEBUG
   int j;
#endif

   assert( scip != NULL );
   assert( conflictgraph != NULL || ! useconflictgraph );
   assert( propdata != NULL );
   assert( permvars != NULL );
   assert( orbits != NULL );
   assert( orbitbegins != NULL );
   assert( orbitidx >= 0 );
   assert( orbitleaderidx >= 0 );
   assert( orbitvarinconflict != NULL || ! useconflictgraph );
   assert( norbitvarinconflict >= 0 );
   assert( nchgbds != NULL );

   orbitsize = orbitbegins[orbitidx + 1] - orbitbegins[orbitidx];

   /* variables in conflict with leader are fixed and not treated by a cut; trailing -1 to not count the leader */
   if ( propdata->sstaddcuts )
      addcuts = TRUE;
   else if ( propdata->sstleaderrule == SCIP_LEADERRULE_MAXCONFLICTSINORBIT
      || propdata->sstleaderrule == SCIP_LEADERRULE_MAXCONFLICTS
      || propdata->ssttiebreakrule == SCIP_LEADERTIEBREAKRULE_MAXCONFLICTSINORBIT )
      addcuts = propdata->addconflictcuts;

   if ( addcuts )
      ncuts = orbitsize - norbitvarinconflict - 1;

   /* (re-)allocate memory for Schreier Sims constraints and leaders */
   if ( ncuts > 0 )
   {
      if ( propdata->nsstconss == 0 )
      {
         assert( propdata->sstconss == NULL );
         assert( propdata->maxnsstconss == 0 );
         propdata->maxnsstconss = 2 * ncuts;
         SCIP_CALL( SCIPallocBlockMemoryArray(scip, &(propdata->sstconss), propdata->maxnsstconss) );
      }
      else if ( propdata->nsstconss + ncuts > propdata->maxnsstconss )
      {
         int newsize;

         newsize = SCIPcalcMemGrowSize(scip, propdata->maxnsstconss + 2 * ncuts);
         SCIP_CALL( SCIPreallocBlockMemoryArray(scip, &(propdata->sstconss),
               propdata->maxnsstconss, newsize) );
         propdata->maxnsstconss = newsize;
      }
   }

   if ( propdata->nleaders == 0 )
   {
      propdata->maxnleaders = MIN(propdata->nperms, propdata->npermvars);
      SCIP_CALL( SCIPallocBlockMemoryArray(scip, &(propdata->leaders), propdata->maxnleaders) );
   }
   assert( propdata->nleaders < propdata->maxnleaders );

   /* add Schreier Sims constraints vars[0] >= vars[1], where vars[0] is always the leader */
   posleader = orbitbegins[orbitidx] + orbitleaderidx;
   vars[0] = permvars[orbits[posleader]];
   vals[0] = -1.0;
   vals[1] = 1.0;
   propdata->leaders[propdata->nleaders++] = orbits[posleader];
   *nchgbds = 0;
   for (i = 0, poscur = orbitbegins[orbitidx]; i < orbitsize; ++i, ++poscur)
   {
      if ( i == orbitleaderidx )
      {
         assert( orbitvarinconflict == NULL || ! orbitvarinconflict[i] );
         continue;
      }

      vars[1] = permvars[orbits[poscur]];
#ifndef NDEBUG
      for (j = 0; j < propdata->nleaders - 1; ++j)
      {
         assert( propdata->leaders[j] != orbits[poscur] );
      }
#endif

      /* if the i-th variable in the orbit is in a conflict with the leader, fix it to 0 */
      if ( useconflictgraph )
      {
         if ( orbitvarinconflict[i] )
         {
            assert( SCIPvarIsBinary(vars[1]) );
            assert( SCIPvarGetLbLocal(vars[1]) < 0.5 );
            assert( useconflictgraph );

            /* if variable is fixed */
            if ( SCIPvarGetUbLocal(vars[1]) > 0.5 )
            {
               SCIP_NODEDATA* nodedata;

               SCIP_CALL( SCIPchgVarUb(scip, vars[1], 0.0) );
               ++(*nchgbds);

               /* deactivate the fixed variable (cannot contribute to a conflict anymore) */
               nodedata = (SCIP_NODEDATA*) SCIPdigraphGetNodeData(conflictgraph, orbits[poscur]);
               assert( nodedata != NULL );
               assert( nodedata->active );

               nodedata->active = FALSE;
            }

            /* reset value */
            orbitvarinconflict[i] = FALSE;
         }
         else if ( addcuts )
         {
            (void) SCIPsnprintf(name, SCIP_MAXSTRLEN, "SSTcut_%d_%d", orbits[posleader], orbits[poscur]);
            SCIP_CALL( SCIPcreateConsLinear(scip, &cons, name, 2, vars, vals, - SCIPinfinity(scip), 0.0,
                  FALSE, TRUE, TRUE, TRUE, TRUE, FALSE, FALSE, FALSE, FALSE, FALSE) );

            SCIP_CALL( SCIPaddCons(scip, cons) );
            propdata->sstconss[propdata->nsstconss++] = cons;
         }
      }
      else if ( addcuts )
      {
         (void) SCIPsnprintf(name, SCIP_MAXSTRLEN, "SSTcut_%d_%d", orbits[posleader], orbits[poscur]);
         SCIP_CALL( SCIPcreateConsLinear(scip, &cons, name, 2, vars, vals, - SCIPinfinity(scip), 0.0,
               FALSE, TRUE, TRUE, TRUE, TRUE, FALSE, FALSE, FALSE, FALSE, FALSE) );

         SCIP_CALL( SCIPaddCons(scip, cons) );
         propdata->sstconss[propdata->nsstconss++] = cons;
      }
   }

   return SCIP_OKAY;
}


/** selection rule of next orbit/leader in orbit for Schreier Sims constraints */
static
SCIP_RETCODE selectOrbitLeaderSSTConss(
   SCIP*                 scip,               /**< SCIP instance */
   SCIP_DIGRAPH*         conflictgraph,      /**< conflict graph or NULL if useconflictgraph == FALSE */
   SCIP_VAR**            graphvars,          /**< variables encoded in conflict graph */
   int                   ngraphvars,         /**< number of variables encoded in conflict graph */
   SCIP_HASHMAP*         varmap,             /**< map from variable to node label in conflict graph or NULL if useconflictgraph == FALSE  */
   SCIP_VAR**            permvars,           /**< vars encoded in a permutation */
   int                   npermvars,          /**< number of vars in a permutation */
   int*                  orbits,             /**< orbits of stabilizer subgroup */
   int*                  orbitbegins,        /**< array storing the begin position of each orbit in orbits */
   int                   norbits,            /**< number of orbits */
   int                   leaderrule,         /**< rule to select leader */
   int                   tiebreakrule,       /**< tie break rule to select leader */
   SCIP_VARTYPE          leadervartype,      /**< variable type of leader */
   int*                  orbitidx,           /**< pointer to index of selected orbit */
   int*                  leaderidx,          /**< pointer to leader in orbit */
   SCIP_Shortbool*       orbitvarinconflict, /**< array to store whether a var in the orbit is conflicting with leader */
   int*                  norbitvarinconflict, /**< pointer to store number of vars in the orbit in conflict with leader */
   SCIP_Bool             useconflictgraph,   /**< whether conflict graph shall be used */
   SCIP_Bool*            success             /**< pointer to store whether orbit cut be selected successfully */
   )
{
   SCIP_NODEDATA* nodedata;
   int* conflictvars;
   int nconflictvars = 0;
   int varidx;
   int orbitcriterion;
   int curcriterion = INT_MIN;
   int orbitsize;
   int i;
   SCIP_NODEDATA* neighbordata;
   int leader = -1;
   int j;

   assert( scip != NULL );
   assert( conflictgraph != NULL || ! useconflictgraph );
   assert( graphvars != NULL );
   assert( ngraphvars > 0 );
   assert( varmap != NULL || ! useconflictgraph );
   assert( permvars != NULL );
   assert( npermvars > 0 );
   assert( orbits != NULL );
   assert( orbitbegins != NULL );
   assert( norbits > 0 );
   assert( orbitidx != NULL );
   assert( leaderidx != NULL );
   assert( orbitvarinconflict != NULL || ! useconflictgraph );
   assert( norbitvarinconflict != NULL );
   assert( success != NULL );

   *orbitidx = 0;
   *leaderidx = 0;
   *norbitvarinconflict = 0;
   *success = FALSE;

   /* terminate if leader or tiebreak rule cannot be checked */
   if ( ! useconflictgraph && (leaderrule == (int) SCIP_LEADERRULE_MAXCONFLICTS
         || leaderrule == (int) SCIP_LEADERRULE_MAXCONFLICTSINORBIT
         || tiebreakrule == (int) SCIP_LEADERTIEBREAKRULE_MAXCONFLICTSINORBIT) )
      return SCIP_OKAY;

   /* select the leader and its orbit */
   if ( leaderrule == (int) SCIP_LEADERRULE_FIRSTINORBIT || leaderrule == (int) SCIP_LEADERRULE_LASTINORBIT )
   {
      orbitcriterion = INT_MIN;

      /* iterate over orbits and select the first one that meets the tiebreak rule */
      for (i = 0; i < norbits; ++i)
      {
         /* skip orbits containing vars different to the leader's vartype */
         if ( SCIPvarGetType(permvars[orbits[orbitbegins[i]]]) != leadervartype )
            continue;

         if ( tiebreakrule == (int) SCIP_LEADERTIEBREAKRULE_MINORBIT )
            curcriterion = orbitbegins[i] - orbitbegins[i + 1];
         else if ( tiebreakrule == (int) SCIP_LEADERTIEBREAKRULE_MAXORBIT )
            curcriterion = orbitbegins[i + 1] - orbitbegins[i];
         else
         {
            /* get first or last active variable in orbit */
            if ( leaderrule == (int) SCIP_LEADERRULE_FIRSTINORBIT )
            {
               int cnt = orbitbegins[i];

               do
               {
                  varidx = SCIPvarGetProbindex(permvars[orbits[cnt++]]);
               }
               while ( varidx == -1 && cnt < orbitbegins[i + 1]);
            }
            else
            {
               int cnt = orbitbegins[i + 1] - 1;

               do
               {
                  varidx = SCIPvarGetProbindex(permvars[orbits[cnt--]]);
               }
               while ( varidx == -1 && cnt >= orbitbegins[i]);
            }

            /* skip inactive variables */
            if ( varidx == -1 )
               continue;

            nodedata = SCIPdigraphGetNodeData(conflictgraph, varidx);
            assert( nodedata != NULL );
            assert( nodedata->orbitidx == i );

            if ( nodedata->nconflictinorbit > 0 )
               curcriterion = nodedata->nconflictinorbit;
         }

         /* update selected orbit */
         if ( curcriterion > orbitcriterion )
         {
            orbitcriterion = curcriterion;
            *orbitidx = i;
            *success = TRUE;

            if ( leaderrule == (int) SCIP_LEADERRULE_FIRSTINORBIT )
               *leaderidx = 0;
            else
               *leaderidx = orbitbegins[i + 1] - orbitbegins[i] - 1;
         }
      }

      /* store variables in conflict with leader */
      if ( useconflictgraph )
      {
         leader = SCIPhashmapGetImageInt(varmap, permvars[orbits[orbitbegins[*orbitidx] + *leaderidx]]);
         assert( leader < SCIPdigraphGetNNodes(conflictgraph) );

         nconflictvars = SCIPdigraphGetNSuccessors(conflictgraph, leader);
      }

      if ( *success && tiebreakrule == (int) SCIP_LEADERTIEBREAKRULE_MAXCONFLICTSINORBIT && nconflictvars > 0 )
      {
         SCIP_VAR* var;
         orbitsize = orbitbegins[*orbitidx + 1] - orbitbegins[*orbitidx];
         assert( useconflictgraph );
         assert( leader >= 0 && leader < npermvars );

         conflictvars = SCIPdigraphGetSuccessors(conflictgraph, leader);
         assert( conflictvars != NULL );
         assert( orbitvarinconflict != NULL );

         for (i = 0; i < orbitsize; ++i)
         {
            /* skip the leader */
            if ( i == *leaderidx )
               continue;

            var = permvars[orbits[orbitbegins[*orbitidx] + i]];

            for (j = 0; j < nconflictvars; ++j)
            {
               neighbordata = SCIPdigraphGetNodeData(conflictgraph, conflictvars[j]);

               assert( neighbordata != NULL );

               if ( neighbordata->var == var && neighbordata->active )
               {
                  orbitvarinconflict[i] = TRUE;
                  *norbitvarinconflict += 1;
                  break;
               }
            }
         }
      }
   }
   else if ( useconflictgraph )
   {
      orbitcriterion = 0;

      /* iterate over variables and select the first one that meets the tiebreak rule */
      for (i = 0; i < ngraphvars; ++i)
      {
         /* skip vars different to the leader's vartype */
         if ( SCIPvarGetType(graphvars[i]) != leadervartype )
            continue;

         nodedata = SCIPdigraphGetNodeData(conflictgraph, i);
         assert( nodedata != NULL );

         /* skip variables not affected by symmetry */
         if ( nodedata->orbitidx == -1 )
            continue;

         if ( leaderrule == (int) SCIP_LEADERRULE_MAXCONFLICTSINORBIT )
            curcriterion = nodedata->nconflictinorbit;
         else
            curcriterion = SCIPdigraphGetNSuccessors(conflictgraph, i);

         if ( curcriterion > orbitcriterion )
         {
            orbitcriterion = curcriterion;
            *orbitidx = nodedata->orbitidx;
            *leaderidx = nodedata->posinorbit;
            *success = TRUE;
         }
      }

      /* store variables in conflict with leader */
      leader = SCIPhashmapGetImageInt(varmap, permvars[orbits[orbitbegins[*orbitidx] + *leaderidx]]);
      assert( leader < SCIPdigraphGetNNodes(conflictgraph) );
      assert( norbitvarinconflict != NULL );

      nconflictvars = SCIPdigraphGetNSuccessors(conflictgraph, leader);
      if ( *success && nconflictvars > 0 )
      {
         SCIP_VAR* var;
         assert( orbitvarinconflict != NULL );

         orbitsize = orbitbegins[*orbitidx + 1] - orbitbegins[*orbitidx];

         conflictvars = SCIPdigraphGetSuccessors(conflictgraph, leader);
         assert( conflictvars != NULL );

         for (i = 0; i < orbitsize; ++i)
         {
            /* skip the leader */
            if ( i == *leaderidx )
               continue;

            var = permvars[orbits[orbitbegins[*orbitidx] + i]];

            for (j = 0; j < nconflictvars; ++j)
            {
               neighbordata = SCIPdigraphGetNodeData(conflictgraph, conflictvars[j]);
               assert( neighbordata != NULL );

               if ( neighbordata->var == var && neighbordata->active )
               {
                  orbitvarinconflict[i] = TRUE;
                  *norbitvarinconflict += 1;
                  break;
               }
            }
         }
      }
   }

   return SCIP_OKAY;
}


/** add Schreier Sims constraints to the problem */
static
SCIP_RETCODE addSSTConss(
   SCIP*                 scip,               /**< SCIP instance */
   SCIP_PROPDATA*        propdata,           /**< datas of symmetry propagator */
   int*                  nchgbds             /**< pointer to store number of bound changes (or NULL) */
   )
{ /*lint --e{641}*/
   SCIP_DIGRAPH* conflictgraph = NULL;
   SCIP_HASHMAP* varmap = NULL;
   SCIP_VAR** vars;
   int nvars;

   SCIP_HASHMAP* permvarmap;
   SCIP_VAR** permvars;
   int** permstrans;
   int npermvars;
   int nmovedpermvars;
   int nmovedbinpermvars;
   int nmovedintpermvars;
   int nmovedimplintpermvars;
   int nmovedcontpermvars;
   int nperms;

   int* orbits;
   int* orbitbegins;
   int norbits;
   int* components;
   int* componentbegins;
   int* vartocomponent;
   int ncomponents;
   unsigned* componentblocked;

   int orbitidx;
   int orbitleaderidx;
   SCIP_Shortbool* orbitvarinconflict = NULL;
   int norbitvarinconflict;
   SCIP_Shortbool* inactiveperms;
   int ninactiveperms;
   int posleader;
   int leaderrule;
   int tiebreakrule;
   int leadervartype;
   SCIP_VARTYPE selectedtype = SCIP_VARTYPE_CONTINUOUS;
   int nvarsselectedtype;
   SCIP_Bool conflictgraphcreated = FALSE;
   SCIP_Bool mixedcomponents;
   int* norbitleadercomponent;

   int c;
   int v;
   int p;

   assert( scip != NULL );
   assert( propdata != NULL );

   permvars = propdata->permvars;
   npermvars = propdata->npermvars;
   permvarmap = propdata->permvarmap;
   permstrans = propdata->permstrans;
   nperms = propdata->nperms;
   components = propdata->components;
   componentbegins = propdata->componentbegins;
   componentblocked = propdata->componentblocked;
   vartocomponent = propdata->vartocomponent;
   ncomponents = propdata->ncomponents;
   nmovedpermvars = propdata->nmovedpermvars;
   nmovedbinpermvars = propdata->nmovedbinpermvars;
   nmovedintpermvars = propdata->nmovedintpermvars;
   nmovedimplintpermvars = propdata->nmovedimplintpermvars;
   nmovedcontpermvars = propdata->nmovedcontpermvars;

   assert( permvars != NULL );
   assert( npermvars > 0 );
   assert( permvarmap != NULL );
   assert( permstrans != NULL );
   assert( nperms > 0 );
   assert( components != NULL );
   assert( componentbegins != NULL );
   assert( vartocomponent != NULL );
   assert( ncomponents > 0 );
   assert( nmovedpermvars > 0 || ! propdata->ofenabled );
   assert( nmovedbinpermvars > 0 || ! propdata->ofenabled );

   leaderrule = propdata->sstleaderrule;
   tiebreakrule = propdata->ssttiebreakrule;
   leadervartype = propdata->sstleadervartype;
   mixedcomponents = propdata->sstmixedcomponents;

   /* if not already computed, get number of affected vars */
   if ( nmovedpermvars == -1 )
   {
      nmovedpermvars = 0;

      for (v = 0; v < npermvars; ++v)
      {
         for (p = 0; p < nperms; ++p)
         {
            if ( permstrans[v][p] != v )
            {
               ++nmovedpermvars;

               switch ( SCIPvarGetType(permvars[v]) )
               {
               case SCIP_VARTYPE_BINARY:
                  ++nmovedbinpermvars;
                  break;
               case SCIP_VARTYPE_INTEGER:
                  ++nmovedintpermvars;
                  break;
               case SCIP_VARTYPE_IMPLINT:
                  ++nmovedimplintpermvars;
                  break;
               case SCIP_VARTYPE_CONTINUOUS:
               default:
                  ++nmovedcontpermvars;
               }
            }
         }
      }
   }
   propdata->nmovedbinpermvars = nmovedbinpermvars;
   propdata->nmovedintpermvars = nmovedintpermvars;
   propdata->nmovedimplintpermvars = nmovedimplintpermvars;
   propdata->nmovedcontpermvars = nmovedcontpermvars;

   vars = SCIPgetVars(scip);
   nvars = SCIPgetNVars(scip);

   /* determine the leader's vartype */
   nvarsselectedtype = 0;
   if ( ISSSTBINACTIVE(leadervartype) && nmovedbinpermvars > nvarsselectedtype )
   {
      selectedtype = SCIP_VARTYPE_BINARY;
      nvarsselectedtype = nmovedbinpermvars;
   }

   if ( ISSSTINTACTIVE(leadervartype) && nmovedintpermvars > nvarsselectedtype )
   {
      selectedtype = SCIP_VARTYPE_INTEGER;
      nvarsselectedtype = nmovedintpermvars;
   }

   if ( ISSSTIMPLINTACTIVE(leadervartype) && nmovedimplintpermvars > nvarsselectedtype )
   {
      selectedtype = SCIP_VARTYPE_IMPLINT;
      nvarsselectedtype = nmovedimplintpermvars;
   }

   if ( ISSSTCONTACTIVE(leadervartype) && nmovedcontpermvars > nvarsselectedtype )
   {
      selectedtype = SCIP_VARTYPE_CONTINUOUS;
      nvarsselectedtype = nmovedcontpermvars;
   }

   /* terminate if no variables of a possible leader type is affected */
   if ( nvarsselectedtype == 0 )
      return SCIP_OKAY;

   /* possibly create conflict graph; graph is not created if no setppc conss are present */
   if ( selectedtype == SCIP_VARTYPE_BINARY && (leaderrule == SCIP_LEADERRULE_MAXCONFLICTSINORBIT
         || leaderrule == SCIP_LEADERRULE_MAXCONFLICTS
         || tiebreakrule == SCIP_LEADERTIEBREAKRULE_MAXCONFLICTSINORBIT) )
   {
      SCIP_CALL( createConflictGraphSST(scip, &conflictgraph, vars, nvars, FALSE,
            permvarmap, &conflictgraphcreated) );
   }

   /* allocate data structures necessary for orbit computations and conflict graph */
   SCIP_CALL( SCIPallocBufferArray(scip, &inactiveperms, nperms) );
   SCIP_CALL( SCIPallocBufferArray(scip, &orbits, npermvars) );
   SCIP_CALL( SCIPallocBufferArray(scip, &orbitbegins, npermvars) );

   if ( conflictgraphcreated )
   {
      SCIP_CALL( SCIPallocClearBufferArray(scip, &orbitvarinconflict, npermvars) );
      SCIP_CALL( SCIPhashmapCreate(&varmap, SCIPblkmem(scip), nvars) );
      for (v = 0; v < nvars; ++v)
      {
         assert( ! SCIPhashmapExists(varmap, vars[v]) );
         SCIP_CALL( SCIPhashmapInsertInt(varmap, vars[v], v) );
      }
   }

   SCIPdebugMsg(scip, "Start selection of orbits and leaders for Schreier Sims constraints.\n");
   SCIPdebugMsg(scip, "orbitidx\tleaderidx\torbitsize\n");

   if ( nchgbds != NULL )
      *nchgbds = 0;

   /* initialize array indicating whether permutations shall not be considered for orbit permutations */
   for (p = 0; p < nperms; ++p)
      inactiveperms[p] = TRUE;

   SCIP_CALL( SCIPallocBufferArray(scip, &norbitleadercomponent, ncomponents) );
   for (c = 0; c < ncomponents; ++c)
      norbitleadercomponent[c] = 0;

   /* iterate over components and compute orbits */
   for (c = 0; c < ncomponents; ++c)
   {
      SCIP_Bool success = TRUE;

      if ( componentblocked[c] )
         continue;

      for (p = componentbegins[c]; p < componentbegins[c + 1]; ++p)
         inactiveperms[components[p]] = FALSE;
      ninactiveperms = nperms - componentbegins[c + 1] + componentbegins[c];

      /* as long as the stabilizer is non-trivial, add Schreier Sims constraints */
      while ( ninactiveperms < nperms )
      {
         int nchanges = 0;

         /* compute orbits w.r.t. active perms */
         SCIP_CALL( SCIPcomputeOrbitsFilterSym(scip, npermvars, permstrans, nperms, inactiveperms,
               orbits, orbitbegins, &norbits, components, componentbegins, vartocomponent,
               componentblocked, ncomponents, nmovedpermvars) );

         /* stop if we require pure components and a component contains variables of different types */
         if ( ! mixedcomponents )
         {
            for (p = 0; p < norbits; ++p)
            {
               /* stop if the first element of an orbits has the wrong vartype */
               if ( SCIPvarGetType(permvars[orbits[orbitbegins[p]]]) != selectedtype )
               {
                  success = FALSE;
                  break;
               }
            }
         }

         if ( ! success )
            break;

         /* update symmetry information of conflict graph */
         if ( conflictgraphcreated )
         {
            assert( conflictgraph != NULL );
            SCIP_CALL( updateSymInfoConflictGraphSST(scip, conflictgraph, vars, nvars, permvars, npermvars, FALSE,
                  varmap, orbits, orbitbegins, norbits) );
         }

         /* possibly adapt the leader and tie-break rule */
         if ( (leaderrule == SCIP_LEADERRULE_MAXCONFLICTSINORBIT || leaderrule == SCIP_LEADERRULE_MAXCONFLICTS)
            && ! conflictgraphcreated )
            leaderrule = SCIP_LEADERRULE_FIRSTINORBIT;
         if ( (leaderrule == SCIP_LEADERRULE_MAXCONFLICTSINORBIT || leaderrule == SCIP_LEADERRULE_MAXCONFLICTS)
            && selectedtype != SCIP_VARTYPE_BINARY )
            leaderrule = SCIP_LEADERRULE_FIRSTINORBIT;
         if ( tiebreakrule == SCIP_LEADERTIEBREAKRULE_MAXCONFLICTSINORBIT && ! conflictgraphcreated )
            tiebreakrule = SCIP_LEADERTIEBREAKRULE_MAXORBIT;
         if ( tiebreakrule == SCIP_LEADERTIEBREAKRULE_MAXCONFLICTSINORBIT && selectedtype != SCIP_VARTYPE_BINARY )
            tiebreakrule = SCIP_LEADERTIEBREAKRULE_MAXORBIT;

         /* select orbit and leader */
         SCIP_CALL( selectOrbitLeaderSSTConss(scip, conflictgraph, vars, nvars, varmap,
               permvars, npermvars, orbits, orbitbegins, norbits, propdata->sstleaderrule, propdata->ssttiebreakrule, selectedtype,
               &orbitidx, &orbitleaderidx, orbitvarinconflict, &norbitvarinconflict, conflictgraphcreated, &success) );

         if ( ! success )
            break;

         assert( 0 <= orbitidx && orbitidx < norbits );
         assert( 0 <= orbitleaderidx && orbitleaderidx < orbitbegins[orbitidx + 1] - orbitbegins[orbitidx] );
         SCIPdebugMsg(scip, "%d\t\t%d\t\t%d\n", orbitidx, orbitleaderidx, orbitbegins[orbitidx + 1] - orbitbegins[orbitidx]);

         /* add Schreier Sims constraints for the selected orbit and update Schreier Sims table */
         SCIP_CALL( addSSTConssOrbitAndUpdateSST(scip, conflictgraph, propdata, permvars,
               orbits, orbitbegins, orbitidx, orbitleaderidx, orbitvarinconflict, norbitvarinconflict, &nchanges, conflictgraphcreated) );

         ++norbitleadercomponent[propdata->vartocomponent[orbits[orbitbegins[orbitidx] + orbitleaderidx]]];

         if ( nchgbds != NULL )
            *nchgbds += nchanges;

         /* deactivate permutations that move the orbit leader */
         posleader = orbits[orbitbegins[orbitidx] + orbitleaderidx];
         for (p = 0; p < nperms; ++p)
         {
            if ( inactiveperms[p] )
               continue;

            if ( permstrans[posleader][p] != posleader )
            {
               inactiveperms[p] = TRUE;
               ++ninactiveperms;
            }
         }
      }

      for (p = componentbegins[c]; p < componentbegins[c + 1]; ++p)
         inactiveperms[components[p]] = TRUE;
   }

   /* if Schreier Sims constraints have been added, store that Schreier Sims has been used for this component */
   for (c = 0; c < ncomponents; ++c)
   {
      if ( norbitleadercomponent[c] > 0 )
         componentblocked[c] |= SYM_HANDLETYPE_SST;
   }
   SCIPfreeBufferArray(scip, &norbitleadercomponent);

   if ( conflictgraphcreated )
   {
      SCIPhashmapFree(&varmap);
      SCIPfreeBufferArray(scip, &orbitvarinconflict);
   }
   SCIPfreeBufferArray(scip, &orbitbegins);
   SCIPfreeBufferArray(scip, &orbits);
   if ( conflictgraphcreated )
   {
      assert( conflictgraph != NULL );
      SCIP_CALL( freeConflictGraphSST(scip, &conflictgraph, nvars) );
   }
   SCIPfreeBufferArray(scip, &inactiveperms);

   return SCIP_OKAY;
}


/** finds problem symmetries */
static
SCIP_RETCODE tryAddSymmetryHandlingConss(
   SCIP*                 scip,               /**< SCIP instance */
   SCIP_PROP*            prop,               /**< symmetry breaking propagator */
   int*                  nchgbds,            /**< pointer to store number of bound changes (or NULL)*/
   SCIP_Bool*            earlyterm           /**< pointer to store whether we terminated early (or NULL) */
   )
{
   SCIP_PROPDATA* propdata;

   assert( prop != NULL );
   assert( scip != NULL );

   propdata = SCIPpropGetData(prop);
   assert( propdata != NULL );
   assert( propdata->symconsenabled || propdata->sstenabled );

   /* possibly compute symmetry */
   SCIP_CALL( determineSymmetry(scip, propdata, SYM_SPEC_BINARY | SYM_SPEC_INTEGER | SYM_SPEC_REAL, 0) );
   assert( propdata->binvaraffected || ! propdata->symconsenabled );

   /* if constraints have already been added */
   if ( propdata->triedaddconss )
   {
      assert( propdata->nperms > 0 );

      if ( earlyterm != NULL )
         *earlyterm = TRUE;

      return SCIP_OKAY;
   }

   if ( propdata->nperms <= 0 || (! propdata->symconsenabled && ! propdata->sstenabled) )
      return SCIP_OKAY;

   assert( propdata->nperms > 0 );
   assert( propdata->binvaraffected || propdata->sstenabled );
   propdata->triedaddconss = TRUE;

   if ( propdata->symconsenabled )
   {
      SCIP_CALL( SCIPallocBlockMemoryArray(scip, &propdata->genconss, propdata->nperms) );

      if ( propdata->detectorbitopes )
      {
         SCIP_CALL( detectOrbitopes(scip, propdata, propdata->components, propdata->componentbegins, propdata->ncomponents) );
      }
   }

   /* disable orbital fixing if all components are handled by orbitopes */
   if ( propdata->ncomponents == propdata->norbitopes )
      propdata->ofenabled = FALSE;

   /* possibly stop */
   if ( SCIPisStopped(scip) )
      return SCIP_OKAY;

   if ( propdata->sstenabled )
   {
      SCIP_CALL( addSSTConss(scip, propdata, nchgbds) );
   }

   /* possibly stop */
   if ( SCIPisStopped(scip) || ! propdata->symconsenabled )
      return SCIP_OKAY;

   /* add symmetry breaking constraints if orbital fixing is not used outside orbitopes */
   if ( ! propdata->ofenabled )
   {
      /* exit if no or only trivial symmetry group is available */
      if ( propdata->nperms <= 0 || ! propdata->binvaraffected )
         return SCIP_OKAY;

      if ( propdata->addsymresacks )
      {
         SCIP_CALL( addSymresackConss(scip, prop, propdata->components, propdata->componentbegins, propdata->ncomponents) );
      }

      /* free symmetry conss if no orbitope/symresack constraints have been found (may happen if Schreier-Sims constraints are active) */
      if ( propdata->ngenconss == 0 )
         SCIPfreeBlockMemoryArrayNull(scip, &propdata->genconss, propdata->nperms);
   }

   return SCIP_OKAY;
}



/*
 * Local methods for orbital fixing
 */


/** performs orbital fixing
 *
 *  Note that we do not have to distinguish between variables that have been fixed or branched to 1, since the
 *  stabilizer is with respect to the variables that have been branched to 1. Thus, if an orbit contains a variable that
 *  has been branched to 1, the whole orbit only contains variables that have been branched to 1 - and nothing can be
 *  fixed.
 */
static
SCIP_RETCODE performOrbitalFixing(
   SCIP*                 scip,               /**< SCIP pointer */
   SCIP_VAR**            permvars,           /**< variables */
   int                   npermvars,          /**< number of variables */
   int*                  orbits,             /**< array of non-trivial orbits */
   int*                  orbitbegins,        /**< array containing begin positions of new orbits in orbits array */
   int                   norbits,            /**< number of orbits */
   SCIP_Bool*            infeasible,         /**< pointer to store whether problem is infeasible */
   int*                  nfixedzero,         /**< pointer to store number of variables fixed to 0 */
   int*                  nfixedone           /**< pointer to store number of variables fixed to 1 */
   )
{
   SCIP_Bool tightened;
   int i;

   assert( scip != NULL );
   assert( permvars != NULL );
   assert( orbits != NULL );
   assert( orbitbegins != NULL );
   assert( infeasible != NULL );
   assert( nfixedzero != NULL );
   assert( nfixedone != NULL );
   assert( norbits > 0 );
   assert( orbitbegins[0] == 0 );

   *infeasible = FALSE;
   *nfixedzero = 0;
   *nfixedone = 0;

   /* check all orbits */
   for (i = 0; i < norbits; ++i)
   {
      SCIP_Bool havefixedone = FALSE;
      SCIP_Bool havefixedzero = FALSE;
      SCIP_VAR* var;
      int j;

      /* we only have nontrivial orbits */
      assert( orbitbegins[i+1] - orbitbegins[i] >= 2 );

      /* check all variables in the orbit */
      for (j = orbitbegins[i]; j < orbitbegins[i+1]; ++j)
      {
         assert( 0 <= orbits[j] && orbits[j] < npermvars );
         var = permvars[orbits[j]];
         assert( var != NULL );

         /* check whether variable is not binary (and not implicit integer!) */
         if ( SCIPvarGetType(var) != SCIP_VARTYPE_BINARY )
         {
            /* skip orbit if there are non-binary variables */
            havefixedone = FALSE;
            havefixedzero = FALSE;
            break;
         }

         /* if variable is fixed to 1 -> can fix all variables in orbit to 1 */
         if ( SCIPvarGetLbLocal(var) > 0.5 )
            havefixedone = TRUE;

         /* check for zero-fixed variables */
         if ( SCIPvarGetUbLocal(var) < 0.5 )
            havefixedzero = TRUE;
      }

      /* check consistency */
      if ( havefixedone && havefixedzero )
      {
         *infeasible = TRUE;
         return SCIP_OKAY;
      }

      /* fix all variables to 0 if there is one variable fixed to 0 */
      if ( havefixedzero )
      {
         assert( ! havefixedone );

         for (j = orbitbegins[i]; j < orbitbegins[i+1]; ++j)
         {
            assert( 0 <= orbits[j] && orbits[j] < npermvars );
            var = permvars[orbits[j]];
            assert( var != NULL );

            /* only variables that are not yet fixed to 0 */
            if ( SCIPvarGetUbLocal(var) > 0.5 )
            {
               SCIPdebugMsg(scip, "can fix <%s> (index %d) to 0.\n", SCIPvarGetName(var), orbits[j]);
               assert( SCIPvarGetType(var) == SCIP_VARTYPE_BINARY );
               /* due to aggregation, var might already be fixed to 1, so do not put assert here */

               /* do not use SCIPinferBinvarProp(), since conflict analysis is not valid */
               SCIP_CALL( SCIPtightenVarUb(scip, var, 0.0, FALSE, infeasible, &tightened) );
               if ( *infeasible )
                  return SCIP_OKAY;
               if ( tightened )
                  ++(*nfixedzero);
            }
         }
      }

      /* fix all variables to 1 if there is one variable fixed to 1 */
      if ( havefixedone )
      {
         assert( ! havefixedzero );

         for (j = orbitbegins[i]; j < orbitbegins[i+1]; ++j)
         {
            assert( 0 <= orbits[j] && orbits[j] < npermvars );
            var = permvars[orbits[j]];
            assert( var != NULL );

            /* only variables that are not yet fixed to 1 */
            if ( SCIPvarGetLbLocal(var) < 0.5)
            {
               SCIPdebugMsg(scip, "can fix <%s> (index %d) to 1.\n", SCIPvarGetName(var), orbits[j]);
               assert( SCIPvarGetType(var) == SCIP_VARTYPE_BINARY );
               /* due to aggregation, var might already be fixed to 0, so do not put assert here */

               /* do not use SCIPinferBinvarProp(), since conflict analysis is not valid */
               SCIP_CALL( SCIPtightenVarLb(scip, var, 1.0, FALSE, infeasible, &tightened) );
               if ( *infeasible )
                  return SCIP_OKAY;
               if ( tightened )
                  ++(*nfixedone);
            }
         }
      }
   }

   return SCIP_OKAY;
}


/** Gets branching variables on the path to root
 *
 *  The variables are added to bg1 and bg1list, which are prefilled with the variables globally fixed to 1.
 */
static
SCIP_RETCODE computeBranchingVariables(
   SCIP*                 scip,               /**< SCIP pointer */
   int                   nvars,              /**< number of variables */
   SCIP_HASHMAP*         varmap,             /**< map of variables to indices in vars array */
   SCIP_Shortbool*       bg1,                /**< bitset marking the variables globally fixed or branched to 1 */
   int*                  bg1list,            /**< array to store the variable indices globally fixed or branched to 1 */
   int*                  nbg1                /**< pointer to store the number of variables in bg1 and bg1list */
   )
{
   SCIP_NODE* node;

   assert( scip != NULL );
   assert( varmap != NULL );
   assert( bg1 != NULL );
   assert( bg1list != NULL );
   assert( nbg1 != NULL );
   assert( *nbg1 >= 0 );

   /* get current node */
   node = SCIPgetCurrentNode(scip);

#ifdef SCIP_OUTPUT
   SCIP_CALL( SCIPprintNodeRootPath(scip, node, NULL) );
#endif

   /* follow path to the root (in the root no domains were changed due to branching) */
   while ( SCIPnodeGetDepth(node) != 0 )
   {
      SCIP_BOUNDCHG* boundchg;
      SCIP_DOMCHG* domchg;
      SCIP_VAR* branchvar;
      int nboundchgs;
      int i;

      /* get domain changes of current node */
      domchg = SCIPnodeGetDomchg(node);

      /* If we stopped due to a solving limit, it might happen that a non-root node has no domain changes, in all other
       * cases domchg should not be NULL. */
      if ( domchg != NULL )
      {
         /* loop through all bound changes */
         nboundchgs = SCIPdomchgGetNBoundchgs(domchg);
         for (i = 0; i < nboundchgs; ++i)
         {
            /* get bound change info */
            boundchg = SCIPdomchgGetBoundchg(domchg, i);
            assert( boundchg != NULL );

            /* branching decisions have to be in the beginning of the bound change array */
            if ( SCIPboundchgGetBoundchgtype(boundchg) != SCIP_BOUNDCHGTYPE_BRANCHING )
               break;

            /* get corresponding branching variable */
            branchvar = SCIPboundchgGetVar(boundchg);

            /* we only consider binary variables */
            if ( SCIPvarGetType(branchvar) == SCIP_VARTYPE_BINARY )
            {
               /* if branching variable is not known (may have been created meanwhile,
                * e.g., by prop_inttobinary; may have been removed from symmetry data
                * due to compression), continue with parent node */
               if ( ! SCIPhashmapExists(varmap, (void*) branchvar) )
                  break;

               if ( SCIPvarGetLbLocal(branchvar) > 0.5 )
               {
                  int branchvaridx;

                  branchvaridx = SCIPhashmapGetImageInt(varmap, (void*) branchvar);
                  assert( branchvaridx < nvars );

                  /* the variable might already be fixed to 1 */
                  if ( ! bg1[branchvaridx] )
                  {
                     bg1[branchvaridx] = TRUE;
                     bg1list[(*nbg1)++] = branchvaridx;
                  }
               }
            }
         }
      }

      node = SCIPnodeGetParent(node);
   }

   return SCIP_OKAY;
}


/** propagates orbital fixing */
static
SCIP_RETCODE propagateOrbitalFixing(
   SCIP*                 scip,               /**< SCIP pointer */
   SCIP_PROPDATA*        propdata,           /**< data of symmetry breaking propagator */
   SCIP_Bool*            infeasible,         /**< pointer to store whether the node is detected to be infeasible */
   int*                  nprop               /**< pointer to store the number of propagations */
   )
{
   SCIP_Shortbool* inactiveperms;
   SCIP_Shortbool* bg0;
   SCIP_Shortbool* bg1;
   SCIP_VAR** permvars;
   int* orbitbegins;
   int* orbits;
   int* components;
   int* componentbegins;
   int* vartocomponent;
   int ncomponents;
   int* bg0list;
   int nbg0;
   int* bg1list;
   int nbg1;
   int nactiveperms;
   int norbits;
   int npermvars;
   int nbinpermvars;
   int** permstrans;
   int nperms;
   int p;
   int v;
   int j;
   int componentidx;

   assert( scip != NULL );
   assert( propdata != NULL );
   assert( propdata->ofenabled );
   assert( infeasible != NULL );
   assert( nprop != NULL );

   *infeasible = FALSE;
   *nprop = 0;

   /* possibly compute symmetry */
   SCIP_CALL( determineSymmetry(scip, propdata, SYM_SPEC_BINARY | SYM_SPEC_INTEGER | SYM_SPEC_REAL, 0) );
   assert( propdata->binvaraffected || ! propdata->ofenabled );

   /* return if there is no symmetry available */
   nperms = propdata->nperms;
   if ( nperms <= 0 || ! propdata->ofenabled )
      return SCIP_OKAY;

   assert( propdata->permvars != NULL );
   assert( propdata->npermvars > 0 );
   assert( propdata->permvarmap != NULL );
   assert( propdata->permstrans != NULL );
   assert( propdata->inactiveperms != NULL );
   assert( propdata->components != NULL );
   assert( propdata->componentbegins != NULL );
   assert( propdata->vartocomponent != NULL );
   assert( propdata->ncomponents > 0 );

   permvars = propdata->permvars;
   npermvars = propdata->npermvars;
   nbinpermvars = propdata->nbinpermvars;
   permstrans = propdata->permstrans;
   inactiveperms = propdata->inactiveperms;
   components = propdata->components;
   componentbegins = propdata->componentbegins;
   vartocomponent = propdata->vartocomponent;
   ncomponents = propdata->ncomponents;

   /* init bitset for marking variables (globally fixed or) branched to 1 */
   assert( propdata->bg1 != NULL );
   assert( propdata->bg1list != NULL );
   assert( propdata->nbg1 >= 0 );
   assert( propdata->nbg1 <= npermvars );

   bg1 = propdata->bg1;
   bg1list = propdata->bg1list;
   nbg1 = propdata->nbg1;

   /* get branching variables */
   SCIP_CALL( computeBranchingVariables(scip, npermvars, propdata->permvarmap, bg1, bg1list, &nbg1) );
   assert( nbg1 >= propdata->nbg1 );

   /* reset inactive permutations */
   nactiveperms = nperms;
   for (p = 0; p < nperms; ++p)
      propdata->inactiveperms[p] = FALSE;

   /* get pointers for bg0 */
   assert( propdata->bg0 != NULL );
   assert( propdata->bg0list != NULL );
   assert( propdata->nbg0 >= 0 );
   assert( propdata->nbg0 <= npermvars );

   bg0 = propdata->bg0;
   bg0list = propdata->bg0list;
   nbg0 = propdata->nbg0;

   /* filter out permutations that move variables that are fixed to 0 */
   for (j = 0; j < nbg0 && nactiveperms > 0; ++j)
   {
      int* pt;

      v = bg0list[j];
      assert( 0 <= v && v < npermvars );
      assert( bg0[v] );

      componentidx = vartocomponent[v];

      /* skip unaffected variables and blocked components */
      if ( componentidx < 0 || propdata->componentblocked[componentidx] )
         continue;

      pt = permstrans[v];
      assert( pt != NULL );

      for (p = componentbegins[componentidx]; p < componentbegins[componentidx + 1]; ++p)
      {
         int img;
         int perm;

         perm = components[p];

         /* skip inactive permutations */
         if ( inactiveperms[perm] )
            continue;

         img = pt[perm];

         if ( img != v )
         {
#ifndef NDEBUG
            SCIP_VAR* varv = permvars[v];
            SCIP_VAR* varimg = permvars[img];

            /* check whether moved variables have the same type (might have been aggregated in the meanwhile) */
            assert( SCIPvarGetType(varv) == SCIPvarGetType(varimg) ||
               (SCIPvarIsBinary(varv) && SCIPvarIsBinary(varimg)) ||
               (SCIPvarGetType(varv) == SCIP_VARTYPE_IMPLINT && SCIPvarGetType(varimg) == SCIP_VARTYPE_CONTINUOUS &&
                  SCIPisEQ(scip, SCIPvarGetLbGlobal(varv), SCIPvarGetLbGlobal(varimg)) &&
                  SCIPisEQ(scip, SCIPvarGetUbGlobal(varv), SCIPvarGetUbGlobal(varimg))) ||
               (SCIPvarGetType(varv) == SCIP_VARTYPE_CONTINUOUS && SCIPvarGetType(varimg) == SCIP_VARTYPE_IMPLINT &&
                  SCIPisEQ(scip, SCIPvarGetLbGlobal(varv), SCIPvarGetLbGlobal(varimg)) &&
                  SCIPisEQ(scip, SCIPvarGetUbGlobal(varv), SCIPvarGetUbGlobal(varimg))) );
            assert( SCIPisEQ(scip, propdata->permvarsobj[v], propdata->permvarsobj[img]) );
#endif

            /* we are moving a variable globally fixed to 0 to a variable not of this type */
            if ( ! bg0[img] )
            {
               inactiveperms[perm] = TRUE; /* mark as inactive */
               --nactiveperms;
            }
         }
      }
   }

   /* filter out permutations that move variables that are fixed to different values */
   for (j = 0; j < nbg1 && nactiveperms > 0; ++j)
   {
      int* pt;

      v = bg1list[j];
      assert( 0 <= v && v < npermvars );
      assert( bg1[v] );

      componentidx = vartocomponent[v];

      /* skip unaffected variables and blocked components */
      if ( componentidx < 0 || propdata->componentblocked[componentidx] )
         continue;

      pt = permstrans[v];
      assert( pt != NULL );

      for (p = componentbegins[componentidx]; p < componentbegins[componentidx + 1]; ++p)
      {
         int img;
         int perm;

         perm = components[p];

         /* skip inactive permutations */
         if ( inactiveperms[perm] )
            continue;

         img = pt[perm];

         if ( img != v )
         {
#ifndef NDEBUG
            SCIP_VAR* varv = permvars[v];
            SCIP_VAR* varimg = permvars[img];

            /* check whether moved variables have the same type (might have been aggregated in the meanwhile) */
            assert( SCIPvarGetType(varv) == SCIPvarGetType(varimg) ||
               (SCIPvarIsBinary(varv) && SCIPvarIsBinary(varimg)) ||
               (SCIPvarGetType(varv) == SCIP_VARTYPE_IMPLINT && SCIPvarGetType(varimg) == SCIP_VARTYPE_CONTINUOUS &&
                  SCIPisEQ(scip, SCIPvarGetLbGlobal(varv), SCIPvarGetLbGlobal(varimg)) &&
                  SCIPisEQ(scip, SCIPvarGetUbGlobal(varv), SCIPvarGetUbGlobal(varimg))) ||
               (SCIPvarGetType(varv) == SCIP_VARTYPE_CONTINUOUS && SCIPvarGetType(varimg) == SCIP_VARTYPE_IMPLINT &&
                  SCIPisEQ(scip, SCIPvarGetLbGlobal(varv), SCIPvarGetLbGlobal(varimg)) &&
                  SCIPisEQ(scip, SCIPvarGetUbGlobal(varv), SCIPvarGetUbGlobal(varimg))) );
            assert( SCIPisEQ(scip, propdata->permvarsobj[v], propdata->permvarsobj[img]) );
#endif

            /* we are moving a variable globally fixed or branched to 1 to a variable not of this type */
            if ( ! bg1[img] )
            {
               inactiveperms[perm] = TRUE; /* mark as inactive */
               --nactiveperms;
            }
         }
      }
   }

   /* Clean bg1 list - need to do this after the main loop! (Not needed for bg0.)
    * Note that variables globally fixed to 1 are not resetted, since the loop starts at propdata->nbg1. */
   for (j = propdata->nbg1; j < nbg1; ++j)
      bg1[bg1list[j]] = FALSE;

   /* exit if no active permuations left */
   if ( nactiveperms == 0 )
      return SCIP_OKAY;

   /* compute orbits of binary variables */
   SCIP_CALL( SCIPallocBufferArray(scip, &orbits, nbinpermvars) );
   SCIP_CALL( SCIPallocBufferArray(scip, &orbitbegins, nbinpermvars) );
   SCIP_CALL( SCIPcomputeOrbitsFilterSym(scip, nbinpermvars, permstrans, nperms, inactiveperms,
         orbits, orbitbegins, &norbits, components, componentbegins, vartocomponent, propdata->componentblocked, ncomponents, propdata->nmovedpermvars) );

   if ( norbits > 0 )
   {
      int nfixedzero = 0;
      int nfixedone = 0;

      SCIPdebugMsg(scip, "Perform orbital fixing on %d orbits (%d active perms).\n", norbits, nactiveperms);
      SCIP_CALL( performOrbitalFixing(scip, permvars, nbinpermvars, orbits, orbitbegins, norbits, infeasible, &nfixedzero, &nfixedone) );

      propdata->nfixedzero += nfixedzero;
      propdata->nfixedone += nfixedone;
      *nprop = nfixedzero + nfixedone;

      SCIPdebugMsg(scip, "Orbital fixings: %d 0s, %d 1s.\n", nfixedzero, nfixedone);
   }

   SCIPfreeBufferArray(scip, &orbitbegins);
   SCIPfreeBufferArray(scip, &orbits);

   return SCIP_OKAY;
}



/*
 * Callback methods of propagator
 */

/** presolving initialization method of propagator (called when presolving is about to begin) */
static
SCIP_DECL_PROPINITPRE(propInitpreSymmetry)
{  /*lint --e{715}*/
   SCIP_PROPDATA* propdata;

   assert( scip != NULL );
   assert( prop != NULL );

   propdata = SCIPpropGetData(prop);
   assert( propdata != NULL );

   /* check whether we should run */
   if ( propdata->usesymmetry < 0 )
   {
      SCIP_CALL( SCIPgetIntParam(scip, "misc/usesymmetry", &propdata->usesymmetry) );

      if ( ISSYMRETOPESACTIVE(propdata->usesymmetry) )
         propdata->symconsenabled = TRUE;
      else
         propdata->symconsenabled = FALSE;

      if ( ISORBITALFIXINGACTIVE(propdata->usesymmetry) )
         propdata->ofenabled = TRUE;
      else
         propdata->ofenabled = FALSE;

      if ( ISSSTACTIVE(propdata->usesymmetry) )
         propdata->sstenabled = TRUE;
      else
         propdata->sstenabled = FALSE;
   }

   /* add symmetry handling constraints if required  */
   if ( (propdata->symconsenabled || propdata->sstenabled) && propdata->addconsstiming == 0 )
   {
      SCIPdebugMsg(scip, "Try to add symmetry handling constraints before presolving.");

      SCIP_CALL( tryAddSymmetryHandlingConss(scip, prop, NULL, NULL) );
   }

   return SCIP_OKAY;
}


/** presolving deinitialization method of propagator (called after presolving has been finished) */
static
SCIP_DECL_PROPEXITPRE(propExitpreSymmetry)
{  /*lint --e{715}*/
   SCIP_PROPDATA* propdata;

   assert( scip != NULL );
   assert( prop != NULL );
   assert( strcmp(SCIPpropGetName(prop), PROP_NAME) == 0 );

   SCIPdebugMsg(scip, "Exitpre method of propagator <%s> ...\n", PROP_NAME);

   propdata = SCIPpropGetData(prop);
   assert( propdata != NULL );
   assert( propdata->usesymmetry >= 0 );

   /* guarantee that symmetries are computed (and handled) if the solving process has not been interrupted
    * and even if presolving has been disabled */
   if ( (propdata->symconsenabled || propdata->sstenabled) && SCIPgetStatus(scip) == SCIP_STATUS_UNKNOWN )
   {
      SCIP_CALL( tryAddSymmetryHandlingConss(scip, prop, NULL, NULL) );
   }

   return SCIP_OKAY;
}


/** presolving method of propagator */
static
SCIP_DECL_PROPPRESOL(propPresolSymmetry)
{  /*lint --e{715}*/
   SCIP_PROPDATA* propdata;
   int i;

   assert( scip != NULL );
   assert( prop != NULL );
   assert( result != NULL );
   assert( SCIPgetStage(scip) == SCIP_STAGE_PRESOLVING );

   *result = SCIP_DIDNOTRUN;

   propdata = SCIPpropGetData(prop);
   assert( propdata != NULL );
   assert( propdata->usesymmetry >= 0 );

   /* possibly create symmetry handling constraints */
   if ( propdata->symconsenabled || propdata->sstenabled )
   {
      int noldngenconns;
      int nchanges = 0;
      SCIP_Bool earlyterm = FALSE;

      /* skip presolving if we are not at the end if addconsstiming == 2 */
      assert( 0 <= propdata->addconsstiming && propdata->addconsstiming <= SYM_COMPUTETIMING_AFTERPRESOL );
      if ( propdata->addconsstiming > SYM_COMPUTETIMING_DURINGPRESOL && ! SCIPisPresolveFinished(scip) )
         return SCIP_OKAY;

      /* possibly stop */
      if ( SCIPisStopped(scip) )
         return SCIP_OKAY;

      noldngenconns = propdata->ngenconss + propdata->nsstconss;

      SCIP_CALL( tryAddSymmetryHandlingConss(scip, prop, &nchanges, &earlyterm) );

      /* if we actually tried to add symmetry handling constraints */
      if ( ! earlyterm )
      {
         *result = SCIP_DIDNOTFIND;

         if ( nchanges > 0 )
         {
            *result = SCIP_SUCCESS;
            *nchgbds += nchanges;
         }

         /* if symmetry handling constraints have been added, presolve each */
         if ( propdata->ngenconss > 0 || propdata->nsstconss > 0 )
         {
            /* at this point, the symmetry group should be computed and nontrivial */
            assert( propdata->nperms > 0 );
            assert( propdata->triedaddconss );

            /* we have added at least one symmetry handling constraints, i.e., we were successful */
            *result = SCIP_SUCCESS;

            *naddconss += propdata->ngenconss + propdata->nsstconss - noldngenconns;
            SCIPdebugMsg(scip, "Added symmetry breaking constraints: %d.\n", propdata->ngenconss + propdata->nsstconss - noldngenconns);

            /* if constraints have been added, loop through generated constraints and presolve each */
            for (i = 0; i < propdata->ngenconss; ++i)
            {
               SCIP_CALL( SCIPpresolCons(scip, propdata->genconss[i], nrounds, SCIP_PROPTIMING_ALWAYS, nnewfixedvars, nnewaggrvars, nnewchgvartypes,
                     nnewchgbds, nnewholes, nnewdelconss, nnewaddconss, nnewupgdconss, nnewchgcoefs, nnewchgsides, nfixedvars, naggrvars,
                     nchgvartypes, nchgbds, naddholes, ndelconss, naddconss, nupgdconss, nchgcoefs, nchgsides, result) );

               /* exit if cutoff or unboundedness has been detected */
               if ( *result == SCIP_CUTOFF || *result == SCIP_UNBOUNDED )
               {
                  SCIPdebugMsg(scip, "Presolving constraint <%s> detected cutoff or unboundedness.\n", SCIPconsGetName(propdata->genconss[i]));
                  return SCIP_OKAY;
               }
            }

            for (i = 0; i < propdata->nsstconss; ++i)
            {
               SCIP_CALL( SCIPpresolCons(scip, propdata->sstconss[i], nrounds, SCIP_PROPTIMING_ALWAYS, nnewfixedvars, nnewaggrvars, nnewchgvartypes,
                     nnewchgbds, nnewholes, nnewdelconss, nnewaddconss, nnewupgdconss, nnewchgcoefs, nnewchgsides, nfixedvars, naggrvars,
                     nchgvartypes, nchgbds, naddholes, ndelconss, naddconss, nupgdconss, nchgcoefs, nchgsides, result) );

               /* exit if cutoff or unboundedness has been detected */
               if ( *result == SCIP_CUTOFF || *result == SCIP_UNBOUNDED )
               {
                  SCIPdebugMsg(scip, "Presolving constraint <%s> detected cutoff or unboundedness.\n", SCIPconsGetName(propdata->sstconss[i]));
                  return SCIP_OKAY;
               }
            }
            SCIPdebugMsg(scip, "Presolved %d generated Schreier Sims constraints.\n", propdata->ngenconss);
         }
      }
   }

   /* run OF presolving */
   assert( 0 <= propdata->ofsymcomptiming && propdata->ofsymcomptiming <= SYM_COMPUTETIMING_AFTERPRESOL );
   if ( propdata->ofenabled && propdata->performpresolving && propdata->ofsymcomptiming <= SYM_COMPUTETIMING_DURINGPRESOL )
   {
      SCIP_Bool infeasible;
      int nprop;

      /* if we did not tried to add symmetry handling constraints */
      if ( *result == SCIP_DIDNOTRUN )
         *result = SCIP_DIDNOTFIND;

      SCIPdebugMsg(scip, "Presolving <%s>.\n", PROP_NAME);

      SCIP_CALL( propagateOrbitalFixing(scip, propdata, &infeasible, &nprop) );

      if ( infeasible )
      {
         *result = SCIP_CUTOFF;
         propdata->offoundreduction = TRUE;
      }
      else if ( nprop > 0 )
      {
         *result = SCIP_SUCCESS;
         *nfixedvars += nprop;
         propdata->offoundreduction = TRUE;
      }
   }
   else if ( propdata->ofenabled && propdata->ofsymcomptiming == SYM_COMPUTETIMING_DURINGPRESOL )
   {
      /* otherwise compute symmetry if timing requests it */
      SCIP_CALL( determineSymmetry(scip, propdata, SYM_SPEC_BINARY | SYM_SPEC_INTEGER | SYM_SPEC_REAL, 0) );
      assert( propdata->binvaraffected || ! propdata->ofenabled );
   }

   return SCIP_OKAY;
}


/** execution method of propagator */
static
SCIP_DECL_PROPEXEC(propExecSymmetry)
{  /*lint --e{715}*/
   SCIP_PROPDATA* propdata;
   SCIP_Bool infeasible = FALSE;
   SCIP_Longint nodenumber;
   int nprop = 0;

   assert( scip != NULL );
   assert( result != NULL );

   *result = SCIP_DIDNOTRUN;

   /* do not run if we are in the root or not yet solving */
   if ( SCIPgetDepth(scip) <= 0 || SCIPgetStage(scip) < SCIP_STAGE_SOLVING )
      return SCIP_OKAY;

   /* do nothing if we are in a probing node */
   if ( SCIPinProbing(scip) )
      return SCIP_OKAY;

   /* do not run again in repropagation, since the path to the root might have changed */
   if ( SCIPinRepropagation(scip) )
      return SCIP_OKAY;

   /* get data */
   propdata = SCIPpropGetData(prop);
   assert( propdata != NULL );

   /* if usesymmetry has not been read so far */
   if ( propdata->usesymmetry < 0 )
   {
      SCIP_CALL( SCIPgetIntParam(scip, "misc/usesymmetry", &propdata->usesymmetry) );
      if ( ISSYMRETOPESACTIVE(propdata->usesymmetry) )
         propdata->symconsenabled = TRUE;
      else
         propdata->symconsenabled = FALSE;

      if ( ISORBITALFIXINGACTIVE(propdata->usesymmetry) )
         propdata->ofenabled = TRUE;
      else
         propdata->ofenabled = FALSE;

      if ( ISSSTACTIVE(propdata->usesymmetry) )
         propdata->sstenabled = TRUE;
      else
         propdata->sstenabled = FALSE;
   }

   /* do not propagate if orbital fixing is not enabled */
   if ( ! propdata->ofenabled )
      return SCIP_OKAY;

   /* return if there is no symmetry available */
   if ( propdata->nperms == 0 )
      return SCIP_OKAY;

   /* return if we already ran in this node */
   nodenumber = SCIPnodeGetNumber(SCIPgetCurrentNode(scip));
   if ( nodenumber == propdata->nodenumber )
      return SCIP_OKAY;
   propdata->nodenumber = nodenumber;

   /* propagate */
   *result = SCIP_DIDNOTFIND;

   SCIPdebugMsg(scip, "Propagating <%s>.\n", SCIPpropGetName(prop));

   SCIP_CALL( propagateOrbitalFixing(scip, propdata, &infeasible, &nprop) );

   if ( infeasible )
   {
      *result = SCIP_CUTOFF;
      propdata->offoundreduction = TRUE;
   }
   else if ( nprop > 0 )
   {
      *result = SCIP_REDUCEDDOM;
      propdata->offoundreduction = TRUE;
   }

   return SCIP_OKAY;
}


/** deinitialization method of propagator (called before transformed problem is freed) */
static
SCIP_DECL_PROPEXIT(propExitSymmetry)
{
   SCIP_PROPDATA* propdata;

   assert( scip != NULL );
   assert( prop != NULL );
   assert( strcmp(SCIPpropGetName(prop), PROP_NAME) == 0 );

   SCIPdebugMsg(scip, "Exiting propagator <%s>.\n", PROP_NAME);

   propdata = SCIPpropGetData(prop);
   assert( propdata != NULL );

   SCIP_CALL( freeSymmetryData(scip, propdata) );

   /* reset basic data */
   propdata->usesymmetry = -1;
   propdata->symconsenabled = FALSE;
   propdata->triedaddconss = FALSE;
   propdata->nsymresacks = 0;
   propdata->norbitopes = 0;
   propdata->ofenabled = FALSE;
   propdata->sstenabled = FALSE;
   propdata->lastrestart = 0;
   propdata->nfixedzero = 0;
   propdata->nfixedone = 0;
   propdata->nodenumber = -1;
   propdata->offoundreduction = FALSE;

   return SCIP_OKAY;
}


/** propagation conflict resolving method of propagator
 *
 *  @todo Implement reverse propagation.
 *
 *  Note that this is relatively difficult to obtain: One needs to include all bounds of variables that are responsible
 *  for creating the orbit in which the variables that was propagated lies. This includes all variables that are moved
 *  by the permutations which are involved in creating the orbit.
 */
static
SCIP_DECL_PROPRESPROP(propRespropSymmetry)
{  /*lint --e{715,818}*/
   assert( result != NULL );

   *result = SCIP_DIDNOTFIND;

   return SCIP_OKAY;
}


/** destructor of propagator to free user data (called when SCIP is exiting) */
static
SCIP_DECL_PROPFREE(propFreeSymmetry)
{  /*lint --e{715}*/
   SCIP_PROPDATA* propdata;

   assert( scip != NULL );
   assert( prop != NULL );
   assert( strcmp(SCIPpropGetName(prop), PROP_NAME) == 0 );

   SCIPdebugMsg(scip, "Freeing symmetry propagator.\n");

   propdata = SCIPpropGetData(prop);
   assert( propdata != NULL );

   SCIPfreeBlockMemory(scip, &propdata);

   return SCIP_OKAY;
}


/*
 * External methods
 */

/** include symmetry propagator */
SCIP_RETCODE SCIPincludePropSymmetry(
   SCIP*                 scip                /**< SCIP data structure */
   )
{
   SCIP_TABLEDATA* tabledata;
   SCIP_PROPDATA* propdata = NULL;
   SCIP_PROP* prop = NULL;

   SCIP_CALL( SCIPallocBlockMemory(scip, &propdata) );
   assert( propdata != NULL );

   propdata->npermvars = 0;
   propdata->nbinpermvars = 0;
   propdata->permvars = NULL;
#ifndef NDEBUG
   propdata->permvarsobj = NULL;
#endif
   propdata->nperms = -1;
   propdata->nmaxperms = 0;
   propdata->perms = NULL;
   propdata->permstrans = NULL;
   propdata->permvarmap = NULL;
   propdata->nonbinpermvarcaptured = NULL;

   propdata->ncomponents = -1;
   propdata->components = NULL;
   propdata->componentbegins = NULL;
   propdata->vartocomponent = NULL;
   propdata->componentblocked = NULL;

   propdata->log10groupsize = -1.0;
   propdata->nmovedvars = -1;
   propdata->binvaraffected = FALSE;
   propdata->computedsymmetry = FALSE;

   propdata->usesymmetry = -1;
   propdata->symconsenabled = FALSE;
   propdata->triedaddconss = FALSE;
   propdata->genconss = NULL;
   propdata->ngenconss = 0;
   propdata->nsymresacks = 0;
   propdata->norbitopes = 0;

   propdata->ofenabled = FALSE;
   propdata->bg0 = NULL;
   propdata->bg0list = NULL;
   propdata->nbg0 = 0;
   propdata->bg1 = NULL;
   propdata->bg1list = NULL;
   propdata->nbg1 = 0;
   propdata->permvarsevents = NULL;
   propdata->inactiveperms = NULL;
   propdata->nmovedpermvars = -1;
   propdata->nmovedbinpermvars = 0;
   propdata->nmovedintpermvars = 0;
   propdata->nmovedimplintpermvars = 0;
   propdata->nmovedcontpermvars = 0;
   propdata->lastrestart = 0;
   propdata->nfixedzero = 0;
   propdata->nfixedone = 0;
   propdata->nodenumber = -1;
   propdata->offoundreduction = FALSE;

   propdata->sstenabled = FALSE;
   propdata->sstconss = NULL;
   propdata->nsstconss = 0;
   propdata->maxnsstconss = 0;
   propdata->leaders = NULL;
   propdata->nleaders = 0;
   propdata->maxnleaders = 0;

   /* create event handler */
   propdata->eventhdlr = NULL;
   SCIP_CALL( SCIPincludeEventhdlrBasic(scip, &(propdata->eventhdlr), EVENTHDLR_SYMMETRY_NAME, EVENTHDLR_SYMMETRY_DESC,
         eventExecSymmetry, NULL) );
   assert( propdata->eventhdlr != NULL );

   /* include constraint handler */
   SCIP_CALL( SCIPincludePropBasic(scip, &prop, PROP_NAME, PROP_DESC,
         PROP_PRIORITY, PROP_FREQ, PROP_DELAY, PROP_TIMING, propExecSymmetry, propdata) );
   assert( prop != NULL );

   SCIP_CALL( SCIPsetPropFree(scip, prop, propFreeSymmetry) );
   SCIP_CALL( SCIPsetPropExit(scip, prop, propExitSymmetry) );
   SCIP_CALL( SCIPsetPropInitpre(scip, prop, propInitpreSymmetry) );
   SCIP_CALL( SCIPsetPropExitpre(scip, prop, propExitpreSymmetry) );
   SCIP_CALL( SCIPsetPropResprop(scip, prop, propRespropSymmetry) );
   SCIP_CALL( SCIPsetPropPresol(scip, prop, propPresolSymmetry, PROP_PRESOL_PRIORITY, PROP_PRESOL_MAXROUNDS, PROP_PRESOLTIMING) );

   /* include table */
   SCIP_CALL( SCIPallocBlockMemory(scip, &tabledata) );
   tabledata->propdata = propdata;
   SCIP_CALL( SCIPincludeTable(scip, TABLE_NAME_ORBITALFIXING, TABLE_DESC_ORBITALFIXING, TRUE,
         NULL, tableFreeOrbitalfixing, NULL, NULL, NULL, NULL, tableOutputOrbitalfixing,
         tabledata, TABLE_POSITION_ORBITALFIXING, TABLE_EARLIEST_ORBITALFIXING) );

   /* add parameters for computing symmetry */
   SCIP_CALL( SCIPaddIntParam(scip,
         "propagating/" PROP_NAME "/maxgenerators",
         "limit on the number of generators that should be produced within symmetry detection (0 = no limit)",
         &propdata->maxgenerators, TRUE, DEFAULT_MAXGENERATORS, 0, INT_MAX, NULL, NULL) );

   SCIP_CALL( SCIPaddBoolParam(scip,
         "propagating/" PROP_NAME "/checksymmetries",
         "Should all symmetries be checked after computation?",
         &propdata->checksymmetries, TRUE, DEFAULT_CHECKSYMMETRIES, NULL, NULL) );

   SCIP_CALL( SCIPaddBoolParam(scip,
         "propagating/" PROP_NAME "/displaynorbitvars",
         "Should the number of variables affected by some symmetry be displayed?",
         &propdata->displaynorbitvars, TRUE, DEFAULT_DISPLAYNORBITVARS, NULL, NULL) );

   SCIP_CALL( SCIPaddBoolParam(scip,
         "propagating/" PROP_NAME "/doubleequations",
         "Double equations to positive/negative version?",
         &propdata->doubleequations, TRUE, DEFAULT_DOUBLEEQUATIONS, NULL, NULL) );

   /* add parameters for adding symmetry handling constraints */
   SCIP_CALL( SCIPaddBoolParam(scip,
         "propagating/" PROP_NAME "/conssaddlp",
         "Should the symmetry breaking constraints be added to the LP?",
         &propdata->conssaddlp, TRUE, DEFAULT_CONSSADDLP, NULL, NULL) );

   SCIP_CALL( SCIPaddBoolParam(scip,
         "propagating/" PROP_NAME "/addsymresacks",
         "Add inequalities for symresacks for each generator?",
         &propdata->addsymresacks, TRUE, DEFAULT_ADDSYMRESACKS, NULL, NULL) );

   SCIP_CALL( SCIPaddBoolParam(scip,
         "propagating/" PROP_NAME "/detectorbitopes",
         "Should we check whether the components of the symmetry group can be handled by orbitopes?",
         &propdata->detectorbitopes, TRUE, DEFAULT_DETECTORBITOPES, NULL, NULL) );

   SCIP_CALL( SCIPaddRealParam(scip,
         "propagating/" PROP_NAME "/orbitopepctbinrows",
         "percentage of binary rows of an orbitope matrix below which orbitopes are not added",
         &propdata->orbitopepctbinrows, TRUE, DEFAULT_ORBITOPEPCTBINROWS, 0.0, 1.0, NULL, NULL) );

   SCIP_CALL( SCIPaddIntParam(scip,
         "propagating/" PROP_NAME "/addconsstiming",
         "timing of adding constraints (0 = before presolving, 1 = during presolving, 2 = after presolving)",
         &propdata->addconsstiming, TRUE, DEFAULT_ADDCONSSTIMING, 0, 2, NULL, NULL) );

   /* add parameters for orbital fixing */
   SCIP_CALL( SCIPaddIntParam(scip,
         "propagating/" PROP_NAME "/ofsymcomptiming",
         "timing of symmetry computation for orbital fixing (0 = before presolving, 1 = during presolving, 2 = at first call)",
         &propdata->ofsymcomptiming, TRUE, DEFAULT_OFSYMCOMPTIMING, 0, 2, NULL, NULL) );

   SCIP_CALL( SCIPaddBoolParam(scip,
         "propagating/" PROP_NAME "/performpresolving",
         "run orbital fixing during presolving?",
         &propdata->performpresolving, TRUE, DEFAULT_PERFORMPRESOLVING, NULL, NULL) );

   SCIP_CALL( SCIPaddBoolParam(scip,
         "propagating/" PROP_NAME "/recomputerestart",
         "recompute symmetries after a restart has occured?",
         &propdata->recomputerestart, TRUE, DEFAULT_RECOMPUTERESTART, NULL, NULL) );

   SCIP_CALL( SCIPaddBoolParam(scip,
         "propagating/" PROP_NAME "/compresssymmetries",
         "Should non-affected variables be removed from permutation to save memory?",
         &propdata->compresssymmetries, TRUE, DEFAULT_COMPRESSSYMMETRIES, NULL, NULL) );

   SCIP_CALL( SCIPaddRealParam(scip,
         "propagating/" PROP_NAME "/compressthreshold",
         "Compression is used if percentage of moved vars is at most the threshold.",
         &propdata->compressthreshold, TRUE, DEFAULT_COMPRESSTHRESHOLD, 0.0, 1.0, NULL, NULL) );

   SCIP_CALL( SCIPaddBoolParam(scip,
     "propagating/" PROP_NAME "/usecolumnsparsity",
         "Should the number of conss a variable is contained in be exploited in symmetry detection?",
         &propdata->usecolumnsparsity, TRUE, DEFAULT_USECOLUMNSPARSITY, NULL, NULL) );

   SCIP_CALL( SCIPaddIntParam(scip,
         "propagating/" PROP_NAME "/ssttiebreakrule",
         "rule to select the orbit in Schreier Sims inequalities",
         &propdata->ssttiebreakrule, TRUE, DEFAULT_SSTTIEBREAKRULE, 0, 2, NULL, NULL) );

   SCIP_CALL( SCIPaddIntParam(scip,
         "propagating/" PROP_NAME "/sstleaderrule",
         "rule to select the leader in an orbit",
         &propdata->sstleaderrule, TRUE, DEFAULT_SSTLEADERRULE, 0, 3, NULL, NULL) );

   SCIP_CALL( SCIPaddIntParam(scip,
         "propagating/" PROP_NAME "/sstleadervartype",
         "bitset encoding which variable types can be leaders (1: binary; 2: integer; 4: impl. int; 8: continuous);" \
         "if multiple types are allowed, take the one with most affected vars",
         &propdata->sstleadervartype, TRUE, DEFAULT_SSTLEADERVARTYPE, 1, 15, NULL, NULL) );

   SCIP_CALL( SCIPaddBoolParam(scip,
         "propagating/" PROP_NAME "/addconflictcuts",
         "Should Schreier Sims constraints be added if we use a conflict based rule?",
         &propdata->addconflictcuts, TRUE, DEFAULT_ADDCONFLICTCUTS, NULL, NULL) );

   SCIP_CALL( SCIPaddBoolParam(scip,
         "propagating/" PROP_NAME "/sstaddcuts",
         "Should Schreier Sims constraints be added?",
         &propdata->sstaddcuts, TRUE, DEFAULT_SSTADDCUTS, NULL, NULL) );

   SCIP_CALL( SCIPaddBoolParam(scip,
         "propagating/" PROP_NAME "/sstmixedcomponents",
         "Should Schreier Sims constraints be added if a symmetry component contains variables of different types?",
         &propdata->sstmixedcomponents, TRUE, DEFAULT_SSTMIXEDCOMPONENTS, NULL, NULL) );

   SCIP_CALL( SCIPaddBoolParam(scip,
         "propagating/" PROP_NAME "/disableofrestart",
         "Shall orbital fixing be disabled if orbital fixing has found a reduction and a restart occurs?",
         &propdata->disableofrestart, TRUE, DEFAULT_DISABLEOFRESTART, NULL, NULL) );

   /* possibly add description */
   if ( SYMcanComputeSymmetry() )
   {
      SCIP_CALL( SCIPincludeExternalCodeInformation(scip, SYMsymmetryGetName(), SYMsymmetryGetDesc()) );
   }

   return SCIP_OKAY;
}


/** return currently available symmetry group information */
SCIP_RETCODE SCIPgetSymmetry(
   SCIP*                 scip,               /**< SCIP data structure */
   int*                  npermvars,          /**< pointer to store number of variables for permutations */
   SCIP_VAR***           permvars,           /**< pointer to store variables on which permutations act */
   SCIP_HASHMAP**        permvarmap,         /**< pointer to store hash map of permvars (or NULL) */
   int*                  nperms,             /**< pointer to store number of permutations */
   int***                perms,              /**< pointer to store permutation generators as (nperms x npermvars) matrix (or NULL)*/
   int***                permstrans,         /**< pointer to store permutation generators as (npermvars x nperms) matrix (or NULL)*/
   SCIP_Real*            log10groupsize,     /**< pointer to store log10 of group size (or NULL) */
   SCIP_Bool*            binvaraffected,     /**< pointer to store whether binary variables are affected */
   int**                 components,         /**< pointer to store components of symmetry group (or NULL) */
   int**                 componentbegins,    /**< pointer to store begin positions of components in components array (or NULL) */
   int**                 vartocomponent,     /**< pointer to store assignment from variable to its component (or NULL) */
   int*                  ncomponents         /**< pointer to store number of components (or NULL) */
   )
{
   SCIP_PROPDATA* propdata;
   SCIP_PROP* prop;

   assert( scip != NULL );
   assert( npermvars != NULL );
   assert( permvars != NULL );
   assert( nperms != NULL );
   assert( perms != NULL || permstrans != NULL );
   assert( ncomponents != NULL || (components == NULL && componentbegins == NULL && vartocomponent == NULL) );

   /* find symmetry propagator */
   prop = SCIPfindProp(scip, "symmetry");
   if ( prop == NULL )
   {
      SCIPerrorMessage("Could not find symmetry propagator.\n");
      return SCIP_PLUGINNOTFOUND;
   }
   assert( prop != NULL );
   assert( strcmp(SCIPpropGetName(prop), PROP_NAME) == 0 );

   propdata = SCIPpropGetData(prop);
   assert( propdata != NULL );

   *npermvars = propdata->npermvars;
   *permvars = propdata->permvars;

   if ( permvarmap != NULL )
      *permvarmap = propdata->permvarmap;

   *nperms = propdata->nperms;
   if ( perms != NULL )
   {
      *perms = propdata->perms;
      assert( *perms != NULL || *nperms <= 0 );
   }

   if ( permstrans != NULL )
   {
      *permstrans = propdata->permstrans;
      assert( *permstrans != NULL || *nperms <= 0 );
   }

   if ( log10groupsize != NULL )
      *log10groupsize = propdata->log10groupsize;

   if ( binvaraffected != NULL )
      *binvaraffected = propdata->binvaraffected;

   if ( components != NULL )
      *components = propdata->components;

   if ( componentbegins != NULL )
      *componentbegins = propdata->componentbegins;

   if ( vartocomponent )
      *vartocomponent = propdata->vartocomponent;

   if ( ncomponents )
      *ncomponents = propdata->ncomponents;

   return SCIP_OKAY;
}

/** return whether orbital fixing is enabled */
SCIP_Bool SCIPisOrbitalfixingEnabled(
   SCIP*                 scip                /**< SCIP data structure */
   )
{
   SCIP_PROP* prop;
   SCIP_PROPDATA* propdata;

   assert( scip != NULL );

   prop = SCIPfindProp(scip, PROP_NAME);
   if ( prop == NULL )
      return FALSE;

   propdata = SCIPpropGetData(prop);
   assert( propdata != NULL );

   return propdata->ofenabled;
}

/** return number of the symmetry group's generators */
int SCIPgetSymmetryNGenerators(
   SCIP*                 scip                /**< SCIP data structure */
   )
{
   SCIP_PROP* prop;
   SCIP_PROPDATA* propdata;

   assert( scip != NULL );

   prop = SCIPfindProp(scip, PROP_NAME);
   if ( prop == NULL )
      return 0;

   propdata = SCIPpropGetData(prop);
   assert( propdata != NULL );

   if ( propdata->nperms < 0 )
      return 0;
   else
      return propdata->nperms;
}<|MERGE_RESOLUTION|>--- conflicted
+++ resolved
@@ -2287,6 +2287,7 @@
    {
       propdata->ofenabled = FALSE;
       propdata->symconsenabled = FALSE;
+      propdata->sstenabled = FALSE;
       return SCIP_OKAY;
    }
 
@@ -2321,19 +2322,6 @@
       return SCIP_OKAY;
    }
 
-<<<<<<< HEAD
-   /* do not compute symmetry if reoptimization is enabled */
-   if ( SCIPisReoptEnabled(scip) )
-   {
-      propdata->ofenabled = FALSE;
-      propdata->symconsenabled = FALSE;
-      propdata->sstenabled = FALSE;
-
-      return SCIP_OKAY;
-   }
-
-=======
->>>>>>> 5d8515d9
    /* avoid trivial cases */
    nvars = SCIPgetNVars(scip);
    if ( nvars <= 0 )
