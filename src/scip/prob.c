/* * * * * * * * * * * * * * * * * * * * * * * * * * * * * * * * * * * * * * */
/*                                                                           */
/*                  This file is part of the program and library             */
/*         SCIP --- Solving Constraint Integer Programs                      */
/*                                                                           */
/*    Copyright (C) 2002-2012 Konrad-Zuse-Zentrum                            */
/*                            fuer Informationstechnik Berlin                */
/*                                                                           */
/*  SCIP is distributed under the terms of the ZIB Academic License.         */
/*                                                                           */
/*  You should have received a copy of the ZIB Academic License              */
/*  along with SCIP; see the file COPYING. If not email to scip@zib.de.      */
/*                                                                           */
/* * * * * * * * * * * * * * * * * * * * * * * * * * * * * * * * * * * * * * */

/**@file   prob.c
 * @brief  Methods and datastructures for storing and manipulating the main problem
 * @author Tobias Achterberg
 */

/*---+----1----+----2----+----3----+----4----+----5----+----6----+----7----+----8----+----9----+----0----+----1----+----2*/

#include <assert.h>
#include <string.h>

#include "scip/def.h"
#include "scip/set.h"
#include "scip/stat.h"
#include "scip/event.h"
#include "scip/lp.h"
#include "scip/var.h"
#include "scip/prob.h"
#include "scip/primal.h"
#include "scip/tree.h"
#include "scip/branch.h"
#include "scip/cons.h"
#include "scip/pub_message.h"
#include "scip/pub_misc.h"


#define OBJSCALE_MAXDNOM          1000000LL  /**< maximal denominator in objective integral scaling */
#define OBJSCALE_MAXSCALE         1000000.0  /**< maximal scalar to reach objective integrality */
#define OBJSCALE_MAXFINALSCALE       1000.0  /**< maximal final value to apply as scaling */



/*
 * dymanic memory arrays
 */

/** resizes vars array to be able to store at least num entries */
static
SCIP_RETCODE probEnsureVarsMem(
   SCIP_PROB*            prob,               /**< problem data */
   SCIP_SET*             set,                /**< global SCIP settings */
   int                   num                 /**< minimal number of slots in array */
   )
{
   assert(prob != NULL);
   assert(set != NULL);

   if( num > prob->varssize )
   {
      int newsize;

      newsize = SCIPsetCalcMemGrowSize(set, num);
      SCIP_ALLOC( BMSreallocMemoryArray(&prob->vars, newsize) );
      prob->varssize = newsize;
   }
   assert(num <= prob->varssize);

   return SCIP_OKAY;
}

/** resizes fixedvars array to be able to store at least num entries */
static
SCIP_RETCODE probEnsureFixedvarsMem(
   SCIP_PROB*            prob,               /**< problem data */
   SCIP_SET*             set,                /**< global SCIP settings */
   int                   num                 /**< minimal number of slots in array */
   )
{
   assert(prob != NULL);
   assert(set != NULL);

   if( num > prob->fixedvarssize )
   {
      int newsize;

      newsize = SCIPsetCalcMemGrowSize(set, num);
      SCIP_ALLOC( BMSreallocMemoryArray(&prob->fixedvars, newsize) );
      prob->fixedvarssize = newsize;
   }
   assert(num <= prob->fixedvarssize);

   return SCIP_OKAY;
}

/** resizes deletedvars array to be able to store at least num entries */
static
SCIP_RETCODE probEnsureDeletedvarsMem(
   SCIP_PROB*            prob,               /**< problem data */
   SCIP_SET*             set,                /**< global SCIP settings */
   int                   num                 /**< minimal number of slots in array */
   )
{
   assert(prob != NULL);
   assert(set != NULL);

   if( num > prob->deletedvarssize )
   {
      int newsize;

      newsize = SCIPsetCalcMemGrowSize(set, num);
      SCIP_ALLOC( BMSreallocMemoryArray(&prob->deletedvars, newsize) );
      prob->deletedvarssize = newsize;
   }
   assert(num <= prob->deletedvarssize);

   return SCIP_OKAY;
}

/** resizes conss array to be able to store at least num entries */
static
SCIP_RETCODE probEnsureConssMem(
   SCIP_PROB*            prob,               /**< problem data */
   SCIP_SET*             set,                /**< global SCIP settings */
   int                   num                 /**< minimal number of slots in array */
   )
{
   assert(prob != NULL);
   assert(set != NULL);

   if( num > prob->consssize )
   {
      int newsize;

      newsize = SCIPsetCalcMemGrowSize(set, num);
      SCIP_ALLOC( BMSreallocMemoryArray(&prob->conss, newsize) );
      prob->consssize = newsize;
   }
   assert(num <= prob->consssize);

   return SCIP_OKAY;
}

/** returns whether the constraint has a name */
static
SCIP_Bool consHasName(
   SCIP_CONS*            cons                /**< constraint */
   )
{
   const char* name;

   name = SCIPconsGetName(cons);

   return (name != NULL && name[0] != '\0');
}

/** returns whether the variable has a name */
static
SCIP_Bool varHasName(
   SCIP_VAR*             var                 /**< variable */
   )
{
   const char* name;

   name = SCIPvarGetName(var);

   return (name != NULL && name[0] != '\0');
}



/*
 * problem creation
 */

/** creates problem data structure by copying the source problem; 
 *  If the problem type requires the use of variable pricers, these pricers should be activated with calls
 *  to SCIPactivatePricer(). These pricers are automatically deactivated, when the problem is freed.
 */
SCIP_RETCODE SCIPprobCopy(
   SCIP_PROB**           prob,               /**< pointer to problem data structure */
   BMS_BLKMEM*           blkmem,             /**< block memory */
   SCIP_SET*             set,                /**< global SCIP settings */
   const char*           name,               /**< problem name */
   SCIP*                 sourcescip,         /**< source SCIP data structure */
   SCIP_PROB*            sourceprob,         /**< source problem structure */
   SCIP_HASHMAP*         varmap,             /**< a hashmap to store the mapping of source variables corresponding
                                              *   target variables */
   SCIP_HASHMAP*         consmap,            /**< a hashmap to store the mapping of source constraints to the corresponding
                                              *   target constraints */
   SCIP_Bool             global              /**< create a global or a local copy? */
   )
{
   SCIP_PROBDATA* targetdata;
   SCIP_RESULT result;

   assert(prob != NULL);
   assert(set != NULL);
   assert(blkmem != NULL);
   assert(sourcescip != NULL);
   assert(sourceprob != NULL);
   assert(varmap != NULL);
   assert(consmap != NULL);

   result = SCIP_DIDNOTRUN;
   targetdata = NULL;

   /* create problem and initialize callbacks with NULL */
   SCIP_CALL( SCIPprobCreate(prob, blkmem, set, name, NULL, NULL, NULL, NULL, NULL, NULL, NULL, FALSE) );
   
   /* call user copy callback method */
   if( sourceprob->probdata != NULL && sourceprob->probcopy != NULL )
   {
      SCIP_CALL( sourceprob->probcopy(set->scip, sourcescip, sourceprob->probdata, varmap, consmap, &targetdata, global, &result) );

      /* evaluate result */
      if( result != SCIP_DIDNOTRUN && result != SCIP_SUCCESS )
      {
         SCIPerrorMessage("probdata copying method returned invalid result <%d>\n", result);
         return SCIP_INVALIDRESULT;
      }

      assert(targetdata == NULL || result == SCIP_SUCCESS);
   }

   /* if copying was successful, add data and callbacks */
   if( result == SCIP_SUCCESS )
   {
      assert( targetdata != NULL );
      (*prob)->probdelorig = sourceprob->probdelorig;
      (*prob)->probtrans = sourceprob->probtrans;
      (*prob)->probdeltrans = sourceprob->probdeltrans;
      (*prob)->probinitsol = sourceprob->probinitsol;
      (*prob)->probexitsol = sourceprob->probexitsol;
      (*prob)->probcopy = sourceprob->probcopy;
      (*prob)->probdata = targetdata;
   }

   return SCIP_OKAY;
}

/** creates problem data structure
 *  If the problem type requires the use of variable pricers, these pricers should be activated with calls
 *  to SCIPactivatePricer(). These pricers are automatically deactivated, when the problem is freed.
 */
SCIP_RETCODE SCIPprobCreate(
   SCIP_PROB**           prob,               /**< pointer to problem data structure */
   BMS_BLKMEM*           blkmem,             /**< block memory */
   SCIP_SET*             set,                /**< global SCIP settings */
   const char*           name,               /**< problem name */
   SCIP_DECL_PROBDELORIG ((*probdelorig)),   /**< frees user data of original problem */
   SCIP_DECL_PROBTRANS   ((*probtrans)),     /**< creates user data of transformed problem by transforming original user data */
   SCIP_DECL_PROBDELTRANS((*probdeltrans)),  /**< frees user data of transformed problem */
   SCIP_DECL_PROBINITSOL ((*probinitsol)),   /**< solving process initialization method of transformed data */
   SCIP_DECL_PROBEXITSOL ((*probexitsol)),   /**< solving process deinitialization method of transformed data */
   SCIP_DECL_PROBCOPY    ((*probcopy)),      /**< copies user data if you want to copy it to a subscip, or NULL */
   SCIP_PROBDATA*        probdata,           /**< user problem data set by the reader */
   SCIP_Bool             transformed         /**< is this the transformed problem? */
   )
{
   assert(prob != NULL);

   SCIP_ALLOC( BMSallocMemory(prob) );
   SCIP_ALLOC( BMSduplicateMemoryArray(&(*prob)->name, name, strlen(name)+1) );

   (*prob)->probdata = probdata;
   (*prob)->probcopy = probcopy;
   (*prob)->probdelorig = probdelorig;
   (*prob)->probtrans = probtrans;
   (*prob)->probdeltrans = probdeltrans;
   (*prob)->probinitsol = probinitsol;
   (*prob)->probexitsol = probexitsol;
   if( set->misc_usevartable )
   {
      SCIP_CALL( SCIPhashtableCreate(&(*prob)->varnames, blkmem, 
            (set->misc_usesmalltables ? SCIP_HASHSIZE_NAMES_SMALL : SCIP_HASHSIZE_NAMES),
            SCIPhashGetKeyVar, SCIPhashKeyEqString, SCIPhashKeyValString, NULL) );
   }
   else
      (*prob)->varnames = NULL;
   (*prob)->vars = NULL;
   (*prob)->varssize = 0;
   (*prob)->nvars = 0;
   (*prob)->nbinvars = 0;
   (*prob)->nintvars = 0;
   (*prob)->nimplvars = 0;
   (*prob)->ncontvars = 0;
   (*prob)->ncolvars = 0;
   (*prob)->fixedvars = NULL;
   (*prob)->fixedvarssize = 0;
   (*prob)->nfixedvars = 0;
   (*prob)->deletedvars = NULL;
   (*prob)->deletedvarssize = 0;
   (*prob)->ndeletedvars = 0;
   (*prob)->nobjvars = 0;
   if( set->misc_useconstable )
   {
      SCIP_CALL( SCIPhashtableCreate(&(*prob)->consnames, blkmem,
            (set->misc_usesmalltables ? SCIP_HASHSIZE_NAMES_SMALL : SCIP_HASHSIZE_NAMES),
            SCIPhashGetKeyCons, SCIPhashKeyEqString, SCIPhashKeyValString, NULL) );
   }
   else
      (*prob)->consnames = NULL;
   (*prob)->conss = NULL;
   (*prob)->consssize = 0;
   (*prob)->nconss = 0;
   (*prob)->maxnconss = 0;
   (*prob)->startnvars = 0;
   (*prob)->startnconss = 0;
   (*prob)->objsense = SCIP_OBJSENSE_MINIMIZE;
   (*prob)->objoffset = 0.0;
   (*prob)->objscale = 1.0;
   (*prob)->objlim = SCIP_INVALID;
   (*prob)->dualbound = SCIP_INVALID;
   (*prob)->objisintegral = FALSE;
   (*prob)->transformed = transformed;

   return SCIP_OKAY;
}

/** frees problem data structure */
SCIP_RETCODE SCIPprobFree(
   SCIP_PROB**           prob,               /**< pointer to problem data structure */
   BMS_BLKMEM*           blkmem,             /**< block memory buffer */
   SCIP_SET*             set,                /**< global SCIP settings */
   SCIP_STAT*            stat,               /**< dynamic problem statistics */
   SCIP_EVENTQUEUE*      eventqueue,         /**< event queue */
   SCIP_LP*              lp                  /**< current LP data (or NULL, if it's the original problem) */
   )
{
   int v;

   assert(prob != NULL);
   assert(*prob != NULL);
   assert(set != NULL);
   
   /* remove all constraints from the problem */
   while( (*prob)->nconss > 0 )
   {
      assert((*prob)->conss != NULL);
      SCIP_CALL( SCIPprobDelCons(*prob, blkmem, set, stat, (*prob)->conss[0]) );
   }

   if( (*prob)->transformed )
   {
      int h;

      /* unlock variables for all constraint handlers that don't need constraints */
      for( h = 0; h < set->nconshdlrs; ++h )
      {
         if( !SCIPconshdlrNeedsCons(set->conshdlrs[h]) )
         {
            SCIP_CALL( SCIPconshdlrUnlockVars(set->conshdlrs[h], set) );
         }
      }
   }

   /* free constraint array */
   BMSfreeMemoryArrayNull(&(*prob)->conss);
   
   /* free user problem data */
   if( (*prob)->transformed )
   {
      if( (*prob)->probdeltrans != NULL )
      {
         SCIP_CALL( (*prob)->probdeltrans(set->scip, &(*prob)->probdata) );
      }
   }
   else
   {
      if( (*prob)->probdelorig != NULL )
      {
         SCIP_CALL( (*prob)->probdelorig(set->scip, &(*prob)->probdata) );
      }
   }

   /* release problem variables */
   for( v = 0; v < (*prob)->nvars; ++v )
   {
      assert(SCIPvarGetProbindex((*prob)->vars[v]) >= 0);
      SCIP_CALL( SCIPvarRemove((*prob)->vars[v], blkmem, set, TRUE) );
      SCIP_CALL( SCIPvarRelease(&(*prob)->vars[v], blkmem, set, eventqueue, lp) );
   }
   BMSfreeMemoryArrayNull(&(*prob)->vars);

   /* release fixed problem variables */
   for( v = 0; v < (*prob)->nfixedvars; ++v )
   {
      assert(SCIPvarGetProbindex((*prob)->fixedvars[v]) == -1);
      SCIP_CALL( SCIPvarRelease(&(*prob)->fixedvars[v], blkmem, set, eventqueue, lp) );
   }
   BMSfreeMemoryArrayNull(&(*prob)->fixedvars);

   /* free deleted problem variables array */
   BMSfreeMemoryArrayNull(&(*prob)->deletedvars);

   /* free hash tables for names */
   if( (*prob)->varnames != NULL )
   {
      SCIPhashtableFree(&(*prob)->varnames);
   }
   if( (*prob)->consnames != NULL )
   {
      SCIPhashtableFree(&(*prob)->consnames);
   }
   BMSfreeMemoryArray(&(*prob)->name);
   BMSfreeMemory(prob);
   
   return SCIP_OKAY;
}

/** transform problem data into normalized form */
SCIP_RETCODE SCIPprobTransform(
   SCIP_PROB*            source,             /**< problem to transform */
   BMS_BLKMEM*           blkmem,             /**< block memory buffer */
   SCIP_SET*             set,                /**< global SCIP settings */
   SCIP_STAT*            stat,               /**< problem statistics */
   SCIP_PRIMAL*          primal,             /**< primal data */
   SCIP_TREE*            tree,               /**< branch and bound tree */
   SCIP_LP*              lp,                 /**< current LP data */
   SCIP_BRANCHCAND*      branchcand,         /**< branching candidate storage */
   SCIP_EVENTFILTER*     eventfilter,        /**< event filter for global (not variable dependent) events */
   SCIP_EVENTQUEUE*      eventqueue,         /**< event queue */
   SCIP_PROB**           target              /**< pointer to target problem data structure */
   )
{
   SCIP_VAR* targetvar;
   SCIP_CONS* targetcons;
   char transname[SCIP_MAXSTRLEN];
   int v;
   int c;
   int h;

   assert(set != NULL);
   assert(source != NULL);
   assert(blkmem != NULL);
   assert(target != NULL);

   SCIPdebugMessage("transform problem: original has %d variables\n", source->nvars);

   /* create target problem data (probdelorig and probtrans are not needed, probdata is set later) */
   (void) SCIPsnprintf(transname, SCIP_MAXSTRLEN, "t_%s", source->name);
   SCIP_CALL( SCIPprobCreate(target, blkmem, set, transname, source->probdelorig, source->probtrans, source->probdeltrans, 
         source->probinitsol, source->probexitsol, source->probcopy, NULL, TRUE) );
   SCIPprobSetObjsense(*target, source->objsense);

   /* transform objective limit */
   if( source->objlim < SCIP_INVALID )
      SCIPprobSetObjlim(*target, source->objlim);

   /* transform objective limit */
   if( source->dualbound < SCIP_INVALID )
      SCIPprobSetDualbound(*target, source->dualbound);

   /* transform and copy all variables to target problem */
   SCIP_CALL( probEnsureVarsMem(*target, set, source->nvars) );
   for( v = 0; v < source->nvars; ++v )
   {
      SCIP_CALL( SCIPvarTransform(source->vars[v], blkmem, set, stat, source->objsense, &targetvar) );
      SCIP_CALL( SCIPprobAddVar(*target, blkmem, set, lp, branchcand, eventfilter, eventqueue, targetvar) );
      SCIP_CALL( SCIPvarRelease(&targetvar, blkmem, set, eventqueue, NULL) );
   }
   assert((*target)->nvars == source->nvars);
   assert((*target)->nobjvars == SCIPprobGetNObjVars(*target, set));

   /* call user data transformation */
   if( source->probtrans != NULL )
   {
      SCIP_CALL( source->probtrans(set->scip, source->probdata, &(*target)->probdata) );
   }
   else
      (*target)->probdata = source->probdata;

   /* transform and copy all constraints to target problem */
   for( c = 0; c < source->nconss; ++c )
   {
      SCIP_CALL( SCIPconsTransform(source->conss[c], blkmem, set, &targetcons) );
      SCIP_CALL( SCIPprobAddCons(*target, set, stat, targetcons) );
      SCIP_CALL( SCIPconsRelease(&targetcons, blkmem, set) );
   }

   /* lock variables for all constraint handlers that don't need constraints */
   for( h = 0; h < set->nconshdlrs; ++h )
   {
      if( !SCIPconshdlrNeedsCons(set->conshdlrs[h]) )
      {
         SCIP_CALL( SCIPconshdlrLockVars(set->conshdlrs[h], set) );
      }
   }
   
   /* objective value is always integral, iff original objective value is always integral and shift is integral */
   (*target)->objisintegral = source->objisintegral && SCIPsetIsIntegral(set, (*target)->objoffset);

   /* check, whether objective value is always integral by inspecting the problem, if it is the case adjust the
    * cutoff bound if primal solution is already known 
    */
   SCIP_CALL( SCIPprobCheckObjIntegral(*target, source, blkmem, set, stat, primal, tree, lp, eventqueue) );

   return SCIP_OKAY;
}

/** resets the global and local bounds of original variables in original problem to their original values */
SCIP_RETCODE SCIPprobResetBounds(
   SCIP_PROB*            prob,               /**< original problem data */
   BMS_BLKMEM*           blkmem,             /**< block memory */
   SCIP_SET*             set,                /**< global SCIP settings */
   SCIP_STAT*            stat                /**< problem statistics */
   )
{
   int v;

   assert(prob != NULL);
   assert(!prob->transformed);
   assert(prob->nfixedvars == 0);

   for( v = 0; v < prob->nvars; ++v )
   {
      SCIP_CALL( SCIPvarResetBounds(prob->vars[v], blkmem, set, stat) );
   }

   return SCIP_OKAY;
}

/** (Re)Sort the variables, which appear in the four categories (binary, integer, implicit, continuous) after presolve
 *  with respect to their original index (within their categories). Adjust the problem index afterwards which is
 *  supposed to reflect the position in the variable array. This additional (re)sorting is supposed to get more robust
 *  against the order presolving fixed variables. (We also reobtain a possible block structure induced by the user
 *  model)
 */
void SCIPprobResortVars(
   SCIP_PROB*            prob                /**< problem data */
   )
{
   SCIP_VAR** vars;
   int nbinvars;
   int nintvars;
   int nimplvars;
   int ncontvars;
   int nvars;
   int v;

   vars = prob->vars;
   nvars = prob->nvars;
   nbinvars = prob->nbinvars;
   nintvars = prob->nintvars;
   nimplvars = prob->nimplvars;
   ncontvars = prob->ncontvars;

   assert(vars != NULL);
   assert(nbinvars + nintvars + nimplvars + ncontvars == nvars);

   SCIPdebugMessage("entering sorting with respect to original block structure! \n");

   /* sort binaries */
   if( nbinvars > 0 )
      SCIPsortPtr((void**)vars, SCIPvarComp, nbinvars);

   /* sort integers */
   if( nintvars > 0 )
      SCIPsortPtr((void**)&vars[nbinvars], SCIPvarComp, nintvars);

   /* sort implicit variables */
   if( nimplvars > 0 )
      SCIPsortPtr((void**)&vars[nbinvars + nintvars], SCIPvarComp, nimplvars);

   /* sort continuous variables*/
   if( ncontvars > 0 )
      SCIPsortPtr((void**)&vars[nbinvars + nintvars + nimplvars], SCIPvarComp, ncontvars);

   /* after sorting, the problem index of each variable has to be adjusted */
   for( v = 0; v < nvars; ++v )
   {
      vars[v]->probindex = v;
      SCIPdebugMessage("Variable: Problem index <%d>, original index <%d> \n", vars[v]->probindex, vars[v]->index);
   }
}



/*
 * problem modification
 */

/** sets user problem data */
void SCIPprobSetData(
   SCIP_PROB*            prob,               /**< problem */
   SCIP_PROBDATA*        probdata            /**< user problem data to use */
   )
{
   assert(prob != NULL);

   prob->probdata = probdata;
}

/** inserts variable at the correct position in vars array, depending on its type */
static
void probInsertVar(
   SCIP_PROB*            prob,               /**< problem data */
   SCIP_VAR*             var                 /**< variable to insert */
   )
{
   int insertpos;
   int intstart;
   int implstart;
   int contstart;

   assert(prob != NULL);
   assert(prob->vars != NULL);
   assert(prob->nvars < prob->varssize);
   assert(var != NULL);
   assert(SCIPvarGetProbindex(var) == -1);
   assert(SCIPvarGetStatus(var) == SCIP_VARSTATUS_ORIGINAL
      || SCIPvarGetStatus(var) == SCIP_VARSTATUS_LOOSE
      || SCIPvarGetStatus(var) == SCIP_VARSTATUS_COLUMN);
   /* original variables cannot go into transformed problem and transformed variables cannot go into original problem */
   assert((SCIPvarGetStatus(var) != SCIP_VARSTATUS_ORIGINAL) == prob->transformed);

   /* insert variable in array */
   insertpos = prob->nvars;
   intstart = prob->nbinvars;
   implstart = intstart + prob->nintvars;
   contstart = implstart + prob->nimplvars;

   if( SCIPvarGetType(var) == SCIP_VARTYPE_CONTINUOUS )
      prob->ncontvars++;
   else
   {
      if( insertpos > contstart )
      {
         prob->vars[insertpos] = prob->vars[contstart];
         SCIPvarSetProbindex(prob->vars[insertpos], insertpos);
         insertpos = contstart;
      }
      assert(insertpos == contstart);

      if( SCIPvarGetType(var) == SCIP_VARTYPE_IMPLINT )
         prob->nimplvars++;
      else
      {
         if( insertpos > implstart )
         {
            prob->vars[insertpos] = prob->vars[implstart];
            SCIPvarSetProbindex(prob->vars[insertpos], insertpos);
            insertpos = implstart;
         }
         assert(insertpos == implstart);

         if( SCIPvarGetType(var) == SCIP_VARTYPE_INTEGER )
            prob->nintvars++;
         else
         {
            assert(SCIPvarGetType(var) == SCIP_VARTYPE_BINARY);
            if( insertpos > intstart )
            {
               prob->vars[insertpos] = prob->vars[intstart];
               SCIPvarSetProbindex(prob->vars[insertpos], insertpos);
               insertpos = intstart;
            }
            assert(insertpos == intstart);

            prob->nbinvars++;
         }
      }
   }
   prob->nvars++;

   assert(prob->nvars == prob->nbinvars + prob->nintvars + prob->nimplvars + prob->ncontvars);
   assert((SCIPvarGetType(var) == SCIP_VARTYPE_BINARY && insertpos == prob->nbinvars - 1)
      || (SCIPvarGetType(var) == SCIP_VARTYPE_INTEGER && insertpos == prob->nbinvars + prob->nintvars - 1)
      || (SCIPvarGetType(var) == SCIP_VARTYPE_IMPLINT && insertpos == prob->nbinvars + prob->nintvars + prob->nimplvars - 1)
      || (SCIPvarGetType(var) == SCIP_VARTYPE_CONTINUOUS
         && insertpos == prob->nbinvars + prob->nintvars + prob->nimplvars + prob->ncontvars - 1));

   prob->vars[insertpos] = var;
   SCIPvarSetProbindex(var, insertpos);

   /* update number of column variables in problem */
   if( SCIPvarGetStatus(var) == SCIP_VARSTATUS_COLUMN )
      prob->ncolvars++;
   assert(0 <= prob->ncolvars && prob->ncolvars <= prob->nvars);
}

/** removes variable from vars array */
static
SCIP_RETCODE probRemoveVar(
   SCIP_PROB*            prob,               /**< problem data */
   BMS_BLKMEM*           blkmem,             /**< block memory */
   SCIP_SET*             set,                /**< global SCIP settings */
   SCIP_VAR*             var                 /**< variable to remove */
   )
{
   int freepos;
   int intstart;
   int implstart;
   int contstart;

   assert(prob != NULL);
   assert(var != NULL);
   assert(SCIPvarGetProbindex(var) >= 0);
   assert(prob->vars != NULL);
   assert(prob->vars[SCIPvarGetProbindex(var)] == var);

   intstart = prob->nbinvars;
   implstart = intstart + prob->nintvars;
   contstart = implstart + prob->nimplvars;

   switch( SCIPvarGetType(var) )
   {
   case SCIP_VARTYPE_BINARY:
      assert(0 <= SCIPvarGetProbindex(var) && SCIPvarGetProbindex(var) < intstart);
      prob->nbinvars--;
      break;
   case SCIP_VARTYPE_INTEGER:
      assert(intstart <= SCIPvarGetProbindex(var) && SCIPvarGetProbindex(var) < implstart);
      prob->nintvars--;
      break;
   case SCIP_VARTYPE_IMPLINT:
      assert(implstart <= SCIPvarGetProbindex(var) && SCIPvarGetProbindex(var) < contstart);
      prob->nimplvars--;
      break;
   case SCIP_VARTYPE_CONTINUOUS:
      assert(contstart <= SCIPvarGetProbindex(var) && SCIPvarGetProbindex(var) < prob->nvars);
      prob->ncontvars--;
      break;
   default:
      SCIPerrorMessage("unknown variable type\n");
      SCIPABORT();
   }

   /* move last binary, last integer, last implicit, and last continuous variable forward to fill the free slot */
   freepos = SCIPvarGetProbindex(var);
   if( freepos < intstart-1 )
   {
      /* move last binary variable to free slot */
      prob->vars[freepos] = prob->vars[intstart-1];
      SCIPvarSetProbindex(prob->vars[freepos], freepos);
      freepos = intstart-1;
   }
   if( freepos < implstart-1 )
   {
      /* move last integer variable to free slot */
      prob->vars[freepos] = prob->vars[implstart-1];
      SCIPvarSetProbindex(prob->vars[freepos], freepos);
      freepos = implstart-1;
   }
   if( freepos < contstart-1 )
   {
      /* move last implicit integer variable to free slot */
      prob->vars[freepos] = prob->vars[contstart-1];
      SCIPvarSetProbindex(prob->vars[freepos], freepos);
      freepos = contstart-1;
   }
   if( freepos < prob->nvars-1 )
   {
      /* move last implicit integer variable to free slot */
      prob->vars[freepos] = prob->vars[prob->nvars-1];
      SCIPvarSetProbindex(prob->vars[freepos], freepos);
      freepos = prob->nvars-1;
   }
   assert(freepos == prob->nvars-1);

   prob->nvars--;
   assert(prob->nvars == prob->nbinvars + prob->nintvars + prob->nimplvars + prob->ncontvars);

   /* update number of column variables in problem */
   if( SCIPvarGetStatus(var) == SCIP_VARSTATUS_COLUMN )
      prob->ncolvars--;
   assert(0 <= prob->ncolvars && prob->ncolvars <= prob->nvars);

   /* inform the variable that it is no longer in the problem; if necessary, delete it from the implication graph */
   SCIP_CALL( SCIPvarRemove(var, blkmem, set, FALSE) );

   return SCIP_OKAY;
}

/** adds variable to the problem and captures it */
SCIP_RETCODE SCIPprobAddVar(
   SCIP_PROB*            prob,               /**< problem data */
   BMS_BLKMEM*           blkmem,             /**< block memory buffers */
   SCIP_SET*             set,                /**< global SCIP settings */
   SCIP_LP*              lp,                 /**< current LP data */
   SCIP_BRANCHCAND*      branchcand,         /**< branching candidate storage */
   SCIP_EVENTFILTER*     eventfilter,        /**< event filter for global (not variable dependent) events */
   SCIP_EVENTQUEUE*      eventqueue,         /**< event queue */
   SCIP_VAR*             var                 /**< variable to add */
   )
{
   assert(prob != NULL);
   assert(set != NULL);
   assert(var != NULL);
   assert(SCIPvarGetProbindex(var) == -1);
   assert(SCIPvarGetStatus(var) == SCIP_VARSTATUS_ORIGINAL
      || SCIPvarGetStatus(var) == SCIP_VARSTATUS_LOOSE
      || SCIPvarGetStatus(var) == SCIP_VARSTATUS_COLUMN);
   /* original variables cannot go into transformed problem and transformed variables cannot go into original problem */
   assert((SCIPvarGetStatus(var) != SCIP_VARSTATUS_ORIGINAL) == prob->transformed);

#ifndef NDEBUG
   /* check if we add this variables to the same scip, where we created it */
   if( var->scip != set->scip )
   {
      SCIPerrorMessage("variable belongs to a different scip instance\n");
      return SCIP_INVALIDDATA;
   }
#endif

   /* capture variable */
   SCIPvarCapture(var);

   /* allocate additional memory */
   SCIP_CALL( probEnsureVarsMem(prob, set, prob->nvars+1) );

   /* insert variable in vars array and mark it to be in problem */
   probInsertVar(prob, var);

   /* add variable's name to the namespace */
   if( varHasName(var) && prob->varnames != NULL )
   {
      SCIP_CALL( SCIPhashtableInsert(prob->varnames, (void*)var) );
   }

   /* update branching candidates and pseudo and loose objective value in the LP */
   if( SCIPvarGetStatus(var) != SCIP_VARSTATUS_ORIGINAL )
   {
      SCIP_CALL( SCIPbranchcandUpdateVar(branchcand, set, var) );
      SCIP_CALL( SCIPlpUpdateAddVar(lp, set, var) );
   }

   SCIPdebugMessage("added variable <%s> to problem (%d variables: %d binary, %d integer, %d implicit, %d continuous)\n",
      SCIPvarGetName(var), prob->nvars, prob->nbinvars, prob->nintvars, prob->nimplvars, prob->ncontvars);

   if( prob->transformed )
   {
      SCIP_EVENT* event;

      /* issue VARADDED event */
      SCIP_CALL( SCIPeventCreateVarAdded(&event, blkmem, var) );
      SCIP_CALL( SCIPeventqueueAdd(eventqueue, blkmem, set, NULL, NULL, NULL, eventfilter, &event) );

      /* update the number of variables with non-zero objective coefficient */
      SCIPprobUpdateNObjVars(prob, set, 0.0, SCIPvarGetObj(var));
   }

   return SCIP_OKAY;
}

/** marks variable to be removed from the problem; however, the variable is NOT removed from the constraints */
SCIP_RETCODE SCIPprobDelVar(
   SCIP_PROB*            prob,               /**< problem data */
   BMS_BLKMEM*           blkmem,             /**< block memory */
   SCIP_SET*             set,                /**< global SCIP settings */
   SCIP_EVENTQUEUE*      eventqueue,         /**< event queue */
   SCIP_VAR*             var,                /**< problem variable */
   SCIP_Bool*            deleted             /**< pointer to store whether marking variable to be deleted was successful */
   )
{
   assert(prob != NULL);
   assert(set != NULL);
   assert(var != NULL);
   assert(eventqueue != NULL);
   assert(deleted != NULL);
   assert(SCIPvarGetProbindex(var) != -1);
   assert(SCIPvarGetStatus(var) == SCIP_VARSTATUS_ORIGINAL
      || SCIPvarGetStatus(var) == SCIP_VARSTATUS_LOOSE
      || SCIPvarGetStatus(var) == SCIP_VARSTATUS_COLUMN);

   *deleted = FALSE;

   /* don't remove variables that are not in the problem */
   /**@todo what about negated variables? should the negation variable be removed instead? */
   if( SCIPvarGetProbindex(var) == -1 )
      return SCIP_OKAY;

   /* don't remove the direct counterpart of an original variable from the transformed problem, because otherwise
    * operations on the original variables would be applied to a NULL pointer
    */
   if( SCIPvarIsTransformedOrigvar(var) )
      return SCIP_OKAY;

   assert(SCIPvarGetNegatedVar(var) == NULL);

   SCIPdebugMessage("deleting variable <%s> from problem (%d variables: %d binary, %d integer, %d implicit, %d continuous)\n",
      SCIPvarGetName(var), prob->nvars, prob->nbinvars, prob->nintvars, prob->nimplvars, prob->ncontvars);

   /* mark variable to be deleted from the problem */
   SCIPvarMarkDeleted(var);

   if( prob->transformed )
   {
      SCIP_EVENT* event;

      /* issue VARDELETED event */
      SCIP_CALL( SCIPeventCreateVarDeleted(&event, blkmem, var) );
      SCIP_CALL( SCIPeventqueueAdd(eventqueue, blkmem, set, NULL, NULL, NULL, NULL, &event) );
   }

   /* remember that the variable should be deleted from the problem in SCIPprobPerformVarDeletions() */
   SCIP_CALL( probEnsureDeletedvarsMem(prob, set, prob->ndeletedvars+1) );
   prob->deletedvars[prob->ndeletedvars] = var;
   prob->ndeletedvars++;

   *deleted = TRUE;

   return SCIP_OKAY;
}

/** actually removes the deleted variables from the problem and releases them */
SCIP_RETCODE SCIPprobPerformVarDeletions(
   SCIP_PROB*            prob,               /**< problem data */
   BMS_BLKMEM*           blkmem,             /**< block memory */
   SCIP_SET*             set,                /**< global SCIP settings */
   SCIP_STAT*            stat,               /**< dynamic problem statistics */
   SCIP_EVENTQUEUE*      eventqueue,         /**< event queue */
   SCIP_LP*              lp,                 /**< current LP data (may be NULL) */
   SCIP_BRANCHCAND*      branchcand          /**< branching candidate storage */
   )
{
   int i;

   assert(prob != NULL);
   assert(set != NULL);

   /* delete variables from the constraints;
    * do this only in solving stage, in presolving, it is already handled by the constraint handlers
    */
   if( SCIPsetGetStage(set) == SCIP_STAGE_SOLVING )
   {
      for( i = 0; i < set->nconshdlrs; ++i )
      {
         SCIP_CALL( SCIPconshdlrDelVars(set->conshdlrs[i], blkmem, set, stat) );
      }
   }

   for( i = 0; i < prob->ndeletedvars; ++i )
   {
      SCIP_VAR* var;

      var = prob->deletedvars[i];

      /* don't delete the variable, if it was fixed or aggregated in the meantime */
      if( SCIPvarGetProbindex(var) >= 0 )
      {
         SCIPdebugMessage("perform deletion of <%s> [%p]\n", SCIPvarGetName(var), (void*)var);

         /* convert column variable back into loose variable, free LP column */
         if( SCIPvarGetStatus(var) == SCIP_VARSTATUS_COLUMN )
         {
            SCIP_CALL( SCIPvarLoose(var, blkmem, set, eventqueue, prob, lp) );
         }
         
         /* update branching candidates and pseudo and loose objective value in the LP */
         if( SCIPvarGetStatus(var) != SCIP_VARSTATUS_ORIGINAL )
         {
            SCIP_CALL( SCIPlpUpdateDelVar(lp, set, var) );
            SCIP_CALL( SCIPbranchcandRemoveVar(branchcand, var) );
         }
         
         /* remove variable's name from the namespace */
         if( varHasName(var) && prob->varnames != NULL )
         {
            assert(SCIPhashtableExists(prob->varnames, (void*)var));
            SCIP_CALL( SCIPhashtableRemove(prob->varnames, (void*)var) );
         }

         /* remove variable from vars array and mark it to be not in problem */
         SCIP_CALL( probRemoveVar(prob, blkmem, set, var) );

         /* release variable */
         SCIP_CALL( SCIPvarRelease(&prob->deletedvars[i], blkmem, set, eventqueue, lp) );
      }
   }
   prob->ndeletedvars = 0;

   return SCIP_OKAY;
}

/** changes the type of a variable in the problem */
SCIP_RETCODE SCIPprobChgVarType(
   SCIP_PROB*            prob,               /**< problem data */
   BMS_BLKMEM*           blkmem,             /**< block memory */
   SCIP_SET*             set,                /**< global SCIP settings */
   SCIP_BRANCHCAND*      branchcand,         /**< branching candidate storage */
   SCIP_VAR*             var,                /**< variable to add */
   SCIP_VARTYPE          vartype             /**< new type of variable */
   )
{
   assert(prob != NULL);
   assert(var != NULL);
   assert(SCIPvarGetProbindex(var) >= 0);
   assert(SCIPvarGetStatus(var) == SCIP_VARSTATUS_ORIGINAL
      || SCIPvarGetStatus(var) == SCIP_VARSTATUS_LOOSE
      || SCIPvarGetStatus(var) == SCIP_VARSTATUS_COLUMN);
   assert(branchcand != NULL || SCIPvarGetStatus(var) == SCIP_VARSTATUS_ORIGINAL);

   if( SCIPvarGetType(var) == vartype )
      return SCIP_OKAY;

   /* temporarily remove variable from branching candidates */
   if( branchcand != NULL )
   {
      SCIP_CALL( SCIPbranchcandRemoveVar(branchcand, var) );
   }

   /* temporarily remove variable from problem */
   SCIP_CALL( probRemoveVar(prob, blkmem, set, var) );

   /* change the type of the variable */
   SCIP_CALL( SCIPvarChgType(var, vartype) );

   /* reinsert variable into problem */
   probInsertVar(prob, var);

   /* update branching candidates */
   if( branchcand != NULL )
   {
      SCIP_CALL( SCIPbranchcandUpdateVar(branchcand, set, var) );
   }

   return SCIP_OKAY;
}

/** informs problem, that the given loose problem variable changed its status */
SCIP_RETCODE SCIPprobVarChangedStatus(
   SCIP_PROB*            prob,               /**< problem data */
   BMS_BLKMEM*           blkmem,             /**< block memory */
   SCIP_SET*             set,                /**< global SCIP settings */
   SCIP_BRANCHCAND*      branchcand,         /**< branching candidate storage */
   SCIP_VAR*             var                 /**< problem variable */
   )
{
   assert(prob != NULL);
   assert(var != NULL);
   assert(SCIPvarGetProbindex(var) != -1);

   /* get current status of variable */
   switch( SCIPvarGetStatus(var) )
   {
   case SCIP_VARSTATUS_ORIGINAL:
      SCIPerrorMessage("variables cannot switch to ORIGINAL status\n");
      return SCIP_INVALIDDATA;

   case SCIP_VARSTATUS_LOOSE:
      /* variable switched from column to loose */
      prob->ncolvars--;
      break;

   case SCIP_VARSTATUS_COLUMN:
      /* variable switched from non-column to column */
      prob->ncolvars++;
      break;

   case SCIP_VARSTATUS_FIXED:
   case SCIP_VARSTATUS_AGGREGATED:
   case SCIP_VARSTATUS_MULTAGGR:
   case SCIP_VARSTATUS_NEGATED:
      /* variable switched from unfixed to fixed (if it was fixed before, probindex would have been -1) */

      /* remove variable from problem */
      SCIP_CALL( probRemoveVar(prob, blkmem, set, var) );
      
      /* insert variable in fixedvars array */
      SCIP_CALL( probEnsureFixedvarsMem(prob, set, prob->nfixedvars+1) );
      prob->fixedvars[prob->nfixedvars] = var;
      prob->nfixedvars++;

      /* update branching candidates */
      SCIP_CALL( SCIPbranchcandUpdateVar(branchcand, set, var) );
      break;

   default:
      SCIPerrorMessage("invalid variable status <%d>\n", SCIPvarGetStatus(var));
      return SCIP_INVALIDDATA;
   }
   assert(0 <= prob->ncolvars && prob->ncolvars <= prob->nvars);

   return SCIP_OKAY;
}

/** adds constraint to the problem and captures it;
 *  a local constraint is automatically upgraded into a global constraint
 */
SCIP_RETCODE SCIPprobAddCons(
   SCIP_PROB*            prob,               /**< problem data */
   SCIP_SET*             set,                /**< global SCIP settings */
   SCIP_STAT*            stat,               /**< dynamic problem statistics */
   SCIP_CONS*            cons                /**< constraint to add */
   )
{
   assert(prob != NULL);
   assert(cons != NULL);
   assert(cons->addconssetchg == NULL);
   assert(cons->addarraypos == -1);

#ifndef NDEBUG
   /* check if we add this constraint to the same scip, where we create the constraint */
   if( cons->scip != set->scip )
   {
      SCIPerrorMessage("constraint belongs to different scip instance\n");
      return SCIP_INVALIDDATA;
   }
#endif
   SCIPdebugMessage("adding constraint <%s> to global problem -> %d constraints\n",
      SCIPconsGetName(cons), prob->nconss+1);

   /* mark the constraint as problem constraint, and remember the constraint's position */
   cons->addconssetchg = NULL;
   cons->addarraypos = prob->nconss;

   /* add the constraint to the problem's constraint array */
   SCIP_CALL( probEnsureConssMem(prob, set, prob->nconss+1) );
   prob->conss[prob->nconss] = cons;
   prob->nconss++;
   prob->maxnconss = MAX(prob->maxnconss, prob->nconss);

   /* undelete constraint, if it was globally deleted in the past */
   cons->deleted = FALSE;

   /* mark constraint to be globally valid */
   cons->local = FALSE;

   /* capture constraint */
   SCIPconsCapture(cons);

   /* add constraint's name to the namespace */
   if( consHasName(cons) && prob->consnames != NULL )
   {
      SCIP_CALL( SCIPhashtableInsert(prob->consnames, (void*)cons) );
   }

   /* if the problem is the transformed problem, activate and lock constraint */
   if( prob->transformed )
   {
      /* activate constraint */
      if( !SCIPconsIsActive(cons) )
      {
         SCIP_CALL( SCIPconsActivate(cons, set, stat, -1, (stat->nnodes <= 1)) );
      }

      /* if constraint is a check-constraint, lock roundings of constraint's variables */
      if( SCIPconsIsChecked(cons) )
      {
         SCIP_CALL( SCIPconsAddLocks(cons, set, +1, 0) );
      }
   }

   return SCIP_OKAY;
}

/** releases and removes constraint from the problem; if the user has not captured the constraint for his own use, the
 *  constraint may be invalid after the call
 */
SCIP_RETCODE SCIPprobDelCons(
   SCIP_PROB*            prob,               /**< problem data */
   BMS_BLKMEM*           blkmem,             /**< block memory */
   SCIP_SET*             set,                /**< global SCIP settings */
   SCIP_STAT*            stat,               /**< dynamic problem statistics */
   SCIP_CONS*            cons                /**< constraint to remove */
   )
{
   int arraypos;

   assert(prob != NULL);
   assert(blkmem != NULL);
   assert(cons != NULL);
   assert(cons->addconssetchg == NULL);
   assert(0 <= cons->addarraypos && cons->addarraypos < prob->nconss);
   assert(prob->conss != NULL);
   assert(prob->conss[cons->addarraypos] == cons);

   /* if the problem is the transformed problem, deactivate and unlock constraint */
   if( prob->transformed )
   {
      /* if constraint is a check-constraint, unlock roundings of constraint's variables */
      if( SCIPconsIsChecked(cons) )
      {
         SCIP_CALL( SCIPconsAddLocks(cons, set, -1, 0) );
      }

      /* deactivate constraint, if it is currently active */
      if( cons->active && !cons->updatedeactivate )
      {
         SCIP_CALL( SCIPconsDeactivate(cons, set, stat) );
      }
   }
   assert(!cons->active || cons->updatedeactivate);
   assert(!cons->enabled || cons->updatedeactivate);

   /* remove constraint's name from the namespace */
   if( consHasName(cons) && prob->consnames != NULL )
   {
      assert(SCIPhashtableExists(prob->consnames, (void*)cons));
      SCIP_CALL( SCIPhashtableRemove(prob->consnames, (void*)cons) );
   }

   /* remove the constraint from the problem's constraint array */
   arraypos = cons->addarraypos;
   prob->conss[arraypos] = prob->conss[prob->nconss-1];
   assert(prob->conss[arraypos] != NULL);
   assert(prob->conss[arraypos]->addconssetchg == NULL);
   prob->conss[arraypos]->addarraypos = arraypos;
   prob->nconss--;

   /* mark the constraint to be no longer in the problem */
   cons->addarraypos = -1;

   /* release constraint */
   SCIP_CALL( SCIPconsRelease(&cons, blkmem, set) );

   return SCIP_OKAY;
}

/** remembers the current number of constraints in the problem's internal data structure
 *  - resets maximum number of constraints to current number of constraints
 *  - remembers current number of constraints as starting number of constraints
 */
void SCIPprobMarkNConss(
   SCIP_PROB*            prob                /**< problem data */
   )
{
   assert(prob != NULL);

   /* remember number of constraints for statistic */
   prob->maxnconss = prob->nconss;
   prob->startnvars = prob->nvars;
   prob->startnconss = prob->nconss;
}

/** sets objective sense: minimization or maximization */
void SCIPprobSetObjsense(
   SCIP_PROB*            prob,               /**< problem data */
   SCIP_OBJSENSE         objsense            /**< new objective sense */
   )
{
   assert(prob != NULL);
   assert(prob->objsense == SCIP_OBJSENSE_MAXIMIZE || prob->objsense == SCIP_OBJSENSE_MINIMIZE);
   assert(objsense == SCIP_OBJSENSE_MAXIMIZE || objsense == SCIP_OBJSENSE_MINIMIZE);

   prob->objsense = objsense;
}

/** adds value to objective offset */
void SCIPprobAddObjoffset(
   SCIP_PROB*            prob,               /**< problem data */
   SCIP_Real             addval              /**< value to add to objective offset */
   )
{
   assert(prob != NULL);
   assert(prob->transformed);

   SCIPdebugMessage("adding %g to objective offset %g: new offset = %g\n", addval, prob->objoffset, prob->objoffset + addval);
   prob->objoffset += addval;
}

/** sets the dual bound on objective function */
void SCIPprobSetDualbound(
   SCIP_PROB*            prob,               /**< problem data */
   SCIP_Real             dualbound           /**< external dual bound */
   )
{
   assert(prob != NULL);

   prob->dualbound = dualbound;
}

/** sets limit on objective function, such that only solutions better than this limit are accepted */
void SCIPprobSetObjlim(
   SCIP_PROB*            prob,               /**< problem data */
   SCIP_Real             objlim              /**< external objective limit */
   )
{
   assert(prob != NULL);

   prob->objlim = objlim;
}

/** informs the problem, that its objective value is always integral in every feasible solution */
void SCIPprobSetObjIntegral(
   SCIP_PROB*            prob                /**< problem data */
   )
{
   assert(prob != NULL);
   
   prob->objisintegral = TRUE;
}

/** sets integral objective value flag, if all variables with non-zero objective values are integral and have 
 *  integral objective value and also updates the cutoff bound if primal solution is already known
 */
SCIP_RETCODE SCIPprobCheckObjIntegral(
   SCIP_PROB*            transprob,          /**< tranformed problem data */
   SCIP_PROB*            origprob,           /**< orginal problem data */
   BMS_BLKMEM*           blkmem,             /**< block memory */
   SCIP_SET*             set,                /**< global SCIP settings */
   SCIP_STAT*            stat,               /**< problem statistics data */
   SCIP_PRIMAL*          primal,             /**< primal data */
   SCIP_TREE*            tree,               /**< branch and bound tree */
   SCIP_LP*              lp,                 /**< current LP data */
   SCIP_EVENTQUEUE*      eventqueue          /**< event queue */
   )
{
   SCIP_Real obj;
   int v;

   assert(transprob != NULL);
   assert(origprob != NULL);
   
   /* if we know already, that the objective value is integral, nothing has to be done */
   if( transprob->objisintegral )
      return SCIP_OKAY;
   
   /* if there exist unknown variables, we cannot conclude that the objective value is always integral */
   if( set->nactivepricers != 0 )
      return SCIP_OKAY;

   /* if the objective value offset is fractional, the value itself is possibly fractional */
   if( !SCIPsetIsIntegral(set, transprob->objoffset) )
      return SCIP_OKAY;

   /* scan through the variables */
   for( v = 0; v < transprob->nvars; ++v )
   {
      /* get objective value of variable */
      obj = SCIPvarGetObj(transprob->vars[v]);

      /* check, if objective value is non-zero */
      if( !SCIPsetIsZero(set, obj) )
      {
         /* if variable's objective value is fractional, the problem's objective value may also be fractional */
         if( !SCIPsetIsIntegral(set, obj) )
            break;
         
         /* if variable with non-zero objective value is continuous, the problem's objective value may be fractional */
         if( SCIPvarGetType(transprob->vars[v]) == SCIP_VARTYPE_CONTINUOUS )
            break;
      }
   }

   /* objective value is integral, if the variable loop scanned all variables */
   if( v == transprob->nvars )
   {
      transprob->objisintegral = TRUE;

      /* update upper bound and cutoff bound in primal data structure due to new internality information */
      SCIP_CALL( SCIPprimalUpdateObjoffset(primal, blkmem, set, stat, eventqueue, transprob, origprob, tree, lp) );
   }

   return SCIP_OKAY;
}

/** update the number of variables with non-zero objective coefficient */
void SCIPprobUpdateNObjVars(
   SCIP_PROB*            prob,               /**< problem data */
   SCIP_SET*             set,                /**< global SCIP settings */
   SCIP_Real             oldobj,             /**< old objective value for variable */
   SCIP_Real             newobj              /**< new objective value for variable */
   )
{
   assert(prob->transformed);

   if( !SCIPsetIsZero(set, oldobj) )
      prob->nobjvars--;

   if( !SCIPsetIsZero(set, newobj) )
      prob->nobjvars++;

   assert(prob->nobjvars == SCIPprobGetNObjVars(prob, set));
}

/** update the dual bound if its better as the current one */
void SCIPprobUpdateDualbound(
   SCIP_PROB*            prob,               /**< problem data */
   SCIP_Real             newbound            /**< new dual bound for the node (if it's tighter than the old one) */
   )
{
   if( prob->dualbound == SCIP_INVALID ) /*lint !e777*/
      SCIPprobSetDualbound(prob, newbound);
   else
   {
      switch( prob->objsense )
      {
      case SCIP_OBJSENSE_MINIMIZE:
         prob->dualbound = MIN(newbound, prob->dualbound);
         break;

      case SCIP_OBJSENSE_MAXIMIZE:
         prob->dualbound = MAX(newbound, prob->dualbound);
         break;

      default:
         SCIPerrorMessage("invalid objective sense <%d>\n", prob->objsense);
         SCIPABORT();
      }
   }
}

/** if possible, scales objective function such that it is integral with gcd = 1 */
SCIP_RETCODE SCIPprobScaleObj(
   SCIP_PROB*            transprob,          /**< tranformed problem data */
   SCIP_PROB*            origprob,           /**< orginal problem data */
   BMS_BLKMEM*           blkmem,             /**< block memory */
   SCIP_SET*             set,                /**< global SCIP settings */
   SCIP_STAT*            stat,               /**< problem statistics data */
   SCIP_PRIMAL*          primal,             /**< primal data */
   SCIP_TREE*            tree,               /**< branch and bound tree */
   SCIP_LP*              lp,                 /**< current LP data */
   SCIP_EVENTQUEUE*      eventqueue          /**< event queue */
   )
{
   int v;
   int nints;

   assert(transprob != NULL);
   assert(set != NULL);

   /* do not change objective if there are pricers involved */
   if( set->nactivepricers != 0 )
      return SCIP_OKAY;

   nints = transprob->nvars - transprob->ncontvars;

   /* scan through the continuous variables */
   for( v = nints; v < transprob->nvars; ++v )
   {
      SCIP_Real obj;

      /* get objective value of variable; it it is non-zero, no scaling can be applied */
      obj = SCIPvarGetObj(transprob->vars[v]);
      if( !SCIPsetIsZero(set, obj) )
         break;
   }

   /* only continue if all continuous variables have obj = 0 */
   if( v == transprob->nvars )
   {
      SCIP_Real* objvals;
      SCIP_Real intscalar;
      SCIP_Bool success;

      /* get temporary memory */
      SCIP_CALL( SCIPsetAllocBufferArray(set, &objvals, nints) );

      /* get objective values of integer variables */
      for( v = 0; v < nints; ++v )
         objvals[v] = SCIPvarGetObj(transprob->vars[v]);

      /* calculate integral scalar */
      SCIP_CALL( SCIPcalcIntegralScalar(objvals, nints, -SCIPsetEpsilon(set), +SCIPsetEpsilon(set), OBJSCALE_MAXDNOM, OBJSCALE_MAXSCALE,
         &intscalar, &success) );

      SCIPdebugMessage("integral objective scalar: success=%u, intscalar=%g\n", success, intscalar);

      if( success )
      {
         SCIP_Longint gcd;

         assert(intscalar > 0.0);

         /* calculate gcd of resulting integral coefficients */
         gcd = 0;
         for( v = 0; v < nints && gcd != 1; ++v )
         {
            SCIP_Longint absobj;

            absobj = (SCIP_Longint)(REALABS(objvals[v]) * intscalar + 0.5);
            if( gcd == 0 )
               gcd = absobj;
            else if( absobj > 0 )
               gcd = SCIPcalcGreComDiv(gcd, absobj);
         }
         if( gcd != 0 )
            intscalar /= gcd;
         SCIPdebugMessage("integral objective scalar: gcd=%"SCIP_LONGINT_FORMAT", intscalar=%g\n", gcd, intscalar);

         /* only apply scaling if the final scalar is small enough */
         if( intscalar <= OBJSCALE_MAXFINALSCALE )
         {
            /* apply scaling */
            if( !SCIPsetIsEQ(set, intscalar, 1.0) )
            {
               /* calculate scaled objective values */
               for( v = 0; v < nints; ++v )
               {
                  SCIP_Real newobj;
                  
                  /* check if new obj is really integral */
                  newobj = intscalar * SCIPvarGetObj(transprob->vars[v]);
                  if( !SCIPsetIsFeasIntegral(set, newobj) )
                     break;
                  objvals[v] = SCIPsetFeasFloor(set, newobj);
               }

               /* change the variables' objective values and adjust objscale and objoffset */
               if( v == nints )
               {
                  for( v = 0; v < nints; ++v )
                  {
<<<<<<< HEAD
                     SCIPdebugMessage(" -> var <%s>: newobj = %.6f\n", SCIPvarGetName(transprob->vars[v]), objvals[v]);
                     SCIP_CALL( SCIPvarChgObj(transprob->vars[v], blkmem, set, primal, lp, eventqueue, objvals[v]) );
=======
                     SCIPdebugMessage(" -> var <%s>: newobj = %.6f\n", SCIPvarGetName(prob->vars[v]), objvals[v]);
                     SCIP_CALL( SCIPvarChgObj(prob->vars[v], blkmem, set, prob, primal, lp, eventqueue, objvals[v]) );
>>>>>>> 759595fc
                  }
                  transprob->objoffset *= intscalar;
                  transprob->objscale /= intscalar;
                  transprob->objisintegral = TRUE;
                  SCIPdebugMessage("integral objective scalar: objscale=%g\n", transprob->objscale);

                  /* update upperbound and cutoffbound in primal data structure */
                  SCIP_CALL( SCIPprimalUpdateObjoffset(primal, blkmem, set, stat, eventqueue, transprob, origprob, tree, lp) );
               }
            }
         }
      }

      /* free temporary memory */
      SCIPsetFreeBufferArray(set, &objvals);
   }

   return SCIP_OKAY;
}

/** remembers the current solution as root solution in the problem variables */
void SCIPprobStoreRootSol(
   SCIP_PROB*            prob,               /**< problem data */
   SCIP_SET*             set,                /**< global SCIP settings */
   SCIP_STAT*            stat,               /**< problem statistics */
   SCIP_LP*              lp,                 /**< current LP data */
   SCIP_Bool             roothaslp           /**< is the root solution from LP? */
   )
{
   int v;

   assert(prob != NULL);
   assert(prob->transformed);

   if( roothaslp )
   {
      for( v = 0; v < prob->nvars; ++v )
         SCIPvarStoreRootSol(prob->vars[v], stat, lp, roothaslp);

      SCIPlpSetRootLPIsRelax(lp, SCIPlpIsRelax(lp));
      SCIPlpStoreRootObjval(lp, set, prob);
   }
}

/** informs problem, that the presolving process was finished, and updates all internal data structures */
SCIP_RETCODE SCIPprobExitPresolve(
   SCIP_PROB*            prob,               /**< problem data */
   SCIP_SET*             set                 /**< global SCIP settings */
   )
{  /*lint --e{715}*/
   return SCIP_OKAY;
}

/** initializes problem for branch and bound process and resets all constraint's ages and histories of current run */
SCIP_RETCODE SCIPprobInitSolve(
   SCIP_PROB*            prob,               /**< problem data */
   SCIP_SET*             set                 /**< global SCIP settings */
   )
{
   int c;
   int v;

   assert(prob != NULL);
   assert(prob->transformed);
   assert(set != NULL);

   /* reset constraint's ages */
   for( c = 0; c < prob->nconss; ++c )
   {
      SCIP_CALL( SCIPconsResetAge(prob->conss[c], set) );
   }

   /* initialize variables for solving */
   for( v = 0; v < prob->nvars; ++v )
      SCIPvarInitSolve(prob->vars[v]);

   /* call user data function */
   if( prob->probinitsol != NULL )
   {
      SCIP_CALL( prob->probinitsol(set->scip, prob->probdata) );
   }

   return SCIP_OKAY;
}

/** deinitializes problem after branch and bound process, and converts all COLUMN variables back into LOOSE variables */
SCIP_RETCODE SCIPprobExitSolve(
   SCIP_PROB*            prob,               /**< problem data */
   BMS_BLKMEM*           blkmem,             /**< block memory */
   SCIP_SET*             set,                /**< global SCIP settings */
   SCIP_EVENTQUEUE*      eventqueue,         /**< event queue */
   SCIP_LP*              lp,                 /**< current LP data */
   SCIP_Bool             restart             /**< was this exit solve call triggered by a restart? */
   )
{
   SCIP_VAR* var;
   int v;

   assert(prob != NULL);
   assert(prob->transformed);
   assert(set != NULL);

   /* call user data function */
   if( prob->probexitsol != NULL )
   {
      SCIP_CALL( prob->probexitsol(set->scip, prob->probdata, restart) );
   }

   /* convert all COLUMN variables back into LOOSE variables */
   if( prob->ncolvars > 0 )
   {
      for( v = 0; v < prob->nvars; ++v )
      {
         var = prob->vars[v];
         if( SCIPvarGetStatus(var) == SCIP_VARSTATUS_COLUMN )
         {
            SCIP_CALL( SCIPvarLoose(var, blkmem, set, eventqueue, prob, lp) );
         }
      }
   }
   assert(prob->ncolvars == 0);

   return SCIP_OKAY;
}




/*
 * problem information
 */

/** gets problem name */
const char* SCIPprobGetName(
   SCIP_PROB*            prob                /**< problem data */
   )
{
   assert(prob != NULL);
   return prob->name;
}

/** sets problem name */
SCIP_RETCODE SCIPprobSetName(
   SCIP_PROB*            prob,               /**< problem data */
   const char*           name                /**< name to be set */
   )
{
   assert(prob != NULL);

   BMSfreeMemoryArray(&(prob->name));
   SCIP_ALLOC( BMSduplicateMemoryArray(&(prob->name), name, strlen(name)+1) );

   return SCIP_OKAY;
}

/** gets user problem data */
SCIP_PROBDATA* SCIPprobGetData(
   SCIP_PROB*            prob                /**< problem */
   )
{
   assert(prob != NULL);

   return prob->probdata;
}

/** returns the number of variables with non-zero objective coefficient */
int SCIPprobGetNObjVars(
   SCIP_PROB*            prob,               /**< problem data */
   SCIP_SET*             set                 /**< global SCIP settings */
   )
{
   int nobjvars;
   int v;

   nobjvars = 0;

   for( v = 0; v < prob->nvars; ++v )
   {
      if( !SCIPsetIsZero(set, SCIPvarGetObj(prob->vars[v])) )
         nobjvars++;
   }

   return nobjvars;
}

/** returns the external value of the given internal objective value */
SCIP_Real SCIPprobExternObjval(
   SCIP_PROB*            transprob,          /**< tranformed problem data */
   SCIP_PROB*            origprob,           /**< orginal problem data */
   SCIP_SET*             set,                /**< global SCIP settings */
   SCIP_Real             objval              /**< internal objective value */
   )
{
   assert(set != NULL);
   assert(origprob != NULL);
   assert(transprob != NULL);
   assert(transprob->transformed);
   assert(transprob->objscale > 0.0);

   if( SCIPsetIsInfinity(set, objval) )
      return (SCIP_Real)transprob->objsense * SCIPsetInfinity(set);
   else if( SCIPsetIsInfinity(set, -objval) )
      return -(SCIP_Real)transprob->objsense * SCIPsetInfinity(set);
   else
      return (SCIP_Real)transprob->objsense * transprob->objscale * (objval + transprob->objoffset) + origprob->objoffset;
}

/** returns the internal value of the given external objective value */
SCIP_Real SCIPprobInternObjval(
   SCIP_PROB*            transprob,          /**< tranformed problem data */
   SCIP_PROB*            origprob,           /**< orginal problem data */
   SCIP_SET*             set,                /**< global SCIP settings */
   SCIP_Real             objval              /**< external objective value */
   )
{
   assert(set != NULL);
   assert(origprob != NULL);
   assert(transprob != NULL);
   assert(transprob->transformed);
   assert(transprob->objscale > 0.0);

   if( SCIPsetIsInfinity(set, objval) )
      return (SCIP_Real)transprob->objsense * SCIPsetInfinity(set);
   else if( SCIPsetIsInfinity(set, -objval) )
      return -(SCIP_Real)transprob->objsense * SCIPsetInfinity(set);
   else
      return (SCIP_Real)transprob->objsense * (objval - origprob->objoffset)/transprob->objscale - transprob->objoffset;
}

/** gets limit on objective function in external space */
SCIP_Real SCIPprobGetObjlim(
   SCIP_PROB*            prob,               /**< problem data */
   SCIP_SET*             set                 /**< global SCIP settings */
   )
{
   assert(prob != NULL);
   assert(set != NULL);

   return prob->objlim >= SCIP_INVALID ? (SCIP_Real)(prob->objsense) * SCIPsetInfinity(set) : prob->objlim;
}

/** returns whether the objective value is known to be integral in every feasible solution */
SCIP_Bool SCIPprobIsObjIntegral(
   SCIP_PROB*            prob                /**< problem data */
   )
{
   assert(prob != NULL);

   return prob->objisintegral;
}

/** returns variable of the problem with given name */
SCIP_VAR* SCIPprobFindVar(
   SCIP_PROB*            prob,               /**< problem data */
   const char*           name                /**< name of variable to find */
   )
{
   assert(prob != NULL);
   assert(name != NULL);

   if( prob->varnames == NULL )
   {
      SCIPerrorMessage("Cannot find variable if variable-names hashtable was disabled (due to parameter <misc/usevartable>)\n");
      SCIPABORT();/*lint --e{527}*/ /* only in debug mode */
      return NULL;
   }

   return (SCIP_VAR*)(SCIPhashtableRetrieve(prob->varnames, (char*)name));
}

/** returns constraint of the problem with given name */
SCIP_CONS* SCIPprobFindCons(
   SCIP_PROB*            prob,               /**< problem data */
   const char*           name                /**< name of variable to find */
   )
{
   assert(prob != NULL);
   assert(name != NULL);

   if( prob->consnames == NULL )
   {
      SCIPerrorMessage("Cannot find constraint if constraint-names hashtable was disabled (due to parameter <misc/useconstable>)\n");
      SCIPABORT();/*lint --e{527}*/ /* only in debug mode */
      return NULL;
   }

   return (SCIP_CONS*)(SCIPhashtableRetrieve(prob->consnames, (char*)name));
}

/** returns TRUE iff all columns, i.e. every variable with non-empty column w.r.t. all ever created rows, are present
 *  in the LP, and FALSE, if there are additional already existing columns, that may be added to the LP in pricing
 */
SCIP_Bool SCIPprobAllColsInLP(
   SCIP_PROB*            prob,               /**< problem data */
   SCIP_SET*             set,                /**< global SCIP settings */
   SCIP_LP*              lp                  /**< current LP data */
   )
{
   assert(SCIPlpGetNCols(lp) <= prob->ncolvars && prob->ncolvars <= prob->nvars);

   return (SCIPlpGetNCols(lp) == prob->ncolvars && set->nactivepricers == 0);
}

/** displays current pseudo solution */
void SCIPprobPrintPseudoSol(
   SCIP_PROB*            prob,               /**< problem data */
   SCIP_SET*             set,                /**< global SCIP settings */
   SCIP_MESSAGEHDLR*     messagehdlr         /**< message handler */
   )
{
   SCIP_VAR* var;
   SCIP_Real solval;
   int v;

   for( v = 0; v < prob->nvars; ++v )
   {
      var = prob->vars[v];
      assert(var != NULL);
      solval = SCIPvarGetPseudoSol(var);
      if( !SCIPsetIsZero(set, solval) )
         SCIPmessagePrintInfo(messagehdlr, " <%s>=%.15g", SCIPvarGetName(var), solval);
   }
   SCIPmessagePrintInfo(messagehdlr, "\n");
}

/** outputs problem statistics */
void SCIPprobPrintStatistics(
   SCIP_PROB*            prob,               /**< problem data */
   SCIP_MESSAGEHDLR*     messagehdlr,        /**< message handler */
   FILE*                 file                /**< output file (or NULL for standard output) */
   )
{
   assert(prob != NULL);

   SCIPmessageFPrintInfo(messagehdlr, file, "  Problem name     : %s\n", prob->name);
   SCIPmessageFPrintInfo(messagehdlr, file, "  Variables        : %d (%d binary, %d integer, %d implicit integer, %d continuous)\n",
      prob->nvars, prob->nbinvars, prob->nintvars, prob->nimplvars, prob->ncontvars);
   SCIPmessageFPrintInfo(messagehdlr, file, "  Constraints      : %d initial, %d maximal\n", prob->startnconss, prob->maxnconss);
   if( ! prob->transformed )
      SCIPmessageFPrintInfo(messagehdlr, file, "  Objective sense  : %s\n", prob->objsense == SCIP_OBJSENSE_MINIMIZE ? "minimize" : "maximize");
}<|MERGE_RESOLUTION|>--- conflicted
+++ resolved
@@ -1497,13 +1497,8 @@
                {
                   for( v = 0; v < nints; ++v )
                   {
-<<<<<<< HEAD
                      SCIPdebugMessage(" -> var <%s>: newobj = %.6f\n", SCIPvarGetName(transprob->vars[v]), objvals[v]);
-                     SCIP_CALL( SCIPvarChgObj(transprob->vars[v], blkmem, set, primal, lp, eventqueue, objvals[v]) );
-=======
-                     SCIPdebugMessage(" -> var <%s>: newobj = %.6f\n", SCIPvarGetName(prob->vars[v]), objvals[v]);
-                     SCIP_CALL( SCIPvarChgObj(prob->vars[v], blkmem, set, prob, primal, lp, eventqueue, objvals[v]) );
->>>>>>> 759595fc
+                     SCIP_CALL( SCIPvarChgObj(transprob->vars[v], blkmem, set, transprob, primal, lp, eventqueue, objvals[v]) );
                   }
                   transprob->objoffset *= intscalar;
                   transprob->objscale /= intscalar;
