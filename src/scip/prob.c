/* * * * * * * * * * * * * * * * * * * * * * * * * * * * * * * * * * * * * * */
/*                                                                           */
/*                  This file is part of the program and library             */
/*         SCIP --- Solving Constraint Integer Programs                      */
/*                                                                           */
/*    Copyright (C) 2002-2012 Konrad-Zuse-Zentrum                            */
/*                            fuer Informationstechnik Berlin                */
/*                                                                           */
/*  SCIP is distributed under the terms of the ZIB Academic License.         */
/*                                                                           */
/*  You should have received a copy of the ZIB Academic License              */
/*  along with SCIP; see the file COPYING. If not email to scip@zib.de.      */
/*                                                                           */
/* * * * * * * * * * * * * * * * * * * * * * * * * * * * * * * * * * * * * * */

/**@file   prob.c
 * @brief  Methods and datastructures for storing and manipulating the main problem
 * @author Tobias Achterberg
 */

/*---+----1----+----2----+----3----+----4----+----5----+----6----+----7----+----8----+----9----+----0----+----1----+----2*/

#include <assert.h>
#include <string.h>

#include "scip/def.h"
#include "scip/set.h"
#include "scip/stat.h"
#include "scip/event.h"
#include "scip/lp.h"
#include "scip/var.h"
#include "scip/prob.h"
#include "scip/primal.h"
#include "scip/tree.h"
#include "scip/branch.h"
#include "scip/cons.h"
<<<<<<< HEAD
#include "scip/scip.h"
#include "scip/cons_exactlp.h"
=======
#include "scip/pub_message.h"
#include "scip/pub_misc.h"
>>>>>>> 9948ed2b


#define OBJSCALE_MAXDNOM          1000000LL  /**< maximal denominator in objective integral scaling */
#define OBJSCALE_MAXSCALE         1000000.0  /**< maximal scalar to reach objective integrality */
#define OBJSCALE_MAXFINALSCALE       1000.0  /**< maximal final value to apply as scaling */



/*
 * dymanic memory arrays
 */

/** resizes vars array to be able to store at least num entries */
static
SCIP_RETCODE probEnsureVarsMem(
   SCIP_PROB*            prob,               /**< problem data */
   SCIP_SET*             set,                /**< global SCIP settings */
   int                   num                 /**< minimal number of slots in array */
   )
{
   assert(prob != NULL);
   assert(set != NULL);

   if( num > prob->varssize )
   {
      int newsize;

      newsize = SCIPsetCalcMemGrowSize(set, num);
      SCIP_ALLOC( BMSreallocMemoryArray(&prob->vars, newsize) );
      prob->varssize = newsize;
   }
   assert(num <= prob->varssize);

   return SCIP_OKAY;
}

/** resizes fixedvars array to be able to store at least num entries */
static
SCIP_RETCODE probEnsureFixedvarsMem(
   SCIP_PROB*            prob,               /**< problem data */
   SCIP_SET*             set,                /**< global SCIP settings */
   int                   num                 /**< minimal number of slots in array */
   )
{
   assert(prob != NULL);
   assert(set != NULL);

   if( num > prob->fixedvarssize )
   {
      int newsize;

      newsize = SCIPsetCalcMemGrowSize(set, num);
      SCIP_ALLOC( BMSreallocMemoryArray(&prob->fixedvars, newsize) );
      prob->fixedvarssize = newsize;
   }
   assert(num <= prob->fixedvarssize);

   return SCIP_OKAY;
}

/** resizes deletedvars array to be able to store at least num entries */
static
SCIP_RETCODE probEnsureDeletedvarsMem(
   SCIP_PROB*            prob,               /**< problem data */
   SCIP_SET*             set,                /**< global SCIP settings */
   int                   num                 /**< minimal number of slots in array */
   )
{
   assert(prob != NULL);
   assert(set != NULL);

   if( num > prob->deletedvarssize )
   {
      int newsize;

      newsize = SCIPsetCalcMemGrowSize(set, num);
      SCIP_ALLOC( BMSreallocMemoryArray(&prob->deletedvars, newsize) );
      prob->deletedvarssize = newsize;
   }
   assert(num <= prob->deletedvarssize);

   return SCIP_OKAY;
}

/** resizes conss array to be able to store at least num entries */
static
SCIP_RETCODE probEnsureConssMem(
   SCIP_PROB*            prob,               /**< problem data */
   SCIP_SET*             set,                /**< global SCIP settings */
   int                   num                 /**< minimal number of slots in array */
   )
{
   assert(prob != NULL);
   assert(set != NULL);

   if( num > prob->consssize )
   {
      int newsize;

      newsize = SCIPsetCalcMemGrowSize(set, num);
      SCIP_ALLOC( BMSreallocMemoryArray(&prob->conss, newsize) );
      prob->consssize = newsize;
   }
   assert(num <= prob->consssize);

   return SCIP_OKAY;
}

/** returns whether the constraint has a name */
static
SCIP_Bool consHasName(
   SCIP_CONS*            cons                /**< constraint */
   )
{
   const char* name;

   name = SCIPconsGetName(cons);

   return (name != NULL && name[0] != '\0');
}

/** returns whether the variable has a name */
static
SCIP_Bool varHasName(
   SCIP_VAR*             var                 /**< variable */
   )
{
   const char* name;

   name = SCIPvarGetName(var);

   return (name != NULL && name[0] != '\0');
}



/*
 * problem creation
 */

/** creates problem data structure by copying the source problem; 
 *  If the problem type requires the use of variable pricers, these pricers should be activated with calls
 *  to SCIPactivatePricer(). These pricers are automatically deactivated, when the problem is freed.
 */
SCIP_RETCODE SCIPprobCopy(
   SCIP_PROB**           prob,               /**< pointer to problem data structure */
   BMS_BLKMEM*           blkmem,             /**< block memory */
   SCIP_SET*             set,                /**< global SCIP settings */
   const char*           name,               /**< problem name */
   SCIP*                 sourcescip,         /**< source SCIP data structure */
   SCIP_PROB*            sourceprob,         /**< source problem structure */
   SCIP_HASHMAP*         varmap,             /**< a hashmap to store the mapping of source variables corresponding
                                              *   target variables */
   SCIP_HASHMAP*         consmap,            /**< a hashmap to store the mapping of source constraints to the corresponding
                                              *   target constraints */
   SCIP_Bool             global              /**< create a global or a local copy? */
   )
{
   SCIP_PROBDATA* targetdata;
   SCIP_RESULT result;

   assert(prob != NULL);
   assert(set != NULL);
   assert(blkmem != NULL);
   assert(sourcescip != NULL);
   assert(sourceprob != NULL);
   assert(varmap != NULL);
   assert(consmap != NULL);

   result = SCIP_DIDNOTRUN;
   targetdata = NULL;

   /* create problem and initialize callbacks with NULL */
   SCIP_CALL( SCIPprobCreate(prob, blkmem, set, name, NULL, NULL, NULL, NULL, NULL, NULL, NULL, FALSE) );
   
   /* call user copy callback method */
   if( sourceprob->probdata != NULL && sourceprob->probcopy != NULL )
   {
      SCIP_CALL( sourceprob->probcopy(set->scip, sourcescip, sourceprob->probdata, varmap, consmap, &targetdata, global, &result) );

      /* evaluate result */
      if( result != SCIP_DIDNOTRUN && result != SCIP_SUCCESS )
      {
         SCIPerrorMessage("probdata copying method returned invalid result <%d>\n", result);
         return SCIP_INVALIDRESULT;
      }

      assert(targetdata == NULL || result == SCIP_SUCCESS);
   }

   /* if copying was successful, add data and callbacks */
   if( result == SCIP_SUCCESS )
   {
      assert( targetdata != NULL );
      (*prob)->probdelorig = sourceprob->probdelorig;
      (*prob)->probtrans = sourceprob->probtrans;
      (*prob)->probdeltrans = sourceprob->probdeltrans;
      (*prob)->probinitsol = sourceprob->probinitsol;
      (*prob)->probexitsol = sourceprob->probexitsol;
      (*prob)->probcopy = sourceprob->probcopy;
      (*prob)->probdata = targetdata;
   }

   return SCIP_OKAY;
}

/** creates problem data structure
 *  If the problem type requires the use of variable pricers, these pricers should be activated with calls
 *  to SCIPactivatePricer(). These pricers are automatically deactivated, when the problem is freed.
 */
SCIP_RETCODE SCIPprobCreate(
   SCIP_PROB**           prob,               /**< pointer to problem data structure */
   BMS_BLKMEM*           blkmem,             /**< block memory */
   SCIP_SET*             set,                /**< global SCIP settings */
   const char*           name,               /**< problem name */
   SCIP_DECL_PROBDELORIG ((*probdelorig)),   /**< frees user data of original problem */
   SCIP_DECL_PROBTRANS   ((*probtrans)),     /**< creates user data of transformed problem by transforming original user data */
   SCIP_DECL_PROBDELTRANS((*probdeltrans)),  /**< frees user data of transformed problem */
   SCIP_DECL_PROBINITSOL ((*probinitsol)),   /**< solving process initialization method of transformed data */
   SCIP_DECL_PROBEXITSOL ((*probexitsol)),   /**< solving process deinitialization method of transformed data */
   SCIP_DECL_PROBCOPY    ((*probcopy)),      /**< copies user data if you want to copy it to a subscip, or NULL */
   SCIP_PROBDATA*        probdata,           /**< user problem data set by the reader */
   SCIP_Bool             transformed         /**< is this the transformed problem? */
   )
{
   assert(prob != NULL);

   SCIP_ALLOC( BMSallocMemory(prob) );
   SCIP_ALLOC( BMSduplicateMemoryArray(&(*prob)->name, name, strlen(name)+1) );

   (*prob)->probdata = probdata;
   (*prob)->probcopy = probcopy;
   (*prob)->probdelorig = probdelorig;
   (*prob)->probtrans = probtrans;
   (*prob)->probdeltrans = probdeltrans;
   (*prob)->probinitsol = probinitsol;
   (*prob)->probexitsol = probexitsol;
   if( set->misc_usevartable )
   {
      SCIP_CALL( SCIPhashtableCreate(&(*prob)->varnames, blkmem, 
            (set->misc_usesmalltables ? SCIP_HASHSIZE_NAMES_SMALL : SCIP_HASHSIZE_NAMES),
            SCIPhashGetKeyVar, SCIPhashKeyEqString, SCIPhashKeyValString, NULL) );
   }
   else
      (*prob)->varnames = NULL;
   (*prob)->vars = NULL;
   (*prob)->varssize = 0;
   (*prob)->nvars = 0;
   (*prob)->nbinvars = 0;
   (*prob)->nintvars = 0;
   (*prob)->nimplvars = 0;
   (*prob)->ncontvars = 0;
   (*prob)->ncolvars = 0;
   (*prob)->fixedvars = NULL;
   (*prob)->fixedvarssize = 0;
   (*prob)->nfixedvars = 0;
   (*prob)->deletedvars = NULL;
   (*prob)->deletedvarssize = 0;
   (*prob)->ndeletedvars = 0;
   (*prob)->nobjvars = 0;
   if( set->misc_useconstable )
   {
      SCIP_CALL( SCIPhashtableCreate(&(*prob)->consnames, blkmem,
            (set->misc_usesmalltables ? SCIP_HASHSIZE_NAMES_SMALL : SCIP_HASHSIZE_NAMES),
            SCIPhashGetKeyCons, SCIPhashKeyEqString, SCIPhashKeyValString, NULL) );
   }
   else
      (*prob)->consnames = NULL;
   (*prob)->conss = NULL;
   (*prob)->consssize = 0;
   (*prob)->nconss = 0;
   (*prob)->maxnconss = 0;
   (*prob)->startnvars = 0;
   (*prob)->startnconss = 0;
   (*prob)->objsense = SCIP_OBJSENSE_MINIMIZE;
   (*prob)->objoffset = 0.0;
   (*prob)->objscale = 1.0;
   (*prob)->objlim = SCIP_INVALID;
   (*prob)->dualbound = SCIP_INVALID;
   (*prob)->objisintegral = FALSE;
   (*prob)->transformed = transformed;

   return SCIP_OKAY;
}

/** frees problem data structure */
SCIP_RETCODE SCIPprobFree(
   SCIP_PROB**           prob,               /**< pointer to problem data structure */
   BMS_BLKMEM*           blkmem,             /**< block memory buffer */
   SCIP_SET*             set,                /**< global SCIP settings */
   SCIP_STAT*            stat,               /**< dynamic problem statistics */
   SCIP_EVENTQUEUE*      eventqueue,         /**< event queue */
   SCIP_LP*              lp                  /**< current LP data (or NULL, if it's the original problem) */
   )
{
   int v;

   assert(prob != NULL);
   assert(*prob != NULL);
   assert(set != NULL);
   
   /* remove all constraints from the problem */
   while( (*prob)->nconss > 0 )
   {
      assert((*prob)->conss != NULL);
      SCIP_CALL( SCIPprobDelCons(*prob, blkmem, set, stat, (*prob)->conss[0]) );
   }

   if( (*prob)->transformed )
   {
      int h;

      /* unlock variables for all constraint handlers that don't need constraints */
      for( h = 0; h < set->nconshdlrs; ++h )
      {
         if( !SCIPconshdlrNeedsCons(set->conshdlrs[h]) )
         {
            SCIP_CALL( SCIPconshdlrUnlockVars(set->conshdlrs[h], set) );
         }
      }
   }

   /* free constraint array */
   BMSfreeMemoryArrayNull(&(*prob)->conss);
   
   /* free user problem data */
   if( (*prob)->transformed )
   {
      if( (*prob)->probdeltrans != NULL )
      {
         SCIP_CALL( (*prob)->probdeltrans(set->scip, &(*prob)->probdata) );
      }
   }
   else
   {
      if( (*prob)->probdelorig != NULL )
      {
         SCIP_CALL( (*prob)->probdelorig(set->scip, &(*prob)->probdata) );
      }
   }

   /* release problem variables */
   for( v = 0; v < (*prob)->nvars; ++v )
   {
      assert(SCIPvarGetProbindex((*prob)->vars[v]) >= 0);
      SCIP_CALL( SCIPvarRemove((*prob)->vars[v], blkmem, set, TRUE) );
      SCIP_CALL( SCIPvarRelease(&(*prob)->vars[v], blkmem, set, eventqueue, lp) );
   }
   BMSfreeMemoryArrayNull(&(*prob)->vars);

   /* release fixed problem variables */
   for( v = 0; v < (*prob)->nfixedvars; ++v )
   {
      assert(SCIPvarGetProbindex((*prob)->fixedvars[v]) == -1);
      SCIP_CALL( SCIPvarRelease(&(*prob)->fixedvars[v], blkmem, set, eventqueue, lp) );
   }
   BMSfreeMemoryArrayNull(&(*prob)->fixedvars);

   /* free deleted problem variables array */
   BMSfreeMemoryArrayNull(&(*prob)->deletedvars);

   /* free hash tables for names */
   if( (*prob)->varnames != NULL )
   {
      SCIPhashtableFree(&(*prob)->varnames);
   }
   if( (*prob)->consnames != NULL )
   {
      SCIPhashtableFree(&(*prob)->consnames);
   }
   BMSfreeMemoryArray(&(*prob)->name);
   BMSfreeMemory(prob);
   
   return SCIP_OKAY;
}

/** transform problem data into normalized form */
SCIP_RETCODE SCIPprobTransform(
   SCIP_PROB*            source,             /**< problem to transform */
   BMS_BLKMEM*           blkmem,             /**< block memory buffer */
   SCIP_SET*             set,                /**< global SCIP settings */
   SCIP_STAT*            stat,               /**< problem statistics */
   SCIP_PRIMAL*          primal,             /**< primal data */
   SCIP_TREE*            tree,               /**< branch and bound tree */
   SCIP_LP*              lp,                 /**< current LP data */
   SCIP_BRANCHCAND*      branchcand,         /**< branching candidate storage */
   SCIP_EVENTFILTER*     eventfilter,        /**< event filter for global (not variable dependent) events */
   SCIP_EVENTQUEUE*      eventqueue,         /**< event queue */
   SCIP_PROB**           target              /**< pointer to target problem data structure */
   )
{
   SCIP_VAR* targetvar;
   SCIP_CONS* targetcons;
   char transname[SCIP_MAXSTRLEN];
   int v;
   int c;
   int h;

   assert(set != NULL);
   assert(source != NULL);
   assert(blkmem != NULL);
   assert(target != NULL);

   SCIPdebugMessage("transform problem: original has %d variables\n", source->nvars);

   /* create target problem data (probdelorig and probtrans are not needed, probdata is set later) */
   (void) SCIPsnprintf(transname, SCIP_MAXSTRLEN, "t_%s", source->name);
   SCIP_CALL( SCIPprobCreate(target, blkmem, set, transname, source->probdelorig, source->probtrans, source->probdeltrans, 
         source->probinitsol, source->probexitsol, source->probcopy, NULL, TRUE) );
   SCIPprobSetObjsense(*target, source->objsense);

   /* transform objective limit */
   if( source->objlim < SCIP_INVALID )
      SCIPprobSetObjlim(*target, source->objlim);

   /* transform objective limit */
   if( source->dualbound < SCIP_INVALID )
      SCIPprobSetDualbound(*target, source->dualbound);

   /* transform and copy all variables to target problem */
   SCIP_CALL( probEnsureVarsMem(*target, set, source->nvars) );
   for( v = 0; v < source->nvars; ++v )
   {
      SCIP_CALL( SCIPvarTransform(source->vars[v], blkmem, set, stat, source->objsense, &targetvar) );
      SCIP_CALL( SCIPprobAddVar(*target, blkmem, set, lp, branchcand, eventfilter, eventqueue, targetvar) );
      SCIP_CALL( SCIPvarRelease(&targetvar, blkmem, set, eventqueue, NULL) );
   }
   assert((*target)->nvars == source->nvars);
   assert((*target)->nobjvars == SCIPprobGetNObjVars(*target, set));

   /* call user data transformation */
   if( source->probtrans != NULL )
   {
      SCIP_CALL( source->probtrans(set->scip, source->probdata, &(*target)->probdata) );
   }
   else
      (*target)->probdata = source->probdata;

   /* transform and copy all constraints to target problem */
   for( c = 0; c < source->nconss; ++c )
   {
      SCIP_CALL( SCIPconsTransform(source->conss[c], blkmem, set, &targetcons) );
      SCIP_CALL( SCIPprobAddCons(*target, set, stat, targetcons) );
      SCIP_CALL( SCIPconsRelease(&targetcons, blkmem, set) );
   }

   /* lock variables for all constraint handlers that don't need constraints */
   for( h = 0; h < set->nconshdlrs; ++h )
   {
      if( !SCIPconshdlrNeedsCons(set->conshdlrs[h]) )
      {
         SCIP_CALL( SCIPconshdlrLockVars(set->conshdlrs[h], set) );
      }
   }
<<<<<<< HEAD

   /* in exact solving mode, we can not rely on this integrality check as it is not safe yet */
   if( !set->misc_exactsolve )
   {
      /* objective value is always integral, iff original objective value is always integral and shift is integral */
      (*target)->objisintegral = source->objisintegral && SCIPsetIsIntegral(set, (*target)->objoffset);
   }
=======
   
   /* objective value is always integral, iff original objective value is always integral and shift is integral */
   (*target)->objisintegral = source->objisintegral && SCIPsetIsIntegral(set, (*target)->objoffset);
>>>>>>> 9948ed2b

   /* check, whether objective value is always integral by inspecting the problem, if it is the case adjust the
    * cutoff bound if primal solution is already known 
    */
   SCIP_CALL( SCIPprobCheckObjIntegral(*target, blkmem, set, stat, primal, tree, lp, eventqueue) );

   return SCIP_OKAY;
}

/** resets the global and local bounds of original variables in original problem to their original values */
SCIP_RETCODE SCIPprobResetBounds(
   SCIP_PROB*            prob,               /**< original problem data */
   BMS_BLKMEM*           blkmem,             /**< block memory */
   SCIP_SET*             set,                /**< global SCIP settings */
   SCIP_STAT*            stat                /**< problem statistics */
   )
{
   int v;

   assert(prob != NULL);
   assert(!prob->transformed);
   assert(prob->nfixedvars == 0);

   for( v = 0; v < prob->nvars; ++v )
   {
      SCIP_CALL( SCIPvarResetBounds(prob->vars[v], blkmem, set, stat) );
   }

   return SCIP_OKAY;
}

/** (Re)Sort the variables, which appear in the four categories (binary, integer, implicit, continuous) after presolve
 *  with respect to their original index (within their categories). Adjust the problem index afterwards which is
 *  supposed to reflect the position in the variable array. This additional (re)sorting is supposed to get more robust
 *  against the order presolving fixed variables. (We also reobtain a possible block structure induced by the user
 *  model)
 */
void SCIPprobResortVars(
   SCIP_PROB*            prob                /**< problem data */
   )
{
   SCIP_VAR** vars;
   int nbinvars;
   int nintvars;
   int nimplvars;
   int ncontvars;
   int nvars;
   int v;

   vars = prob->vars;
   nvars = prob->nvars;
   nbinvars = prob->nbinvars;
   nintvars = prob->nintvars;
   nimplvars = prob->nimplvars;
   ncontvars = prob->ncontvars;

   assert(vars != NULL);
   assert(nbinvars + nintvars + nimplvars + ncontvars == nvars);

   SCIPdebugMessage("entering sorting with respect to original block structure! \n");

   /* sort binaries */
   if( nbinvars > 0 )
      SCIPsortPtr((void**)vars, SCIPvarComp, nbinvars);

   /* sort integers */
   if( nintvars > 0 )
      SCIPsortPtr((void**)&vars[nbinvars], SCIPvarComp, nintvars);

   /* sort implicit variables */
   if( nimplvars > 0 )
      SCIPsortPtr((void**)&vars[nbinvars + nintvars], SCIPvarComp, nimplvars);

   /* sort continuous variables*/
   if( ncontvars > 0 )
      SCIPsortPtr((void**)&vars[nbinvars + nintvars + nimplvars], SCIPvarComp, ncontvars);

   /* after sorting, the problem index of each variable has to be adjusted */
   for( v = 0; v < nvars; ++v )
   {
      vars[v]->probindex = v;
      SCIPdebugMessage("Variable: Problem index <%d>, original index <%d> \n", vars[v]->probindex, vars[v]->index);
   }
}



/*
 * problem modification
 */

/** sets user problem data */
void SCIPprobSetData(
   SCIP_PROB*            prob,               /**< problem */
   SCIP_PROBDATA*        probdata            /**< user problem data to use */
   )
{
   assert(prob != NULL);

   prob->probdata = probdata;
}

/** inserts variable at the correct position in vars array, depending on its type */
static
void probInsertVar(
   SCIP_PROB*            prob,               /**< problem data */
   SCIP_VAR*             var                 /**< variable to insert */
   )
{
   int insertpos;
   int intstart;
   int implstart;
   int contstart;

   assert(prob != NULL);
   assert(prob->vars != NULL);
   assert(prob->nvars < prob->varssize);
   assert(var != NULL);
   assert(SCIPvarGetProbindex(var) == -1);
   assert(SCIPvarGetStatus(var) == SCIP_VARSTATUS_ORIGINAL
      || SCIPvarGetStatus(var) == SCIP_VARSTATUS_LOOSE
      || SCIPvarGetStatus(var) == SCIP_VARSTATUS_COLUMN);
   /* original variables cannot go into transformed problem and transformed variables cannot go into original problem */
   assert((SCIPvarGetStatus(var) != SCIP_VARSTATUS_ORIGINAL) == prob->transformed);

   /* insert variable in array */
   insertpos = prob->nvars;
   intstart = prob->nbinvars;
   implstart = intstart + prob->nintvars;
   contstart = implstart + prob->nimplvars;

   if( SCIPvarGetType(var) == SCIP_VARTYPE_CONTINUOUS )
      prob->ncontvars++;
   else
   {
      if( insertpos > contstart )
      {
         prob->vars[insertpos] = prob->vars[contstart];
         SCIPvarSetProbindex(prob->vars[insertpos], insertpos);
         insertpos = contstart;
      }
      assert(insertpos == contstart);

      if( SCIPvarGetType(var) == SCIP_VARTYPE_IMPLINT )
         prob->nimplvars++;
      else
      {
         if( insertpos > implstart )
         {
            prob->vars[insertpos] = prob->vars[implstart];
            SCIPvarSetProbindex(prob->vars[insertpos], insertpos);
            insertpos = implstart;
         }
         assert(insertpos == implstart);

         if( SCIPvarGetType(var) == SCIP_VARTYPE_INTEGER )
            prob->nintvars++;
         else
         {
            assert(SCIPvarGetType(var) == SCIP_VARTYPE_BINARY);
            if( insertpos > intstart )
            {
               prob->vars[insertpos] = prob->vars[intstart];
               SCIPvarSetProbindex(prob->vars[insertpos], insertpos);
               insertpos = intstart;
            }
            assert(insertpos == intstart);

            prob->nbinvars++;
         }
      }
   }
   prob->nvars++;

   assert(prob->nvars == prob->nbinvars + prob->nintvars + prob->nimplvars + prob->ncontvars);
   assert((SCIPvarGetType(var) == SCIP_VARTYPE_BINARY && insertpos == prob->nbinvars - 1)
      || (SCIPvarGetType(var) == SCIP_VARTYPE_INTEGER && insertpos == prob->nbinvars + prob->nintvars - 1)
      || (SCIPvarGetType(var) == SCIP_VARTYPE_IMPLINT && insertpos == prob->nbinvars + prob->nintvars + prob->nimplvars - 1)
      || (SCIPvarGetType(var) == SCIP_VARTYPE_CONTINUOUS
         && insertpos == prob->nbinvars + prob->nintvars + prob->nimplvars + prob->ncontvars - 1));

   prob->vars[insertpos] = var;
   SCIPvarSetProbindex(var, insertpos);

   /* update number of column variables in problem */
   if( SCIPvarGetStatus(var) == SCIP_VARSTATUS_COLUMN )
      prob->ncolvars++;
   assert(0 <= prob->ncolvars && prob->ncolvars <= prob->nvars);
}

/** removes variable from vars array */
static
SCIP_RETCODE probRemoveVar(
   SCIP_PROB*            prob,               /**< problem data */
   BMS_BLKMEM*           blkmem,             /**< block memory */
   SCIP_SET*             set,                /**< global SCIP settings */
   SCIP_VAR*             var                 /**< variable to remove */
   )
{
   int freepos;
   int intstart;
   int implstart;
   int contstart;

   assert(prob != NULL);
   assert(var != NULL);
   assert(SCIPvarGetProbindex(var) >= 0);
   assert(prob->vars != NULL);
   assert(prob->vars[SCIPvarGetProbindex(var)] == var);

   intstart = prob->nbinvars;
   implstart = intstart + prob->nintvars;
   contstart = implstart + prob->nimplvars;

   switch( SCIPvarGetType(var) )
   {
   case SCIP_VARTYPE_BINARY:
      assert(0 <= SCIPvarGetProbindex(var) && SCIPvarGetProbindex(var) < intstart);
      prob->nbinvars--;
      break;
   case SCIP_VARTYPE_INTEGER:
      assert(intstart <= SCIPvarGetProbindex(var) && SCIPvarGetProbindex(var) < implstart);
      prob->nintvars--;
      break;
   case SCIP_VARTYPE_IMPLINT:
      assert(implstart <= SCIPvarGetProbindex(var) && SCIPvarGetProbindex(var) < contstart);
      prob->nimplvars--;
      break;
   case SCIP_VARTYPE_CONTINUOUS:
      assert(contstart <= SCIPvarGetProbindex(var) && SCIPvarGetProbindex(var) < prob->nvars);
      prob->ncontvars--;
      break;
   default:
      SCIPerrorMessage("unknown variable type\n");
      SCIPABORT();
   }

   /* move last binary, last integer, last implicit, and last continuous variable forward to fill the free slot */
   freepos = SCIPvarGetProbindex(var);
   if( freepos < intstart-1 )
   {
      /* move last binary variable to free slot */
      prob->vars[freepos] = prob->vars[intstart-1];
      SCIPvarSetProbindex(prob->vars[freepos], freepos);
      freepos = intstart-1;
   }
   if( freepos < implstart-1 )
   {
      /* move last integer variable to free slot */
      prob->vars[freepos] = prob->vars[implstart-1];
      SCIPvarSetProbindex(prob->vars[freepos], freepos);
      freepos = implstart-1;
   }
   if( freepos < contstart-1 )
   {
      /* move last implicit integer variable to free slot */
      prob->vars[freepos] = prob->vars[contstart-1];
      SCIPvarSetProbindex(prob->vars[freepos], freepos);
      freepos = contstart-1;
   }
   if( freepos < prob->nvars-1 )
   {
      /* move last implicit integer variable to free slot */
      prob->vars[freepos] = prob->vars[prob->nvars-1];
      SCIPvarSetProbindex(prob->vars[freepos], freepos);
      freepos = prob->nvars-1;
   }
   assert(freepos == prob->nvars-1);

   prob->nvars--;
   assert(prob->nvars == prob->nbinvars + prob->nintvars + prob->nimplvars + prob->ncontvars);

   /* update number of column variables in problem */
   if( SCIPvarGetStatus(var) == SCIP_VARSTATUS_COLUMN )
      prob->ncolvars--;
   assert(0 <= prob->ncolvars && prob->ncolvars <= prob->nvars);

   /* inform the variable that it is no longer in the problem; if necessary, delete it from the implication graph */
   SCIP_CALL( SCIPvarRemove(var, blkmem, set, FALSE) );

   return SCIP_OKAY;
}

/** adds variable to the problem and captures it */
SCIP_RETCODE SCIPprobAddVar(
   SCIP_PROB*            prob,               /**< problem data */
   BMS_BLKMEM*           blkmem,             /**< block memory buffers */
   SCIP_SET*             set,                /**< global SCIP settings */
   SCIP_LP*              lp,                 /**< current LP data */
   SCIP_BRANCHCAND*      branchcand,         /**< branching candidate storage */
   SCIP_EVENTFILTER*     eventfilter,        /**< event filter for global (not variable dependent) events */
   SCIP_EVENTQUEUE*      eventqueue,         /**< event queue */
   SCIP_VAR*             var                 /**< variable to add */
   )
{
   assert(prob != NULL);
   assert(set != NULL);
   assert(var != NULL);
   assert(SCIPvarGetProbindex(var) == -1);
   assert(SCIPvarGetStatus(var) == SCIP_VARSTATUS_ORIGINAL
      || SCIPvarGetStatus(var) == SCIP_VARSTATUS_LOOSE
      || SCIPvarGetStatus(var) == SCIP_VARSTATUS_COLUMN);
   /* original variables cannot go into transformed problem and transformed variables cannot go into original problem */
   assert((SCIPvarGetStatus(var) != SCIP_VARSTATUS_ORIGINAL) == prob->transformed);

#ifndef NDEBUG
   /* check if we add this variables to the same scip, where we created it */
   if( var->scip != set->scip )
   {
      SCIPerrorMessage("variable belongs to a different scip instance\n");
      return SCIP_INVALIDDATA;
   }
#endif

   /* capture variable */
   SCIPvarCapture(var);

   /* allocate additional memory */
   SCIP_CALL( probEnsureVarsMem(prob, set, prob->nvars+1) );

   /* insert variable in vars array and mark it to be in problem */
   probInsertVar(prob, var);

   /* add variable's name to the namespace */
   if( varHasName(var) && prob->varnames != NULL )
   {
      SCIP_CALL( SCIPhashtableInsert(prob->varnames, (void*)var) );
   }

   /* update branching candidates and pseudo and loose objective value in the LP */
   if( SCIPvarGetStatus(var) != SCIP_VARSTATUS_ORIGINAL )
   {
      SCIP_CALL( SCIPbranchcandUpdateVar(branchcand, set, var) );
      SCIP_CALL( SCIPlpUpdateAddVar(lp, set, var) );
   }

   SCIPdebugMessage("added variable <%s> to problem (%d variables: %d binary, %d integer, %d implicit, %d continuous)\n",
      SCIPvarGetName(var), prob->nvars, prob->nbinvars, prob->nintvars, prob->nimplvars, prob->ncontvars);

   if( prob->transformed )
   {
      SCIP_EVENT* event;

      /* issue VARADDED event */
      SCIP_CALL( SCIPeventCreateVarAdded(&event, blkmem, var) );
      SCIP_CALL( SCIPeventqueueAdd(eventqueue, blkmem, set, NULL, NULL, NULL, eventfilter, &event) );

      /* update the number of variables with non-zero objective coefficient */
      SCIPprobUpdateNObjVars(prob, set, 0.0, SCIPvarGetObj(var));
   }

   return SCIP_OKAY;
}

/** marks variable to be removed from the problem; however, the variable is NOT removed from the constraints */
SCIP_RETCODE SCIPprobDelVar(
   SCIP_PROB*            prob,               /**< problem data */
   BMS_BLKMEM*           blkmem,             /**< block memory */
   SCIP_SET*             set,                /**< global SCIP settings */
   SCIP_EVENTQUEUE*      eventqueue,         /**< event queue */
   SCIP_VAR*             var,                /**< problem variable */
   SCIP_Bool*            deleted             /**< pointer to store whether marking variable to be deleted was successful */
   )
{
   assert(prob != NULL);
   assert(set != NULL);
   assert(var != NULL);
   assert(eventqueue != NULL);
   assert(deleted != NULL);
   assert(SCIPvarGetProbindex(var) != -1);
   assert(SCIPvarGetStatus(var) == SCIP_VARSTATUS_ORIGINAL
      || SCIPvarGetStatus(var) == SCIP_VARSTATUS_LOOSE
      || SCIPvarGetStatus(var) == SCIP_VARSTATUS_COLUMN);

   *deleted = FALSE;

   /* don't remove variables that are not in the problem */
   /**@todo what about negated variables? should the negation variable be removed instead? */
   if( SCIPvarGetProbindex(var) == -1 )
      return SCIP_OKAY;

   /* don't remove the direct counterpart of an original variable from the transformed problem, because otherwise
    * operations on the original variables would be applied to a NULL pointer
    */
   if( SCIPvarIsTransformedOrigvar(var) )
      return SCIP_OKAY;

   assert(SCIPvarGetNegatedVar(var) == NULL);

   SCIPdebugMessage("deleting variable <%s> from problem (%d variables: %d binary, %d integer, %d implicit, %d continuous)\n",
      SCIPvarGetName(var), prob->nvars, prob->nbinvars, prob->nintvars, prob->nimplvars, prob->ncontvars);

   /* mark variable to be deleted from the problem */
   SCIPvarMarkDeleted(var);

   if( prob->transformed )
   {
      SCIP_EVENT* event;

      /* issue VARDELETED event */
      SCIP_CALL( SCIPeventCreateVarDeleted(&event, blkmem, var) );
      SCIP_CALL( SCIPeventqueueAdd(eventqueue, blkmem, set, NULL, NULL, NULL, NULL, &event) );
   }

   /* remember that the variable should be deleted from the problem in SCIPprobPerformVarDeletions() */
   SCIP_CALL( probEnsureDeletedvarsMem(prob, set, prob->ndeletedvars+1) );
   prob->deletedvars[prob->ndeletedvars] = var;
   prob->ndeletedvars++;

   *deleted = TRUE;

   return SCIP_OKAY;
}

/** actually removes the deleted variables from the problem and releases them */
SCIP_RETCODE SCIPprobPerformVarDeletions(
   SCIP_PROB*            prob,               /**< problem data */
   BMS_BLKMEM*           blkmem,             /**< block memory */
   SCIP_SET*             set,                /**< global SCIP settings */
   SCIP_STAT*            stat,               /**< dynamic problem statistics */
   SCIP_EVENTQUEUE*      eventqueue,         /**< event queue */
   SCIP_LP*              lp,                 /**< current LP data (may be NULL) */
   SCIP_BRANCHCAND*      branchcand          /**< branching candidate storage */
   )
{
   int i;

   assert(prob != NULL);
   assert(set != NULL);

   /* delete variables from the constraints;
    * do this only in solving stage, in presolving, it is already handled by the constraint handlers
    */
   if( SCIPsetGetStage(set) == SCIP_STAGE_SOLVING )
   {
      for( i = 0; i < set->nconshdlrs; ++i )
      {
         SCIP_CALL( SCIPconshdlrDelVars(set->conshdlrs[i], blkmem, set, stat) );
      }
   }

   for( i = 0; i < prob->ndeletedvars; ++i )
   {
      SCIP_VAR* var;

      var = prob->deletedvars[i];

      /* don't delete the variable, if it was fixed or aggregated in the meantime */
      if( SCIPvarGetProbindex(var) >= 0 )
      {
         SCIPdebugMessage("perform deletion of <%s> [%p]\n", SCIPvarGetName(var), (void*)var);

         /* convert column variable back into loose variable, free LP column */
         if( SCIPvarGetStatus(var) == SCIP_VARSTATUS_COLUMN )
         {
            SCIP_CALL( SCIPvarLoose(var, blkmem, set, eventqueue, prob, lp) );
         }
         
         /* update branching candidates and pseudo and loose objective value in the LP */
         if( SCIPvarGetStatus(var) != SCIP_VARSTATUS_ORIGINAL )
         {
            SCIP_CALL( SCIPlpUpdateDelVar(lp, set, var) );
            SCIP_CALL( SCIPbranchcandRemoveVar(branchcand, var) );
         }
         
         /* remove variable's name from the namespace */
         if( varHasName(var) && prob->varnames != NULL )
         {
            assert(SCIPhashtableExists(prob->varnames, (void*)var));
            SCIP_CALL( SCIPhashtableRemove(prob->varnames, (void*)var) );
         }

         /* remove variable from vars array and mark it to be not in problem */
         SCIP_CALL( probRemoveVar(prob, blkmem, set, var) );

         /* update the number of variables with non-zero objective coefficient */
         SCIPprobUpdateNObjVars(prob, set, SCIPvarGetObj(var), 0.0);

         /* release variable */
         SCIP_CALL( SCIPvarRelease(&prob->deletedvars[i], blkmem, set, eventqueue, lp) );
      }
   }
   prob->ndeletedvars = 0;

   return SCIP_OKAY;
}

/** changes the type of a variable in the problem */
SCIP_RETCODE SCIPprobChgVarType(
   SCIP_PROB*            prob,               /**< problem data */
   BMS_BLKMEM*           blkmem,             /**< block memory */
   SCIP_SET*             set,                /**< global SCIP settings */
   SCIP_BRANCHCAND*      branchcand,         /**< branching candidate storage */
   SCIP_VAR*             var,                /**< variable to add */
   SCIP_VARTYPE          vartype             /**< new type of variable */
   )
{
   assert(prob != NULL);
   assert(var != NULL);
   assert(SCIPvarGetProbindex(var) >= 0);
   assert(SCIPvarGetStatus(var) == SCIP_VARSTATUS_ORIGINAL
      || SCIPvarGetStatus(var) == SCIP_VARSTATUS_LOOSE
      || SCIPvarGetStatus(var) == SCIP_VARSTATUS_COLUMN);
   assert(branchcand != NULL || SCIPvarGetStatus(var) == SCIP_VARSTATUS_ORIGINAL);

   if( SCIPvarGetType(var) == vartype )
      return SCIP_OKAY;

   /* temporarily remove variable from branching candidates */
   if( branchcand != NULL )
   {
      SCIP_CALL( SCIPbranchcandRemoveVar(branchcand, var) );
   }

   /* temporarily remove variable from problem */
   SCIP_CALL( probRemoveVar(prob, blkmem, set, var) );

   /* change the type of the variable */
   SCIP_CALL( SCIPvarChgType(var, vartype) );

   /* reinsert variable into problem */
   probInsertVar(prob, var);

   /* update branching candidates */
   if( branchcand != NULL )
   {
      SCIP_CALL( SCIPbranchcandUpdateVar(branchcand, set, var) );
   }

   return SCIP_OKAY;
}

/** informs problem, that the given loose problem variable changed its status */
SCIP_RETCODE SCIPprobVarChangedStatus(
   SCIP_PROB*            prob,               /**< problem data */
   BMS_BLKMEM*           blkmem,             /**< block memory */
   SCIP_SET*             set,                /**< global SCIP settings */
   SCIP_BRANCHCAND*      branchcand,         /**< branching candidate storage */
   SCIP_VAR*             var                 /**< problem variable */
   )
{
   assert(prob != NULL);
   assert(var != NULL);
   assert(SCIPvarGetProbindex(var) != -1);

   /* get current status of variable */
   switch( SCIPvarGetStatus(var) )
   {
   case SCIP_VARSTATUS_ORIGINAL:
      SCIPerrorMessage("variables cannot switch to ORIGINAL status\n");
      return SCIP_INVALIDDATA;

   case SCIP_VARSTATUS_LOOSE:
      /* variable switched from column to loose */
      prob->ncolvars--;
      break;

   case SCIP_VARSTATUS_COLUMN:
      /* variable switched from non-column to column */
      prob->ncolvars++;
      break;

   case SCIP_VARSTATUS_FIXED:
   case SCIP_VARSTATUS_AGGREGATED:
   case SCIP_VARSTATUS_MULTAGGR:
   case SCIP_VARSTATUS_NEGATED:
      /* variable switched from unfixed to fixed (if it was fixed before, probindex would have been -1) */

      /* remove variable from problem */
      SCIP_CALL( probRemoveVar(prob, blkmem, set, var) );
      
      /* insert variable in fixedvars array */
      SCIP_CALL( probEnsureFixedvarsMem(prob, set, prob->nfixedvars+1) );
      prob->fixedvars[prob->nfixedvars] = var;
      prob->nfixedvars++;

      /* update branching candidates */
      SCIP_CALL( SCIPbranchcandUpdateVar(branchcand, set, var) );
      break;

   default:
      SCIPerrorMessage("invalid variable status <%d>\n", SCIPvarGetStatus(var));
      return SCIP_INVALIDDATA;
   }
   assert(0 <= prob->ncolvars && prob->ncolvars <= prob->nvars);

   return SCIP_OKAY;
}

/** adds constraint to the problem and captures it;
 *  a local constraint is automatically upgraded into a global constraint
 */
SCIP_RETCODE SCIPprobAddCons(
   SCIP_PROB*            prob,               /**< problem data */
   SCIP_SET*             set,                /**< global SCIP settings */
   SCIP_STAT*            stat,               /**< dynamic problem statistics */
   SCIP_CONS*            cons                /**< constraint to add */
   )
{
   assert(prob != NULL);
   assert(cons != NULL);
   assert(cons->addconssetchg == NULL);
   assert(cons->addarraypos == -1);

#ifndef NDEBUG
   /* check if we add this constraint to the same scip, where we create the constraint */
   if( cons->scip != set->scip )
   {
      SCIPerrorMessage("constraint belongs to different scip instance\n");
      return SCIP_INVALIDDATA;
   }
#endif
   SCIPdebugMessage("adding constraint <%s> to global problem -> %d constraints\n",
      SCIPconsGetName(cons), prob->nconss+1);

   /* mark the constraint as problem constraint, and remember the constraint's position */
   cons->addconssetchg = NULL;
   cons->addarraypos = prob->nconss;

   /* add the constraint to the problem's constraint array */
   SCIP_CALL( probEnsureConssMem(prob, set, prob->nconss+1) );
   prob->conss[prob->nconss] = cons;
   prob->nconss++;
   prob->maxnconss = MAX(prob->maxnconss, prob->nconss);

   /* undelete constraint, if it was globally deleted in the past */
   cons->deleted = FALSE;

   /* mark constraint to be globally valid */
   cons->local = FALSE;

   /* capture constraint */
   SCIPconsCapture(cons);

   /* add constraint's name to the namespace */
   if( consHasName(cons) && prob->consnames != NULL )
   {
      SCIP_CALL( SCIPhashtableInsert(prob->consnames, (void*)cons) );
   }

   /* if the problem is the transformed problem, activate and lock constraint */
   if( prob->transformed )
   {
      /* activate constraint */
      if( !SCIPconsIsActive(cons) )
      {
         SCIP_CALL( SCIPconsActivate(cons, set, stat, -1, (stat->nnodes <= 1)) );
      }

      /* if constraint is a check-constraint, lock roundings of constraint's variables */
      if( SCIPconsIsChecked(cons) )
      {
         SCIP_CALL( SCIPconsAddLocks(cons, set, +1, 0) );
      }
   }

   return SCIP_OKAY;
}

/** releases and removes constraint from the problem; if the user has not captured the constraint for his own use, the
 *  constraint may be invalid after the call
 */
SCIP_RETCODE SCIPprobDelCons(
   SCIP_PROB*            prob,               /**< problem data */
   BMS_BLKMEM*           blkmem,             /**< block memory */
   SCIP_SET*             set,                /**< global SCIP settings */
   SCIP_STAT*            stat,               /**< dynamic problem statistics */
   SCIP_CONS*            cons                /**< constraint to remove */
   )
{
   int arraypos;

   assert(prob != NULL);
   assert(blkmem != NULL);
   assert(cons != NULL);
   assert(cons->addconssetchg == NULL);
   assert(0 <= cons->addarraypos && cons->addarraypos < prob->nconss);
   assert(prob->conss != NULL);
   assert(prob->conss[cons->addarraypos] == cons);

   /* if the problem is the transformed problem, deactivate and unlock constraint */
   if( prob->transformed )
   {
      /* if constraint is a check-constraint, unlock roundings of constraint's variables */
      if( SCIPconsIsChecked(cons) )
      {
         SCIP_CALL( SCIPconsAddLocks(cons, set, -1, 0) );
      }

      /* deactivate constraint, if it is currently active */
      if( cons->active && !cons->updatedeactivate )
      {
         SCIP_CALL( SCIPconsDeactivate(cons, set, stat) );
      }
   }
   assert(!cons->active || cons->updatedeactivate);
   assert(!cons->enabled || cons->updatedeactivate);

   /* remove constraint's name from the namespace */
   if( consHasName(cons) && prob->consnames != NULL )
   {
      assert(SCIPhashtableExists(prob->consnames, (void*)cons));
      SCIP_CALL( SCIPhashtableRemove(prob->consnames, (void*)cons) );
   }

   /* remove the constraint from the problem's constraint array */
   arraypos = cons->addarraypos;
   prob->conss[arraypos] = prob->conss[prob->nconss-1];
   assert(prob->conss[arraypos] != NULL);
   assert(prob->conss[arraypos]->addconssetchg == NULL);
   prob->conss[arraypos]->addarraypos = arraypos;
   prob->nconss--;

   /* mark the constraint to be no longer in the problem */
   cons->addarraypos = -1;

   /* release constraint */
   SCIP_CALL( SCIPconsRelease(&cons, blkmem, set) );

   return SCIP_OKAY;
}

/** remembers the current number of constraints in the problem's internal data structure
 *  - resets maximum number of constraints to current number of constraints
 *  - remembers current number of constraints as starting number of constraints
 */
void SCIPprobMarkNConss(
   SCIP_PROB*            prob                /**< problem data */
   )
{
   assert(prob != NULL);

   /* remember number of constraints for statistic */
   prob->maxnconss = prob->nconss;
   prob->startnvars = prob->nvars;
   prob->startnconss = prob->nconss;
}

/** sets objective sense: minimization or maximization */
void SCIPprobSetObjsense(
   SCIP_PROB*            prob,               /**< problem data */
   SCIP_OBJSENSE         objsense            /**< new objective sense */
   )
{
   assert(prob != NULL);
   assert(prob->objsense == SCIP_OBJSENSE_MAXIMIZE || prob->objsense == SCIP_OBJSENSE_MINIMIZE);
   assert(objsense == SCIP_OBJSENSE_MAXIMIZE || objsense == SCIP_OBJSENSE_MINIMIZE);

   prob->objsense = objsense;
}

/** adds value to objective offset */
void SCIPprobAddObjoffset(
   SCIP_PROB*            prob,               /**< problem data */
   SCIP_Real             addval              /**< value to add to objective offset */
   )
{
   assert(prob != NULL);
   assert(prob->transformed);

   SCIPdebugMessage("adding %g to objective offset %g: new offset = %g\n", addval, prob->objoffset, prob->objoffset + addval);
   prob->objoffset += addval;
}

/** sets the dual bound on objective function */
void SCIPprobSetDualbound(
   SCIP_PROB*            prob,               /**< problem data */
   SCIP_Real             dualbound           /**< external dual bound */
   )
{
   assert(prob != NULL);

   prob->dualbound = dualbound;
}

/** sets limit on objective function, such that only solutions better than this limit are accepted */
void SCIPprobSetObjlim(
   SCIP_PROB*            prob,               /**< problem data */
   SCIP_Real             objlim              /**< external objective limit */
   )
{
   assert(prob != NULL);

   prob->objlim = objlim;
}

/** informs the problem, that its objective value is always integral in every feasible solution */
void SCIPprobSetObjIntegral(
   SCIP_PROB*            prob                /**< problem data */
   )
{
   assert(prob != NULL);
   
   prob->objisintegral = TRUE;
}

/** sets integral objective value flag, if all variables with non-zero objective values are integral and have 
 *  integral objective value and also updates the cutoff bound if primal solution is already known
 */
SCIP_RETCODE SCIPprobCheckObjIntegral(
   SCIP_PROB*            prob,               /**< problem data */
   BMS_BLKMEM*           blkmem,             /**< block memory */
   SCIP_SET*             set,                /**< global SCIP settings */
   SCIP_STAT*            stat,               /**< problem statistics data */
   SCIP_PRIMAL*          primal,             /**< primal data */
   SCIP_TREE*            tree,               /**< branch and bound tree */
   SCIP_LP*              lp,                 /**< current LP data */
   SCIP_EVENTQUEUE*      eventqueue          /**< event queue */
   )
{
   SCIP_Real obj;
   int v;

   assert(prob != NULL);
   
   /* if we know already, that the objective value is integral, nothing has to be done */
   if( prob->objisintegral )
<<<<<<< HEAD
      return;

   /* in exact solving mode, we can not rely on the integrality check procedure as it is not safe yet */
   if( set->misc_exactsolve )
      return;

=======
      return SCIP_OKAY;
   
>>>>>>> 9948ed2b
   /* if there exist unknown variables, we cannot conclude that the objective value is always integral */
   if( set->nactivepricers != 0 )
      return SCIP_OKAY;

   /* if the objective value offset is fractional, the value itself is possibly fractional */
   if( !SCIPsetIsIntegral(set, prob->objoffset) )
      return SCIP_OKAY;

   /* scan through the variables */
   for( v = 0; v < prob->nvars; ++v )
   {
      /* get objective value of variable */
      obj = SCIPvarGetObj(prob->vars[v]);

      /* check, if objective value is non-zero */
      if( !SCIPsetIsZero(set, obj) )
      {
         /* if variable's objective value is fractional, the problem's objective value may also be fractional */
         if( !SCIPsetIsIntegral(set, obj) )
            break;
         
         /* if variable with non-zero objective value is continuous, the problem's objective value may be fractional */
         if( SCIPvarGetType(prob->vars[v]) == SCIP_VARTYPE_CONTINUOUS )
            break;
      }
   }

   /* objective value is integral, if the variable loop scanned all variables */
   if( v == prob->nvars )
   {
      prob->objisintegral = TRUE;

      /* update upper bound and cutoff bound in primal data structure due to new internality information */
      SCIP_CALL( SCIPprimalUpdateObjoffset(primal, blkmem, set, stat, eventqueue, prob, tree, lp) );
   }

   return SCIP_OKAY;
}

/** update the number of variables with non-zero objective coefficient */
void SCIPprobUpdateNObjVars(
   SCIP_PROB*            prob,               /**< problem data */
   SCIP_SET*             set,                /**< global SCIP settings */
   SCIP_Real             oldobj,             /**< old objective value for variable */
   SCIP_Real             newobj              /**< new objective value for variable */
   )
{
   assert(prob->transformed);

   if( !SCIPsetIsZero(set, oldobj) )
      prob->nobjvars--;

   if( !SCIPsetIsZero(set, newobj) )
      prob->nobjvars++;

   assert(prob->nobjvars == SCIPprobGetNObjVars(prob, set));
}

/** update the dual bound if its better as the current one */
void SCIPprobUpdateDualbound(
   SCIP_PROB*            prob,               /**< problem data */
   SCIP_Real             newbound            /**< new dual bound for the node (if it's tighter than the old one) */
   )
{
   if( prob->dualbound == SCIP_INVALID ) /*lint !e777*/
      SCIPprobSetDualbound(prob, newbound);
   else
   {
      switch( prob->objsense )
      {
      case SCIP_OBJSENSE_MINIMIZE:
         prob->dualbound = MIN(newbound, prob->dualbound);
         break;

      case SCIP_OBJSENSE_MAXIMIZE:
         prob->dualbound = MAX(newbound, prob->dualbound);
         break;

      default:
         SCIPerrorMessage("invalid objective sense <%d>\n", prob->objsense);
         SCIPABORT();
      }
   }
}

/** if possible, scales objective function such that it is integral with gcd = 1 */
SCIP_RETCODE SCIPprobScaleObj(
   SCIP_PROB*            prob,               /**< problem data */
   BMS_BLKMEM*           blkmem,             /**< block memory */
   SCIP_SET*             set,                /**< global SCIP settings */
   SCIP_STAT*            stat,               /**< problem statistics data */
   SCIP_PRIMAL*          primal,             /**< primal data */
   SCIP_TREE*            tree,               /**< branch and bound tree */
   SCIP_LP*              lp,                 /**< current LP data */
   SCIP_EVENTQUEUE*      eventqueue          /**< event queue */
   )
{
   int v;
   int nints;

   assert(prob != NULL);
   assert(set != NULL);

   /* in exact solving mode, we can not rely on the scaling procedure as it is not safe yet */
   if( set->misc_exactsolve )
      return SCIP_OKAY;

   /* do not change objective if there are pricers involved */
   if( set->nactivepricers != 0 )
      return SCIP_OKAY;

   nints = prob->nvars - prob->ncontvars;

   /* scan through the continuous variables */
   for( v = nints; v < prob->nvars; ++v )
   {
      SCIP_Real obj;

      /* get objective value of variable; it it is non-zero, no scaling can be applied */
      obj = SCIPvarGetObj(prob->vars[v]);
      if( !SCIPsetIsZero(set, obj) )
         break;
   }

   /* only continue if all continuous variables have obj = 0 */
   if( v == prob->nvars )
   {
      SCIP_Real* objvals;
      SCIP_Real intscalar;
      SCIP_Bool success;

      /* get temporary memory */
      SCIP_CALL( SCIPsetAllocBufferArray(set, &objvals, nints) );

      /* get objective values of integer variables */
      for( v = 0; v < nints; ++v )
         objvals[v] = SCIPvarGetObj(prob->vars[v]);

      /* calculate integral scalar */
      SCIP_CALL( SCIPcalcIntegralScalar(objvals, nints, -SCIPsetEpsilon(set), +SCIPsetEpsilon(set), OBJSCALE_MAXDNOM, OBJSCALE_MAXSCALE,
         &intscalar, &success) );

      SCIPdebugMessage("integral objective scalar: success=%u, intscalar=%g\n", success, intscalar);

      if( success )
      {
         SCIP_Longint gcd;

         assert(intscalar > 0.0);

         /* calculate gcd of resulting integral coefficients */
         gcd = 0;
         for( v = 0; v < nints && gcd != 1; ++v )
         {
            SCIP_Longint absobj;

            absobj = (SCIP_Longint)(REALABS(objvals[v]) * intscalar + 0.5);
            if( gcd == 0 )
               gcd = absobj;
            else if( absobj > 0 )
               gcd = SCIPcalcGreComDiv(gcd, absobj);
         }
         if( gcd != 0 )
            intscalar /= gcd;
         SCIPdebugMessage("integral objective scalar: gcd=%"SCIP_LONGINT_FORMAT", intscalar=%g\n", gcd, intscalar);

         /* only apply scaling if the final scalar is small enough */
         if( intscalar <= OBJSCALE_MAXFINALSCALE )
         {
            /* apply scaling */
            if( !SCIPsetIsEQ(set, intscalar, 1.0) )
            {
               /* calculate scaled objective values */
               for( v = 0; v < nints; ++v )
               {
                  SCIP_Real newobj;
                  
                  /* check if new obj is really integral */
                  newobj = intscalar * SCIPvarGetObj(prob->vars[v]);
                  if( !SCIPsetIsFeasIntegral(set, newobj) )
                     break;
                  objvals[v] = SCIPsetFeasFloor(set, newobj);
               }

               /* change the variables' objective values and adjust objscale and objoffset */
               if( v == nints )
               {
                  for( v = 0; v < nints; ++v )
                  {
                     SCIPdebugMessage(" -> var <%s>: newobj = %.6f\n", SCIPvarGetName(prob->vars[v]), objvals[v]);
                     SCIP_CALL( SCIPvarChgObj(prob->vars[v], blkmem, set, prob, primal, lp, eventqueue, objvals[v]) );
                  }
                  prob->objoffset *= intscalar;
                  prob->objscale /= intscalar;
                  prob->objisintegral = TRUE;
                  SCIPdebugMessage("integral objective scalar: objscale=%g\n", prob->objscale);

                  /* update upperbound and cutoffbound in primal data structure */
                  SCIP_CALL( SCIPprimalUpdateObjoffset(primal, blkmem, set, stat, eventqueue, prob, tree, lp) );
               }
            }
         }
      }

      /* free temporary memory */
      SCIPsetFreeBufferArray(set, &objvals);
   }

   return SCIP_OKAY;
}

/** remembers the current solution as root solution in the problem variables */
void SCIPprobStoreRootSol(
   SCIP_PROB*            prob,               /**< problem data */
   SCIP_SET*             set,                /**< global SCIP settings */
   SCIP_STAT*            stat,               /**< problem statistics */
   SCIP_LP*              lp,                 /**< current LP data */
   SCIP_Bool             roothaslp           /**< is the root solution from LP? */
   )
{
   int v;

   assert(prob != NULL);
   assert(prob->transformed);

   if( roothaslp )
   {
      for( v = 0; v < prob->nvars; ++v )
         SCIPvarStoreRootSol(prob->vars[v], stat, lp, roothaslp);

      SCIPlpSetRootLPIsRelax(lp, SCIPlpIsRelax(lp));
      SCIPlpStoreRootObjval(lp, set, prob);
   }
}

/** informs problem, that the presolving process was finished, and updates all internal data structures */
SCIP_RETCODE SCIPprobExitPresolve(
   SCIP_PROB*            prob,               /**< problem data */
   SCIP_SET*             set                 /**< global SCIP settings */
   )
{  /*lint --e{715}*/
   return SCIP_OKAY;
}

/** initializes problem for branch and bound process and resets all constraint's ages and histories of current run */
SCIP_RETCODE SCIPprobInitSolve(
   SCIP_PROB*            prob,               /**< problem data */
   SCIP_SET*             set                 /**< global SCIP settings */
   )
{
   int c;
   int v;

   assert(prob != NULL);
   assert(prob->transformed);
   assert(set != NULL);

   /* reset constraint's ages */
   for( c = 0; c < prob->nconss; ++c )
   {
      SCIP_CALL( SCIPconsResetAge(prob->conss[c], set) );
   }

   /* initialize variables for solving */
   for( v = 0; v < prob->nvars; ++v )
      SCIPvarInitSolve(prob->vars[v]);

   /* call user data function */
   if( prob->probinitsol != NULL )
   {
      SCIP_CALL( prob->probinitsol(set->scip, prob->probdata) );
   }

   return SCIP_OKAY;
}

/** deinitializes problem after branch and bound process, and converts all COLUMN variables back into LOOSE variables */
SCIP_RETCODE SCIPprobExitSolve(
   SCIP_PROB*            prob,               /**< problem data */
   BMS_BLKMEM*           blkmem,             /**< block memory */
   SCIP_SET*             set,                /**< global SCIP settings */
   SCIP_EVENTQUEUE*      eventqueue,         /**< event queue */
   SCIP_LP*              lp,                 /**< current LP data */
   SCIP_Bool             restart             /**< was this exit solve call triggered by a restart? */
   )
{
   SCIP_VAR* var;
   int v;

   assert(prob != NULL);
   assert(prob->transformed);
   assert(set != NULL);

   /* call user data function */
   if( prob->probexitsol != NULL )
   {
      SCIP_CALL( prob->probexitsol(set->scip, prob->probdata, restart) );
   }

   /* convert all COLUMN variables back into LOOSE variables */
   if( prob->ncolvars > 0 )
   {
      for( v = 0; v < prob->nvars; ++v )
      {
         var = prob->vars[v];
         if( SCIPvarGetStatus(var) == SCIP_VARSTATUS_COLUMN )
         {
            SCIP_CALL( SCIPvarLoose(var, blkmem, set, eventqueue, prob, lp) );
         }
      }
   }
   assert(prob->ncolvars == 0);

   return SCIP_OKAY;
}




/*
 * problem information
 */

/** gets problem name */
const char* SCIPprobGetName(
   SCIP_PROB*            prob                /**< problem data */
   )
{
   assert(prob != NULL);
   return prob->name;
}

/** sets problem name */
SCIP_RETCODE SCIPprobSetName(
   SCIP_PROB*            prob,               /**< problem data */
   const char*           name                /**< name to be set */
   )
{
   assert(prob != NULL);

   BMSfreeMemoryArray(&(prob->name));
   SCIP_ALLOC( BMSduplicateMemoryArray(&(prob->name), name, strlen(name)+1) );

   return SCIP_OKAY;
}

/** gets user problem data */
SCIP_PROBDATA* SCIPprobGetData(
   SCIP_PROB*            prob                /**< problem */
   )
{
   assert(prob != NULL);

   return prob->probdata;
}

/** returns the number of variables with non-zero objective coefficient */
int SCIPprobGetNObjVars(
   SCIP_PROB*            prob,               /**< problem data */
   SCIP_SET*             set                 /**< global SCIP settings */
   )
{
   int nobjvars;
   int v;

   nobjvars = 0;

   for( v = 0; v < prob->nvars; ++v )
   {
      if( !SCIPsetIsZero(set, SCIPvarGetObj(prob->vars[v])) )
         nobjvars++;
   }

   return nobjvars;
}

/** returns the external value of the given internal objective value */
SCIP_Real SCIPprobExternObjval(
   SCIP_PROB*            prob,               /**< problem data */
   SCIP_SET*             set,                /**< global SCIP settings */
   SCIP_Real             objval              /**< internal objective value */
   )
{
   assert(prob != NULL);
   assert(prob->transformed);
   assert(prob->objscale > 0.0);

   if( SCIPsetIsInfinity(set, objval) )
      return (SCIP_Real)prob->objsense * SCIPsetInfinity(set);
   else if( SCIPsetIsInfinity(set, -objval) )
      return -(SCIP_Real)prob->objsense * SCIPsetInfinity(set);
   else
      return (SCIP_Real)prob->objsense * prob->objscale * (objval + prob->objoffset);
}

/** returns the internal value of the given external objective value */
SCIP_Real SCIPprobInternObjval(
   SCIP_PROB*            prob,               /**< problem data */
   SCIP_SET*             set,                /**< global SCIP settings */
   SCIP_Real             objval              /**< external objective value */
   )
{
   assert(prob != NULL);
   assert(prob->transformed);
   assert(prob->objscale > 0.0);

   if( SCIPsetIsInfinity(set, objval) )
      return (SCIP_Real)prob->objsense * SCIPsetInfinity(set);
   else if( SCIPsetIsInfinity(set, -objval) )
      return -(SCIP_Real)prob->objsense * SCIPsetInfinity(set);
   else
      return (SCIP_Real)prob->objsense * objval/prob->objscale - prob->objoffset;
}

/** gets limit on objective function in external space */
SCIP_Real SCIPprobGetObjlim(
   SCIP_PROB*            prob,               /**< problem data */
   SCIP_SET*             set                 /**< global SCIP settings */
   )
{
   assert(prob != NULL);
   assert(set != NULL);

   return prob->objlim >= SCIP_INVALID ? (SCIP_Real)(prob->objsense) * SCIPsetInfinity(set) : prob->objlim;
}

/** returns whether the objective value is known to be integral in every feasible solution */
SCIP_Bool SCIPprobIsObjIntegral(
   SCIP_PROB*            prob                /**< problem data */
   )
{
   assert(prob != NULL);

   return prob->objisintegral;
}

/** returns variable of the problem with given name */
SCIP_VAR* SCIPprobFindVar(
   SCIP_PROB*            prob,               /**< problem data */
   const char*           name                /**< name of variable to find */
   )
{
   assert(prob != NULL);
   assert(name != NULL);

   if( prob->varnames == NULL )
   {
      SCIPerrorMessage("Cannot find variable if variable-names hashtable was disabled (due to parameter <misc/usevartable>)\n");
      SCIPABORT();/*lint --e{527}*/ /* only in debug mode */
      return NULL;
   }

   return (SCIP_VAR*)(SCIPhashtableRetrieve(prob->varnames, (char*)name));
}

/** returns constraint of the problem with given name */
SCIP_CONS* SCIPprobFindCons(
   SCIP_PROB*            prob,               /**< problem data */
   const char*           name                /**< name of variable to find */
   )
{
   assert(prob != NULL);
   assert(name != NULL);

   if( prob->consnames == NULL )
   {
      SCIPerrorMessage("Cannot find constraint if constraint-names hashtable was disabled (due to parameter <misc/useconstable>)\n");
      SCIPABORT();/*lint --e{527}*/ /* only in debug mode */
      return NULL;
   }

   return (SCIP_CONS*)(SCIPhashtableRetrieve(prob->consnames, (char*)name));
}

/** returns TRUE iff all columns, i.e. every variable with non-empty column w.r.t. all ever created rows, are present
 *  in the LP, and FALSE, if there are additional already existing columns, that may be added to the LP in pricing
 */
SCIP_Bool SCIPprobAllColsInLP(
   SCIP_PROB*            prob,               /**< problem data */
   SCIP_SET*             set,                /**< global SCIP settings */
   SCIP_LP*              lp                  /**< current LP data */
   )
{
   assert(SCIPlpGetNCols(lp) <= prob->ncolvars && prob->ncolvars <= prob->nvars);

   return (SCIPlpGetNCols(lp) == prob->ncolvars && set->nactivepricers == 0);
}

/** displays current pseudo solution */
void SCIPprobPrintPseudoSol(
   SCIP_PROB*            prob,               /**< problem data */
   SCIP_SET*             set,                /**< global SCIP settings */
   SCIP_MESSAGEHDLR*     messagehdlr         /**< message handler */
   )
{
   SCIP_VAR* var;
   SCIP_Real solval;
   int v;

   for( v = 0; v < prob->nvars; ++v )
   {
      var = prob->vars[v];
      assert(var != NULL);
      solval = SCIPvarGetPseudoSol(var);
      if( !SCIPsetIsZero(set, solval) )
         SCIPmessagePrintInfo(messagehdlr, " <%s>=%.15g", SCIPvarGetName(var), solval);
   }
   SCIPmessagePrintInfo(messagehdlr, "\n");
}

/** outputs problem statistics */
void SCIPprobPrintStatistics(
   SCIP_PROB*            prob,               /**< problem data */
<<<<<<< HEAD
   SCIP_SET*             set,                /**< global SCIP settings */
=======
   SCIP_MESSAGEHDLR*     messagehdlr,        /**< message handler */
>>>>>>> 9948ed2b
   FILE*                 file                /**< output file (or NULL for standard output) */
   )
{
   assert(prob != NULL);

<<<<<<< HEAD
   SCIPmessageFPrintInfo(file, "  Problem name     : %s\n", prob->name);
#ifdef WITH_EXACTSOLVE
   assert(set->misc_exactsolve);
   assert(prob->conss != NULL);
   assert(prob->nconss == 1);
   SCIPmessageFPrintInfo(file, "  Variables        : %d (%d binary, %d integer, %d implicit integer, %d continuous) (%d inf bounds, %d large bounds, %d inf bounds on non-continuous)\n",
      prob->nvars, prob->nbinvars, prob->nintvars, prob->nimplvars, prob->ncontvars, 
      SCIPgetNInfiniteBounds(prob->conss[0]), SCIPgetNLargeBounds(prob->conss[0]), 
      SCIPgetNInfiniteIntegerBounds(prob->conss[0]));
   SCIPmessageFPrintInfo(file, "  Constraints      : %d initial, %d maximal, %d linear (%d by split), would split %d conss for FP-relaxation\n", 
      prob->startnconss, prob->maxnconss, SCIPgetNConssExactlp(prob->conss[0]), 
      set->misc_usefprelax ? SCIPgetNSplitconssExactlp(prob->conss[0]) : 0,
      SCIPgetNSplitconssExactlp(prob->conss[0]));
   SCIPmessageFPrintInfo(file, "  Nonzeros         : %d (%d integral)\n", SCIPgetNNonzExactlp(prob->conss[0]), 
      SCIPgetNIntegralExactlp(prob->conss[0]));
   SCIPmessageFPrintInfo(file, "  Max Coef Ratio   : %.0f\n", SCIPgetCoefRatioExactlp(set->scip, prob->conss[0]));
#else
   assert(!set->misc_exactsolve);
   SCIPmessageFPrintInfo(file, "  Variables        : %d (%d binary, %d integer, %d implicit integer, %d continuous)\n",
      prob->nvars, prob->nbinvars, prob->nintvars, prob->nimplvars, prob->ncontvars);
   SCIPmessageFPrintInfo(file, "  Constraints      : %d initial, %d maximal\n", prob->startnconss, prob->maxnconss);
#endif
=======
   SCIPmessageFPrintInfo(messagehdlr, file, "  Problem name     : %s\n", prob->name);
   SCIPmessageFPrintInfo(messagehdlr, file, "  Variables        : %d (%d binary, %d integer, %d implicit integer, %d continuous)\n",
      prob->nvars, prob->nbinvars, prob->nintvars, prob->nimplvars, prob->ncontvars);
   SCIPmessageFPrintInfo(messagehdlr, file, "  Constraints      : %d initial, %d maximal\n", prob->startnconss, prob->maxnconss);
   if( ! prob->transformed )
      SCIPmessageFPrintInfo(messagehdlr, file, "  Objective sense  : %s\n", prob->objsense == SCIP_OBJSENSE_MINIMIZE ? "minimize" : "maximize");
>>>>>>> 9948ed2b
}<|MERGE_RESOLUTION|>--- conflicted
+++ resolved
@@ -34,13 +34,10 @@
 #include "scip/tree.h"
 #include "scip/branch.h"
 #include "scip/cons.h"
-<<<<<<< HEAD
 #include "scip/scip.h"
 #include "scip/cons_exactlp.h"
-=======
 #include "scip/pub_message.h"
 #include "scip/pub_misc.h"
->>>>>>> 9948ed2b
 
 
 #define OBJSCALE_MAXDNOM          1000000LL  /**< maximal denominator in objective integral scaling */
@@ -495,19 +492,13 @@
          SCIP_CALL( SCIPconshdlrLockVars(set->conshdlrs[h], set) );
       }
    }
-<<<<<<< HEAD
-
+   
    /* in exact solving mode, we can not rely on this integrality check as it is not safe yet */
    if( !set->misc_exactsolve )
    {
       /* objective value is always integral, iff original objective value is always integral and shift is integral */
       (*target)->objisintegral = source->objisintegral && SCIPsetIsIntegral(set, (*target)->objoffset);
    }
-=======
-   
-   /* objective value is always integral, iff original objective value is always integral and shift is integral */
-   (*target)->objisintegral = source->objisintegral && SCIPsetIsIntegral(set, (*target)->objoffset);
->>>>>>> 9948ed2b
 
    /* check, whether objective value is always integral by inspecting the problem, if it is the case adjust the
     * cutoff bound if primal solution is already known 
@@ -1325,17 +1316,12 @@
    
    /* if we know already, that the objective value is integral, nothing has to be done */
    if( prob->objisintegral )
-<<<<<<< HEAD
-      return;
-
+      return SCIP_OKAY;
+   
    /* in exact solving mode, we can not rely on the integrality check procedure as it is not safe yet */
    if( set->misc_exactsolve )
       return;
 
-=======
-      return SCIP_OKAY;
-   
->>>>>>> 9948ed2b
    /* if there exist unknown variables, we cannot conclude that the objective value is always integral */
    if( set->nactivepricers != 0 )
       return SCIP_OKAY;
@@ -1849,45 +1835,35 @@
 /** outputs problem statistics */
 void SCIPprobPrintStatistics(
    SCIP_PROB*            prob,               /**< problem data */
-<<<<<<< HEAD
-   SCIP_SET*             set,                /**< global SCIP settings */
-=======
+   SCIP_SET*             set,                /**< global SCIP settings */
    SCIP_MESSAGEHDLR*     messagehdlr,        /**< message handler */
->>>>>>> 9948ed2b
    FILE*                 file                /**< output file (or NULL for standard output) */
    )
 {
    assert(prob != NULL);
 
-<<<<<<< HEAD
-   SCIPmessageFPrintInfo(file, "  Problem name     : %s\n", prob->name);
+   SCIPmessageFPrintInfo(messagehdlr, file, "  Problem name     : %s\n", prob->name);
 #ifdef WITH_EXACTSOLVE
    assert(set->misc_exactsolve);
    assert(prob->conss != NULL);
    assert(prob->nconss == 1);
-   SCIPmessageFPrintInfo(file, "  Variables        : %d (%d binary, %d integer, %d implicit integer, %d continuous) (%d inf bounds, %d large bounds, %d inf bounds on non-continuous)\n",
+   SCIPmessageFPrintInfo(messagehdlr, file, "  Variables        : %d (%d binary, %d integer, %d implicit integer, %d continuous) (%d inf bounds, %d large bounds, %d inf bounds on non-continuous)\n",
       prob->nvars, prob->nbinvars, prob->nintvars, prob->nimplvars, prob->ncontvars, 
       SCIPgetNInfiniteBounds(prob->conss[0]), SCIPgetNLargeBounds(prob->conss[0]), 
       SCIPgetNInfiniteIntegerBounds(prob->conss[0]));
-   SCIPmessageFPrintInfo(file, "  Constraints      : %d initial, %d maximal, %d linear (%d by split), would split %d conss for FP-relaxation\n", 
+   SCIPmessageFPrintInfo(messagehdlr, file, "  Constraints      : %d initial, %d maximal, %d linear (%d by split), would split %d conss for FP-relaxation\n", 
       prob->startnconss, prob->maxnconss, SCIPgetNConssExactlp(prob->conss[0]), 
       set->misc_usefprelax ? SCIPgetNSplitconssExactlp(prob->conss[0]) : 0,
       SCIPgetNSplitconssExactlp(prob->conss[0]));
-   SCIPmessageFPrintInfo(file, "  Nonzeros         : %d (%d integral)\n", SCIPgetNNonzExactlp(prob->conss[0]), 
+   SCIPmessageFPrintInfo(messagehdlr, file, "  Nonzeros         : %d (%d integral)\n", SCIPgetNNonzExactlp(prob->conss[0]), 
       SCIPgetNIntegralExactlp(prob->conss[0]));
-   SCIPmessageFPrintInfo(file, "  Max Coef Ratio   : %.0f\n", SCIPgetCoefRatioExactlp(set->scip, prob->conss[0]));
+   SCIPmessageFPrintInfo(messagehdlr, file, "  Max Coef Ratio   : %.0f\n", SCIPgetCoefRatioExactlp(set->scip, prob->conss[0]));
 #else
    assert(!set->misc_exactsolve);
-   SCIPmessageFPrintInfo(file, "  Variables        : %d (%d binary, %d integer, %d implicit integer, %d continuous)\n",
-      prob->nvars, prob->nbinvars, prob->nintvars, prob->nimplvars, prob->ncontvars);
-   SCIPmessageFPrintInfo(file, "  Constraints      : %d initial, %d maximal\n", prob->startnconss, prob->maxnconss);
-#endif
-=======
-   SCIPmessageFPrintInfo(messagehdlr, file, "  Problem name     : %s\n", prob->name);
    SCIPmessageFPrintInfo(messagehdlr, file, "  Variables        : %d (%d binary, %d integer, %d implicit integer, %d continuous)\n",
       prob->nvars, prob->nbinvars, prob->nintvars, prob->nimplvars, prob->ncontvars);
    SCIPmessageFPrintInfo(messagehdlr, file, "  Constraints      : %d initial, %d maximal\n", prob->startnconss, prob->maxnconss);
+#endif
    if( ! prob->transformed )
       SCIPmessageFPrintInfo(messagehdlr, file, "  Objective sense  : %s\n", prob->objsense == SCIP_OBJSENSE_MINIMIZE ? "minimize" : "maximize");
->>>>>>> 9948ed2b
 }