/* * * * * * * * * * * * * * * * * * * * * * * * * * * * * * * * * * * * * * */
/*                                                                           */
/*                  This file is part of the program and library             */
/*         SCIP --- Solving Constraint Integer Programs                      */
/*                                                                           */
/*    Copyright (C) 2002-2019 Konrad-Zuse-Zentrum                            */
/*                            fuer Informationstechnik Berlin                */
/*                                                                           */
/*  SCIP is distributed under the terms of the ZIB Academic License.         */
/*                                                                           */
/*  You should have received a copy of the ZIB Academic License              */
/*  along with SCIP; see the file COPYING. If not visit scip.zib.de.         */
/*                                                                           */
/* * * * * * * * * * * * * * * * * * * * * * * * * * * * * * * * * * * * * * */

/**@file   pub_misc.h
 * @ingroup PUBLICCOREAPI
 * @brief  public data structures and miscellaneous methods
 * @author Tobias Achterberg
 * @author Gerald Gamrath
 * @author Stefan Heinz
 * @author Gregor Hendel
 * @author Michael Winkler
 * @author Kati Wolter
 *
 * This file contains a bunch of data structures and miscellaneous methods:
 *
 * - \ref DataStructures "Data structures"
 * - \ref MiscellaneousMethods "Miscellaneous Methods"
 */

/*---+----1----+----2----+----3----+----4----+----5----+----6----+----7----+----8----+----9----+----0----+----1----+----2*/

#ifndef __SCIP_PUB_MISC_H__
#define __SCIP_PUB_MISC_H__

/* on SunOS, the function finite(a) (for the SCIPisFinite macro below) is declared in ieeefp.h */
#ifdef __sun
#include <ieeefp.h>
#endif
#include <math.h>

#include "scip/def.h"
#include "blockmemshell/memory.h"
#include "scip/type_retcode.h"
#include "scip/type_misc.h"
#include "scip/type_message.h"
#include "scip/type_var.h"
#include "scip/pub_misc_select.h"
#include "scip/pub_misc_sort.h"
#include "scip/pub_misc_linear.h"

/* in optimized mode some of the function are handled via defines, for that the structs are needed */
#ifdef NDEBUG
#include "scip/struct_misc.h"
#endif

#ifdef __cplusplus
extern "C" {
#endif

/*
 * methods for statistical tests
 */

/**@defgroup STATISTICALTESTS Statistical tests
 * @ingroup MiscellaneousMethods
 * @brief public methods for statistical tests
 *
 * Below are the public methods for statistical tests inside of \SCIP
 *
 * @{
 */

/** get critical value of a Student-T distribution for a given number of degrees of freedom at a confidence level */
SCIP_EXPORT
SCIP_Real SCIPstudentTGetCriticalValue(
   SCIP_CONFIDENCELEVEL  clevel,             /**< (one-sided) confidence level */
   int                   df                  /**< degrees of freedom */
   );

/** compute a t-value for the hypothesis that x and y are from the same population; Assuming that
 *  x and y represent normally distributed random samples with equal variance, the returned value
 *  comes from a Student-T distribution with countx + county - 2 degrees of freedom; this
 *  value can be compared with a critical value (see also SCIPstudentTGetCriticalValue()) at
 *  a predefined confidence level for checking if x and y significantly differ in location
 */
SCIP_EXPORT
SCIP_Real SCIPcomputeTwoSampleTTestValue(
   SCIP_Real             meanx,              /**< the mean of the first distribution */
   SCIP_Real             meany,              /**< the mean of the second distribution */
   SCIP_Real             variancex,          /**< the variance of the x-distribution */
   SCIP_Real             variancey,          /**< the variance of the y-distribution */
   SCIP_Real             countx,             /**< number of samples of x */
   SCIP_Real             county              /**< number of samples of y */
   );

/** returns the value of the Gauss error function evaluated at a given point */
SCIP_EXPORT
SCIP_Real SCIPerf(
   SCIP_Real             x                   /**< value to evaluate */
   );

/** get critical value of a standard normal distribution  at a given confidence level */
SCIP_EXPORT
SCIP_Real SCIPnormalGetCriticalValue(
   SCIP_CONFIDENCELEVEL  clevel              /**< (one-sided) confidence level */
   );

/** calculates the cumulative distribution P(-infinity <= x <= value) that a normally distributed
 *  random variable x takes a value between -infinity and parameter \p value.
 *
 *  The distribution is given by the respective mean and deviation. This implementation
 *  uses the error function erf().
 */
SCIP_EXPORT
SCIP_Real SCIPnormalCDF(
   SCIP_Real             mean,               /**< the mean value of the distribution */
   SCIP_Real             variance,           /**< the square of the deviation of the distribution */
   SCIP_Real             value               /**< the upper limit of the calculated distribution integral */
   );

/**@} */

/**@defgroup Regression Linear Regression
 * @ingroup MiscellaneousMethods
 * @brief methods for linear regression
 *
 * Below are the public methods for incremental linear regression of observations pairs \f$(X_i,Y_i), i=1\dots,n\f$
 *
 * @{
 */

/** returns the number of observations of this regression */
SCIP_EXPORT
int SCIPregressionGetNObservations(
   SCIP_REGRESSION*      regression          /**< regression data structure */
   );

/** return the current slope of the regression */
SCIP_EXPORT
SCIP_Real SCIPregressionGetSlope(
   SCIP_REGRESSION*      regression          /**< regression data structure */
   );

/** get the current y-intercept of the regression */
SCIP_EXPORT
SCIP_Real SCIPregressionGetIntercept(
   SCIP_REGRESSION*      regression          /**< regression data structure */
   );

/** removes an observation (x,y) from the regression */
SCIP_EXPORT
void SCIPregressionRemoveObservation(
   SCIP_REGRESSION*      regression,         /**< regression data structure */
   SCIP_Real             x,                  /**< X of observation */
   SCIP_Real             y                   /**< Y of the observation */
   );

/** update regression by a new observation (x,y) */
SCIP_EXPORT
void SCIPregressionAddObservation(
   SCIP_REGRESSION*      regression,         /**< regression data structure */
   SCIP_Real             x,                  /**< X of observation */
   SCIP_Real             y                   /**< Y of the observation */
   );

/** reset regression data structure */
SCIP_EXPORT
void SCIPregressionReset(
   SCIP_REGRESSION*      regression          /**< regression data structure */
   );

/** creates and resets a regression */
SCIP_EXPORT
SCIP_RETCODE SCIPregressionCreate(
   SCIP_REGRESSION**     regression          /**< regression data structure */
   );

/** frees a regression */
SCIP_EXPORT
void SCIPregressionFree(
   SCIP_REGRESSION**     regression          /**< regression data structure */
   );

/**@} */

/*
 */

/**@defgroup GMLgraph GML Graphical Printing
 * @ingroup MiscellaneousMethods
 * @brief GML graph printing methods
 *
 * For a detailed format decription see http://docs.yworks.com/yfiles/doc/developers-guide/gml.html
 *
 * @{
 */


/** writes a node section to the given graph file */
SCIP_EXPORT
void SCIPgmlWriteNode(
   FILE*                 file,               /**< file to write to */
   unsigned int          id,                 /**< id of the node */
   const char*           label,              /**< label of the node */
   const char*           nodetype,           /**< type of the node, or NULL */
   const char*           fillcolor,          /**< color of the node's interior, or NULL */
   const char*           bordercolor         /**< color of the node's border, or NULL */
   );

/** writes a node section including weight to the given graph file */
SCIP_EXPORT
void SCIPgmlWriteNodeWeight(
   FILE*                 file,               /**< file to write to */
   unsigned int          id,                 /**< id of the node */
   const char*           label,              /**< label of the node */
   const char*           nodetype,           /**< type of the node, or NULL */
   const char*           fillcolor,          /**< color of the node's interior, or NULL */
   const char*           bordercolor,        /**< color of the node's border, or NULL */
   SCIP_Real             weight              /**< weight of node */
   );

/** writes an edge section to the given graph file */
SCIP_EXPORT
void SCIPgmlWriteEdge(
   FILE*                 file,               /**< file to write to */
   unsigned int          source,             /**< source node id of the node */
   unsigned int          target,             /**< target node id of the edge */
   const char*           label,              /**< label of the edge, or NULL */
   const char*           color               /**< color of the edge, or NULL */
   );

/** writes an arc section to the given graph file */
SCIP_EXPORT
void SCIPgmlWriteArc(
   FILE*                 file,               /**< file to write to */
   unsigned int          source,             /**< source node id of the node */
   unsigned int          target,             /**< target node id of the edge */
   const char*           label,              /**< label of the edge, or NULL */
   const char*           color               /**< color of the edge, or NULL */
   );

/** writes the starting line to a GML graph file, does not open a file */
SCIP_EXPORT
void SCIPgmlWriteOpening(
   FILE*                 file,               /**< file to write to */
   SCIP_Bool             directed            /**< is the graph directed */
   );

/** writes the ending lines to a GML graph file, does not close a file */
SCIP_EXPORT
void SCIPgmlWriteClosing(
   FILE*                 file                /**< file to close */
   );

/**@} */

/*
 * Sparse solution
 */

/**@defgroup SparseSol Sparse Solution
 * @ingroup DataStructures
 * @brief sparse storage for multiple integer solutions
 *
 * @{
 */

/** creates a sparse solution */
SCIP_EXPORT
SCIP_RETCODE SCIPsparseSolCreate(
   SCIP_SPARSESOL**      sparsesol,          /**< pointer to store the created sparse solution */
   SCIP_VAR**            vars,               /**< variables in the sparse solution, must not contain continuous variables */
   int                   nvars,              /**< number of variables to store, size of the lower and upper bound arrays */
   SCIP_Bool             cleared             /**< should the lower and upper bound arrays be cleared (entries set to 0) */
   );

/** frees sparse solution */
SCIP_EXPORT
void SCIPsparseSolFree(
   SCIP_SPARSESOL**      sparsesol           /**< pointer to a sparse solution */
   );

/** returns the variables in the given sparse solution */
SCIP_EXPORT
SCIP_VAR** SCIPsparseSolGetVars(
   SCIP_SPARSESOL*       sparsesol           /**< a sparse solution */
   );

/** returns the number of variables in the given sparse solution */
SCIP_EXPORT
int SCIPsparseSolGetNVars(
   SCIP_SPARSESOL*       sparsesol           /**< a sparse solution */
   );

/** returns the the lower bound array for all variables for a given sparse solution */
SCIP_EXPORT
SCIP_Longint* SCIPsparseSolGetLbs(
   SCIP_SPARSESOL*       sparsesol           /**< a sparse solution */
   );

/** returns the the upper bound array for all variables for a given sparse solution */
SCIP_EXPORT
SCIP_Longint* SCIPsparseSolGetUbs(
   SCIP_SPARSESOL*       sparsesol           /**< a sparse solution */
   );

/** constructs the first solution of sparse solution (all variables are set to their lower bound value */
SCIP_EXPORT
void SCIPsparseSolGetFirstSol(
   SCIP_SPARSESOL*       sparsesol,          /**< sparse solutions */
   SCIP_Longint*         sol,                /**< array to store the first solution */
   int                   nvars               /**< number of variables */
   );

/** constructs the next solution of the sparse solution and return whether there was one more or not */
SCIP_EXPORT
SCIP_Bool SCIPsparseSolGetNextSol(
   SCIP_SPARSESOL*       sparsesol,          /**< sparse solutions */
   SCIP_Longint*         sol,                /**< current solution array which get changed to the next solution */
   int                   nvars               /**< number of variables */
   );

/**@} */


/*
 * Queue
 */

/**@defgroup Queue Queue
 * @ingroup DataStructures
 * @brief circular FIFO queue
 *
 * @{
 */


/** creates a (circular) queue, best used if the size will be fixed or will not be increased that much */
SCIP_EXPORT
SCIP_RETCODE SCIPqueueCreate(
   SCIP_QUEUE**          queue,              /**< pointer to the new queue */
   int                   initsize,           /**< initial number of available element slots */
   SCIP_Real             sizefac             /**< memory growing factor applied, if more element slots are needed */
   );


/** frees queue, but not the data elements themselves */
SCIP_EXPORT
void SCIPqueueFree(
   SCIP_QUEUE**          queue               /**< pointer to a queue */
   );

/** clears the queue, but doesn't free the data elements themselves */
SCIP_EXPORT
void SCIPqueueClear(
   SCIP_QUEUE*           queue               /**< queue */
   );

/** inserts pointer element at the end of the queue */
SCIP_EXPORT
SCIP_RETCODE SCIPqueueInsert(
   SCIP_QUEUE*           queue,              /**< queue */
   void*                 elem                /**< element to be inserted */
   );

/** inserts unsigned integer element at the end of the queue */
SCIP_EXPORT
SCIP_RETCODE SCIPqueueInsertUInt(
   SCIP_QUEUE*           queue,              /**< queue */
   unsigned int          elem                /**< element to be inserted */
   );

/** removes and returns the first element of the queue, or NULL if no element exists */
SCIP_EXPORT
void* SCIPqueueRemove(
   SCIP_QUEUE*           queue               /**< queue */
   );

/** removes and returns the first unsigned integer element of the queue, or UNIT_MAX if no element exists */
SCIP_EXPORT
unsigned int SCIPqueueRemoveUInt(
   SCIP_QUEUE*           queue               /**< queue */
   );

/** returns the first element of the queue without removing it, or NULL if no element exists */
SCIP_EXPORT
void* SCIPqueueFirst(
   SCIP_QUEUE*           queue               /**< queue */
   );

/** returns the first unsigned integer element of the queue without removing it, or UINT_MAX if no element exists */
SCIP_EXPORT
unsigned int SCIPqueueFirstUInt(
   SCIP_QUEUE*           queue               /**< queue */
   );

/** returns whether the queue is empty */
SCIP_EXPORT
SCIP_Bool SCIPqueueIsEmpty(
   SCIP_QUEUE*           queue               /**< queue */
   );

/** returns the number of elements in the queue */
SCIP_EXPORT
int SCIPqueueNElems(
   SCIP_QUEUE*           queue               /**< queue */
   );

/**@} */

/*
 * Priority Queue
 */

/**@defgroup PriorityQueue Priority Queue
 * @ingroup DataStructures
 * @brief priority queue with O(1) access to the minimum element
 *
 * @{
 */

/** creates priority queue */
SCIP_EXPORT
SCIP_RETCODE SCIPpqueueCreate(
   SCIP_PQUEUE**         pqueue,             /**< pointer to a priority queue */
   int                   initsize,           /**< initial number of available element slots */
   SCIP_Real             sizefac,            /**< memory growing factor applied, if more element slots are needed */
   SCIP_DECL_SORTPTRCOMP((*ptrcomp))         /**< data element comparator */
   );

/** frees priority queue, but not the data elements themselves */
SCIP_EXPORT
void SCIPpqueueFree(
   SCIP_PQUEUE**         pqueue              /**< pointer to a priority queue */
   );

/** clears the priority queue, but doesn't free the data elements themselves */
SCIP_EXPORT
void SCIPpqueueClear(
   SCIP_PQUEUE*          pqueue              /**< priority queue */
   );

/** inserts element into priority queue */
SCIP_EXPORT
SCIP_RETCODE SCIPpqueueInsert(
   SCIP_PQUEUE*          pqueue,             /**< priority queue */
   void*                 elem                /**< element to be inserted */
   );

/** removes and returns best element from the priority queue */
SCIP_EXPORT
void* SCIPpqueueRemove(
   SCIP_PQUEUE*          pqueue              /**< priority queue */
   );

/** returns the best element of the queue without removing it */
SCIP_EXPORT
void* SCIPpqueueFirst(
   SCIP_PQUEUE*          pqueue              /**< priority queue */
   );

/** returns the number of elements in the queue */
SCIP_EXPORT
int SCIPpqueueNElems(
   SCIP_PQUEUE*          pqueue              /**< priority queue */
   );

/** returns the elements of the queue; changing the returned array may destroy the queue's ordering! */
SCIP_EXPORT
void** SCIPpqueueElems(
   SCIP_PQUEUE*          pqueue              /**< priority queue */
   );

/**@} */


/*
 * Hash Table
 */

/**@defgroup HashTable Hash Table
 * @ingroup DataStructures
 * @brief hash table that resolves conflicts by probing
 *
 *@{
 */

/* fast 2-universal hash functions for two and four elements */

#define SCIPhashSignature64(a)              (UINT64_C(0x8000000000000000)>>((UINT32_C(0x9e3779b9) * ((uint32_t)(a)))>>26))
#define SCIPhashTwo(a, b)                   ((uint32_t)((((uint64_t)(a) + 0xd37e9a1ce2148403ULL) * ((uint64_t)(b) + 0xe5fcc163aef32782ULL) )>>32))

#define SCIPhashFour(a, b, c, d)            ((uint32_t)((((uint64_t)(a) + 0xbd5c89185f082658ULL) * ((uint64_t)(b) + 0xe5fcc163aef32782ULL) + \
                                                         ((uint64_t)(c) + 0xd37e9a1ce2148403ULL) * ((uint64_t)(d) + 0x926f2d4dc4a67218ULL))>>32 ))

/* helpers to use above hashfuncions */
#define SCIPcombineTwoInt(a, b)             (((uint64_t) (a) << 32) | (uint64_t) (b) )

#define SCIPcombineThreeInt(a, b, c)        (((uint64_t) (a) << 43) + ((uint64_t) (b) << 21) + ((uint64_t) (c)) )

#define SCIPcombineFourInt(a, b, c, d)      (((uint64_t) (a) << 48) + ((uint64_t) (b) << 32) + ((uint64_t) (c) << 16) + ((uint64_t) (d)) )

/** computes a hashcode for double precision floating point values containing
 *  15 significant bits, the sign and the exponent
 */
INLINE static
uint32_t SCIPrealHashCode(double x)
{
   int theexp;
   return (((uint32_t)(uint16_t)(int16_t)ldexp(frexp(x, &theexp), 15))<<16) | (uint32_t)(uint16_t)theexp;
}

/** creates a hash table */
SCIP_EXPORT
SCIP_RETCODE SCIPhashtableCreate(
   SCIP_HASHTABLE**      hashtable,          /**< pointer to store the created hash table */
   BMS_BLKMEM*           blkmem,             /**< block memory used to store hash table entries */
   int                   tablesize,          /**< size of the hash table */
   SCIP_DECL_HASHGETKEY((*hashgetkey)),      /**< gets the key of the given element */
   SCIP_DECL_HASHKEYEQ ((*hashkeyeq)),       /**< returns TRUE iff both keys are equal */
   SCIP_DECL_HASHKEYVAL((*hashkeyval)),      /**< returns the hash value of the key */
   void*                 userptr             /**< user pointer */
   );

/** frees the hash table */
SCIP_EXPORT
void SCIPhashtableFree(
   SCIP_HASHTABLE**      hashtable           /**< pointer to the hash table */
   );

/** removes all elements of the hash table
 *
 *  @note From a performance point of view you should not fill and clear a hash table too often since the clearing can
 *        be expensive. Clearing is done by looping over all buckets and removing the hash table lists one-by-one.
 *
 *  @deprecated Please use SCIPhashtableRemoveAll()
 */
SCIP_EXPORT
SCIP_DEPRECATED
void SCIPhashtableClear(
   SCIP_HASHTABLE*       hashtable           /**< hash table */
   );

/** inserts element in hash table (multiple inserts of same element override the previous entry) */
SCIP_EXPORT
SCIP_RETCODE SCIPhashtableInsert(
   SCIP_HASHTABLE*       hashtable,          /**< hash table */
   void*                 element             /**< element to insert into the table */
   );

/** inserts element in hash table (multiple insertion of same element is checked and results in an error) */
SCIP_EXPORT
SCIP_RETCODE SCIPhashtableSafeInsert(
   SCIP_HASHTABLE*       hashtable,          /**< hash table */
   void*                 element             /**< element to insert into the table */
   );

/** retrieve element with key from hash table, returns NULL if not existing */
SCIP_EXPORT
void* SCIPhashtableRetrieve(
   SCIP_HASHTABLE*       hashtable,          /**< hash table */
   void*                 key                 /**< key to retrieve */
   );

/** returns whether the given element exists in the table */
SCIP_EXPORT
SCIP_Bool SCIPhashtableExists(
   SCIP_HASHTABLE*       hashtable,          /**< hash table */
   void*                 element             /**< element to search in the table */
   );

/** removes element from the hash table, if it exists */
SCIP_EXPORT
SCIP_RETCODE SCIPhashtableRemove(
   SCIP_HASHTABLE*       hashtable,          /**< hash table */
   void*                 element             /**< element to remove from the table */
   );

/** removes all elements of the hash table */
SCIP_EXPORT
void SCIPhashtableRemoveAll(
   SCIP_HASHTABLE*       hashtable           /**< hash table */
   );

/** returns number of hash table elements */
SCIP_EXPORT
SCIP_Longint SCIPhashtableGetNElements(
   SCIP_HASHTABLE*       hashtable           /**< hash table */
   );

/** gives the number of entries in the internal arrays of a hash table */
SCIP_EXPORT
int SCIPhashtableGetNEntries(
   SCIP_HASHTABLE*       hashtable           /**< hash table */
   );

/** gives the element at the given index or NULL if entry at that index has no element */
SCIP_EXPORT
void* SCIPhashtableGetEntry(
   SCIP_HASHTABLE*       hashtable,          /**< hash table */
   int                   entryidx            /**< index of hash table entry */
   );

/** returns the load of the given hash table in percentage */
SCIP_EXPORT
SCIP_Real SCIPhashtableGetLoad(
   SCIP_HASHTABLE*       hashtable           /**< hash table */
   );

/** prints statistics about hash table usage */
SCIP_EXPORT
void SCIPhashtablePrintStatistics(
   SCIP_HASHTABLE*       hashtable,          /**< hash table */
   SCIP_MESSAGEHDLR*     messagehdlr         /**< message handler */
   );

/**@} */

/*
 * MultiHash Table
 */

/**@defgroup MultiHash Multi Hash table
 * @ingroup DataStructures
 * @brief hash table that resolves conflicts by queueing, thereby allowing for duplicate entries
 *
 *@{
 */

/** returns a reasonable hash table size (a prime number) that is at least as large as the specified value */
SCIP_EXPORT
int SCIPcalcMultihashSize(
   int                   minsize             /**< minimal size of the hash table */
   );

/** creates a multihash table */
SCIP_EXPORT
SCIP_RETCODE SCIPmultihashCreate(
   SCIP_MULTIHASH**      multihash,          /**< pointer to store the created multihash table */
   BMS_BLKMEM*           blkmem,             /**< block memory used to store multihash table entries */
   int                   tablesize,          /**< size of the hash table */
   SCIP_DECL_HASHGETKEY((*hashgetkey)),      /**< gets the key of the given element */
   SCIP_DECL_HASHKEYEQ ((*hashkeyeq)),       /**< returns TRUE iff both keys are equal */
   SCIP_DECL_HASHKEYVAL((*hashkeyval)),      /**< returns the hash value of the key */
   void*                 userptr             /**< user pointer */
   );

/** frees the multihash table */
SCIP_EXPORT
void SCIPmultihashFree(
   SCIP_MULTIHASH**      multihash           /**< pointer to the multihash table */
   );

/** inserts element in multihash table (multiple inserts of same element possible)
 *
 *  @note A pointer to a multihashlist returned by SCIPmultihashRetrieveNext() might get invalid when adding an element
 *        to the hash table, due to dynamic resizing.
 */
SCIP_EXPORT
SCIP_RETCODE SCIPmultihashInsert(
   SCIP_MULTIHASH*       multihash,          /**< multihash table */
   void*                 element             /**< element to insert into the table */
   );

/** inserts element in multihash table (multiple insertion of same element is checked and results in an error)
 *
 *  @note A pointer to a multihashlist returned by SCIPmultihashRetrieveNext() might get invalid when adding a new
 *        element to the multihash table, due to dynamic resizing.
 */
SCIP_EXPORT
SCIP_RETCODE SCIPmultihashSafeInsert(
   SCIP_MULTIHASH*       multihash,          /**< multihash table */
   void*                 element             /**< element to insert into the table */
   );

/** retrieve element with key from multihash table, returns NULL if not existing */
SCIP_EXPORT
void* SCIPmultihashRetrieve(
   SCIP_MULTIHASH*       multihash,          /**< multihash table */
   void*                 key                 /**< key to retrieve */
   );

/** retrieve element with key from multihash table, returns NULL if not existing
 *  can be used to retrieve all entries with the same key (one-by-one)
 *
 *  @note The returned multimultihashlist pointer might get invalid when adding a new element to the multihash table.
 */
SCIP_EXPORT
void* SCIPmultihashRetrieveNext(
   SCIP_MULTIHASH*       multihash,          /**< multihash table */
   SCIP_MULTIHASHLIST**  multihashlist,      /**< input: entry in hash table list from which to start searching, or NULL
                                              *   output: entry in hash table list corresponding to element after
                                              *           retrieved one, or NULL */
   void*                 key                 /**< key to retrieve */
   );

/** returns whether the given element exists in the multihash table */
SCIP_EXPORT
SCIP_Bool SCIPmultihashExists(
   SCIP_MULTIHASH*       multihash,          /**< multihash table */
   void*                 element             /**< element to search in the table */
   );

/** removes element from the multihash table, if it exists */
SCIP_EXPORT
SCIP_RETCODE SCIPmultihashRemove(
   SCIP_MULTIHASH*       multihash,          /**< multihash table */
   void*                 element             /**< element to remove from the table */
   );

/** removes all elements of the multihash table
 *
 *  @note From a performance point of view you should not fill and clear a hash table too often since the clearing can
 *        be expensive. Clearing is done by looping over all buckets and removing the hash table lists one-by-one.
 */
SCIP_EXPORT
void SCIPmultihashRemoveAll(
   SCIP_MULTIHASH*       multihash           /**< multihash table */
   );

/** returns number of multihash table elements */
SCIP_EXPORT
SCIP_Longint SCIPmultihashGetNElements(
   SCIP_MULTIHASH*       multihash           /**< multihash table */
   );

/** returns the load of the given multihash table in percentage */
SCIP_EXPORT
SCIP_Real SCIPmultihashGetLoad(
   SCIP_MULTIHASH*       multihash           /**< multihash table */
   );

/** prints statistics about multihash table usage */
SCIP_EXPORT
void SCIPmultihashPrintStatistics(
   SCIP_MULTIHASH*       multihash,          /**< multihash table */
   SCIP_MESSAGEHDLR*     messagehdlr         /**< message handler */
   );

/** standard hash key comparator for string keys */
SCIP_EXPORT
SCIP_DECL_HASHKEYEQ(SCIPhashKeyEqString);

/** standard hashing function for string keys */
SCIP_EXPORT
SCIP_DECL_HASHKEYVAL(SCIPhashKeyValString);

/** gets the element as the key */
SCIP_EXPORT
SCIP_DECL_HASHGETKEY(SCIPhashGetKeyStandard);

/** returns TRUE iff both keys(pointer) are equal */
SCIP_EXPORT
SCIP_DECL_HASHKEYEQ(SCIPhashKeyEqPtr);

/** returns the hash value of the key */
SCIP_EXPORT
SCIP_DECL_HASHKEYVAL(SCIPhashKeyValPtr);

/**@} */


/*
 * Hash Map
 */

/**@defgroup HashMap Hash Map
 * @ingroup DataStructures
 * @brief hash map to store key-value pairs (called \p origin and \p image)
 *
 * @{
 */

/** creates a hash map mapping pointers to pointers */
SCIP_EXPORT
SCIP_RETCODE SCIPhashmapCreate(
   SCIP_HASHMAP**        hashmap,            /**< pointer to store the created hash map */
   BMS_BLKMEM*           blkmem,             /**< block memory used to store hash map entries */
   int                   mapsize             /**< size of the hash map */
   );

/** frees the hash map */
SCIP_EXPORT
void SCIPhashmapFree(
   SCIP_HASHMAP**        hashmap             /**< pointer to the hash map */
   );

/** inserts new origin->image pair in hash map (must not be called for already existing origins!) */
SCIP_EXPORT
SCIP_RETCODE SCIPhashmapInsert(
   SCIP_HASHMAP*         hashmap,            /**< hash map */
   void*                 origin,             /**< origin to set image for */
   void*                 image               /**< new image for origin */
   );

/** inserts new origin->image pair in hash map (must not be called for already existing origins!) */
SCIP_EXPORT
SCIP_RETCODE SCIPhashmapInsertInt(
   SCIP_HASHMAP*         hashmap,            /**< hash map */
   void*                 origin,             /**< origin to set image for */
   int                   image               /**< new image for origin */
   );

/** inserts new origin->image pair in hash map (must not be called for already existing origins!) */
SCIP_EXPORT
SCIP_RETCODE SCIPhashmapInsertReal(
   SCIP_HASHMAP*         hashmap,            /**< hash map */
   void*                 origin,             /**< origin to set image for */
   SCIP_Real             image               /**< new image for origin */
   );

/** retrieves image of given origin from the hash map, or NULL if no image exists */
SCIP_EXPORT
void* SCIPhashmapGetImage(
   SCIP_HASHMAP*         hashmap,            /**< hash map */
   void*                 origin              /**< origin to retrieve image for */
   );

/** retrieves image of given origin from the hash map, or INT_MAX if no image exists */
SCIP_EXPORT
int SCIPhashmapGetImageInt(
   SCIP_HASHMAP*         hashmap,            /**< hash map */
   void*                 origin              /**< origin to retrieve image for */
   );

/** retrieves image of given origin from the hash map, or SCIP_INVALID if no image exists */
SCIP_EXPORT
SCIP_Real SCIPhashmapGetImageReal(
   SCIP_HASHMAP*         hashmap,            /**< hash map */
   void*                 origin              /**< origin to retrieve image for */
   );

/** sets image for given origin in the hash map, either by modifying existing origin->image pair or by appending a
 *  new origin->image pair
 */
SCIP_EXPORT
SCIP_RETCODE SCIPhashmapSetImage(
   SCIP_HASHMAP*         hashmap,            /**< hash map */
   void*                 origin,             /**< origin to set image for */
   void*                 image               /**< new image for origin */
   );

/** sets image for given origin in the hash map, either by modifying existing origin->image pair or by appending a
 *  new origin->image pair
 */
SCIP_EXPORT
SCIP_RETCODE SCIPhashmapSetImageInt(
   SCIP_HASHMAP*         hashmap,            /**< hash map */
   void*                 origin,             /**< origin to set image for */
   int                   image               /**< new image for origin */
   );

/** sets image for given origin in the hash map, either by modifying existing origin->image pair or by appending a
 *  new origin->image pair
 */
SCIP_EXPORT
SCIP_RETCODE SCIPhashmapSetImageReal(
   SCIP_HASHMAP*         hashmap,            /**< hash map */
   void*                 origin,             /**< origin to set image for */
   SCIP_Real             image               /**< new image for origin */
   );

/** checks whether an image to the given origin exists in the hash map */
SCIP_EXPORT
SCIP_Bool SCIPhashmapExists(
   SCIP_HASHMAP*         hashmap,            /**< hash map */
   void*                 origin              /**< origin to search for */
   );

/** removes origin->image pair from the hash map, if it exists */
SCIP_EXPORT
SCIP_RETCODE SCIPhashmapRemove(
   SCIP_HASHMAP*         hashmap,            /**< hash map */
   void*                 origin              /**< origin to remove from the list */
   );

/** prints statistics about hash map usage */
SCIP_EXPORT
void SCIPhashmapPrintStatistics(
   SCIP_HASHMAP*         hashmap,            /**< hash map */
   SCIP_MESSAGEHDLR*     messagehdlr         /**< message handler */
   );

/** indicates whether a hash map has no entries */
SCIP_EXPORT
SCIP_Bool SCIPhashmapIsEmpty(
   SCIP_HASHMAP*         hashmap             /**< hash map */
   );

/** gives the number of elements in a hash map */
SCIP_EXPORT
int SCIPhashmapGetNElements(
   SCIP_HASHMAP*         hashmap             /**< hash map */
   );

/** gives the number of entries in the internal arrays of a hash map */
SCIP_EXPORT
int SCIPhashmapGetNEntries(
   SCIP_HASHMAP*         hashmap             /**< hash map */
   );

/** gives the hashmap entry at the given index or NULL if entry has no element */
SCIP_EXPORT
SCIP_HASHMAPENTRY* SCIPhashmapGetEntry(
   SCIP_HASHMAP*         hashmap,            /**< hash map */
   int                   entryidx            /**< index of hash map entry */
   );

/** gives the origin of the hashmap entry */
SCIP_EXPORT
void* SCIPhashmapEntryGetOrigin(
   SCIP_HASHMAPENTRY*    entry               /**< hash map entry */
   );

/** gives the image of the hashmap entry */
SCIP_EXPORT
void* SCIPhashmapEntryGetImage(
   SCIP_HASHMAPENTRY*    entry               /**< hash map entry */
   );

/** gives the image of the hashmap entry */
SCIP_EXPORT
int SCIPhashmapEntryGetImageInt(
   SCIP_HASHMAPENTRY*    entry               /**< hash map entry */
   );

/** gives the image of the hashmap entry */
SCIP_EXPORT
SCIP_Real SCIPhashmapEntryGetImageReal(
   SCIP_HASHMAPENTRY*    entry               /**< hash map entry */
   );

/** sets pointer image of a hashmap entry */
SCIP_EXPORT
void SCIPhashmapEntrySetImage(
   SCIP_HASHMAPENTRY*    entry,              /**< hash map entry */
   void*                 image               /**< new image */
   );

/** sets integer image of a hashmap entry */
SCIP_EXPORT
void SCIPhashmapEntrySetImageInt(
   SCIP_HASHMAPENTRY*    entry,              /**< hash map entry */
   int                   image               /**< new image */
   );

/** sets real image of a hashmap entry */
SCIP_EXPORT
void SCIPhashmapEntrySetImageReal(
   SCIP_HASHMAPENTRY*    entry,              /**< hash map entry */
   SCIP_Real             image               /**< new image */
   );

/** removes all entries in a hash map. */
SCIP_EXPORT
SCIP_RETCODE SCIPhashmapRemoveAll(
   SCIP_HASHMAP*         hashmap             /**< hash map */
   );

/**@} */


/*
 * Hash Set
 */

/**@defgroup HashSet Hash Set
 * @ingroup DataStructures
 * @brief very lightweight hash set of pointers
 *
 * @{
 */

/** creates a hash set of pointers */
SCIP_EXPORT
SCIP_RETCODE SCIPhashsetCreate(
   SCIP_HASHSET**        hashset,            /**< pointer to store the created hash set */
   BMS_BLKMEM*           blkmem,             /**< block memory used to store hash set entries */
   int                   size                /**< initial size of the hash set; it is guaranteed that the set is not
                                              *   resized if at most that many elements are inserted */
   );

/** frees the hash set */
SCIP_EXPORT
void SCIPhashsetFree(
   SCIP_HASHSET**        hashset,            /**< pointer to the hash set */
   BMS_BLKMEM*           blkmem              /**< block memory used to store hash set entries */
   );

/** inserts new element into the hash set */
SCIP_EXPORT
SCIP_RETCODE SCIPhashsetInsert(
   SCIP_HASHSET*         hashset,            /**< hash set */
   BMS_BLKMEM*           blkmem,             /**< block memory used to store hash set entries */
   void*                 element             /**< element to insert */
   );

/** checks whether an element exists in the hash set */
SCIP_EXPORT
SCIP_Bool SCIPhashsetExists(
   SCIP_HASHSET*         hashset,            /**< hash set */
   void*                 element             /**< element to search for */
   );

/** removes an element from the hash set, if it exists */
SCIP_EXPORT
SCIP_RETCODE SCIPhashsetRemove(
   SCIP_HASHSET*         hashset,            /**< hash set */
   void*                 element             /**< origin to remove from the list */
   );

/** prints statistics about hash set usage */
SCIP_EXPORT
void SCIPhashsetPrintStatistics(
   SCIP_HASHSET*         hashset,            /**< hash set */
   SCIP_MESSAGEHDLR*     messagehdlr         /**< message handler */
   );

/** indicates whether a hash set has no entries */
SCIP_EXPORT
SCIP_Bool SCIPhashsetIsEmpty(
   SCIP_HASHSET*         hashset             /**< hash set */
   );

/** gives the number of elements in a hash set */
SCIP_EXPORT
int SCIPhashsetGetNElements(
   SCIP_HASHSET*         hashset             /**< hash set */
   );

/** gives the number of slots of a hash set */
SCIP_EXPORT
int SCIPhashsetGetNSlots(
   SCIP_HASHSET*         hashset             /**< hash set */
   );

/** gives the array of hash set slots; contains all elements in indetermined order and may contain NULL values */
SCIP_EXPORT
void** SCIPhashsetGetSlots(
   SCIP_HASHSET*         hashset             /**< hash set */
   );

/** removes all entries in a hash set. */
SCIP_EXPORT
void SCIPhashsetRemoveAll(
   SCIP_HASHSET*         hashset             /**< hash set */
   );

#ifdef NDEBUG

/* In optimized mode, the function calls are overwritten by defines to reduce the number of function calls and
 * speed up the algorithms.
 */

#define SCIPhashsetIsEmpty(hashset)        ((hashset)->nelements == 0)
#define SCIPhashsetGetNElements(hashset)   ((hashset)->nelements)
#define SCIPhashsetGetNSlots(hashset)      (1u << (64 - (hashset)->shift))
#define SCIPhashsetGetSlots(hashset)       ((hashset)->slots)

#endif

/**@} */


/*
 * Activity
 */

/**@defgroup ResourceActivity Resource Activity
 * @ingroup DataStructures
 * @brief ressource activity data structure
 *
 * @{
 */

/** create a resource activity */
SCIP_EXPORT
SCIP_RETCODE SCIPactivityCreate(
   SCIP_RESOURCEACTIVITY** activity,         /**< pointer to store the resource activity */
   SCIP_VAR*             var,                /**< start time variable of the activity */
   int                   duration,           /**< duration of the activity */
   int                   demand              /**< demand of the activity */
   );

/** frees a resource activity */
SCIP_EXPORT
void SCIPactivityFree(
   SCIP_RESOURCEACTIVITY** activity          /**< pointer to the resource activity */
   );

#ifndef NDEBUG

/** returns the start time variable of the resource activity */
SCIP_EXPORT
SCIP_VAR* SCIPactivityGetVar(
   SCIP_RESOURCEACTIVITY* activity           /**< resource activity */
   );

/** returns the duration of the resource activity */
SCIP_EXPORT
int SCIPactivityGetDuration(
   SCIP_RESOURCEACTIVITY* activity           /**< resource activity */
   );

/** returns the demand of the resource activity */
SCIP_EXPORT
int SCIPactivityGetDemand(
   SCIP_RESOURCEACTIVITY* activity           /**< resource activity */
   );

/** returns the energy of the resource activity */
SCIP_EXPORT
int SCIPactivityGetEnergy(
   SCIP_RESOURCEACTIVITY* activity           /**< resource activity */
   );

#else

#define SCIPactivityGetVar(activity)         ((activity)->var)
#define SCIPactivityGetDuration(activity)    ((activity)->duration)
#define SCIPactivityGetDemand(activity)      ((activity)->demand)
#define SCIPactivityGetEnergy(activity)      ((activity)->duration * (activity)->demand)

#endif

/**@} */


/*
 * Resource Profile
 */

/**@defgroup ResourceProfile Resource Profile
 * @ingroup DataStructures
 * @brief ressource profile data structure
 *
 * @{
 */

/** creates resource profile */
SCIP_EXPORT
SCIP_RETCODE SCIPprofileCreate(
   SCIP_PROFILE**        profile,            /**< pointer to store the resource profile */
   int                   capacity            /**< resource capacity */
   );

/** frees given resource profile */
SCIP_EXPORT
void SCIPprofileFree(
   SCIP_PROFILE**        profile             /**< pointer to the resource profile */
   );

/** output of the given resource profile */
SCIP_EXPORT
void SCIPprofilePrint(
   SCIP_PROFILE*         profile,            /**< resource profile to output */
   SCIP_MESSAGEHDLR*     messagehdlr,        /**< message handler */
   FILE*                 file                /**< output file (or NULL for standard output) */
   );

/** returns the capacity of the resource profile */
SCIP_EXPORT
int SCIPprofileGetCapacity(
   SCIP_PROFILE*         profile             /**< resource profile to use */
   );

/** returns the number time points of the resource profile */
SCIP_EXPORT
int SCIPprofileGetNTimepoints(
   SCIP_PROFILE*         profile             /**< resource profile to use */
   );

/** returns the time points of the resource profile */
SCIP_EXPORT
int* SCIPprofileGetTimepoints(
   SCIP_PROFILE*         profile             /**< resource profile to use */
   );

/** returns the loads of the resource profile */
SCIP_EXPORT
int* SCIPprofileGetLoads(
   SCIP_PROFILE*         profile             /**< resource profile to use */
   );

/** returns the time point for given position of the resource profile */
SCIP_EXPORT
int SCIPprofileGetTime(
   SCIP_PROFILE*         profile,            /**< resource profile to use */
   int                   pos                 /**< position */
   );

/** returns the loads of the resource profile at the given position */
SCIP_EXPORT
int SCIPprofileGetLoad(
   SCIP_PROFILE*         profile,            /**< resource profile */
   int                   pos                 /**< position */
   );

/** returns if the given time point exists in the resource profile and stores the position of the given time point if it
 *  exists; otherwise the position of the next smaller existing time point is stored
 */
SCIP_EXPORT
SCIP_Bool SCIPprofileFindLeft(
   SCIP_PROFILE*         profile,            /**< resource profile to search */
   int                   timepoint,          /**< time point to search for */
   int*                  pos                 /**< pointer to store the position */
   );

/** insert a core into resource profile; if the core is non-empty the resource profile will be updated otherwise nothing
 *  happens
 */
SCIP_EXPORT
SCIP_RETCODE SCIPprofileInsertCore(
   SCIP_PROFILE*         profile,            /**< resource profile to use */
   int                   left,               /**< left side of the core  */
   int                   right,              /**< right side of the core */
   int                   height,             /**< height of the core */
   int*                  pos,                /**< pointer to store the first position were it gets infeasible */
   SCIP_Bool*            infeasible          /**< pointer to store if the core does not fit due to capacity */
   );

/** subtracts the height from the resource profile during core time */
SCIP_EXPORT
SCIP_RETCODE SCIPprofileDeleteCore(
   SCIP_PROFILE*         profile,            /**< resource profile to use */
   int                   left,               /**< left side of the core  */
   int                   right,              /**< right side of the core */
   int                   height              /**< height of the core */
   );

/** return the earliest possible starting point within the time interval [lb,ub] for a given core (given by its height
 *  and duration)
 */
SCIP_EXPORT
int SCIPprofileGetEarliestFeasibleStart(
   SCIP_PROFILE*         profile,            /**< resource profile to use */
   int                   est,                /**< earliest starting time of the given core */
   int                   lst,                /**< latest starting time of the given core */
   int                   duration,           /**< duration of the core */
   int                   height,             /**< height of the core */
   SCIP_Bool*            infeasible          /**< pointer store if the corer cannot be inserted */
   );

/** return the latest possible starting point within the time interval [lb,ub] for a given core (given by its height and
 *  duration)
 */
SCIP_EXPORT
int SCIPprofileGetLatestFeasibleStart(
   SCIP_PROFILE*         profile,            /**< resource profile to use */
   int                   lb,                 /**< earliest possible start point */
   int                   ub,                 /**< latest possible start point */
   int                   duration,           /**< duration of the core */
   int                   height,             /**< height of the core */
   SCIP_Bool*            infeasible          /**< pointer store if the core cannot be inserted */
   );

/**@} */

/*
 * Directed graph
 */

/**@addtogroup DirectedGraph
 *
 * @{
 */

/** resize directed graph structure */
SCIP_EXPORT
SCIP_RETCODE SCIPdigraphResize(
   SCIP_DIGRAPH*         digraph,            /**< directed graph */
   int                   nnodes              /**< new number of nodes */
   );

/** sets the sizes of the successor lists for the nodes in a directed graph and allocates memory for the lists */
SCIP_EXPORT
SCIP_RETCODE SCIPdigraphSetSizes(
   SCIP_DIGRAPH*         digraph,            /**< directed graph */
   int*                  sizes               /**< sizes of the successor lists */
   );

/** frees given directed graph structure */
SCIP_EXPORT
void SCIPdigraphFree(
   SCIP_DIGRAPH**        digraph             /**< pointer to the directed graph */
   );

/** add (directed) arc and a related data to the directed graph structure
 *
 *  @note if the arc is already contained, it is added a second time
 */
SCIP_EXPORT
SCIP_RETCODE SCIPdigraphAddArc(
   SCIP_DIGRAPH*         digraph,            /**< directed graph */
   int                   startnode,          /**< start node of the arc */
   int                   endnode,            /**< start node of the arc */
   void*                 data                /**< data that should be stored for the arc; or NULL */
   );

/** add (directed) arc to the directed graph structure, if it is not contained, yet
 *
 * @note if there already exists an arc from startnode to endnode, the new arc is not added,
 *       even if its data is different
 */
SCIP_EXPORT
SCIP_RETCODE SCIPdigraphAddArcSafe(
   SCIP_DIGRAPH*         digraph,            /**< directed graph */
   int                   startnode,          /**< start node of the arc */
   int                   endnode,            /**< start node of the arc */
   void*                 data                /**< data that should be stored for the arc; or NULL */
   );

/** sets the number of successors to a given value */
SCIP_EXPORT
SCIP_RETCODE SCIPdigraphSetNSuccessors(
   SCIP_DIGRAPH*         digraph,            /**< directed graph */
   int                   node,               /**< node for which the number of successors has to be changed */
   int                   nsuccessors         /**< new number of successors */
   );

/** returns the number of nodes of the given digraph */
SCIP_EXPORT
int SCIPdigraphGetNNodes(
   SCIP_DIGRAPH*         digraph             /**< directed graph */
   );

/** returns the node data, or NULL if no data exist */
SCIP_EXPORT
void* SCIPdigraphGetNodeData(
   SCIP_DIGRAPH*         digraph,            /**< directed graph */
   int                   node                /**< node for which the node data is returned */
   );

/** sets the node data */
SCIP_EXPORT
void SCIPdigraphSetNodeData(
   SCIP_DIGRAPH*         digraph,            /**< directed graph */
   void*                 dataptr,            /**< user node data pointer, or NULL */
   int                   node                /**< node for which the node data is returned */
   );

/** returns the total number of arcs in the given digraph */
SCIP_EXPORT
int SCIPdigraphGetNArcs(
   SCIP_DIGRAPH*         digraph             /**< directed graph */
   );

/** returns the number of successor nodes of the given node */
SCIP_EXPORT
int SCIPdigraphGetNSuccessors(
   SCIP_DIGRAPH*         digraph,            /**< directed graph */
   int                   node                /**< node for which the number of outgoing arcs is returned */
   );

/** returns the array of indices of the successor nodes; this array must not be changed from outside */
SCIP_EXPORT
int* SCIPdigraphGetSuccessors(
   SCIP_DIGRAPH*         digraph,            /**< directed graph */
   int                   node                /**< node for which the array of outgoing arcs is returned */
   );

/** returns the array of data corresponding to the arcs originating at the given node, or NULL if no data exist; this
 *  array must not be changed from outside
 */
SCIP_EXPORT
void** SCIPdigraphGetSuccessorsData(
   SCIP_DIGRAPH*         digraph,            /**< directed graph */
   int                   node                /**< node for which the data corresponding to the outgoing arcs is returned */
   );

/** identifies the articulation points in a given directed graph
 *  uses the helper recursive function findArticulationPointsUtil
 */
<<<<<<< HEAD
EXTERN
=======
SCIP_EXPORT
>>>>>>> 6f2b3122
SCIP_RETCODE SCIPdigraphGetArticulationPoints(
   SCIP_DIGRAPH*         digraph,            /**< directed graph */
   int*                  articulations       /**< array to store the sorted node indices of the found articulation points
                                              *   of recommended size as the number of nodes in the graph, NULL if not needed */
);

/** returns the number of articulation points in a given directed graph
 *  to be called after SCIPdigraphGetArticulationPoints to obtain the updated answer
 */
<<<<<<< HEAD
EXTERN
=======
SCIP_EXPORT
>>>>>>> 6f2b3122
int SCIPdigraphGetNArticulationPoints(
   SCIP_DIGRAPH*         digraph             /**< directed graph */
);

/** Compute undirected connected components on the given graph.
 *
 *  @note For each arc, its reverse is added, so the graph does not need to be the directed representation of an
 *        undirected graph.
 */
SCIP_EXPORT
SCIP_RETCODE SCIPdigraphComputeUndirectedComponents(
   SCIP_DIGRAPH*         digraph,            /**< directed graph */
   int                   minsize,            /**< all components with less nodes are ignored */
   int*                  components,         /**< array with as many slots as there are nodes in the directed graph
                                              *   to store for each node the component to which it belongs
                                              *   (components are numbered 0 to ncomponents - 1); or NULL, if components
                                              *   are accessed one-by-one using SCIPdigraphGetComponent() */
   int*                  ncomponents         /**< pointer to store the number of components; or NULL, if the
                                              *   number of components is accessed by SCIPdigraphGetNComponents() */
   );

/** Computes all strongly connected components of an undirected connected component with Tarjan's Algorithm.
 *  The resulting strongly connected components are sorted topologically (starting from the end of the
 *  strongcomponents array).
 *
 *  @note In general a topological sort of the strongly connected components is not unique.
 */
SCIP_EXPORT
SCIP_RETCODE SCIPdigraphComputeDirectedComponents(
   SCIP_DIGRAPH*         digraph,            /**< directed graph */
   int                   compidx,            /**< number of the undirected connected component */
   int*                  strongcomponents,   /**< array to store the strongly connected components
                                              *   (length >= size of the component) */
   int*                  strongcompstartidx, /**< array to store the start indices of the strongly connected
                                              *   components (length >= size of the component) */
   int*                  nstrongcomponents   /**< pointer to store the number of strongly connected
                                              *   components */
   );

/** Performes an (almost) topological sort on the undirected components of the given directed graph. The undirected
 *  components should be computed before using SCIPdigraphComputeUndirectedComponents().
 *
 *  @note In general a topological sort is not unique.  Note, that there might be directed cycles, that are randomly
 *        broken, which is the reason for having only almost topologically sorted arrays.
 */
SCIP_EXPORT
SCIP_RETCODE SCIPdigraphTopoSortComponents(
   SCIP_DIGRAPH*         digraph             /**< directed graph */
   );

/** returns the number of previously computed undirected components for the given directed graph */
SCIP_EXPORT
int SCIPdigraphGetNComponents(
   SCIP_DIGRAPH*         digraph             /**< directed graph */
   );

/** Returns the previously computed undirected component of the given number for the given directed graph.
 *  If the components were sorted using SCIPdigraphTopoSortComponents(), the component is (almost) topologically sorted.
 */
SCIP_EXPORT
void SCIPdigraphGetComponent(
   SCIP_DIGRAPH*         digraph,            /**< directed graph */
   int                   compidx,            /**< number of the component to return */
   int**                 nodes,              /**< pointer to store the nodes in the component; or NULL, if not needed */
   int*                  nnodes              /**< pointer to store the number of nodes in the component;
                                              *   or NULL, if not needed */
   );

/** frees the component information for the given directed graph */
SCIP_EXPORT
void SCIPdigraphFreeComponents(
   SCIP_DIGRAPH*         digraph             /**< directed graph */
   );

/** output of the given directed graph via the given message handler */
SCIP_EXPORT
void SCIPdigraphPrint(
   SCIP_DIGRAPH*         digraph,            /**< directed graph */
   SCIP_MESSAGEHDLR*     messagehdlr,        /**< message handler */
   FILE*                 file                /**< output file (or NULL for standard output) */
   );

/** prints the given directed graph structure in GML format into the given file */
SCIP_EXPORT
void SCIPdigraphPrintGml(
   SCIP_DIGRAPH*         digraph,            /**< directed graph */
   FILE*                 file                /**< file to write to */
   );


/** output of the given directed graph via the given message handler */
SCIP_EXPORT
void SCIPdigraphPrintComponents(
   SCIP_DIGRAPH*         digraph,            /**< directed graph */
   SCIP_MESSAGEHDLR*     messagehdlr,        /**< message handler */
   FILE*                 file                /**< output file (or NULL for standard output) */
   );

/**@} */

/*
 * Binary search tree
 */

/**@defgroup BinaryTree Binary Search Tree
 * @ingroup DataStructures
 * @brief binary search tree data structure
 *@{
 */

/** creates a binary tree node with sorting value and user data */
SCIP_EXPORT
SCIP_RETCODE SCIPbtnodeCreate(
   SCIP_BT*              tree,               /**< binary search tree */
   SCIP_BTNODE**         node,               /**< pointer to store the created search node */
   void*                 dataptr             /**< user node data pointer, or NULL */
   );

/** frees the binary node including the rooted subtree
 *
 *  @note The user pointer (object) is not freed. If needed, it has to be done by the user.
 */
SCIP_EXPORT
void SCIPbtnodeFree(
   SCIP_BT*              tree,               /**< binary tree */
   SCIP_BTNODE**         node                /**< node to be freed */
   );

/** returns the user data pointer stored in that node */
SCIP_EXPORT
void* SCIPbtnodeGetData(
   SCIP_BTNODE*          node                /**< node */
   );

/** returns the parent which can be NULL if the given node is the root */
SCIP_EXPORT
SCIP_BTNODE* SCIPbtnodeGetParent(
   SCIP_BTNODE*          node                /**< node */
   );

/** returns left child which can be NULL if the given node is a leaf */
SCIP_EXPORT
SCIP_BTNODE* SCIPbtnodeGetLeftchild(
   SCIP_BTNODE*          node                /**< node */
   );

/** returns right child which can be NULL if the given node is a leaf */
SCIP_EXPORT
SCIP_BTNODE* SCIPbtnodeGetRightchild(
   SCIP_BTNODE*          node                /**< node */
   );

/** returns the sibling of the node or NULL if does not exist */
SCIP_EXPORT
SCIP_BTNODE* SCIPbtnodeGetSibling(
   SCIP_BTNODE*          node                /**< node */
   );

/** returns whether the node is a root node */
SCIP_EXPORT
SCIP_Bool SCIPbtnodeIsRoot(
   SCIP_BTNODE*          node                /**< node */
   );

/** returns whether the node is a leaf */
SCIP_EXPORT
SCIP_Bool SCIPbtnodeIsLeaf(
   SCIP_BTNODE*          node                /**< node */
   );

/** returns TRUE if the given node is left child */
SCIP_EXPORT
SCIP_Bool SCIPbtnodeIsLeftchild(
   SCIP_BTNODE*          node                /**< node */
   );

/** returns TRUE if the given node is right child */
SCIP_EXPORT
SCIP_Bool SCIPbtnodeIsRightchild(
   SCIP_BTNODE*          node                /**< node */
   );

#ifdef NDEBUG

/* In optimized mode, the function calls are overwritten by defines to reduce the number of function calls and
 * speed up the algorithms.
 */

#define SCIPbtnodeGetData(node)               ((node)->dataptr)
#define SCIPbtnodeGetParent(node)             ((node)->parent)
#define SCIPbtnodeGetLeftchild(node)          ((node)->left)
#define SCIPbtnodeGetRightchild(node)         ((node)->right)
#define SCIPbtnodeGetSibling(node)            ((node)->parent == NULL ? NULL : \
                                               (node)->parent->left == (node) ? (node)->parent->right : (node)->parent->left)
#define SCIPbtnodeIsRoot(node)                ((node)->parent == NULL)
#define SCIPbtnodeIsLeaf(node)                ((node)->left == NULL && (node)->right == NULL)
#define SCIPbtnodeIsLeftchild(node)           ((node)->parent == NULL ? FALSE : (node)->parent->left == (node) ? TRUE : FALSE)
#define SCIPbtnodeIsRightchild(node)          ((node)->parent == NULL ? FALSE : (node)->parent->right == (node) ? TRUE : FALSE)

#endif

/** sets the give node data
 *
 *  @note The old user pointer is not freed.
 */
SCIP_EXPORT
void SCIPbtnodeSetData(
   SCIP_BTNODE*          node,               /**< node */
   void*                 dataptr             /**< node user data pointer */
   );

/** sets parent node
 *
 *  @note The old parent including the rooted subtree is not delete.
 */
SCIP_EXPORT
void SCIPbtnodeSetParent(
   SCIP_BTNODE*          node,               /**< node */
   SCIP_BTNODE*          parent              /**< new parent node, or NULL */
   );

/** sets left child
 *
 *  @note The old left child including the rooted subtree is not delete.
 */
SCIP_EXPORT
void SCIPbtnodeSetLeftchild(
   SCIP_BTNODE*          node,               /**< node */
   SCIP_BTNODE*          left                /**< new left child, or NULL */
   );

/** sets right child
 *
 *  @note The old right child including the rooted subtree is not delete.
 */
SCIP_EXPORT
void SCIPbtnodeSetRightchild(
   SCIP_BTNODE*          node,               /**< node */
   SCIP_BTNODE*          right               /**< new right child, or NULL */
   );

/** creates an binary tree */
SCIP_EXPORT
SCIP_RETCODE SCIPbtCreate(
   SCIP_BT**             tree,               /**< pointer to store the created binary tree */
   BMS_BLKMEM*           blkmem              /**< block memory used to create nodes */
   );

/** frees binary tree
 *
 *  @note The user pointers (object) of the search nodes are not freed. If needed, it has to be done by the user.
 */
SCIP_EXPORT
void SCIPbtFree(
   SCIP_BT**             tree                /**< pointer to binary tree */
   );

/** prints the binary tree in GML format into the given file */
SCIP_EXPORT
void SCIPbtPrintGml(
   SCIP_BT*              tree,               /**< binary tree */
   FILE*                 file                /**< file to write to */
   );

/** returns whether the binary tree is empty (has no nodes) */
SCIP_EXPORT
SCIP_Bool SCIPbtIsEmpty(
   SCIP_BT *             tree                /**< binary tree */
   );

/** returns the root node of the binary tree or NULL if the binary tree is empty */
SCIP_EXPORT
SCIP_BTNODE* SCIPbtGetRoot(
   SCIP_BT*              tree                /**< tree to be evaluated */
   );

#ifdef NDEBUG

/* In optimized mode, the function calls are overwritten by defines to reduce the number of function calls and
 * speed up the algorithms.
 */

#define SCIPbtIsEmpty(tree) (tree->root == NULL)
#define SCIPbtGetRoot(tree) (tree->root)

#endif

/** sets root node
 *
 *  @note The old root including the rooted subtree is not delete.
 */
SCIP_EXPORT
void SCIPbtSetRoot(
   SCIP_BT*              tree,               /**< tree to be evaluated */
   SCIP_BTNODE*          root                /**< new root, or NULL */
   );

/**@} */

/**@addtogroup DisjointSet
 *
 * @{
 */

/*
 * disjoint set data structure
 */

/** clears the disjoint set (union find) structure \p djset */
SCIP_EXPORT
void SCIPdisjointsetClear(
   SCIP_DISJOINTSET*     djset               /**< disjoint set (union find) data structure */
   );

/** finds and returns the component identifier of this \p element */
SCIP_EXPORT
int SCIPdisjointsetFind(
   SCIP_DISJOINTSET*     djset,              /**< disjoint set (union find) data structure */
   int                   element             /**< element to be found */
   );

/** merges the components containing the elements \p p and \p q */
SCIP_EXPORT
void SCIPdisjointsetUnion(
   SCIP_DISJOINTSET*     djset,              /**< disjoint set (union find) data structure */
   int                   p,                  /**< first element */
   int                   q,                  /**< second element */
   SCIP_Bool             forcerepofp         /**< force representative of p to be new representative */
   );

/** returns the number of independent components in this disjoint set (union find) data structure */
SCIP_EXPORT
int SCIPdisjointsetGetComponentCount(
   SCIP_DISJOINTSET*     djset               /**< disjoint set (union find) data structure */
   );

/** returns the size (number of nodes) of this disjoint set (union find) data structure */
SCIP_EXPORT
int SCIPdisjointsetGetSize(
   SCIP_DISJOINTSET*     djset               /**< disjoint set (union find) data structure */
   );

/* @} */

/*
 * Numerical methods
 */

/**@defgroup NumericalMethods Numerical Methods
 * @ingroup MiscellaneousMethods
 * @brief commonly used numerical methods
 *
 * @{
 */

/** returns the machine epsilon: the smallest number eps > 0, for which 1.0 + eps > 1.0 */
SCIP_EXPORT
SCIP_Real SCIPcalcMachineEpsilon(
   void
   );

/** returns the next representable value of from in the direction of to */
SCIP_EXPORT
SCIP_Real SCIPnextafter(
   SCIP_Real             from,               /**< value from which the next representable value should be returned */
   SCIP_Real             to                  /**< direction in which the next representable value should be returned */
   );

/** calculates the greatest common divisor of the two given values */
SCIP_EXPORT
SCIP_Longint SCIPcalcGreComDiv(
   SCIP_Longint          val1,               /**< first value of greatest common devisor calculation */
   SCIP_Longint          val2                /**< second value of greatest common devisor calculation */
   );

/** calculates the smallest common multiple of the two given values */
SCIP_EXPORT
SCIP_Longint SCIPcalcSmaComMul(
   SCIP_Longint          val1,               /**< first value of smallest common multiple calculation */
   SCIP_Longint          val2                /**< second value of smallest common multiple calculation */
   );

/** calculates a binomial coefficient n over m, choose m elements out of n, maximal value will be 33 over 16 (because
 *  the n=33 is the last line in the Pascal's triangle where each entry fits in a 4 byte value), an error occurs due to
 *  big numbers or an negative value m (and m < n) and -1 will be returned
 */
SCIP_EXPORT
SCIP_Longint SCIPcalcBinomCoef(
   int                   n,                  /**< number of different elements */
   int                   m                   /**< number to choose out of the above */
   );

/** converts a real number into a (approximate) rational representation, and returns TRUE iff the conversion was
 *  successful
 */
SCIP_EXPORT
SCIP_Bool SCIPrealToRational(
   SCIP_Real             val,                /**< real value r to convert into rational number */
   SCIP_Real             mindelta,           /**< minimal allowed difference r - q of real r and rational q = n/d */
   SCIP_Real             maxdelta,           /**< maximal allowed difference r - q of real r and rational q = n/d */
   SCIP_Longint          maxdnom,            /**< maximal denominator allowed */
   SCIP_Longint*         nominator,          /**< pointer to store the nominator n of the rational number */
   SCIP_Longint*         denominator         /**< pointer to store the denominator d of the rational number */
   );

/** tries to find a value, such that all given values, if scaled with this value become integral in relative allowed
 *  difference in between mindelta and maxdelta
 */
SCIP_EXPORT
SCIP_RETCODE SCIPcalcIntegralScalar(
   SCIP_Real*            vals,               /**< values to scale */
   int                   nvals,              /**< number of values to scale */
   SCIP_Real             mindelta,           /**< minimal relative allowed difference of scaled coefficient s*c and integral i */
   SCIP_Real             maxdelta,           /**< maximal relative allowed difference of scaled coefficient s*c and integral i */
   SCIP_Longint          maxdnom,            /**< maximal denominator allowed in rational numbers */
   SCIP_Real             maxscale,           /**< maximal allowed scalar */
   SCIP_Real*            intscalar,          /**< pointer to store scalar that would make the coefficients integral, or NULL */
   SCIP_Bool*            success             /**< stores whether returned value is valid */
   );

/** given a (usually very small) interval, tries to find a rational number with simple denominator (i.e. a small
 *  number, probably multiplied with powers of 10) out of this interval; returns TRUE iff a valid rational
 *  number inside the interval was found
 */
SCIP_EXPORT
SCIP_Bool SCIPfindSimpleRational(
   SCIP_Real             lb,                 /**< lower bound of the interval */
   SCIP_Real             ub,                 /**< upper bound of the interval */
   SCIP_Longint          maxdnom,            /**< maximal denominator allowed for resulting rational number */
   SCIP_Longint*         nominator,          /**< pointer to store the nominator n of the rational number */
   SCIP_Longint*         denominator         /**< pointer to store the denominator d of the rational number */
   );

/** given a (usually very small) interval, selects a value inside this interval; it is tried to select a rational number
 *  with simple denominator (i.e. a small number, probably multiplied with powers of 10);
 *  if no valid rational number inside the interval was found, selects the central value of the interval
 */
SCIP_EXPORT
SCIP_Real SCIPselectSimpleValue(
   SCIP_Real             lb,                 /**< lower bound of the interval */
   SCIP_Real             ub,                 /**< upper bound of the interval */
   SCIP_Longint          maxdnom             /**< maximal denominator allowed for resulting rational number */
   );

/* The C99 standard defines the function (or macro) isfinite.
 * On MacOS X, isfinite is also available.
 * From the BSD world, there comes a function finite.
 * On SunOS, finite is also available.
 * In the MS compiler world, there is a function _finite.
 * As last resort, we check whether x == x does not hold, but this works only for NaN's, not for infinities!
 */
#if _XOPEN_SOURCE >= 600 || defined(_ISOC99_SOURCE) || _POSIX_C_SOURCE >= 200112L || defined(__APPLE__)
#define SCIPisFinite isfinite
#elif defined(_BSD_SOURCE) || defined(__sun)
#define SCIPisFinite finite
#elif defined(_MSC_VER)
#define SCIPisFinite _finite
#else
#define SCIPisFinite(x) ((x) == (x))
#endif

/* In debug mode, the following methods are implemented as function calls to ensure
 * type validity.
 */

/** returns the relative difference: (val1-val2)/max(|val1|,|val2|,1.0) */
SCIP_EXPORT
SCIP_Real SCIPrelDiff(
   SCIP_Real             val1,               /**< first value to be compared */
   SCIP_Real             val2                /**< second value to be compared */
   );

#ifdef NDEBUG

/* In optimized mode, the function calls are overwritten by defines to reduce the number of function calls and
 * speed up the algorithms.
 */

#define SCIPrelDiff(val1, val2)         ( ((val1)-(val2))/(MAX3(1.0,REALABS(val1),REALABS(val2))) )

#endif

/** computes the gap from the primal and the dual bound */
SCIP_EXPORT
SCIP_Real SCIPcomputeGap(
   SCIP_Real             eps,                /**< the value treated as zero */
   SCIP_Real             inf,                /**< the value treated as infinity */
   SCIP_Real             primalbound,        /**< the primal bound */
   SCIP_Real             dualbound           /**< the dual bound */
   );

/**@} */


/*
 * Random Numbers
 */

/**@defgroup RandomNumbers Random Numbers
 * @ingroup MiscellaneousMethods
 * @brief structures and methods for pseudo random number generation
 *
 *@{
 */

/** returns a random integer between minrandval and maxrandval
 *
 *  @deprecated Please use SCIPrandomGetInt() to request a random integer.
 */
SCIP_EXPORT
SCIP_DEPRECATED
int SCIPgetRandomInt(
   int                   minrandval,         /**< minimal value to return */
   int                   maxrandval,         /**< maximal value to return */
   unsigned int*         seedp               /**< pointer to seed value */
   );


/** returns a random integer between minrandval and maxrandval */
SCIP_EXPORT
int SCIPrandomGetInt(
   SCIP_RANDNUMGEN*      randgen,            /**< random number generator data */
   int                   minrandval,         /**< minimal value to return */
   int                   maxrandval          /**< maximal value to return */
   );

/** draws a random subset of disjoint elements from a given set of disjoint elements;
 *  this implementation is suited for the case that nsubelems is considerably smaller then nelems
 */
SCIP_EXPORT
SCIP_RETCODE SCIPrandomGetSubset(
   SCIP_RANDNUMGEN*      randgen,            /**< random number generator */
   void**                set,                /**< original set, from which elements should be drawn */
   int                   nelems,             /**< number of elements in original set */
   void**                subset,             /**< subset in which drawn elements should be stored */
   int                   nsubelems           /**< number of elements that should be drawn and stored */
   );

/** returns a random real between minrandval and maxrandval */
SCIP_EXPORT
SCIP_Real SCIPrandomGetReal(
   SCIP_RANDNUMGEN*      randgen,            /**< random number generator data */
   SCIP_Real             minrandval,         /**< minimal value to return */
   SCIP_Real             maxrandval          /**< maximal value to return */
   );

/** returns a random real between minrandval and maxrandval
 *
 *  @deprecated Please use SCIPrandomGetReal() to request a random real.
 */
SCIP_EXPORT
SCIP_DEPRECATED
SCIP_Real SCIPgetRandomReal(
   SCIP_Real             minrandval,         /**< minimal value to return */
   SCIP_Real             maxrandval,         /**< maximal value to return */
   unsigned int*         seedp               /**< pointer to seed value */
   );

/** draws a random subset of disjoint elements from a given set of disjoint elements;
 *  this implementation is suited for the case that nsubelems is considerably smaller then nelems
 *
 *  @deprecated Please use SCIPrandomGetSubset()
 */
SCIP_EXPORT
SCIP_DEPRECATED
SCIP_RETCODE SCIPgetRandomSubset(
   void**                set,                /**< original set, from which elements should be drawn */
   int                   nelems,             /**< number of elements in original set */
   void**                subset,             /**< subset in which drawn elements should be stored */
   int                   nsubelems,          /**< number of elements that should be drawn and stored */
   unsigned int          randseed            /**< seed value for random generator */
   );


/**@} */

/*
 * Permutations / Shuffling
 */

/**@defgroup PermutationsShuffling Permutations Shuffling
 * @ingroup MiscellaneousMethods
 * @brief methods for shuffling arrays
 *
 * @{
 */

/** swaps two ints */
SCIP_EXPORT
void SCIPswapInts(
   int*                  value1,             /**< pointer to first integer */
   int*                  value2              /**< pointer to second integer */
   );

/** swaps two real values */
SCIP_EXPORT
void SCIPswapReals(
   SCIP_Real*            value1,             /**< pointer to first real value */
   SCIP_Real*            value2              /**< pointer to second real value */
);

/** swaps the addresses of two pointers */
SCIP_EXPORT
void SCIPswapPointers(
   void**                pointer1,           /**< first pointer */
   void**                pointer2            /**< second pointer */
   );

/** randomly shuffles parts of an integer array using the Fisher-Yates algorithm
 *
 *  @deprecated Please use SCIPrandomPermuteIntArray()
 */
SCIP_EXPORT
SCIP_DEPRECATED
void SCIPpermuteIntArray(
   int*                  array,              /**< array to be shuffled */
   int                   begin,              /**< first included index that should be subject to shuffling
                                              *   (0 for first array entry)
                                              */
   int                   end,                /**< first excluded index that should not be subject to shuffling
                                              *   (array size for last array entry)
                                              */
   unsigned int*         randseed            /**< seed value for the random generator */
   );

/** randomly shuffles parts of an integer array using the Fisher-Yates algorithm */
SCIP_EXPORT
void SCIPrandomPermuteIntArray(
   SCIP_RANDNUMGEN*      randgen,            /**< random number generator */
   int*                  array,              /**< array to be shuffled */
   int                   begin,              /**< first included index that should be subject to shuffling
                                              *   (0 for first array entry)
                                              */
   int                   end                 /**< first excluded index that should not be subject to shuffling
                                              *   (array size for last array entry)
                                              */
   );

/** randomly shuffles parts of an array using the Fisher-Yates algorithm */
SCIP_EXPORT
void SCIPrandomPermuteArray(
   SCIP_RANDNUMGEN*      randgen,            /**< random number generator */
   void**                array,              /**< array to be shuffled */
   int                   begin,              /**< first included index that should be subject to shuffling
                                              *   (0 for first array entry)
                                              */
   int                   end                 /**< first excluded index that should not be subject to shuffling
                                              *   (array size for last array entry)
                                              */
   );

/** randomly shuffles parts of an array using the Fisher-Yates algorithm
 *
 *  @deprecated Please use SCIPrandomPermuteArray()
 */
SCIP_EXPORT
SCIP_DEPRECATED
void SCIPpermuteArray(
   void**                array,              /**< array to be shuffled */
   int                   begin,              /**< first included index that should be subject to shuffling
                                              *   (0 for first array entry)
                                              */
   int                   end,                /**< first excluded index that should not be subject to shuffling
                                              *   (array size for last array entry)
                                              */
   unsigned int*         randseed            /**< pointer to seed value for the random generator */
   );

/**@} */


/*
 * Arrays
 */

/**@defgroup Arrays Arrays
 * @ingroup MiscellaneousMethods
 * @brief miscellaneous methods for arrays
 *
 * @{
 */


/** computes set intersection (duplicates removed) of two arrays that are ordered ascendingly */
SCIP_EXPORT
SCIP_RETCODE SCIPcomputeArraysIntersection(
   int*                  array1,             /**< first array (in ascending order) */
   int                   narray1,            /**< number of entries of first array */
   int*                  array2,             /**< second array (in ascending order) */
   int                   narray2,            /**< number of entries of second array */
   int*                  intersectarray,     /**< intersection of array1 and array2
                                              *   (note: it is possible to use array1 for this input argument) */
   int*                  nintersectarray     /**< pointer to store number of entries of intersection array
                                              *   (note: it is possible to use narray1 for this input argument) */
   );

/** computes set difference (duplicates removed) of two arrays that are ordered ascendingly */
SCIP_EXPORT
SCIP_RETCODE SCIPcomputeArraysSetminus(
   int*                  array1,             /**< first array (in ascending order) */
   int                   narray1,            /**< number of entries of first array */
   int*                  array2,             /**< second array (in ascending order) */
   int                   narray2,            /**< number of entries of second array */
   int*                  setminusarray,      /**< array to store entries of array1 that are not an entry of array2
                                              *   (note: it is possible to use array1 for this input argument) */
   int*                  nsetminusarray      /**< pointer to store number of entries of setminus array
                                              *   (note: it is possible to use narray1 for this input argument) */
   );

/**@} */


/*
 * Strings
 */

/**@defgroup StringMethods String Methods
 * @ingroup MiscellaneousMethods
 * @brief commonly used methods for strings
 *
 *@{
 */

/** copies characters from 'src' to 'dest', copying is stopped when either the 'stop' character is reached or after
 *  'cnt' characters have been copied, whichever comes first.
 *
 *  @note undefined behaviuor on overlapping arrays
 */
SCIP_EXPORT
int SCIPmemccpy(
   char*                 dest,               /**< destination pointer to copy to */
   const char*           src,                /**< source pointer to copy to */
   char                  stop,               /**< character when found stop copying */
   unsigned int          cnt                 /**< maximal number of characters to copy too */
   );

/** prints an error message containing of the given string followed by a string describing the current system error;
 *  prefers to use the strerror_r method, which is threadsafe; on systems where this method does not exist,
 *  NO_STRERROR_R should be defined (see INSTALL), in this case, srerror is used which is not guaranteed to be
 *  threadsafe (on SUN-systems, it actually is)
 */
SCIP_EXPORT
void SCIPprintSysError(
   const char*           message             /**< first part of the error message, e.g. the filename */
   );

/** extracts tokens from strings - wrapper method for strtok_r() */
SCIP_EXPORT
char* SCIPstrtok(
   char*                 s,                  /**< string to parse */
   const char*           delim,              /**< delimiters for parsing */
   char**                ptrptr              /**< pointer to working char pointer - must stay the same while parsing */
   );

/** translates the given string into a string where symbols ", ', and spaces are escaped with a \ prefix */
SCIP_EXPORT
void SCIPescapeString(
   char*                 t,                  /**< target buffer to store escaped string */
   int                   bufsize,            /**< size of buffer t */
   const char*           s                   /**< string to transform into escaped string */
   );

/** safe version of snprintf */
SCIP_EXPORT
int SCIPsnprintf(
   char*                 t,                  /**< target string */
   int                   len,                /**< length of the string to copy */
   const char*           s,                  /**< source string */
   ...                                       /**< further parameters */
   );

/** safe version of strncpy
 *
 *  Copies string in s to t using at most @a size-1 nonzero characters (strncpy copies size characters). It always adds
 *  a terminating zero char. Does not pad the remaining string with zero characters (unlike strncpy). Returns the number
 *  of copied nonzero characters, if the length of s is at most size - 1, and returns size otherwise. Thus, the original
 *  string was truncated if the return value is size.
 */
SCIP_EXPORT
int SCIPstrncpy(
   char*                 t,                  /**< target string */
   const char*           s,                  /**< source string */
   int                   size                /**< maximal size of t */
   );

/** extract the next token as a integer value if it is one; in case no value is parsed the endptr is set to @p str
 *
 *  @return Returns TRUE if a value could be extracted, otherwise FALSE
 */
SCIP_EXPORT
SCIP_Bool SCIPstrToIntValue(
   const char*           str,                /**< string to search */
   int*                  value,              /**< pointer to store the parsed value */
   char**                endptr              /**< pointer to store the final string position if successfully parsed, otherwise @p str */
   );

/** extract the next token as a double value if it is one; in case a value is parsed the endptr is set to @p str
 *
 *  @return Returns TRUE if a value could be extracted, otherwise FALSE
 */
SCIP_EXPORT
SCIP_Bool SCIPstrToRealValue(
   const char*           str,                /**< string to search */
   SCIP_Real*            value,              /**< pointer to store the parsed value */
   char**                endptr              /**< pointer to store the final string position if successfully parsed, otherwise @p str */
   );

/** copies the first size characters between a start and end character of str into token, if no error occured endptr
 *  will point to the position after the read part, otherwise it will point to @p str
 */
SCIP_EXPORT
void SCIPstrCopySection(
   const char*           str,                /**< string to search */
   char                  startchar,          /**< character which defines the beginning */
   char                  endchar,            /**< character which defines the ending */
   char*                 token,              /**< string to store the copy */
   int                   size,               /**< size of the token char array */
   char**                endptr              /**< pointer to store the final string position if successfully parsed, otherwise @p str */
   );

/**@} */

/*
 * File methods
 */

/**@defgroup FileMethods File Methods
 * @ingroup MiscellaneousMethods
 * @brief commonly used file methods
 *
 * @{
 */

/** returns, whether the given file exists */
SCIP_EXPORT
SCIP_Bool SCIPfileExists(
   const char*           filename            /**< file name */
   );

/** splits filename into path, name, and extension */
SCIP_EXPORT
void SCIPsplitFilename(
   char*                 filename,           /**< filename to split; is destroyed (but not freed) during process */
   char**                path,               /**< pointer to store path, or NULL if not needed */
   char**                name,               /**< pointer to store name, or NULL if not needed */
   char**                extension,          /**< pointer to store extension, or NULL if not needed */
   char**                compression         /**< pointer to store compression extension, or NULL if not needed */
   );

/**@} */

#ifdef __cplusplus
}
#endif

#endif<|MERGE_RESOLUTION|>--- conflicted
+++ resolved
@@ -1373,11 +1373,7 @@
 /** identifies the articulation points in a given directed graph
  *  uses the helper recursive function findArticulationPointsUtil
  */
-<<<<<<< HEAD
-EXTERN
-=======
-SCIP_EXPORT
->>>>>>> 6f2b3122
+SCIP_EXPORT
 SCIP_RETCODE SCIPdigraphGetArticulationPoints(
    SCIP_DIGRAPH*         digraph,            /**< directed graph */
    int*                  articulations       /**< array to store the sorted node indices of the found articulation points
@@ -1387,11 +1383,7 @@
 /** returns the number of articulation points in a given directed graph
  *  to be called after SCIPdigraphGetArticulationPoints to obtain the updated answer
  */
-<<<<<<< HEAD
-EXTERN
-=======
-SCIP_EXPORT
->>>>>>> 6f2b3122
+SCIP_EXPORT
 int SCIPdigraphGetNArticulationPoints(
    SCIP_DIGRAPH*         digraph             /**< directed graph */
 );
