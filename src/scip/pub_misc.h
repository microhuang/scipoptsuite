--- conflicted
+++ resolved
@@ -116,11 +116,6 @@
 
 /**@} */
 
-<<<<<<< HEAD
-/**@} */
-
-=======
->>>>>>> d64635d7
 /**@defgroup Regression Regression methods for linear regression
  *
  * @{
@@ -1668,3916 +1663,6 @@
    unsigned int*         randseed            /**< pointer to seed value for the random generator */
    );
 
-<<<<<<< HEAD
-/** sort of three joint arrays of ints/ints/ints, sorted by first array in non-decreasing order */
-EXTERN
-void SCIPsortIntIntInt(
-   int*                  intarray1,          /**< int array to be sorted */
-   int*                  intarray2,          /**< second int array to be permuted in the same way */
-   int*                  intarray3,          /**< third int array to be permuted in the same way */
-   int                   len                 /**< length of arrays */
-   );
-
-/** sort of three joint arrays of ints/ints/Longints, sorted by first array in non-decreasing order */
-EXTERN
-void SCIPsortIntIntLong(
-   int*                  intarray1,          /**< int array to be sorted */
-   int*                  intarray2,          /**< second int array to be permuted in the same way */
-   SCIP_Longint*         longarray,          /**< SCIP_Longint array to be permuted in the same way */
-   int                   len                 /**< length of arrays */
-   );
-
-/** sort of three joint arrays of ints/ints/pointers, sorted by first array in non-decreasing order */
-EXTERN
-void SCIPsortIntIntPtr(
-   int*                  intarray1,          /**< int array to be sorted */
-   int*                  intarray2,          /**< second int array to be permuted in the same way */
-   void**                ptrarray,           /**< pointer array to be permuted in the same way */
-   int                   len                 /**< length of arrays */
-   );
-
-/** sort of three joint arrays of ints/ints/reals, sorted by first array in non-decreasing order */
-EXTERN
-void SCIPsortIntIntReal(
-   int*                  intarray1,          /**< int array to be sorted */
-   int*                  intarray2,          /**< second int array to be permuted in the same way */
-   SCIP_Real*            realarray,          /**< SCIP_Real array to be permuted in the same way */
-   int                   len                 /**< length of arrays */
-   );
-
-/** sort of three joint arrays of ints/pointers/reals, sorted by first array in non-decreasing order */
-EXTERN
-void SCIPsortIntPtrReal(
-   int*                  intarray,           /**< int array to be sorted */
-   void**                ptrarray,           /**< pointer array to be permuted in the same way */
-   SCIP_Real*            realarray,          /**< real array to be permuted in the same way */
-   int                   len                 /**< length of arrays */
-   );
-
-/** sort of four joint arrays of ints/ints/ints/pointers, sorted by first array in non-decreasing order */
-EXTERN
-void SCIPsortIntIntIntPtr(
-   int*                  intarray1,          /**< int array to be sorted */
-   int*                  intarray2,          /**< int array to be permuted in the same way */
-   int*                  intarray3,          /**< int array to be permuted in the same way */
-   void**                ptrarray,           /**< pointer array to be permuted in the same way */
-   int                   len                 /**< length of arrays */
-   );
-
-/** sort of four joint arrays of ints/ints/ints/reals, sorted by first array in non-decreasing order */
-EXTERN
-void SCIPsortIntIntIntReal(
-   int*                  intarray1,          /**< int array to be sorted */
-   int*                  intarray2,          /**< int array to be permuted in the same way */
-   int*                  intarray3,          /**< int array to be permuted in the same way */
-   SCIP_Real*            realarray,          /**< SCIP_Real array to be permuted in the same way */
-   int                   len                 /**< length of arrays */
-   );
-
-/** sort of four joint arrays of ints/pointers/ints/reals, sorted by first array in non-decreasing order */
-EXTERN
-void SCIPsortIntPtrIntReal(
-   int*                  intarray1,          /**< int array to be sorted */
-   void**                ptrarray,           /**< pointer array to be permuted in the same way */
-   int*                  intarray2,          /**< int array to be permuted in the same way */
-   SCIP_Real*            realarray,          /**< SCIP_Real array to be permuted in the same way */
-   int                   len                 /**< length of arrays */
-   );
-
-/** sort an array of Longints in non-decreasing order */
-EXTERN
-void SCIPsortLong(
-   SCIP_Longint*         longarray,          /**< SCIP_Longint array to be sorted */
-   int                   len                 /**< length of arrays */
-   );
-
-/** sort of two joint arrays of Long/pointer, sorted by the first array in non-decreasing order */
-EXTERN
-void SCIPsortLongPtr(
-   SCIP_Longint*         longarray,          /**< SCIP_Longint array to be sorted */
-   void**                ptrarray,           /**< pointer array to be permuted in the same way */
-   int                   len                 /**< length of arrays */
-   );
-
-/** sort of three arrays of Long/pointer/ints, sorted by the first array in non-decreasing order */
-EXTERN
-void SCIPsortLongPtrInt(
-   SCIP_Longint*         longarray,          /**< SCIP_Longint array to be sorted */
-   void**                ptrarray,           /**< pointer array to be permuted in the same way */
-   int*                  intarray,           /**< int array to be permuted in the same way */
-   int                   len                 /**< length of arrays */
-   );
-
-/** sort of four arrays of Long/pointer/Real/Bool, sorted by the first array in non-decreasing order */
-EXTERN
-void SCIPsortLongPtrRealBool(
-   SCIP_Longint*         longarray,          /**< SCIP_Longint array to be sorted */
-   void**                ptrarray,           /**< pointer array to be permuted in the same way */
-   SCIP_Real*            realarray,          /**< SCIP_Real array to be permuted in the same way */
-   SCIP_Bool*            boolarray,          /**< SCIP_Bool array to be permuted in the same way */
-   int                   len                 /**< length of arrays */
-   );
-
-/** sort of five arrays of Long/pointer/Real/Real/Bool, sorted by the first array in non-decreasing order */
-EXTERN
-void SCIPsortLongPtrRealRealBool(
-   SCIP_Longint*         longarray,          /**< SCIP_Longint array to be sorted */
-   void**                ptrarray,           /**< pointer array to be permuted in the same way */
-   SCIP_Real*            realarray,          /**< first SCIP_Real array to be permuted in the same way */
-   SCIP_Real*            realarray2,         /**< second SCIP_Real array to be permuted in the same way */
-   SCIP_Bool*            boolarray,          /**< SCIP_Bool array to be permuted in the same way */
-   int                   len                 /**< length of arrays */
-   );
-
-/** sort of six arrays of Long/pointer/Real/Real/int/Bool, sorted by the first array in non-decreasing order */
-EXTERN
-void SCIPsortLongPtrRealRealIntBool(
-   SCIP_Longint*         longarray,          /**< SCIP_Longint array to be sorted */
-   void**                ptrarray,           /**< pointer array to be permuted in the same way */
-   SCIP_Real*            realarray,          /**< first SCIP_Real array to be permuted in the same way */
-   SCIP_Real*            realarray2,         /**< second SCIP_Real array to be permuted in the same way */
-   int*                  intarray,           /**< int array to be permuted in the same way */
-   SCIP_Bool*            boolarray,          /**< SCIP_Bool array to be permuted in the same way */
-   int                   len                 /**< length of arrays */
-   );
-
-/** sort of four joint arrays of Long/pointer/pointer/ints, sorted by first array in non-decreasing order */
-EXTERN
-void SCIPsortLongPtrPtrInt(
-   SCIP_Longint*         longarray,          /**< SCIP_Longint array to be sorted */
-   void**                ptrarray1,          /**< first pointer array to be permuted in the same way */
-   void**                ptrarray2,          /**< second pointer array to be permuted in the same way */
-   int*                  intarray,           /**< int array to be permuted in the same way */
-   int                   len                 /**< length of arrays */
-   );
-
-/** sort of five joint arrays of Long/pointer/pointer/ints/ints, sorted by first array in non-decreasing order */
-EXTERN
-void SCIPsortLongPtrPtrIntInt(
-   SCIP_Longint*         longarray,          /**< SCIP_Longint array to be sorted */
-   void**                ptrarray1,          /**< first pointer array to be permuted in the same way */
-   void**                ptrarray2,          /**< second pointer array to be permuted in the same way */
-   int*                  intarray1,          /**< first int array to be permuted in the same way */
-   int*                  intarray2,          /**< second int array to be permuted in the same way */
-   int                   len                 /**< length of arrays */
-   );
-
-/** sort of five joint arrays of Long/pointer/pointer/Bool/ints, sorted by first array in non-decreasing order */
-EXTERN
-void SCIPsortLongPtrPtrBoolInt(
-   SCIP_Longint*         longarray,          /**< SCIP_Longint array to be sorted */
-   void**                ptrarray1,          /**< first pointer array to be permuted in the same way */
-   void**                ptrarray2,          /**< second pointer array to be permuted in the same way */
-   SCIP_Bool*            boolarray,          /**< SCIP_Bool array to be permuted in the same way */
-   int*                  intarray,           /**< int array to be sorted */
-   int                   len                 /**< length of arrays */
-   );
-
-/** sort of five joint arrays of pointer/ints/ints/Bool/Bool, sorted by first array in non-decreasing order */
-EXTERN
-void SCIPsortPtrIntIntBoolBool(
-   void**                ptrarray,           /**< pointer array to be sorted */
-   int*                  intarray1,          /**< first int array to be permuted in the same way */
-   int*                  intarray2,          /**< second int array to be permuted in the same way */
-   SCIP_Bool*            boolarray1,         /**< first SCIP_Bool array to be permuted in the same way */
-   SCIP_Bool*            boolarray2,         /**< second SCIP_Bool array to be permuted in the same way */
-   SCIP_DECL_SORTPTRCOMP((*ptrcomp)),        /**< data element comparator */
-   int                   len                 /**< length of arrays */
-   );
-
-/** sort of six joint arrays of ints/pointer/ints/ints/Bool/Bool, sorted by first array in non-decreasing order */
-EXTERN
-void SCIPsortIntPtrIntIntBoolBool(
-   int*                  intarray1,          /**< int array to be sorted */
-   void**                ptrarray,           /**< pointer array to be permuted in the same way */
-   int*                  intarray2,          /**< second int array to be permuted in the same way */
-   int*                  intarray3,          /**< thrid int array to be permuted in the same way */
-   SCIP_Bool*            boolarray1,         /**< first SCIP_Bool array to be permuted in the same way */
-   SCIP_Bool*            boolarray2,         /**< second SCIP_Bool array to be permuted in the same way */
-   int                   len                 /**< length of arrays */
-   );
-
-/* now all downwards-sorting methods */
-
-/** sort an indexed element set in non-increasing order, resulting in a permutation index array */
-EXTERN
-void SCIPsortDown(
-   int*                  perm,               /**< pointer to store the resulting permutation */
-   SCIP_DECL_SORTINDCOMP((*indcomp)),        /**< data element comparator */
-   void*                 dataptr,            /**< pointer to data field that is given to the external compare method */
-   int                   len                 /**< number of elements to be sorted (valid index range) */
-   );
-
-/** sort an index array in non-increasing order */
-EXTERN
-void SCIPsortDownInd(
-   int*                  indarray,           /**< pointer to the index array to be sorted */
-   SCIP_DECL_SORTINDCOMP((*indcomp)),        /**< data element comparator */
-   void*                 dataptr,            /**< pointer to data field that is given to the external compare method */
-   int                   len                 /**< length of array */
-   );
-
-/** sort of an array of pointers in non-increasing order */
-EXTERN
-void SCIPsortDownPtr(
-   void**                ptrarray,           /**< pointer array to be sorted */
-   SCIP_DECL_SORTPTRCOMP((*ptrcomp)),        /**< data element comparator */
-   int                   len                 /**< length of array */
-   );
-
-/** sort of two joint arrays of pointers/pointers, sorted by first array in non-increasing order */
-EXTERN
-void SCIPsortDownPtrPtr(
-   void**                ptrarray1,          /**< first pointer array to be sorted */
-   void**                ptrarray2,          /**< second pointer array to be permuted in the same way */
-   SCIP_DECL_SORTPTRCOMP((*ptrcomp)),        /**< data element comparator */
-   int                   len                 /**< length of arrays */
-   );
-
-/** sort of two joint arrays of pointers/Reals, sorted by first array in non-increasing order */
-EXTERN
-void SCIPsortDownPtrReal(
-   void**                ptrarray,           /**< pointer array to be sorted */
-   SCIP_Real*            realarray,          /**< SCIP_Real array to be permuted in the same way */
-   SCIP_DECL_SORTPTRCOMP((*ptrcomp)),        /**< data element comparator */
-   int                   len                 /**< length of arrays */
-   );
-
-/** sort of two joint arrays of pointers/ints, sorted by first array in non-increasing order */
-EXTERN
-void SCIPsortDownPtrInt(
-   void**                ptrarray,           /**< pointer array to be sorted */
-   int*                  intarray,           /**< int array to be permuted in the same way */
-   SCIP_DECL_SORTPTRCOMP((*ptrcomp)),        /**< data element comparator */
-   int                   len                 /**< length of arrays */
-   );
-
-/** sort of two joint arrays of pointers/Bools, sorted by first array in non-increasing order */
-EXTERN
-void SCIPsortDownPtrBool(
-   void**                ptrarray,           /**< pointer array to be sorted */
-   SCIP_Bool*            boolarray,          /**< SCIP_Bool array to be permuted in the same way */
-   SCIP_DECL_SORTPTRCOMP((*ptrcomp)),        /**< data element comparator */
-   int                   len                 /**< length of arrays */
-   );
-
-/** sort of three joint arrays of pointers/ints/ints, sorted by first array in non-increasing order */
-EXTERN
-void SCIPsortDownPtrIntInt(
-   void**                ptrarray,           /**< pointer array to be sorted */
-   int*                  intarray1,          /**< first int array to be permuted in the same way */
-   int*                  intarray2,          /**< second int array to be permuted in the same way */
-   SCIP_DECL_SORTPTRCOMP((*ptrcomp)),        /**< data element comparator */
-   int                   len                 /**< length of arrays */
-   );
-
-/** sort of three joint arrays of pointers/Reals/ints, sorted by first array in non-increasing order */
-EXTERN
-void SCIPsortDownPtrRealInt(
-   void**                ptrarray,           /**< pointer array to be sorted */
-   SCIP_Real*            realarray,          /**< SCIP_Real array to be permuted in the same way */
-   int*                  intarray,           /**< int array to be permuted in the same way */
-   SCIP_DECL_SORTPTRCOMP((*ptrcomp)),        /**< data element comparator */
-   int                   len                 /**< length of arrays */
-   );
-
-/** sort of three joint arrays of pointers/Reals/Bools, sorted by first array in non-increasing order */
-EXTERN
-void SCIPsortDownPtrRealBool(
-   void**                ptrarray,           /**< pointer array to be sorted */
-   SCIP_Real*            realarray,          /**< SCIP_Real array to be permuted in the same way */
-   SCIP_Bool*            boolarray,          /**< SCIP_Bool array to be permuted in the same way */
-   SCIP_DECL_SORTPTRCOMP((*ptrcomp)),        /**< data element comparator */
-   int                   len                 /**< length of arrays */
-   );
-
-/** sort of three joint arrays of pointers/pointers/ints, sorted by first array in non-increasing order */
-EXTERN
-void SCIPsortDownPtrPtrInt(
-   void**                ptrarray1,          /**< first pointer array to be sorted */
-   void**                ptrarray2,          /**< second pointer array to be permuted in the same way */
-   int*                  intarray,           /**< int array to be permuted in the same way */
-   SCIP_DECL_SORTPTRCOMP((*ptrcomp)),        /**< data element comparator */
-   int                   len                 /**< length of arrays */
-   );
-
-/** sort of three joint arrays of pointers/pointers/Reals, sorted by first array in non-increasing order */
-EXTERN
-void SCIPsortDownPtrPtrReal(
-   void**                ptrarray1,          /**< first pointer array to be sorted */
-   void**                ptrarray2,          /**< second pointer array to be permuted in the same way */
-   SCIP_Real*            realarray,          /**< SCIP_Real array to be permuted in the same way */
-   SCIP_DECL_SORTPTRCOMP((*ptrcomp)),        /**< data element comparator */
-   int                   len                 /**< length of arrays */
-   );
-
-/** sort of four joint arrays of pointers/pointers/ints/ints, sorted by first array in non-increasing order */
-EXTERN
-void SCIPsortDownPtrPtrIntInt(
-   void**                ptrarray1,          /**< first pointer array to be sorted */
-   void**                ptrarray2,          /**< second pointer array to be permuted in the same way */
-   int*                  intarray1,          /**< first int array to be permuted in the same way */
-   int*                  intarray2,          /**< second int array to be permuted in the same way */
-   SCIP_DECL_SORTPTRCOMP((*ptrcomp)),        /**< data element comparator */
-   int                   len                 /**< length of arrays */
-   );
-
-/** sort of four joint arrays of pointers/Reals/ints/ints, sorted by first array in non-increasing order */
-EXTERN
-void SCIPsortDownPtrRealIntInt(
-   void**                ptrarray,           /**< pointer array to be sorted */
-   SCIP_Real*            realarray,          /**< SCIP_Real array to be permuted in the same way */
-   int*                  intarray1,          /**< first int array to be permuted in the same way */
-   int*                  intarray2,          /**< second int array to be permuted in the same way */
-   SCIP_DECL_SORTPTRCOMP((*ptrcomp)),        /**< data element comparator */
-   int                   len                 /**< length of arrays */
-   );
-
-/** sort of four joint arrays of pointer/pointer/Reals/ints, sorted by first array in non-increasing order */
-EXTERN
-void SCIPsortDownPtrPtrRealInt(
-   void**                ptrarray1,          /**< first pointer array to be sorted */
-   void**                ptrarray2,          /**< second pointer array to be permuted in the same way */
-   SCIP_Real*            realarray,          /**< SCIP_Real array to be permuted in the same way */
-   int*                  intarray,           /**< int array to be permuted in the same way */
-   SCIP_DECL_SORTPTRCOMP((*ptrcomp)),        /**< data element comparator */
-   int                   len                 /**< length of arrays */
-   );
-
-/** sort of four joint arrays of pointer/pointer/Reals/bools, sorted by first array in non-increasing order */
-EXTERN
-void SCIPsortDownPtrPtrRealBool(
-   void**                ptrarray1,          /**< first pointer array to be sorted */
-   void**                ptrarray2,          /**< second pointer array to be permuted in the same way */
-   SCIP_Real*            realarray,          /**< SCIP_Real array to be permuted in the same way */
-   SCIP_Bool*            boolarray,          /**< SCIP_Bool array to be permuted in the same way */
-   SCIP_DECL_SORTPTRCOMP((*ptrcomp)),        /**< data element comparator */
-   int                   len                 /**< length of arrays */
-   );
-
-/** sort of four joint arrays of pointer/pointer/Longs/ints, sorted by first array in non-increasing order */
-EXTERN
-void SCIPsortDownPtrPtrLongInt(
-   void**                ptrarray1,          /**< first pointer array to be sorted */
-   void**                ptrarray2,          /**< second pointer array to be permuted in the same way */
-   SCIP_Longint*         longarray,          /**< SCIP_Longint array to be permuted in the same way */
-   int*                  intarray,           /**< int array to be permuted in the same way */
-   SCIP_DECL_SORTPTRCOMP((*ptrcomp)),        /**< data element comparator */
-   int                   len                 /**< length of arrays */
-   );
-
-/** sort of five joint arrays of pointer/pointer/Longs/ints/ints, sorted by first array in non-increasing order */
-EXTERN
-void SCIPsortDownPtrPtrLongIntInt(
-   void**                ptrarray1,          /**< first pointer array to be sorted */
-   void**                ptrarray2,          /**< second pointer array to be permuted in the same way */
-   SCIP_Longint*         longarray,          /**< SCIP_Longint array to be permuted in the same way */
-   int*                  intarray1,          /**< first int array to be permuted in the same way */
-   int*                  intarray2,          /**< second int array to be permuted in the same way */
-   SCIP_DECL_SORTPTRCOMP((*ptrcomp)),        /**< data element comparator */
-   int                   len                 /**< length of arrays */
-   );
-
-/** sort an array of Reals in non-increasing order */
-EXTERN
-void SCIPsortDownReal(
-   SCIP_Real*            realarray,          /**< SCIP_Real  array to be sorted */
-   int                   len                 /**< length of arrays */
-   );
-
-/** sort of two joint arrays of Reals/pointers, sorted by first array in non-increasing order */
-EXTERN
-void SCIPsortDownRealPtr(
-   SCIP_Real*            realarray,          /**< SCIP_Real  array to be sorted */
-   void**                ptrarray,           /**< pointer array to be permuted in the same way */
-   int                   len                 /**< length of arrays */
-   );
-
-/** sort of two joint arrays of Reals/ints, sorted by first array in non-increasing order */
-EXTERN
-void SCIPsortDownRealInt(
-   SCIP_Real*            realarray,          /**< SCIP_Real  array to be sorted */
-   int*                  intarray,           /**< pointer array to be permuted in the same way */
-   int                   len                 /**< length of arrays */
-   );
-
-/** sort of three joint arrays of Reals/Bools/Pointer, sorted by first array in non-increasing order */
-EXTERN
-void SCIPsortDownRealBoolPtr(
-   SCIP_Real*            realarray,          /**< SCIP_Real array to be sorted */
-   SCIP_Bool*            boolarray,          /**< SCIP_Bool array to be permuted in the same way */
-   void**                ptrarray,           /**< pointer array to be permuted in the same way */
-   int                   len                 /**< length of arrays */
-   );
-
-/** sort of three joint arrays of Reals/ints/Longs, sorted by first array in non-increasing order */
-EXTERN
-void SCIPsortDownRealIntLong(
-   SCIP_Real*            realarray,          /**< SCIP_Real array to be sorted */
-   int*                  intarray,           /**< int array to be permuted in the same way */
-   SCIP_Longint*         longarray,          /**< SCIP_Longint array to be permuted in the same way */
-   int                   len                 /**< length of arrays */
-   );
-
-/** sort of three joint arrays of Reals/ints/Pointer, sorted by first array in non-increasing order */
-EXTERN
-void SCIPsortDownRealIntPtr(
-   SCIP_Real*            realarray,          /**< SCIP_Real array to be sorted */
-   int*                  intarray,           /**< int array to be permuted in the same way */
-   void**                ptrarray,           /**< pointer array to be permuted in the same way */
-   int                   len                 /**< length of arrays */
-   );
-
-/** sort of three joint arrays of Reals/Reals/Pointer, sorted by first array in non-increasing order */
-EXTERN
-void SCIPsortDownRealRealPtr(
-   SCIP_Real*            realarray1,         /**< first SCIP_Real array to be sorted */
-   SCIP_Real*            realarray2,         /**< second SCIP_Real array to be permuted in the same way */
-   void**                ptrarray,           /**< pointer array to be permuted in the same way */
-   int                   len                 /**< length of arrays */
-   );
-
-/** sort of three joint arrays of Reals/Reals/Pointer/Pointer, sorted by first array in non-increasing order */
-EXTERN
-void SCIPsortDownRealRealPtrPtr(
-   SCIP_Real*            realarray1,         /**< first SCIP_Real array to be sorted */
-   SCIP_Real*            realarray2,         /**< second SCIP_Real array to be permuted in the same way */
-   void**                ptrarray1,           /**< pointer array to be permuted in the same way */
-   void**                ptrarray2,           /**< pointer array to be permuted in the same way */
-   int                   len                 /**< length of arrays */
-   );
-
-/** sort of four joint arrays of Reals/pointers/pointers/ints, sorted by first array in non-increasing order */
-EXTERN
-void SCIPsortDownRealPtrPtrInt(
-   SCIP_Real*            realarray,          /**< SCIP_Real array to be sorted */
-   void**                ptrarray1,          /**< pointer array to be permuted in the same way */
-   void**                ptrarray2,          /**< pointer array to be permuted in the same way */
-   int*                  intarray,           /**< int array to be sorted */
-   int                   len                 /**< length of arrays */
-   );
-
-/** sort of five joint arrays of Reals/pointers/pointers/ints/ints, sorted by first array in non-increasing order */
-EXTERN
-void SCIPsortDownRealPtrPtrIntInt(
-   SCIP_Real*            realarray,          /**< SCIP_Real array to be sorted */
-   void**                ptrarray1,          /**< pointer array to be permuted in the same way */
-   void**                ptrarray2,          /**< pointer array to be permuted in the same way */
-   int*                  intarray1,          /**< int array to be sorted */
-   int*                  intarray2,          /**< int array to be sorted */
-   int                   len                 /**< length of arrays */
-   );
-
-/** sort of four joint arrays of Reals/Longs/Reals/ints, sorted by first array in non-increasing order */
-EXTERN
-void SCIPsortDownRealLongRealInt(
-   SCIP_Real*            realarray1,         /**< SCIP_Real array to be sorted */
-   SCIP_Longint*         longarray,          /**< SCIP_Longint array to be permuted in the same way */
-   SCIP_Real*            realarray3,         /**< SCIP_Real array to be permuted in the same way */
-   int*                  intarray,           /**< int array  to be permuted in the same way */
-   int                   len                 /**< length of arrays */
-   );
-
-/** sort of four joint arrays of Reals/Reals/ints/ints, sorted by first array in non-increasing order */
-EXTERN
-void SCIPsortDownRealRealIntInt(
-   SCIP_Real*            realarray1,         /**< SCIP_Real array to be sorted */
-   SCIP_Real*            realarray2,         /**< SCIP_Real array to be permuted in the same way */
-   int*                  intarray1,          /**< int array to be permuted in the same way */
-   int*                  intarray2,          /**< int array to be permuted in the same way */
-   int                   len                 /**< length of arrays */
-   );
-
-
-/** sort of four joint arrays of Reals/Reals/Reals/ints, sorted by first array in non-increasing order */
-EXTERN
-void SCIPsortDownRealRealRealInt(
-   SCIP_Real*            realarray1,         /**< SCIP_Real array to be sorted */
-   SCIP_Real*            realarray2,         /**< SCIP_Real array to be permuted in the same way */
-   SCIP_Real*            realarray3,         /**< SCIP_Real array to be permuted in the same way */
-   int*                  intarray,           /**< int array to be permuted in the same way */
-   int                   len                 /**< length of arrays */
-   );
-
-/** sort of four joint arrays of Reals/Reals/Reals/pointers, sorted by first array in non-increasing order */
-EXTERN
-void SCIPsortDownRealRealRealPtr(
-   SCIP_Real*            realarray1,         /**< SCIP_Real array to be sorted */
-   SCIP_Real*            realarray2,         /**< SCIP_Real array to be permuted in the same way */
-   SCIP_Real*            realarray3,         /**< SCIP_Real array to be permuted in the same way */
-   void**                ptrarray,           /**< pointer array to be permuted in the same way */
-   int                   len                 /**< length of arrays */
-   );
-
-/** sort of three joint arrays of Reals/pointers, sorted by first array in non-decreasing order */
-EXTERN
-void SCIPsortDownRealPtrPtr(
-   SCIP_Real*            realarray,          /**< SCIP_Real array to be sorted */
-   void**                ptrarray1,          /**< pointer array to be permuted in the same way */
-   void**                ptrarray2,          /**< pointer array to be permuted in the same way */
-   int                   len                 /**< length of arrays */
-   );
-
-/** sort of five joint arrays of Reals/Reals/Reals/Bools/pointers, sorted by first array in non-increasing order */
-EXTERN
-void SCIPsortDownRealRealRealBoolPtr(
-   SCIP_Real*            realarray1,         /**< SCIP_Real array to be sorted */
-   SCIP_Real*            realarray2,         /**< SCIP_Real array to be permuted in the same way */
-   SCIP_Real*            realarray3,         /**< SCIP_Real array to be permuted in the same way */
-   SCIP_Bool*            boolarray,          /**< SCIP_Bool array to be permuted in the same way */
-   void**                ptrarray,           /**< pointer array to be permuted in the same way */
-   int                   len                 /**< length of arrays */
-   );
-
-/** sort of six joint arrays of Reals/Reals/Reals/Bools/Bools/pointers, sorted by first array in non-increasing order */
-EXTERN
-void SCIPsortDownRealRealRealBoolBoolPtr(
-   SCIP_Real*            realarray1,         /**< SCIP_Real array to be sorted */
-   SCIP_Real*            realarray2,         /**< SCIP_Real array to be permuted in the same way */
-   SCIP_Real*            realarray3,         /**< SCIP_Real array to be permuted in the same way */
-   SCIP_Bool*            boolarray1,         /**< SCIP_Bool array to be permuted in the same way */
-   SCIP_Bool*            boolarray2,         /**< SCIP_Bool array to be permuted in the same way */
-   void**                ptrarray,           /**< pointer array to be permuted in the same way */
-   int                   len                 /**< length of arrays */
-   );
-
-/** sort array of ints in non-increasing order */
-EXTERN
-void SCIPsortDownInt(
-   int*                  intarray,           /**< int array to be sorted */
-   int                   len                 /**< length of arrays */
-   );
-
-/** sort of two joint arrays of ints/ints, sorted by first array in non-increasing order */
-EXTERN
-void SCIPsortDownIntInt(
-   int*                  intarray1,          /**< int array to be sorted */
-   int*                  intarray2,          /**< second int array to be permuted in the same way */
-   int                   len                 /**< length of arrays */
-   );
-
-/** sort of two joint arrays of ints/pointers, sorted by first array in non-increasing order */
-EXTERN
-void SCIPsortDownIntPtr(
-   int*                  intarray,           /**< int array to be sorted */
-   void**                ptrarray,           /**< pointer array to be permuted in the same way */
-   int                   len                 /**< length of arrays */
-   );
-
-/** sort of two joint arrays of ints/reals, sorted by first array in non-increasing order */
-EXTERN
-void SCIPsortDownIntReal(
-   int*                  intarray,           /**< int array to be sorted */
-   SCIP_Real*            realarray,          /**< real array to be permuted in the same way */
-   int                   len                 /**< length of arrays */
-   );
-
-/** sort of three joint arrays of ints/ints/ints, sorted by first array in non-increasing order */
-EXTERN
-void SCIPsortDownIntIntInt(
-   int*                  intarray1,          /**< int array to be sorted */
-   int*                  intarray2,          /**< second int array to be permuted in the same way */
-   int*                  intarray3,          /**< third int  array to be permuted in the same way */
-   int                   len                 /**< length of arrays */
-   );
-
-/** sort of three joint arrays of ints/ints/SCIP_Longint, sorted by first array in non-increasing order */
-EXTERN
-void SCIPsortDownIntIntLong(
-   int*                  intarray1,          /**< int array to be sorted */
-   int*                  intarray2,          /**< second int array to be permuted in the same way */
-   SCIP_Longint*         longarray,          /**< SCIP_Longint array to be permuted in the same way */
-   int                   len                 /**< length of arrays */
-   );
-
-/** sort of three joint arrays of ints/ints/pointers, sorted by first array in non-increasing order */
-EXTERN
-void SCIPsortDownIntIntPtr(
-   int*                  intarray1,          /**< int array to be sorted */
-   int*                  intarray2,          /**< second int array to be permuted in the same way */
-   void**                ptrarray,           /**< pointer array to be permuted in the same way */
-   int                   len                 /**< length of arrays */
-   );
-
-/** sort of three joint arrays of ints/ints/Reals, sorted by first array in non-increasing order */
-EXTERN
-void SCIPsortDownIntIntReal(
-   int*                  intarray1,          /**< int array to be sorted */
-   int*                  intarray2,          /**< second int array to be permuted in the same way */
-   SCIP_Real*            realarray,          /**< SCIP_Real array to be permuted in the same way */
-   int                   len                 /**< length of arrays */
-   );
-
-/** sort of four joint arrays of ints/ints/ints/pointers, sorted by first array in non-increasing order */
-EXTERN
-void SCIPsortDownIntIntIntPtr(
-   int*                  intarray1,          /**< int array to be sorted */
-   int*                  intarray2,          /**< int array to be permuted in the same way */
-   int*                  intarray3,          /**< int array to be permuted in the same way */
-   void**                ptrarray,           /**< pointer array to be permuted in the same way */
-   int                   len                 /**< length of arrays */
-   );
-
-/** sort of four joint arrays of ints/ints/ints/reals, sorted by first array in non-increasing order */
-EXTERN
-void SCIPsortDownIntIntIntReal(
-   int*                  intarray1,          /**< int array to be sorted */
-   int*                  intarray2,          /**< int array to be permuted in the same way */
-   int*                  intarray3,          /**< int array to be permuted in the same way */
-   SCIP_Real*            realarray,          /**< SCIP_Real array to be permuted in the same way */
-   int                   len                 /**< length of arrays */
-   );
-
-/** sort of four joint arrays of ints/pointers/ints/Reals, sorted by first array in non-increasing order */
-EXTERN
-void SCIPsortDownIntPtrIntReal(
-   int*                  intarray1,          /**< int array to be sorted */
-   void**                ptrarray,           /**< pointer array to be permuted in the same way */
-   int*                  intarray2,          /**< int array to be permuted in the same way */
-   SCIP_Real*            realarray,          /**< SCIP_Real array to be permuted in the same way */
-   int                   len                 /**< length of arrays */
-   );
-
-/** sort an array of Longints in non-increasing order */
-EXTERN
-void SCIPsortDownLong(
-   SCIP_Longint*         longarray,          /**< SCIP_Longint array to be sorted */
-   int                   len                 /**< length of arrays */
-   );
-
-/** sort of two joint arrays of Long/pointer, sorted by the first array in non-increasing order */
-EXTERN
-void SCIPsortDownLongPtr(
-   SCIP_Longint*         longarray,          /**< SCIP_Longint array to be sorted */
-   void**                ptrarray,           /**< pointer array to be permuted in the same way */
-   int                   len                 /**< length of arrays */
-   );
-
-/** sort of three arrays of Long/pointer/ints, sorted by the first array in non-increasing order */
-EXTERN
-void SCIPsortDownLongPtrInt(
-   SCIP_Longint*         longarray,          /**< SCIP_Longint array to be sorted */
-   void**                ptrarray,           /**< pointer array to be permuted in the same way */
-   int*                  intarray,           /**< int array to be permuted in the same way */
-   int                   len                 /**< length of arrays */
-   );
-
-/** sort of four arrays of Long/pointer/Real/Bool, sorted by the first array in non-increasing order */
-EXTERN
-void SCIPsortDownLongPtrRealBool(
-   SCIP_Longint*         longarray,          /**< SCIP_Longint array to be sorted */
-   void**                ptrarray,           /**< pointer array to be permuted in the same way */
-   SCIP_Real*            realarray,          /**< SCIP_Real array to be permuted in the same way */
-   SCIP_Bool*            boolarray,          /**< SCIP_Bool array to be permuted in the same way */
-   int                   len                 /**< length of arrays */
-   );
-
-/** sort of five arrays of Long/pointer/Real/Real/Bool, sorted by the first array in non-increasing order */
-EXTERN
-void SCIPsortDownLongPtrRealRealBool(
-   SCIP_Longint*         longarray,          /**< SCIP_Longint array to be sorted */
-   void**                ptrarray,           /**< pointer array to be permuted in the same way */
-   SCIP_Real*            realarray,          /**< first SCIP_Real array to be permuted in the same way */
-   SCIP_Real*            realarray2,         /**< second SCIP_Real array to be permuted in the same way */
-   SCIP_Bool*            boolarray,          /**< SCIP_Bool array to be permuted in the same way */
-   int                   len                 /**< length of arrays */
-   );
-
-/** sort of six arrays of Long/pointer/Real/Real/int/Bool, sorted by the first array in non-increasing order */
-EXTERN
-void SCIPsortDownLongPtrRealRealIntBool(
-   SCIP_Longint*         longarray,          /**< SCIP_Longint array to be sorted */
-   void**                ptrarray,           /**< pointer array to be permuted in the same way */
-   SCIP_Real*            realarray,          /**< first SCIP_Real array to be permuted in the same way */
-   SCIP_Real*            realarray2,         /**< second SCIP_Real array to be permuted in the same way */
-   int*                  intarray,           /**< int array to be permuted in the same way */
-   SCIP_Bool*            boolarray,          /**< SCIP_Bool array to be permuted in the same way */
-   int                   len                 /**< length of arrays */
-   );
-
-/** sort of four joint arrays of Long/pointer/pointer/ints, sorted by first array in non-increasing order */
-EXTERN
-void SCIPsortDownLongPtrPtrInt(
-   SCIP_Longint*         longarray,          /**< SCIP_Longint array to be sorted */
-   void**                ptrarray1,          /**< first pointer array to be permuted in the same way */
-   void**                ptrarray2,          /**< second pointer array to be permuted in the same way */
-   int*                  intarray,           /**< int array to be permuted in the same way */
-   int                   len                 /**< length of arrays */
-   );
-
-/** sort of five joint arrays of Long/pointer/pointer/ints/ints, sorted by first array in non-increasing order */
-EXTERN
-void SCIPsortDownLongPtrPtrIntInt(
-   SCIP_Longint*         longarray,          /**< SCIP_Longint array to be sorted */
-   void**                ptrarray1,          /**< first pointer array to be permuted in the same way */
-   void**                ptrarray2,          /**< second pointer array to be permuted in the same way */
-   int*                  intarray1,          /**< first int array to be permuted in the same way */
-   int*                  intarray2,          /**< second int array to be permuted in the same way */
-   int                   len                 /**< length of arrays */
-   );
-
-/** sort of five joint arrays of Long/pointer/pointer/Bool/ints, sorted by first array in non-increasing order */
-EXTERN
-void SCIPsortDownLongPtrPtrBoolInt(
-   SCIP_Longint*         longarray,          /**< SCIP_Longint array to be sorted */
-   void**                ptrarray1,          /**< first pointer array to be permuted in the same way */
-   void**                ptrarray2,          /**< second pointer array to be permuted in the same way */
-   SCIP_Bool*            boolarray,          /**< SCIP_Bool array to be permuted in the same way */
-   int*                  intarray,           /**< int array to be sorted */
-   int                   len                 /**< length of arrays */
-   );
-
-/** sort of five joint arrays of pointer/ints/ints/Bool/Bool, sorted by first array in non-increasing order */
-EXTERN
-void SCIPsortDownPtrIntIntBoolBool(
-   void**                ptrarray,           /**< pointer array to be sorted */
-   int*                  intarray1,          /**< first int array to be permuted in the same way */
-   int*                  intarray2,          /**< second int array to be permuted in the same way */
-   SCIP_Bool*            boolarray1,         /**< first SCIP_Bool array to be permuted in the same way */
-   SCIP_Bool*            boolarray2,         /**< second SCIP_Bool array to be permuted in the same way */
-   SCIP_DECL_SORTPTRCOMP((*ptrcomp)),        /**< data element comparator */
-   int                   len                 /**< length of arrays */
-   );
-
-/** sort of six joint arrays of ints/pointer/ints/ints/Bool/Bool, sorted by first array in non-increasing order */
-EXTERN
-void SCIPsortDownIntPtrIntIntBoolBool(
-   int*                  intarray1,          /**< int array to be sorted */
-   void**                ptrarray,           /**< pointer array to be permuted in the same way */
-   int*                  intarray2,          /**< second int array to be permuted in the same way */
-   int*                  intarray3,          /**< thrid int array to be permuted in the same way */
-   SCIP_Bool*            boolarray1,         /**< first SCIP_Bool array to be permuted in the same way */
-   SCIP_Bool*            boolarray2,         /**< second SCIP_Bool array to be permuted in the same way */
-   int                   len                 /**< length of arrays */
-   );
-
-/*
- * Sorted vectors
- */
-
-/* upwards insertion */
-
-/** insert a new element into an index array in non-decreasing order */
-EXTERN
-void SCIPsortedvecInsertInd(
-   int*                  indarray,           /**< pointer to the index array where an element is to be inserted */
-   SCIP_DECL_SORTINDCOMP((*indcomp)),        /**< data element comparator */
-   void*                 dataptr,            /**< pointer to data field that is given to the external compare method */
-   int                   keyval,             /**< key value of new element */
-   int*                  len,                /**< pointer to length of arrays (will be increased by 1) */
-   int*                  pos                 /**< pointer to store the insertion position, or NULL */
-   );
-
-/** insert a new element into an array of pointers in non-decreasing order */
-EXTERN
-void SCIPsortedvecInsertPtr(
-   void**                ptrarray,           /**< pointer to the pointer array where an element is to be inserted */
-   SCIP_DECL_SORTPTRCOMP((*ptrcomp)),        /**< data element comparator */
-   void*                 keyval,             /**< key value of new element */
-   int*                  len,                /**< pointer to length of arrays (will be increased by 1) */
-   int*                  pos                 /**< pointer to store the insertion position, or NULL */
-   );
-
-/** insert a new element into two joint arrays of pointers/pointers sorted by first array in non-decreasing order */
-EXTERN
-void SCIPsortedvecInsertPtrPtr(
-   void**                ptrarray1,          /**< first pointer array where an element is to be inserted */
-   void**                ptrarray2,          /**< second pointer array where an element is to be inserted */
-   SCIP_DECL_SORTPTRCOMP((*ptrcomp)),        /**< data element comparator */
-   void*                 keyval,             /**< key value of new element */
-   void*                 field1val,          /**< additional value of new element */
-   int*                  len,                /**< pointer to length of arrays (will be increased by 1) */
-   int*                  pos                 /**< pointer to store the insertion position, or NULL */
-   );
-
-/** insert a new element into two joint arrays of pointers/Reals, sorted by first array in non-decreasing order */
-EXTERN
-void SCIPsortedvecInsertPtrReal(
-   void**                ptrarray,           /**< pointer array where an element is to be inserted */
-   SCIP_Real*            realarray,          /**< SCIP_Real array where an element is to be inserted */
-   SCIP_DECL_SORTPTRCOMP((*ptrcomp)),        /**< data element comparator */
-   void*                 keyval,             /**< key value of new element */
-   SCIP_Real             field1val,          /**< additional value of new element */
-   int*                  len,                /**< pointer to length of arrays (will be increased by 1) */
-   int*                  pos                 /**< pointer to store the insertion position, or NULL */
-   );
-
-/** insert a new element into two joint arrays of pointers/ints, sorted by first array in non-decreasing order */
-EXTERN
-void SCIPsortedvecInsertPtrInt(
-   void**                ptrarray,           /**< pointer array where an element is to be inserted */
-   int*                  intarray,           /**< int array where an element is to be inserted */
-   SCIP_DECL_SORTPTRCOMP((*ptrcomp)),        /**< data element comparator */
-   void*                 keyval,             /**< key value of new element */
-   int                   field1val,          /**< additional value of new element */
-   int*                  len,                /**< pointer to length of arrays (will be increased by 1) */
-   int*                  pos                 /**< pointer to store the insertion position, or NULL */
-   );
-
-/** insert a new element into two joint arrays of pointers/Bools, sorted by first array in non-decreasing order */
-EXTERN
-void SCIPsortedvecInsertPtrBool(
-   void**                ptrarray,           /**< pointer array where an element is to be inserted */
-   SCIP_Bool*            boolarray,          /**< SCIP_Bool array where an element is to be inserted */
-   SCIP_DECL_SORTPTRCOMP((*ptrcomp)),        /**< data element comparator */
-   void*                 keyval,             /**< key value of new element */
-   SCIP_Bool             field1val,          /**< additional value of new element */
-   int*                  len,                /**< pointer to length of arrays (will be increased by 1) */
-   int*                  pos                 /**< pointer to store the insertion position, or NULL */
-   );
-
-/** insert a new element into three joint arrays of pointers/ints/ints, sorted by first array in non-decreasing order */
-EXTERN
-void SCIPsortedvecInsertPtrIntInt(
-   void**                ptrarray,           /**< pointer array where an element is to be inserted */
-   int*                  intarray1,          /**< first int array where an element is to be inserted */
-   int*                  intarray2,          /**< second int array where an element is to be inserted */
-   SCIP_DECL_SORTPTRCOMP((*ptrcomp)),        /**< data element comparator */
-   void*                 keyval,             /**< key value of new element */
-   int                   field1val,          /**< additional value of new element */
-   int                   field2val,          /**< additional value of new element */
-   int*                  len,                /**< pointer to length of arrays (will be increased by 1) */
-   int*                  pos                 /**< pointer to store the insertion position, or NULL */
-   );
-
-/** insert a new element into three joint arrays of pointers/Reals/ints, sorted by first array in non-decreasing order */
-EXTERN
-void SCIPsortedvecInsertPtrRealInt(
-   void**                ptrarray,           /**< pointer array where an element is to be inserted */
-   SCIP_Real*            realarray,          /**< SCIP_Real array where an element is to be inserted */
-   int*                  intarray,           /**< int array where an element is to be inserted */
-   SCIP_DECL_SORTPTRCOMP((*ptrcomp)),        /**< data element comparator */
-   void*                 keyval,             /**< key value of new element */
-   SCIP_Real             field1val,          /**< additional value of new element */
-   int                   field2val,          /**< additional value of new element */
-   int*                  len,                /**< pointer to length of arrays (will be increased by 1) */
-   int*                  pos                 /**< pointer to store the insertion position, or NULL */
-   );
-
-/** insert a new element into three joint arrays of pointers/Reals/Bools, sorted by first array in non-decreasing order */
-EXTERN
-void SCIPsortedvecInsertPtrRealBool(
-   void**                ptrarray,           /**< pointer array where an element is to be inserted */
-   SCIP_Real*            realarray,          /**< SCIP_Real array where an element is to be inserted */
-   SCIP_Bool*            boolarray,          /**< SCIP_Bool array where an element is to be inserted */
-   SCIP_DECL_SORTPTRCOMP((*ptrcomp)),        /**< data element comparator */
-   void*                 keyval,             /**< key value of new element */
-   SCIP_Real             field1val,          /**< additional value of new element */
-   SCIP_Bool             field2val,          /**< additional value of new element */
-   int*                  len,                /**< pointer to length of arrays (will be increased by 1) */
-   int*                  pos                 /**< pointer to store the insertion position, or NULL */
-   );
-
-/** insert a new element into three joint arrays of pointers/pointers/Ints, sorted by first array in non-decreasing order */
-EXTERN
-void SCIPsortedvecInsertPtrPtrInt(
-   void**                ptrarray1,          /**< first pointer array where an element is to be inserted */
-   void**                ptrarray2,          /**< second pointer array where an element is to be inserted */
-   int*                  intarray,           /**< int array where an element is to be inserted */
-   SCIP_DECL_SORTPTRCOMP((*ptrcomp)),        /**< data element comparator */
-   void*                 keyval,             /**< key value of new element */
-   void*                 field1val,          /**< additional value of new element */
-   int                   field2val,          /**< additional value of new element */
-   int*                  len,                /**< pointer to length of arrays (will be increased by 1) */
-   int*                  pos                 /**< pointer to store the insertion position, or NULL */
-   );
-
-/** insert a new element into three joint arrays of pointers/pointers/Reals, sorted by first array in non-decreasing order */
-EXTERN
-void SCIPsortedvecInsertPtrPtrReal(
-   void**                ptrarray1,          /**< first pointer array where an element is to be inserted */
-   void**                ptrarray2,          /**< second pointer array where an element is to be inserted */
-   SCIP_Real*            realarray,          /**< SCIP_Real array where an element is to be inserted */
-   SCIP_DECL_SORTPTRCOMP((*ptrcomp)),        /**< data element comparator */
-   void*                 keyval,             /**< key value of new element */
-   void*                 field1val,          /**< additional value of new element */
-   SCIP_Real             field2val,          /**< additional value of new element */
-   int*                  len,                /**< pointer to length of arrays (will be increased by 1) */
-   int*                  pos                 /**< pointer to store the insertion position, or NULL */
-   );
-
-/** insert a new element into four joint arrays of pointers/pointers/ints/ints, sorted by first array in non-decreasing order */
-EXTERN
-void SCIPsortedvecInsertPtrPtrIntInt(
-   void**                ptrarray1,          /**< first pointer array where an element is to be inserted */
-   void**                ptrarray2,          /**< second pointer array where an element is to be inserted */
-   int*                  intarray1,          /**< first int array where an element is to be inserted */
-   int*                  intarray2,          /**< second int array where an element is to be inserted */
-   SCIP_DECL_SORTPTRCOMP((*ptrcomp)),        /**< data element comparator */
-   void*                 keyval,             /**< key value of new element */
-   void*                 field1val,          /**< additional value of new element */
-   int                   field2val,          /**< additional value of new element */
-   int                   field3val,          /**< additional value of new element */
-   int*                  len,                /**< pointer to length of arrays (will be increased by 1) */
-   int*                  pos                 /**< pointer to store the insertion position, or NULL */
-   );
-
-/** insert a new element into four joint arrays of pointers/Reals/ints/ints, sorted by first array in non-decreasing order */
-EXTERN
-void SCIPsortedvecInsertPtrRealIntInt(
-   void**                ptrarray,           /**< pointer array where an element is to be inserted */
-   SCIP_Real*            realarray,          /**< SCIP_Real array where an element is to be inserted */
-   int*                  intarray1,          /**< first int array where an element is to be inserted */
-   int*                  intarray2,          /**< second int array where an element is to be inserted */
-   SCIP_DECL_SORTPTRCOMP((*ptrcomp)),        /**< data element comparator */
-   void*                 keyval,             /**< key value of new element */
-   SCIP_Real             field1val,          /**< additional value of new element */
-   int                   field2val,          /**< additional value of new element */
-   int                   field3val,          /**< additional value of new element */
-   int*                  len,                /**< pointer to length of arrays (will be increased by 1) */
-   int*                  pos                 /**< pointer to store the insertion position, or NULL */
-   );
-
-/** insert a new element into four joint arrays of pointer/pointer/Reals/ints, sorted by first array in non-decreasing order */
-EXTERN
-void SCIPsortedvecInsertPtrPtrRealInt(
-   void**                ptrarray1,          /**< first pointer array where an element is to be inserted */
-   void**                ptrarray2,          /**< second pointer array where an element is to be inserted */
-   SCIP_Real*            realarray,          /**< SCIP_Real array where an element is to be inserted */
-   int*                  intarray,           /**< int array where an element is to be inserted */
-   SCIP_DECL_SORTPTRCOMP((*ptrcomp)),        /**< data element comparator */
-   void*                 keyval,             /**< key value of new element */
-   void*                 field1val,          /**< additional value of new element */
-   SCIP_Real             field2val,          /**< additional value of new element */
-   int                   field3val,          /**< additional value of new element */
-   int*                  len,                /**< pointer to length of arrays (will be increased by 1) */
-   int*                  pos                 /**< pointer to store the insertion position, or NULL */
-   );
-
-/** insert a new element into four joint arrays of pointer/pointer/Reals/bools, sorted by first array in non-decreasing order */
-EXTERN
-void SCIPsortedvecInsertPtrPtrRealBool(
-   void**                ptrarray1,          /**< first pointer array where an element is to be inserted */
-   void**                ptrarray2,          /**< second pointer array where an element is to be inserted */
-   SCIP_Real*            realarray,          /**< SCIP_Real array where an element is to be inserted */
-   SCIP_Bool*            boolarray,          /**< SCIP_Bool array where an element is to be inserted */
-   SCIP_DECL_SORTPTRCOMP((*ptrcomp)),        /**< data element comparator */
-   void*                 keyval,             /**< key value of new element */
-   void*                 field1val,          /**< additional value of new element */
-   SCIP_Real             field2val,          /**< additional value of new element */
-   SCIP_Bool             field3val,          /**< additional value of new element */
-   int*                  len,                /**< pointer to length of arrays (will be increased by 1) */
-   int*                  pos                 /**< pointer to store the insertion position, or NULL */
-   );
-
-/** insert a new element into four joint arrays of pointer/pointer/Longs/ints, sorted by first array in non-decreasing order */
-EXTERN
-void SCIPsortedvecInsertPtrPtrLongInt(
-   void**                ptrarray1,          /**< first pointer array where an element is to be inserted */
-   void**                ptrarray2,          /**< second pointer array where an element is to be inserted */
-   SCIP_Longint*         longarray,          /**< SCIP_Longint array where an element is to be inserted */
-   int*                  intarray,           /**< int array to be sorted */
-   SCIP_DECL_SORTPTRCOMP((*ptrcomp)),        /**< data element comparator */
-   void*                 keyval,             /**< key value of new element */
-   void*                 field1val,          /**< additional value of new element */
-   SCIP_Longint          field2val,          /**< additional value of new element */
-   int                   field3val,          /**< additional value of new element */
-   int*                  len,                /**< pointer to length of arrays (will be increased by 1) */
-   int*                  pos                 /**< pointer to store the insertion position, or NULL */
-   );
-
-/** insert a new element into five joint arrays of pointer/pointer/Longs/ints/ints, sorted by first array in non-decreasing order */
-EXTERN
-void SCIPsortedvecInsertPtrPtrLongIntInt(
-   void**                ptrarray1,          /**< first pointer array where an element is to be inserted */
-   void**                ptrarray2,          /**< second pointer array where an element is to be inserted */
-   SCIP_Longint*         longarray,          /**< SCIP_Longint where an element is to be inserted */
-   int*                  intarray1,          /**< first int array where an element is to be inserted */
-   int*                  intarray2,          /**< second int array where an element is to be inserted */
-   SCIP_DECL_SORTPTRCOMP((*ptrcomp)),        /**< data element comparator */
-   void*                 keyval,             /**< key value of new element */
-   void*                 field1val,          /**< additional value of new element */
-   SCIP_Longint          field2val,          /**< additional value of new element */
-   int                   field3val,          /**< additional value of new element */
-   int                   field4val,          /**< additional value of new element */
-   int*                  len,                /**< pointer to length of arrays (will be increased by 1) */
-   int*                  pos                 /**< pointer to store the insertion position, or NULL */
-   );
-
-/** insert a new element into three joint arrays of Reals/ints/ints, sorted by first array in non-decreasing order */
-EXTERN
-void SCIPsortedvecInsertRealIntInt(
-   SCIP_Real*            realarray,          /**< SCIP_Real array where an element is to be inserted */
-   int*                  intarray1,          /**< first int array where an element is to be inserted */
-   int*                  intarray2,          /**< second int array where an element is to be inserted */
-   SCIP_Real             keyval,             /**< key value of new element */
-   int                   field2val,          /**< additional value of new element */
-   int                   field3val,          /**< additional value of new element */
-   int*                  len,                /**< pointer to length of arrays (will be increased by 1) */
-   int*                  pos                 /**< pointer to store the insertion position, or NULL */
-   );
-
-/** insert a new element into three joint arrays of Reals/Bools/pointers, sorted by first array in non-decreasing order */
-EXTERN
-void SCIPsortedvecInsertRealBoolPtr(
-   SCIP_Real*            realarray,          /**< SCIP_Real array to be sorted */
-   SCIP_Bool*            boolarray,          /**< SCIP_Bool array to be permuted in the same way */
-   void**                ptrarray,           /**< pointer array to be permuted in the same way */
-   SCIP_Real             keyval,             /**< key value of new element */
-   SCIP_Bool             field1val,          /**< additional value of new element */
-   void*                 field2val,          /**< additional value of new element */
-   int*                  len,                /**< pointer to length of arrays (will be increased by 1) */
-   int*                  pos                 /**< pointer to store the insertion position, or NULL */
-   );
-
-/** insert a new element into two joint arrays of Reals/pointers, sorted by first array in non-decreasing order */
-EXTERN
-void SCIPsortedvecInsertRealPtr(
-   SCIP_Real*            realarray,          /**< SCIP_Real array where an element is to be inserted */
-   void**                ptrarray,           /**< pointer array where an element is to be inserted */
-   SCIP_Real             keyval,             /**< key value of new element */
-   void*                 field1val,          /**< additional value of new element */
-   int*                  len,                /**< pointer to length of arrays (will be increased by 1) */
-   int*                  pos                 /**< pointer to store the insertion position, or NULL */
-   );
-
-/** insert a new element into an arrays of Reals, sorted in non-decreasing order */
-EXTERN
-void SCIPsortedvecInsertReal(
-   SCIP_Real*            realarray,          /**< SCIP_Real array where an element is to be inserted */
-   SCIP_Real             keyval,             /**< key value of new element */
-   int*                  len,                /**< pointer to length of arrays (will be increased by 1) */
-   int*                  pos                 /**< pointer to store the insertion position, or NULL */
-   );
-
-/** insert a new element into two joint arrays of Reals/ints, sorted by first array in non-decreasing order */
-EXTERN
-void SCIPsortedvecInsertRealInt(
-   SCIP_Real*            realarray,          /**< SCIP_Real array where an element is to be inserted */
-   int*                  intarray,           /**< int array where an element is to be inserted */
-   SCIP_Real             keyval,             /**< key value of new element */
-   int                   field1val,          /**< additional value of new element */
-   int*                  len,                /**< pointer to length of arrays (will be increased by 1) */
-   int*                  pos                 /**< pointer to store the insertion position, or NULL */
-   );
-
-/** insert a new element into three joint arrays of Reals/ints/Longs, sorted by first array in non-decreasing order */
-EXTERN
-void SCIPsortedvecInsertRealIntLong(
-   SCIP_Real*            realarray,          /**< SCIP_Real array to be sorted */
-   int*                  intarray,           /**< int array to be permuted in the same way */
-   SCIP_Longint*         longarray,          /**< SCIP_Longint array to be permuted in the same way */
-   SCIP_Real             keyval,             /**< key value of new element */
-   int                   field1val,          /**< additional value of new element */
-   SCIP_Longint          field2val,          /**< additional value of new element */
-   int*                  len,                /**< pointer to length of arrays (will be increased by 1) */
-   int*                  pos                 /**< pointer to store the insertion position, or NULL */
-   );
-
-/** insert a new element into three joint arrays of Reals/ints/Pointer, sorted by first array in non-decreasing order */
-EXTERN
-void SCIPsortedvecInsertRealIntPtr(
-   SCIP_Real*            realarray,          /**< SCIP_Real array where an element is to be inserted */
-   int*                  intarray,           /**< int array where an element is to be inserted */
-   void**                ptrarray,           /**< pointer array where an element is to be inserted  */
-   SCIP_Real             keyval,             /**< key value of new element */
-   int                   field1val,          /**< additional value of new element */
-   void*                 field2val,          /**< additional value of new element */
-   int*                  len,                /**< pointer to length of arrays (will be increased by 1) */
-   int*                  pos                 /**< pointer to store the insertion position, or NULL */
-   );
-
-/** insert a new element into three joint arrays of Reals/Reals/Pointer, sorted by first array in non-decreasing order */
-EXTERN
-void SCIPsortedvecInsertRealRealPtr(
-   SCIP_Real*            realarray1,         /**< first SCIP_Real array where an element is to be inserted */
-   SCIP_Real*            realarray2,         /**< second  SCIP_Real array where an element is to be inserted */
-   void**                ptrarray,           /**< pointer array where an element is to be inserted */
-   SCIP_Real             keyval,             /**< key value of new element */
-   SCIP_Real             field1val,          /**< additional value of new element */
-   void*                 field2val,          /**< additional value of new element */
-   int*                  len,                /**< pointer to length of arrays (will be increased by 1) */
-   int*                  pos                 /**< pointer to store the insertion position, or NULL */
-   );
-
-/** insert a new element into four joint arrays of Reals/pointers/pointers/ints, sorted by first array in non-decreasing order */
-EXTERN
-void SCIPsortedvecInsertRealPtrPtrInt(
-   SCIP_Real*            realarray,          /**< SCIP_Real array where an element is to be inserted */
-   void**                ptrarray1,          /**< pointer array where an element is to be inserted */
-   void**                ptrarray2,          /**< pointer array where an element is to be inserted */
-   int*                  intarray,           /**< int array where an element is to be inserted */
-   SCIP_Real             keyval,             /**< key value of new element */
-   void*                 field1val,          /**< additional value of new element */
-   void*                 field2val,          /**< additional value of new element */
-   int                   intval,             /**< additional value of new element */
-   int*                  len,                /**< pointer to length of arrays (will be increased by 1) */
-   int*                  pos                 /**< pointer to store the insertion position, or NULL */
-   );
-
-/** insert a new element into five joint arrays of Reals/pointers/pointers/ints/ints, sorted by first array in non-decreasing order */
-EXTERN
-void SCIPsortedvecInsertRealPtrPtrIntInt(
-   SCIP_Real*            realarray,          /**< SCIP_Real array where an element is to be inserted */
-   void**                ptrarray1,          /**< pointer array where an element is to be inserted */
-   void**                ptrarray2,          /**< pointer array where an element is to be inserted */
-   int*                  intarray1,          /**< int array where an element is to be inserted */
-   int*                  intarray2,          /**< int array where an element is to be inserted */
-   SCIP_Real             keyval,             /**< key value of new element */
-   void*                 field1val,          /**< additional value of new element */
-   void*                 field2val,          /**< additional value of new element */
-   int                   intval1,            /**< additional value of new element */
-   int                   intval2,            /**< additional value of new element */
-   int*                  len,                /**< pointer to length of arrays (will be increased by 1) */
-   int*                  pos                 /**< pointer to store the insertion position, or NULL */
-   );
-
-/** insert a new element into four joint arrays of Reals/Long/Reals/ints, sorted by first array in non-decreasing order */
-EXTERN
-void SCIPsortedvecInsertRealLongRealInt(
-   SCIP_Real*            realarray1,         /**< SCIP_Real array where an element is to be inserted */
-   SCIP_Longint*         longarray,          /**< SCIP_Longint array where an element is to be inserted */
-   SCIP_Real*            realarray3,         /**< SCIP_Real array where an element is to be inserted */
-   int*                  intarray,           /**< int array where an element is to be inserted */
-   SCIP_Real             keyval,             /**< key value of new element */
-   SCIP_Longint          field1val,          /**< additional value of new element */
-   SCIP_Real             field2val,          /**< additional value of new element */
-   int                   field3val,          /**< additional value of new element */
-   int*                  len,                /**< pointer to length of arrays (will be increased by 1) */
-   int*                  pos                 /**< pointer to store the insertion position, or NULL */
-   );
-
-/** insert a new element into four joint arrays of Reals/Reals/ints/ints, sorted by first array in non-decreasing order */
-EXTERN
-void SCIPsortedvecInsertRealRealIntInt(
-   SCIP_Real*            realarray1,         /**< first SCIP_Real array where an element is to be inserted */
-   SCIP_Real*            realarray2,         /**< second SCIP_Real array where an element is to be inserted */
-   int*                  intarray1,          /**< first int array where an element is to be inserted */
-   int*                  intarray2,          /**< second int array where an element is to be inserted */
-   SCIP_Real             keyval,             /**< key value of new element */
-   SCIP_Real             field1val,          /**< additional value of new element */
-   int                   field2val,          /**< additional value of new element */
-   int                   field3val,          /**< additional value of new element */
-   int*                  len,                /**< pointer to length of arrays (will be increased by 1) */
-   int*                  pos                 /**< pointer to store the insertion position, or NULL */
-   );
-
-/** insert a new element into four joint arrays of Reals/Reals/Reals/ints, sorted by first array in non-decreasing order */
-EXTERN
-void SCIPsortedvecInsertRealRealRealInt(
-   SCIP_Real*            realarray1,         /**< first SCIP_Real array where an element is to be inserted */
-   SCIP_Real*            realarray2,         /**< second SCIP_Real array where an element is to be inserted */
-   SCIP_Real*            realarray3,         /**< third SCIP_Real array where an element is to be inserted */
-   int*                  intarray,           /**< int array where an element is to be inserted */
-   SCIP_Real             keyval,             /**< key value of new element */
-   SCIP_Real             field1val,          /**< additional value of new element */
-   SCIP_Real             field2val,          /**< additional value of new element */
-   int                   field3val,          /**< additional value of new element */
-   int*                  len,                /**< pointer to length of arrays (will be increased by 1) */
-   int*                  pos                 /**< pointer to store the insertion position, or NULL */
-   );
-
-/** insert a new element into four joint arrays of Reals/Reals/Reals/pointers, sorted by first array in non-decreasing order */
-EXTERN
-void SCIPsortedvecInsertRealRealRealPtr(
-   SCIP_Real*            realarray1,         /**< first SCIP_Real array where an element is to be inserted */
-   SCIP_Real*            realarray2,         /**< second SCIP_Real array where an element is to be inserted */
-   SCIP_Real*            realarray3,         /**< third SCIP_Real array where an element is to be inserted */
-   void**                ptrarray,           /**< pointer array where an element is to be inserted */
-   SCIP_Real             keyval,             /**< key value of new element */
-   SCIP_Real             field1val,          /**< additional value of new element */
-   SCIP_Real             field2val,          /**< additional value of new element */
-   void*                 field3val,          /**< additional value of new element */
-   int*                  len,                /**< pointer to length of arrays (will be increased by 1) */
-   int*                  pos                 /**< pointer to store the insertion position, or NULL */
-   );
-
-/** insert a new element into five joint arrays of Reals/Reals/Reals/Bools/pointers, sorted by first array in non-decreasing order */
-EXTERN
-void SCIPsortedvecInsertRealRealRealBoolPtr(
-   SCIP_Real*            realarray1,         /**< first SCIP_Real array where an element is to be inserted */
-   SCIP_Real*            realarray2,         /**< second SCIP_Real array where an element is to be inserted */
-   SCIP_Real*            realarray3,         /**< third SCIP_Real array where an element is to be inserted */
-   SCIP_Bool*            boolarray,          /**< SCIP_Bool array where an element is to be inserted */
-   void**                ptrarray,           /**< pointer array where an element is to be inserted */
-   SCIP_Real             keyval,             /**< key value of new element */
-   SCIP_Real             field1val,          /**< additional value of new element */
-   SCIP_Real             field2val,          /**< additional value of new element */
-   SCIP_Bool             field3val,          /**< additional value of new element */
-   void*                 field4val,          /**< additional value of new element */
-   int*                  len,                /**< pointer to length of arrays (will be increased by 1) */
-   int*                  pos                 /**< pointer to store the insertion position, or NULL */
-   );
-
-/** insert a new element into six joint arrays of Reals/Reals/Reals/Bools/Bools/pointers, sorted by first array in non-decreasing order */
-EXTERN
-void SCIPsortedvecInsertRealRealRealBoolBoolPtr(
-   SCIP_Real*            realarray1,         /**< first SCIP_Real array where an element is to be inserted */
-   SCIP_Real*            realarray2,         /**< second SCIP_Real array where an element is to be inserted */
-   SCIP_Real*            realarray3,         /**< third SCIP_Real array where an element is to be inserted */
-   SCIP_Bool*            boolarray1,         /**< SCIP_Bool array where an element is to be inserted */
-   SCIP_Bool*            boolarray2,         /**< SCIP_Bool array where an element is to be inserted */
-   void**                ptrarray,           /**< pointer array where an element is to be inserted */
-   SCIP_Real             keyval,             /**< key value of new element */
-   SCIP_Real             field1val,          /**< additional value of new element */
-   SCIP_Real             field2val,          /**< additional value of new element */
-   SCIP_Bool             field3val,          /**< additional value of new element */
-   SCIP_Bool             field4val,          /**< additional value of new element */
-   void*                 field5val,          /**< additional value of new element */
-   int*                  len,                /**< pointer to length of arrays (will be increased by 1) */
-   int*                  pos                 /**< pointer to store the insertion position, or NULL */
-   );
-
-/** insert a new element into an array of ints in non-decreasing order */
-EXTERN
-void SCIPsortedvecInsertInt(
-   int*                  intarray,           /**< int array where an element is to be inserted */
-   int                   keyval,             /**< key value of new element */
-   int*                  len,                /**< pointer to length of arrays (will be increased by 1) */
-   int*                  pos                 /**< pointer to store the insertion position, or NULL */
-   );
-
-/** insert a new element into two joint arrays of ints/ints, sorted by first array in non-decreasing order */
-EXTERN
-void SCIPsortedvecInsertIntInt(
-   int*                  intarray1,          /**< int array where an element is to be inserted */
-   int*                  intarray2,          /**< second int array where an element is to be inserted */
-   int                   keyval,             /**< key value of new element */
-   int                   field1val,          /**< additional value of new element */
-   int*                  len,                /**< pointer to length of arrays (will be increased by 1) */
-   int*                  pos                 /**< pointer to store the insertion position, or NULL */
-   );
-
-/** insert a new element into two joint arrays of ints/pointers, sorted by first array in non-decreasing order */
-EXTERN
-void SCIPsortedvecInsertIntPtr(
-   int*                  intarray,           /**< int array where an element is to be inserted */
-   void**                ptrarray,           /**< pointer array where an element is to be inserted */
-   int                   keyval,             /**< key value of new element */
-   void*                 field1val,          /**< additional value of new element */
-   int*                  len,                /**< pointer to length of arrays (will be increased by 1) */
-   int*                  pos                 /**< pointer to store the insertion position, or NULL */
-   );
-
-/** insert a new element into two joint arrays of ints/reals, sorted by first array in non-decreasing order */
-EXTERN
-void SCIPsortedvecInsertIntReal(
-   int*                  intarray,           /**< int array where an element is to be inserted */
-   SCIP_Real*            realarray,          /**< real array where an element is to be inserted */
-   int                   keyval,             /**< key value of new element */
-   SCIP_Real             field1val,          /**< additional value of new element */
-   int*                  len,                /**< pointer to length of arrays (will be increased by 1) */
-   int*                  pos                 /**< pointer to store the insertion position, or NULL */
-   );
-
-/** insert a new element into three joint arrays of ints/ints/ints, sorted by first array in non-decreasing order */
-EXTERN
-void SCIPsortedvecInsertIntIntInt(
-   int*                  intarray1,          /**< int array where an element is to be inserted */
-   int*                  intarray2,          /**< second int array where an element is to be inserted */
-   int*                  intarray3,          /**< third int array where an element is to be inserted */
-   int                   keyval,             /**< key value of new element */
-   int                   field1val,          /**< additional value of new element */
-   int                   field2val,          /**< additional value of new element */
-   int*                  len,                /**< pointer to length of arrays (will be increased by 1) */
-   int*                  pos                 /**< pointer to store the insertion position, or NULL */
-   );
-
-/** insert a new element into three joint arrays of ints/ints/SCIP_Longint, sorted by first array in non-decreasing order */
-EXTERN
-void SCIPsortedvecInsertIntIntLong(
-   int*                  intarray1,          /**< int array where an element is to be inserted */
-   int*                  intarray2,          /**< second int array where an element is to be inserted */
-   SCIP_Longint*         longarray,          /**< SCIP_Longint array where an element is to be inserted */
-   int                   keyval,             /**< key value of new element */
-   int                   field1val,          /**< additional value of new element */
-   SCIP_Longint          field2val,          /**< additional value of new element */
-   int*                  len,                /**< pointer to length of arrays (will be increased by 1) */
-   int*                  pos                 /**< pointer to store the insertion position, or NULL */
-   );
-
-/** insert a new element into three joint arrays of ints/ints/pointers, sorted by first array in non-decreasing order */
-EXTERN
-void SCIPsortedvecInsertIntIntPtr(
-   int*                  intarray1,          /**< first int array where an element is to be inserted */
-   int*                  intarray2,          /**< second int array where an element is to be inserted */
-   void**                ptrarray,           /**< pointer array where an element is to be inserted */
-   int                   keyval,             /**< key value of new element */
-   int                   field1val,          /**< additional value of new element */
-   void*                 field2val,          /**< additional value of new element */
-   int*                  len,                /**< pointer to length of arrays (will be increased by 1) */
-   int*                  pos                 /**< pointer to store the insertion position, or NULL */
-   );
-
-/** insert a new element into three joint arrays of ints/ints/Reals, sorted by first array in non-decreasing order */
-EXTERN
-void SCIPsortedvecInsertIntIntReal(
-   int*                  intarray1,          /**< first int array where an element is to be inserted */
-   int*                  intarray2,          /**< second int array where an element is to be inserted */
-   SCIP_Real*            realarray,          /**< real array where an element is to be inserted */
-   int                   keyval,             /**< key value of new element */
-   int                   field1val,          /**< additional value of new element */
-   SCIP_Real             field2val,          /**< additional value of new element */
-   int*                  len,                /**< pointer to length of arrays (will be increased by 1) */
-   int*                  pos                 /**< pointer to store the insertion position, or NULL */
-   );
-
-/** insert a new element into three joint arrays of ints/pointers/Reals, sorted by first array in non-decreasing order */
-EXTERN
-void SCIPsortedvecInsertIntPtrReal(
-   int*                  intarray,           /**< int array where an element is to be inserted */
-   void**                ptrarray,           /**< pointer array where an element is to be inserted */
-   SCIP_Real*            realarray,          /**< SCIP_Real array where an element is to be inserted */
-   int                   keyval,             /**< key value of new element */
-   void*                 field1val,          /**< additional value of new element */
-   SCIP_Real             field2val,          /**< additional value of new element */
-   int*                  len,                /**< pointer to length of arrays (will be increased by 1) */
-   int*                  pos                 /**< pointer to store the insertion position, or NULL */
-   );
-
-/** insert a new element into four joint arrays of ints/ints/ints/pointers, sorted by first array in non-decreasing order */
-EXTERN
-void SCIPsortedvecInsertIntIntIntPtr(
-   int*                  intarray1,          /**< first int array where an element is to be inserted */
-   int*                  intarray2,          /**< second int array where an element is to be inserted */
-   int*                  intarray3,          /**< second int array where an element is to be inserted */
-   void**                ptrarray,           /**< pointer array where an element is to be inserted */
-   int                   keyval,             /**< key value of new element */
-   int                   field1val,          /**< additional value of new element */
-   int                   field2val,          /**< additional value of new element */
-   void*                 field3val,          /**< additional value of new element */
-   int*                  len,                /**< pointer to length of arrays (will be increased by 1) */
-   int*                  pos                 /**< pointer to store the insertion position, or NULL */
-   );
-
-/** insert a new element into four joint arrays of ints/ints/ints/reals, sorted by first array in non-decreasing order */
-EXTERN
-void SCIPsortedvecInsertIntIntIntReal(
-   int*                  intarray1,          /**< first int array where an element is to be inserted */
-   int*                  intarray2,          /**< second int array where an element is to be inserted */
-   int*                  intarray3,          /**< second int array where an element is to be inserted */
-   SCIP_Real*            realarray,          /**< SCIP_Real array where an element is to be inserted */
-   int                   keyval,             /**< key value of new element */
-   int                   field1val,          /**< additional value of new element */
-   int                   field2val,          /**< additional value of new element */
-   SCIP_Real             field3val,          /**< additional value of new element */
-   int*                  len,                /**< pointer to length of arrays (will be increased by 1) */
-   int*                  pos                 /**< pointer to store the insertion position, or NULL */
-   );
-
-/** insert a new element into four joint arrays of ints/pointers/ints/reals, sorted by first array in non-decreasing order */
-EXTERN
-void SCIPsortedvecInsertIntPtrIntReal(
-   int*                  intarray1,          /**< first int array where an element is to be inserted */
-   void**                ptrarray,           /**< pointer array where an element is to be inserted */
-   int*                  intarray2,          /**< second int array where an element is to be inserted */
-   SCIP_Real*            realarray,          /**< SCIP_Real array where an element is to be inserted */
-   int                   keyval,             /**< key value of new element */
-   void*                 field1val,          /**< additional value of new element */
-   int                   field2val,          /**< additional value of new element */
-   SCIP_Real             field3val,          /**< additional value of new element */
-   int*                  len,                /**< pointer to length of arrays (will be increased by 1) */
-   int*                  pos                 /**< pointer to store the insertion position, or NULL */
-   );
-
-/** insert a new element into an array of Longints, sorted in non-decreasing order */
-EXTERN
-void SCIPsortedvecInsertLong(
-   SCIP_Longint*         longarray,          /**< SCIP_Longint array where an element is to be inserted */
-   SCIP_Longint          keyval,             /**< key value of new element */
-   int*                  len,                /**< pointer to length of arrays (will be increased by 1) */
-   int*                  pos                 /**< pointer to store the insertion position, or NULL */
-   );
-
-/** insert a new element into two joint arrays of Long/pointer, sorted by the first array in non-decreasing order */
-EXTERN
-void SCIPsortedvecInsertLongPtr(
-   SCIP_Longint*         longarray,          /**< SCIP_Longint array where an element is to be inserted */
-   void**                ptrarray,           /**< pointer array where an element is to be inserted */
-   SCIP_Longint          keyval,             /**< key value of new element */
-   void*                 field1val,          /**< additional value of new element */
-   int*                  len,                /**< pointer to length of arrays (will be increased by 1) */
-   int*                  pos                 /**< pointer to store the insertion position, or NULL */
-   );
-
-/** insert a new element into three joint arrays of Long/pointer/ints, sorted by the first array in non-decreasing order */
-EXTERN
-void SCIPsortedvecInsertLongPtrInt(
-   SCIP_Longint*         longarray,          /**< SCIP_Longint array where an element is to be inserted */
-   void**                ptrarray,           /**< pointer array where an element is to be inserted */
-   int*                  intarray,           /**< int array where an element is to be inserted */
-   SCIP_Longint          keyval,             /**< key value of new element */
-   void*                 field1val,          /**< additional value of new element */
-   int                   field2val,          /**< additional value of new element */
-   int*                  len,                /**< pointer to length of arrays (will be increased by 1) */
-   int*                  pos                 /**< pointer to store the insertion position, or NULL */
-   );
-
-/** insert a new element into four joint arrays of Long/pointer/Real/Bool, sorted by the first array in non-decreasing order */
-EXTERN
-void SCIPsortedvecInsertLongPtrRealBool(
-   SCIP_Longint*         longarray,          /**< SCIP_Longint array where an element is to be inserted */
-   void**                ptrarray,           /**< pointer array where an element is to be inserted */
-   SCIP_Real*            realarray,          /**< SCIP_Real array where an element is to be inserted */
-   SCIP_Bool*            boolarray,          /**< SCIP_Bool array where an element is to be inserted */
-   SCIP_Longint          keyval,             /**< key value of new element */
-   void*                 field1val,          /**< additional value of new element */
-   SCIP_Real             field2val,          /**< additional value of new element */
-   SCIP_Bool             field3val,          /**< additional value of new element */
-   int*                  len,                /**< pointer to length of arrays (will be increased by 1) */
-   int*                  pos                 /**< pointer to store the insertion position, or NULL */
-   );
-
-/** insert a new element into five joint arrays of Long/pointer/Real/Real/Bool, sorted by the first array in non-decreasing order */
-EXTERN
-void SCIPsortedvecInsertLongPtrRealRealBool(
-   SCIP_Longint*         longarray,          /**< SCIP_Longint array where an element is to be inserted */
-   void**                ptrarray,           /**< pointer array where an element is to be inserted */
-   SCIP_Real*            realarray,          /**< first SCIP_Real array where an element is to be inserted  */
-   SCIP_Real*            realarray2,         /**< second SCIP_Real array where an element is to be inserted */
-   SCIP_Bool*            boolarray,          /**< SCIP_Bool array where an element is to be inserted */
-   SCIP_Longint          keyval,             /**< key value of new element */
-   void*                 field1val,          /**< additional value of new element */
-   SCIP_Real             field2val,          /**< additional value of new element */
-   SCIP_Real             field3val,          /**< additional value of new element */
-   SCIP_Bool             field4val,          /**< additional value of new element */
-   int*                  len,                /**< pointer to length of arrays (will be increased by 1) */
-   int*                  pos                 /**< pointer to store the insertion position, or NULL */
-   );
-
-/** insert a new element into six joint arrays of Long/pointer/Real/Real/int/Bool, sorted by the first array in non-decreasing order */
-EXTERN
-void SCIPsortedvecInsertLongPtrRealRealIntBool(
-   SCIP_Longint*         longarray,          /**< SCIP_Longint array where an element is to be inserted */
-   void**                ptrarray,           /**< pointer array where an element is to be inserted */
-   SCIP_Real*            realarray,          /**< first SCIP_Real array where an element is to be inserted  */
-   SCIP_Real*            realarray2,         /**< second SCIP_Real array where an element is to be inserted */
-   int*                  intarray,           /**< int array where an element is to be inserted */
-   SCIP_Bool*            boolarray,          /**< SCIP_Bool array where an element is to be inserted */
-   SCIP_Longint          keyval,             /**< key value of new element */
-   void*                 field1val,          /**< additional value of new element */
-   SCIP_Real             field2val,          /**< additional value of new element */
-   SCIP_Real             field3val,          /**< additional value of new element */
-   int                   field4val,          /**< additional value of new element */
-   SCIP_Bool             field5val,          /**< additional value of new element */
-   int*                  len,                /**< pointer to length of arrays (will be increased by 1) */
-   int*                  pos                 /**< pointer to store the insertion position, or NULL */
-   );
-
-/** insert a new element into four joint arrays of Long/pointer/pointer/ints, sorted by first array in non-decreasing order */
-EXTERN
-void SCIPsortedvecInsertLongPtrPtrInt(
-   SCIP_Longint*         longarray,          /**< SCIP_Longint array where an element is to be inserted */
-   void**                ptrarray1,          /**< first pointer array where an element is to be inserted */
-   void**                ptrarray2,          /**< second pointer array where an element is to be inserted */
-   int*                  intarray,           /**< int array where an element is to be inserted */
-   SCIP_Longint          keyval,             /**< key value of new element */
-   void*                 field1val,          /**< additional value of new element */
-   void*                 field2val,          /**< additional value of new element */
-   int                   field3val,          /**< additional value of new element */
-   int*                  len,                /**< pointer to length of arrays (will be increased by 1) */
-   int*                  pos                 /**< pointer to store the insertion position, or NULL */
-   );
-
-/** insert a new element into five joint arrays of Long/pointer/pointer/ints/ints, sorted by first array in non-decreasing order */
-EXTERN
-void SCIPsortedvecInsertLongPtrPtrIntInt(
-   SCIP_Longint*         longarray,          /**< SCIP_Longint array where an element is to be inserted */
-   void**                ptrarray1,          /**< first pointer array where an element is to be inserted */
-   void**                ptrarray2,          /**< second pointer array where an element is to be inserted */
-   int*                  intarray1,          /**< first int array where an element is to be inserted */
-   int*                  intarray2,          /**< second int array where an element is to be inserted */
-   SCIP_Longint          keyval,             /**< key value of new element */
-   void*                 field1val,          /**< additional value of new element */
-   void*                 field2val,          /**< additional value of new element */
-   int                   field3val,          /**< additional value of new element */
-   int                   field4val,          /**< additional value of new element */
-   int*                  len,                /**< pointer to length of arrays (will be increased by 1) */
-   int*                  pos                 /**< pointer to store the insertion position, or NULL */
-   );
-
-/** insert a new element into five joint arrays of Long/pointer/pointer/Bool/ints, sorted by first array in non-decreasing order */
-EXTERN
-void SCIPsortedvecInsertLongPtrPtrBoolInt(
-   SCIP_Longint*         longarray,          /**< SCIP_Longint array where an element is to be inserted */
-   void**                ptrarray1,          /**< first pointer array where an element is to be inserted */
-   void**                ptrarray2,          /**< second pointer array where an element is to be inserted */
-   SCIP_Bool*            boolarray,          /**< SCIP_Bool array where an element is to be inserted */
-   int*                  intarray,           /**< int array to be sorted */
-   SCIP_Longint          keyval,             /**< key value of new element */
-   void*                 field1val,          /**< additional value of new element */
-   void*                 field2val,          /**< additional value of new element */
-   SCIP_Bool             field3val,          /**< additional value of new element */
-   int                   field4val,          /**< additional value of new element */
-   int*                  len,                /**< pointer to length of arrays (will be increased by 1) */
-   int*                  pos                 /**< pointer to store the insertion position, or NULL */
-   );
-
-/** insert a new element into five joint arrays of pointer/ints/ints/Bool/Bool, sorted by first array in non-decreasing order */
-EXTERN
-void SCIPsortedvecInsertPtrIntIntBoolBool(
-   void**                ptrarray,           /**< pointer array to be sorted */
-   int*                  intarray1,          /**< first int array to be permuted in the same way */
-   int*                  intarray2,          /**< second int array to be permuted in the same way */
-   SCIP_Bool*            boolarray1,         /**< first SCIP_Bool array to be permuted in the same way */
-   SCIP_Bool*            boolarray2,         /**< second SCIP_Bool array to be permuted in the same way */
-   SCIP_DECL_SORTPTRCOMP((*ptrcomp)),        /**< data element comparator */
-   void*                 keyval,             /**< key value of new element */
-   int                   field1val,          /**< additional value of new element */
-   int                   field2val,          /**< additional value of new element */
-   SCIP_Bool             field3val,          /**< additional value of new element */
-   SCIP_Bool             field4val,          /**< additional value of new element */
-   int*                  len,                /**< pointer to length of arrays (will be increased by 1) */
-   int*                  pos                 /**< pointer to store the insertion position, or NULL */
-   );
-
-/** insert a new element into six joint arrays of ints/pointer/ints/ints/Bool/Bool, sorted by first array in non-decreasing order */
-EXTERN
-void SCIPsortedvecInsertIntPtrIntIntBoolBool(
-   int*                  intarray1,          /**< int array to be sorted */
-   void**                ptrarray,           /**< pointer array to be permuted in the same way */
-   int*                  intarray2,          /**< second int array to be permuted in the same way */
-   int*                  intarray3,          /**< thrid int array to be permuted in the same way */
-   SCIP_Bool*            boolarray1,         /**< first SCIP_Bool array to be permuted in the same way */
-   SCIP_Bool*            boolarray2,         /**< second SCIP_Bool array to be permuted in the same way */
-   int                   keyval,             /**< key value of new element */
-   void*                 field1val,          /**< additional value of new element */
-   int                   field2val,          /**< additional value of new element */
-   int                   field3val,          /**< additional value of new element */
-   SCIP_Bool             field4val,          /**< additional value of new element */
-   SCIP_Bool             field5val,          /**< additional value of new element */
-   int*                  len,                /**< pointer to length of arrays (will be increased by 1) */
-   int*                  pos                 /**< pointer to store the insertion position, or NULL */
-   );
-
-
-/* downwards insertion */
-
-/** insert a new element into an index array in non-increasing order */
-EXTERN
-void SCIPsortedvecInsertDownInd(
-   int*                  indarray,           /**< pointer to the index array where an element is to be inserted */
-   SCIP_DECL_SORTINDCOMP((*indcomp)),        /**< data element comparator */
-   void*                 dataptr,            /**< pointer to data field that is given to the external compare method */
-   int                   keyval,             /**< key value of new element */
-   int*                  len,                /**< pointer to length of arrays (will be increased by 1) */
-   int*                  pos                 /**< pointer to store the insertion position, or NULL */
-   );
-
-/** insert a new element into an array of pointers in non-increasing order */
-EXTERN
-void SCIPsortedvecInsertDownPtr(
-   void**                ptrarray,           /**< pointer array where an element is to be inserted */
-   SCIP_DECL_SORTPTRCOMP((*ptrcomp)),        /**< data element comparator */
-   void*                 keyval,             /**< key value of new element */
-   int*                  len,                /**< pointer to length of arrays (will be increased by 1) */
-   int*                  pos                 /**< pointer to store the insertion position, or NULL */
-   );
-
-/** insert a new element into two joint arrays of pointers/pointers, sorted by first array in non-increasing order */
-EXTERN
-void SCIPsortedvecInsertDownPtrPtr(
-   void**                ptrarray1,          /**< first pointer array where an element is to be inserted */
-   void**                ptrarray2,          /**< second pointer array where an element is to be inserted */
-   SCIP_DECL_SORTPTRCOMP((*ptrcomp)),        /**< data element comparator */
-   void*                 keyval,             /**< key value of new element */
-   void*                 field1val,          /**< additional value of new element */
-   int*                  len,                /**< pointer to length of arrays (will be increased by 1) */
-   int*                  pos                 /**< pointer to store the insertion position, or NULL */
-   );
-
-/** insert a new element into two joint arrays of pointers/Reals, sorted by first array in non-increasing order */
-EXTERN
-void SCIPsortedvecInsertDownPtrReal(
-   void**                ptrarray,           /**< pointer array where an element is to be inserted */
-   SCIP_Real*            realarray,          /**< SCIP_Real array where an element is to be inserted */
-   SCIP_DECL_SORTPTRCOMP((*ptrcomp)),        /**< data element comparator */
-   void*                 keyval,             /**< key value of new element */
-   SCIP_Real             field1val,          /**< additional value of new element */
-   int*                  len,                /**< pointer to length of arrays (will be increased by 1) */
-   int*                  pos                 /**< pointer to store the insertion position, or NULL */
-   );
-
-/** insert a new element into two joint arrays of pointers/ints, sorted by first array in non-increasing order */
-EXTERN
-void SCIPsortedvecInsertDownPtrInt(
-   void**                ptrarray,           /**< pointer array where an element is to be inserted */
-   int*                  intarray,           /**< int array where an element is to be inserted */
-   SCIP_DECL_SORTPTRCOMP((*ptrcomp)),        /**< data element comparator */
-   void*                 keyval,             /**< key value of new element */
-   int                   field1val,          /**< additional value of new element */
-   int*                  len,                /**< pointer to length of arrays (will be increased by 1) */
-   int*                  pos                 /**< pointer to store the insertion position, or NULL */
-   );
-
-/** insert a new element into two joint arrays of pointers/Bools, sorted by first array in non-increasing order */
-EXTERN
-void SCIPsortedvecInsertDownPtrBool(
-   void**                ptrarray,           /**< pointer array where an element is to be inserted */
-   SCIP_Bool*            boolarray,          /**< SCIP_Bool array where an element is to be inserted */
-   SCIP_DECL_SORTPTRCOMP((*ptrcomp)),        /**< data element comparator */
-   void*                 keyval,             /**< key value of new element */
-   SCIP_Bool             field1val,          /**< additional value of new element */
-   int*                  len,                /**< pointer to length of arrays (will be increased by 1) */
-   int*                  pos                 /**< pointer to store the insertion position, or NULL */
-   );
-
-/** insert a new element into three joint arrays of pointers/ints/ints, sorted by first array in non-increasing order */
-EXTERN
-void SCIPsortedvecInsertDownPtrIntInt(
-   void**                ptrarray,           /**< pointer array where an element is to be inserted */
-   int*                  intarray1,          /**< first int array where an element is to be inserted */
-   int*                  intarray2,          /**< second int array where an element is to be inserted */
-   SCIP_DECL_SORTPTRCOMP((*ptrcomp)),        /**< data element comparator */
-   void*                 keyval,             /**< key value of new element */
-   int                   field1val,          /**< additional value of new element */
-   int                   field2val,          /**< additional value of new element */
-   int*                  len,                /**< pointer to length of arrays (will be increased by 1) */
-   int*                  pos                 /**< pointer to store the insertion position, or NULL */
-   );
-
-/** insert a new element into three joint arrays of pointers/Reals/ints, sorted by first array in non-increasing order */
-EXTERN
-void SCIPsortedvecInsertDownPtrRealInt(
-   void**                ptrarray,           /**< pointer array where an element is to be inserted */
-   SCIP_Real*            realarray,          /**< SCIP_Real array where an element is to be inserted */
-   int*                  intarray,           /**< int array where an element is to be inserted */
-   SCIP_DECL_SORTPTRCOMP((*ptrcomp)),        /**< data element comparator */
-   void*                 keyval,             /**< key value of new element */
-   SCIP_Real             field1val,          /**< additional value of new element */
-   int                   field2val,          /**< additional value of new element */
-   int*                  len,                /**< pointer to length of arrays (will be increased by 1) */
-   int*                  pos                 /**< pointer to store the insertion position, or NULL */
-   );
-
-/** insert a new element into three joint arrays of pointers/Reals/Bools, sorted by first array in non-increasing order */
-EXTERN
-void SCIPsortedvecInsertDownPtrRealBool(
-   void**                ptrarray,           /**< pointer array where an element is to be inserted */
-   SCIP_Real*            realarray,          /**< SCIP_Real array where an element is to be inserted */
-   SCIP_Bool*            boolarray,          /**< SCIP_Bool array where an element is to be inserted */
-   SCIP_DECL_SORTPTRCOMP((*ptrcomp)),        /**< data element comparator */
-   void*                 keyval,             /**< key value of new element */
-   SCIP_Real             field1val,          /**< additional value of new element */
-   SCIP_Bool             field2val,          /**< additional value of new element */
-   int*                  len,                /**< pointer to length of arrays (will be increased by 1) */
-   int*                  pos                 /**< pointer to store the insertion position, or NULL */
-   );
-
-/** insert a new element into three joint arrays of pointers/pointers/Ints, sorted by first array in non-increasing order */
-EXTERN
-void SCIPsortedvecInsertDownPtrPtrInt(
-   void**                ptrarray1,          /**< first pointer array where an element is to be inserted */
-   void**                ptrarray2,          /**< second pointer array where an element is to be inserted */
-   int*                  intarray,           /**< int array where an element is to be inserted */
-   SCIP_DECL_SORTPTRCOMP((*ptrcomp)),        /**< data element comparator */
-   void*                 keyval,             /**< key value of new element */
-   void*                 field1val,          /**< additional value of new element */
-   int                   field2val,          /**< additional value of new element */
-   int*                  len,                /**< pointer to length of arrays (will be increased by 1) */
-   int*                  pos                 /**< pointer to store the insertion position, or NULL */
-   );
-
-/** insert a new element into three joint arrays of pointers/pointers/Reals, sorted by first array in non-increasing order */
-EXTERN
-void SCIPsortedvecInsertDownPtrPtrReal(
-   void**                ptrarray1,          /**< first pointer array where an element is to be inserted */
-   void**                ptrarray2,          /**< second pointer array where an element is to be inserted */
-   SCIP_Real*            realarray,          /**< SCIP_Real array where an element is to be inserted */
-   SCIP_DECL_SORTPTRCOMP((*ptrcomp)),        /**< data element comparator */
-   void*                 keyval,             /**< key value of new element */
-   void*                 field1val,          /**< additional value of new element */
-   SCIP_Real             field2val,          /**< additional value of new element */
-   int*                  len,                /**< pointer to length of arrays (will be increased by 1) */
-   int*                  pos                 /**< pointer to store the insertion position, or NULL */
-   );
-
-/** insert a new element into four joint arrays of pointers/pointers/ints/ints, sorted by first array in non-increasing order */
-EXTERN
-void SCIPsortedvecInsertDownPtrPtrIntInt(
-   void**                ptrarray1,          /**< first pointer array where an element is to be inserted */
-   void**                ptrarray2,          /**< second pointer array where an element is to be inserted */
-   int*                  intarray1,          /**< first int array where an element is to be inserted */
-   int*                  intarray2,          /**< second int array where an element is to be inserted */
-   SCIP_DECL_SORTPTRCOMP((*ptrcomp)),        /**< data element comparator */
-   void*                 keyval,             /**< key value of new element */
-   void*                 field1val,          /**< additional value of new element */
-   int                   field2val,          /**< additional value of new element */
-   int                   field3val,          /**< additional value of new element */
-   int*                  len,                /**< pointer to length of arrays (will be increased by 1) */
-   int*                  pos                 /**< pointer to store the insertion position, or NULL */
-   );
-
-/** insert a new element into four joint arrays of pointers/Reals/ints/ints, sorted by first array in non-increasing order */
-EXTERN
-void SCIPsortedvecInsertDownPtrRealIntInt(
-   void**                ptrarray,           /**< pointer array where an element is to be inserted */
-   SCIP_Real*            realarray,          /**< SCIP_Real array where an element is to be inserted */
-   int*                  intarray1,          /**< first int array where an element is to be inserted */
-   int*                  intarray2,          /**< second int array where an element is to be inserted */
-   SCIP_DECL_SORTPTRCOMP((*ptrcomp)),        /**< data element comparator */
-   void*                 keyval,             /**< key value of new element */
-   SCIP_Real             field1val,          /**< additional value of new element */
-   int                   field2val,          /**< additional value of new element */
-   int                   field3val,          /**< additional value of new element */
-   int*                  len,                /**< pointer to length of arrays (will be increased by 1) */
-   int*                  pos                 /**< pointer to store the insertion position, or NULL */
-   );
-
-/** insert a new element into four joint arrays of pointer/pointer/Reals/ints, sorted by first array in non-increasing order */
-EXTERN
-void SCIPsortedvecInsertDownPtrPtrRealInt(
-   void**                ptrarray1,          /**< first pointer array where an element is to be inserted */
-   void**                ptrarray2,          /**< second pointer array where an element is to be inserted */
-   SCIP_Real*            realarray,          /**< SCIP_Real array where an element is to be inserted */
-   int*                  intarray,           /**< int array where an element is to be inserted */
-   SCIP_DECL_SORTPTRCOMP((*ptrcomp)),        /**< data element comparator */
-   void*                 keyval,             /**< key value of new element */
-   void*                 field1val,          /**< additional value of new element */
-   SCIP_Real             field2val,          /**< additional value of new element */
-   int                   field3val,          /**< additional value of new element */
-   int*                  len,                /**< pointer to length of arrays (will be increased by 1) */
-   int*                  pos                 /**< pointer to store the insertion position, or NULL */
-   );
-
-/** insert a new element into four joint arrays of pointer/pointer/Reals/bools, sorted by first array in non-increasing order */
-EXTERN
-void SCIPsortedvecInsertDownPtrPtrRealBool(
-   void**                ptrarray1,          /**< first pointer array where an element is to be inserted */
-   void**                ptrarray2,          /**< second pointer array where an element is to be inserted */
-   SCIP_Real*            realarray,          /**< SCIP_Real array where an element is to be inserted */
-   SCIP_Bool*            boolarray,          /**< SCIP_Bool array where an element is to be inserted */
-   SCIP_DECL_SORTPTRCOMP((*ptrcomp)),        /**< data element comparator */
-   void*                 keyval,             /**< key value of new element */
-   void*                 field1val,          /**< additional value of new element */
-   SCIP_Real             field2val,          /**< additional value of new element */
-   SCIP_Bool             field3val,          /**< additional value of new element */
-   int*                  len,                /**< pointer to length of arrays (will be increased by 1) */
-   int*                  pos                 /**< pointer to store the insertion position, or NULL */
-   );
-
-
-/** insert a new element into four joint arrays of pointer/pointer/Longs/ints, sorted by first array in non-increasing order */
-EXTERN
-void SCIPsortedvecInsertDownPtrPtrLongInt(
-   void**                ptrarray1,          /**< first pointer array where an element is to be inserted */
-   void**                ptrarray2,          /**< second pointer array where an element is to be inserted */
-   SCIP_Longint*         longarray,          /**< SCIP_Longint array where an element is to be inserted */
-   int*                  intarray,           /**< int array where an element is to be inserted */
-   SCIP_DECL_SORTPTRCOMP((*ptrcomp)),        /**< data element comparator */
-   void*                 keyval,             /**< key value of new element */
-   void*                 field1val,          /**< additional value of new element */
-   SCIP_Longint          field2val,          /**< additional value of new element */
-   int                   field3val,          /**< additional value of new element */
-   int*                  len,                /**< pointer to length of arrays (will be increased by 1) */
-   int*                  pos                 /**< pointer to store the insertion position, or NULL */
-   );
-
-/** insert a new element into five joint arrays of pointer/pointer/Longs/ints/ints, sorted by first array in non-increasing order */
-EXTERN
-void SCIPsortedvecInsertDownPtrPtrLongIntInt(
-   void**                ptrarray1,          /**< first pointer array where an element is to be inserted */
-   void**                ptrarray2,          /**< second pointer array where an element is to be inserted */
-   SCIP_Longint*         longarray,          /**< SCIP_Longint array where an element is to be inserted */
-   int*                  intarray1,          /**< first int array where an element is to be inserted */
-   int*                  intarray2,          /**< second int array where an element is to be inserted */
-   SCIP_DECL_SORTPTRCOMP((*ptrcomp)),        /**< data element comparator */
-   void*                 keyval,             /**< key value of new element */
-   void*                 field1val,          /**< additional value of new element */
-   SCIP_Longint          field2val,          /**< additional value of new element */
-   int                   field3val,          /**< additional value of new element */
-   int                   field4val,          /**< additional value of new element */
-   int*                  len,                /**< pointer to length of arrays (will be increased by 1) */
-   int*                  pos                 /**< pointer to store the insertion position, or NULL */
-   );
-
-/** insert a new element into an array of Reals, sorted in non-increasing order */
-EXTERN
-void SCIPsortedvecInsertDownReal(
-   SCIP_Real*            realarray,          /**< SCIP_Real array where an element is to be inserted */
-   SCIP_Real             keyval,             /**< key value of new element */
-   int*                  len,                /**< pointer to length of arrays (will be increased by 1) */
-   int*                  pos                 /**< pointer to store the insertion position, or NULL */
-   );
-
-/** insert a new element into three joint arrays of Reals/Bools/pointers, sorted by first array in non-increasing order */
-EXTERN
-void SCIPsortedvecInsertDownRealBoolPtr(
-   SCIP_Real*            realarray,          /**< SCIP_Real array to be sorted */
-   SCIP_Bool*            boolarray,          /**< SCIP_Bool array to be permuted in the same way */
-   void**                ptrarray,           /**< pointer array to be permuted in the same way */
-   SCIP_Real             keyval,             /**< key value of new element */
-   SCIP_Bool             field1val,          /**< additional value of new element */
-   void*                 field2val,          /**< additional value of new element */
-   int*                  len,                /**< pointer to length of arrays (will be increased by 1) */
-   int*                  pos                 /**< pointer to store the insertion position, or NULL */
-   );
-
-/** insert a new element into two joint arrays of Reals/pointers, sorted by first array in non-increasing order */
-EXTERN
-void SCIPsortedvecInsertDownRealPtr(
-   SCIP_Real*            realarray,          /**< SCIP_Real array where an element is to be inserted */
-   void**                ptrarray,           /**< pointer array where an element is to be inserted */
-   SCIP_Real             keyval,             /**< key value of new element */
-   void*                 field1val,          /**< additional value of new element */
-   int*                  len,                /**< pointer to length of arrays (will be increased by 1) */
-   int*                  pos                 /**< pointer to store the insertion position, or NULL */
-   );
-
-/** insert a new element into three joint arrays of Reals/pointers, sorted by first array in non-increasing order */
-EXTERN
-void SCIPsortedvecInsertDownRealPtrPtr(
-   SCIP_Real*            realarray,          /**< SCIP_Real array where an element is to be inserted */
-   void**                ptrarray1,          /**< first pointer array where an element is to be inserted */
-   void**                ptrarray2,          /**< second pointer array where an element is to be inserted */
-   SCIP_Real             keyval,             /**< key value of new element */
-   void*                 field1val,          /**< additional value of new element */
-   void*                 field2val,          /**< additional value of new element */
-   int*                  len,                /**< pointer to length of arrays (will be increased by 1) */
-   int*                  pos                 /**< pointer to store the insertion position, or NULL */
-   );
-
-/** insert a new element into two joint arrays of Reals/ints, sorted by first array in non-increasing order */
-EXTERN
-void SCIPsortedvecInsertDownRealInt(
-   SCIP_Real*            realarray,          /**< SCIP_Real array where an element is to be inserted */
-   int*                  intarray,           /**< int array where an element is to be inserted */
-   SCIP_Real             keyval,             /**< key value of new element */
-   int                   field1val,          /**< additional value of new element */
-   int*                  len,                /**< pointer to length of arrays (will be increased by 1) */
-   int*                  pos                 /**< pointer to store the insertion position, or NULL */
-   );
-
-/** insert a new element into three joint arrays of Reals/ints/ints, sorted by first array in non-increasing order */
-EXTERN
-void SCIPsortedvecInsertDownRealIntInt(
-   SCIP_Real*            realarray,          /**< SCIP_Real array where an element is to be inserted */
-   int*                  intarray1,          /**< int array where an element is to be inserted */
-   int*                  intarray2,          /**< int array where an element is to be inserted */
-   SCIP_Real             keyval,             /**< key value of new element */
-   int                   field1val,          /**< additional value of new element */
-   int                   field2val,          /**< additional value of new element */
-   int*                  len,                /**< pointer to length of arrays (will be increased by 1) */
-   int*                  pos                 /**< pointer to store the insertion position, or NULL */
-   );
-
-/** insert a new element into three joint arrays of Reals/ints/Longs, sorted by first array in non-increasing order */
-EXTERN
-void SCIPsortedvecInsertDownRealIntLong(
-   SCIP_Real*            realarray,          /**< SCIP_Real array to be sorted */
-   int*                  intarray,           /**< int array to be permuted in the same way */
-   SCIP_Longint*         longarray,          /**< SCIP_Longint array to be permuted in the same way */
-   SCIP_Real             keyval,             /**< key value of new element */
-   int                   field1val,          /**< additional value of new element */
-   SCIP_Longint          field2val,          /**< additional value of new element */
-   int*                  len,                /**< pointer to length of arrays (will be increased by 1) */
-   int*                  pos                 /**< pointer to store the insertion position, or NULL */
-   );
-
-/** insert a new element into three joint arrays of Reals/ints/Pointer, sorted by first array in non-increasing order */
-EXTERN
-void SCIPsortedvecInsertDownRealIntPtr(
-   SCIP_Real*            realarray,          /**< SCIP_Real array where an element is to be inserted */
-   int*                  intarray,           /**< int array where an element is to be inserted */
-   void**                ptrarray,           /**< pointer array where an element is to be inserted */
-   SCIP_Real             keyval,             /**< key value of new element */
-   int                   field1val,          /**< additional value of new element */
-   void*                 field2val,          /**< additional value of new element */
-   int*                  len,                /**< pointer to length of arrays (will be increased by 1) */
-   int*                  pos                 /**< pointer to store the insertion position, or NULL */
-   );
-
-/** insert a new element into three joint arrays of Reals/Reals/Pointer, sorted by first array in non-increasing order */
-EXTERN
-void SCIPsortedvecInsertDownRealRealPtr(
-   SCIP_Real*            realarray1,         /**< first SCIP_Real array where an element is to be inserted */
-   SCIP_Real*            realarray2,         /**< second  SCIP_Real array where an element is to be inserted */
-   void**                ptrarray,           /**< pointer array where an element is to be inserted */
-   SCIP_Real             keyval,             /**< key value of new element */
-   SCIP_Real             field1val,          /**< additional value of new element */
-   void*                 field2val,          /**< additional value of new element */
-   int*                  len,                /**< pointer to length of arrays (will be increased by 1) */
-   int*                  pos                 /**< pointer to store the insertion position, or NULL */
-   );
-
-/** insert a new element into three joint arrays of Reals/Reals/Pointer/Pointer, sorted by first array in non-increasing order */
-EXTERN
-void SCIPsortedvecInsertDownRealRealPtrPtr(
-   SCIP_Real*            realarray1,         /**< first SCIP_Real array where an element is to be inserted */
-   SCIP_Real*            realarray2,         /**< second  SCIP_Real array where an element is to be inserted */
-   void**                ptrarray1,          /**< first pointer array where an element is to be inserted */
-   void**                ptrarray2,          /**< second pointer array where an element is to be inserted */
-   SCIP_Real             keyval,             /**< key value of new element */
-   SCIP_Real             field1val,          /**< additional value of new element */
-   void*                 field2val,          /**< additional value of new element */
-   void*                 field3val,          /**< additional value of new element */
-   int*                  len,                /**< pointer to length of arrays (will be increased by 1) */
-   int*                  pos                 /**< pointer to store the insertion position, or NULL */
-   );
-
-/** insert a new element into four joint arrays of Reals/pointers/pointers/ints, sorted by first array in non-increasing order */
-EXTERN
-void SCIPsortedvecInsertDownRealPtrPtrInt(
-   SCIP_Real*            realarray,          /**< SCIP_Real array where an element is to be inserted */
-   void**                ptrarray1,          /**< pointer array where an element is to be inserted */
-   void**                ptrarray2,          /**< pointer array where an element is to be inserted */
-   int*                  intarray,           /**< int array where an element is to be inserted */
-   SCIP_Real             keyval,             /**< key value of new element */
-   void*                 field1val,          /**< additional value of new element */
-   void*                 field2val,          /**< additional value of new element */
-   int                   intval,             /**< additional value of new element */
-   int*                  len,                /**< pointer to length of arrays (will be increased by 1) */
-   int*                  pos                 /**< pointer to store the insertion position, or NULL */
-   );
-
-/** insert a new element into five joint arrays of Reals/pointers/pointers/ints/ints, sorted by first array in non-increasing order */
-EXTERN
-void SCIPsortedvecInsertDownRealPtrPtrIntInt(
-   SCIP_Real*            realarray,          /**< SCIP_Real array where an element is to be inserted */
-   void**                ptrarray1,          /**< pointer array where an element is to be inserted */
-   void**                ptrarray2,          /**< pointer array where an element is to be inserted */
-   int*                  intarray1,          /**< int array where an element is to be inserted */
-   int*                  intarray2,          /**< int array where an element is to be inserted */
-   SCIP_Real             keyval,             /**< key value of new element */
-   void*                 field1val,          /**< additional value of new element */
-   void*                 field2val,          /**< additional value of new element */
-   int                   intval1,            /**< additional value of new element */
-   int                   intval2,            /**< additional value of new element */
-   int*                  len,                /**< pointer to length of arrays (will be increased by 1) */
-   int*                  pos                 /**< pointer to store the insertion position, or NULL */
-   );
-
-/** insert a new element into four joint arrays of Reals/Longs/Reals/ints, sorted by first array in non-increasing order */
-EXTERN
-void SCIPsortedvecInsertDownRealLongRealInt(
-   SCIP_Real*            realarray1,         /**< SCIP_Real array where an element is to be inserted */
-   SCIP_Longint*         longarray,          /**< SCIP_Longint array where an element is to be inserted */
-   SCIP_Real*            realarray3,         /**< SCIP_Real array where an element is to be inserted */
-   int*                  intarray,           /**< int array  where an element is to be inserted */
-   SCIP_Real             keyval,             /**< key value of new element */
-   SCIP_Longint          field1val,          /**< additional value of new element */
-   SCIP_Real             field2val,          /**< additional value of new element */
-   int                   field3val,          /**< additional value of new element */
-   int*                  len,                /**< pointer to length of arrays (will be increased by 1) */
-   int*                  pos                 /**< pointer to store the insertion position, or NULL */
-   );
-
-/** insert a new element into four joint arrays of Reals/Reals/ints/ints, sorted by first array in non-increasing order */
-EXTERN
-void SCIPsortedvecInsertDownRealRealIntInt(
-   SCIP_Real*            realarray1,         /**< first SCIP_Real array where an element is to be inserted */
-   SCIP_Real*            realarray2,         /**< second SCIP_Real array where an element is to be inserted */
-   int*                  intarray1,          /**< first int array where an element is to be inserted */
-   int*                  intarray2,          /**< second int array where an element is to be inserted */
-   SCIP_Real             keyval,             /**< key value of new element */
-   SCIP_Real             field1val,          /**< additional value of new element */
-   int                   field2val,          /**< additional value of new element */
-   int                   field3val,          /**< additional value of new element */
-   int*                  len,                /**< pointer to length of arrays (will be increased by 1) */
-   int*                  pos                 /**< pointer to store the insertion position, or NULL */
-   );
-
-/** insert a new element into four joint arrays of Reals/Reals/Reals/ints, sorted by first array in non-increasing order */
-EXTERN
-void SCIPsortedvecInsertDownRealRealRealInt(
-   SCIP_Real*            realarray1,         /**< SCIP_Real array where an element is to be inserted */
-   SCIP_Real*            realarray2,         /**< SCIP_Real array where an element is to be inserted */
-   SCIP_Real*            realarray3,         /**< SCIP_Real array where an element is to be inserted */
-   int*                  intarray,           /**< int array where an element is to be inserted */
-   SCIP_Real             keyval,             /**< key value of new element */
-   SCIP_Real             field1val,          /**< additional value of new element */
-   SCIP_Real             field2val,          /**< additional value of new element */
-   int                   field3val,          /**< additional value of new element */
-   int*                  len,                /**< pointer to length of arrays (will be increased by 1) */
-   int*                  pos                 /**< pointer to store the insertion position, or NULL */
-   );
-
-/** insert a new element into four joint arrays of Reals/Reals/Reals/pointers, sorted by first array in non-increasing order */
-EXTERN
-void SCIPsortedvecInsertDownRealRealRealPtr(
-   SCIP_Real*            realarray1,         /**< SCIP_Real array where an element is to be inserted */
-   SCIP_Real*            realarray2,         /**< SCIP_Real array where an element is to be inserted */
-   SCIP_Real*            realarray3,         /**< SCIP_Real array where an element is to be inserted */
-   void**                ptrarray,           /**< pointer array where an element is to be inserted */
-   SCIP_Real             keyval,             /**< key value of new element */
-   SCIP_Real             field1val,          /**< additional value of new element */
-   SCIP_Real             field2val,          /**< additional value of new element */
-   void*                 field3val,          /**< additional value of new element */
-   int*                  len,                /**< pointer to length of arrays (will be increased by 1) */
-   int*                  pos                 /**< pointer to store the insertion position, or NULL */
-   );
-
-/** insert a new element into five joint arrays of Reals/Reals/Reals/Bools/pointers, sorted by first array in non-increasing order */
-EXTERN
-void SCIPsortedvecInsertDownRealRealRealBoolPtr(
-   SCIP_Real*            realarray1,         /**< SCIP_Real array where an element is to be inserted */
-   SCIP_Real*            realarray2,         /**< SCIP_Real array where an element is to be inserted */
-   SCIP_Real*            realarray3,         /**< SCIP_Real array where an element is to be inserted */
-   SCIP_Bool*            boolarray,          /**< SCIP_Bool array where an element is to be inserted */
-   void**                ptrarray,           /**< pointer array where an element is to be inserted */
-   SCIP_Real             keyval,             /**< key value of new element */
-   SCIP_Real             field1val,          /**< additional value of new element */
-   SCIP_Real             field2val,          /**< additional value of new element */
-   SCIP_Bool             field3val,          /**< additional value of new element */
-   void*                 field4val,          /**< additional value of new element */
-   int*                  len,                /**< pointer to length of arrays (will be increased by 1) */
-   int*                  pos                 /**< pointer to store the insertion position, or NULL */
-   );
-
-/** insert a new element into six joint arrays of Reals/Reals/Reals/Bools/Bools/pointers, sorted by first array in non-increasing order */
-EXTERN
-void SCIPsortedvecInsertDownRealRealRealBoolBoolPtr(
-   SCIP_Real*            realarray1,         /**< SCIP_Real array where an element is to be inserted */
-   SCIP_Real*            realarray2,         /**< SCIP_Real array where an element is to be inserted */
-   SCIP_Real*            realarray3,         /**< SCIP_Real array where an element is to be inserted */
-   SCIP_Bool*            boolarray1,         /**< SCIP_Bool array where an element is to be inserted */
-   SCIP_Bool*            boolarray2,         /**< SCIP_Bool array where an element is to be inserted */
-   void**                ptrarray,           /**< pointer array where an element is to be inserted */
-   SCIP_Real             keyval,             /**< key value of new element */
-   SCIP_Real             field1val,          /**< additional value of new element */
-   SCIP_Real             field2val,          /**< additional value of new element */
-   SCIP_Bool             field3val,          /**< additional value of new element */
-   SCIP_Bool             field4val,          /**< additional value of new element */
-   void*                 field5val,          /**< additional value of new element */
-   int*                  len,                /**< pointer to length of arrays (will be increased by 1) */
-   int*                  pos                 /**< pointer to store the insertion position, or NULL */
-   );
-
-/** insert a new element into an array of ints in non-increasing order */
-EXTERN
-void SCIPsortedvecInsertDownInt(
-   int*                  intarray,           /**< int array where an element is to be inserted */
-   int                   keyval,             /**< key value of new element */
-   int*                  len,                /**< pointer to length of arrays (will be increased by 1) */
-   int*                  pos                 /**< pointer to store the insertion position, or NULL */
-   );
-
-/** insert a new element into two joint arrays of ints/ints, sorted by first array in non-increasing order */
-EXTERN
-void SCIPsortedvecInsertDownIntInt(
-   int*                  intarray1,          /**< int array where an element is to be inserted */
-   int*                  intarray2,          /**< second int array where an element is to be inserted */
-   int                   keyval,             /**< key value of new element */
-   int                   field1val,          /**< additional value of new element */
-   int*                  len,                /**< pointer to length of arrays (will be increased by 1) */
-   int*                  pos                 /**< pointer to store the insertion position, or NULL */
-   );
-
-/** insert a new element into two joint arrays of ints/reals, sorted by first array in non-increasing order */
-EXTERN
-void SCIPsortedvecInsertDownIntReal(
-   int*                  intarray,           /**< int array where an element is to be inserted */
-   SCIP_Real*            realarray,          /**< real array where an element is to be inserted */
-   int                   keyval,             /**< key value of new element */
-   SCIP_Real             field1val,          /**< additional value of new element */
-   int*                  len,                /**< pointer to length of arrays (will be increased by 1) */
-   int*                  pos                 /**< pointer to store the insertion position, or NULL */
-   );
-
-/** insert a new element into three joint arrays of ints/ints/ints, sorted by first array in non-increasing order */
-EXTERN
-void SCIPsortedvecInsertDownIntIntInt(
-   int*                  intarray1,          /**< int array where an element is to be inserted */
-   int*                  intarray2,          /**< second int array where an element is to be inserted */
-   int*                  intarray3,          /**< third int array where an element is to be inserted */
-   int                   keyval,             /**< key value of new element */
-   int                   field1val,          /**< additional value of new element */
-   int                   field2val,          /**< additional value of new element */
-   int*                  len,                /**< pointer to length of arrays (will be increased by 1) */
-   int*                  pos                 /**< pointer to store the insertion position, or NULL */
-   );
-
-/** insert a new element into three joint arrays of ints/ints/SCIP_Longint, sorted by first array in non-increasing order */
-EXTERN
-void SCIPsortedvecInsertDownIntIntLong(
-   int*                  intarray1,          /**< int array where an element is to be inserted */
-   int*                  intarray2,          /**< second int array where an element is to be inserted */
-   SCIP_Longint*         longarray,          /**< SCIP_Longint array where an element is to be inserted */
-   int                   keyval,             /**< key value of new element */
-   int                   field1val,          /**< additional value of new element */
-   SCIP_Longint          field2val,          /**< additional value of new element */
-   int*                  len,                /**< pointer to length of arrays (will be increased by 1) */
-   int*                  pos                 /**< pointer to store the insertion position, or NULL */
-   );
-
-/** insert a new element into three joint arrays of ints/ints/pointers, sorted by first array in non-increasing order */
-EXTERN
-void SCIPsortedvecInsertDownIntIntPtr(
-   int*                  intarray1,          /**< int array where an element is to be inserted */
-   int*                  intarray2,          /**< second int array where an element is to be inserted */
-   void**                ptrarray,           /**< pointer array where an element is to be inserted */
-   int                   keyval,             /**< key value of new element */
-   int                   field1val,          /**< additional value of new element */
-   void*                 field2val,          /**< additional value of new element */
-   int*                  len,                /**< pointer to length of arrays (will be increased by 1) */
-   int*                  pos                 /**< pointer to store the insertion position, or NULL */
-   );
-
-/** insert a new element into three joint arrays of ints/ints/Reals, sorted by first array in non-increasing order */
-EXTERN
-void SCIPsortedvecInsertDownIntIntReal(
-   int*                  intarray1,          /**< int array where an element is to be inserted */
-   int*                  intarray2,          /**< second int array where an element is to be inserted */
-   SCIP_Real*            realarray,          /**< real array where an element is to be inserted */
-   int                   keyval,             /**< key value of new element */
-   int                   field1val,          /**< additional value of new element */
-   SCIP_Real             field2val,          /**< additional value of new element */
-   int*                  len,                /**< pointer to length of arrays (will be increased by 1) */
-   int*                  pos                 /**< pointer to store the insertion position, or NULL */
-   );
-
-/** insert a new element into two joint arrays of ints/pointers, sorted by first array in non-increasing order */
-EXTERN
-void SCIPsortedvecInsertDownIntPtr(
-   int*                  intarray,           /**< int array where an element is to be inserted */
-   void**                ptrarray,           /**< pointer array where an element is to be inserted */
-   int                   keyval,             /**< key value of new element */
-   void*                 field1val,          /**< additional value of new element */
-   int*                  len,                /**< pointer to length of arrays (will be increased by 1) */
-   int*                  pos                 /**< pointer to store the insertion position, or NULL */
-   );
-
-/** insert a new element into four joint arrays of ints/pointers/ints/Reals, sorted by first array in non-increasing order */
-EXTERN
-void SCIPsortedvecInsertDownIntIntIntPtr(
-   int*                  intarray1,          /**< int array where an element is to be inserted */
-   int*                  intarray2,          /**< int array where an element is to be inserted */
-   int*                  intarray3,          /**< int array where an element is to be inserted */
-   void**                ptrarray,           /**< pointer array where an element is to be inserted */
-   int                   keyval,             /**< key value of new element */
-   int                   field1val,          /**< additional value of new element */
-   int                   field2val,          /**< additional value of new element */
-   void*                 field3val,          /**< additional value of new element */
-   int*                  len,                /**< pointer to length of arrays (will be increased by 1) */
-   int*                  pos                 /**< pointer to store the insertion position, or NULL */
-   );
-
-/** insert a new element into four joint arrays of ints/int/ints/reals, sorted by first array in non-increasing order */
-EXTERN
-void SCIPsortedvecInsertDownIntIntIntReal(
-   int*                  intarray1,          /**< int array where an element is to be inserted */
-   int*                  intarray2,          /**< int array where an element is to be inserted */
-   int*                  intarray3,          /**< int array where an element is to be inserted */
-   SCIP_Real*            realarray,          /**< SCIP_Real array where an element is to be inserted */
-   int                   keyval,             /**< key value of new element */
-   int                   field1val,          /**< additional value of new element */
-   int                   field2val,          /**< additional value of new element */
-   SCIP_Real             field3val,          /**< additional value of new element */
-   int*                  len,                /**< pointer to length of arrays (will be increased by 1) */
-   int*                  pos                 /**< pointer to store the insertion position, or NULL */
-   );
-
-/** insert a new element into four joint arrays of ints/pointers/ints/reals, sorted by first array in non-increasing order */
-EXTERN
-void SCIPsortedvecInsertDownIntPtrIntReal(
-   int*                  intarray1,          /**< int array where an element is to be inserted */
-   void**                ptrarray,           /**< pointer array where an element is to be inserted */
-   int*                  intarray2,          /**< int array where an element is to be inserted */
-   SCIP_Real*            realarray,          /**< SCIP_Real array where an element is to be inserted */
-   int                   keyval,             /**< key value of new element */
-   void*                 field1val,          /**< additional value of new element */
-   int                   field2val,          /**< additional value of new element */
-   SCIP_Real             field3val,          /**< additional value of new element */
-   int*                  len,                /**< pointer to length of arrays (will be increased by 1) */
-   int*                  pos                 /**< pointer to store the insertion position, or NULL */
-   );
-
-/** insert a new element into an array of Longints, sorted in non-increasing order */
-EXTERN
-void SCIPsortedvecInsertDownLong(
-   SCIP_Longint*         longarray,          /**< SCIP_Longint array where an element is to be inserted */
-   SCIP_Longint          keyval,             /**< key value of new element */
-   int*                  len,                /**< pointer to length of arrays (will be increased by 1) */
-   int*                  pos                 /**< pointer to store the insertion position, or NULL */
-   );
-
-/** insert a new element into two joint arrays of Long/pointer, sorted by the first array in non-increasing order */
-EXTERN
-void SCIPsortedvecInsertDownLongPtr(
-   SCIP_Longint*         longarray,          /**< SCIP_Longint array where an element is to be inserted */
-   void**                ptrarray,           /**< pointer array where an element is to be inserted */
-   SCIP_Longint          keyval,             /**< key value of new element */
-   void*                 field1val,          /**< additional value of new element */
-   int*                  len,                /**< pointer to length of arrays (will be increased by 1) */
-   int*                  pos                 /**< pointer to store the insertion position, or NULL */
-   );
-
-/** insert a new element into three joint arrays of Long/pointer/ints, sorted by the first array in non-increasing order */
-EXTERN
-void SCIPsortedvecInsertDownLongPtrInt(
-   SCIP_Longint*         longarray,          /**< SCIP_Longint array where an element is to be inserted */
-   void**                ptrarray,           /**< pointer array where an element is to be inserted */
-   int*                  intarray,           /**< int array where an element is to be inserted */
-   SCIP_Longint          keyval,             /**< key value of new element */
-   void*                 field1val,          /**< additional value of new element */
-   int                   field2val,          /**< additional value of new element */
-   int*                  len,                /**< pointer to length of arrays (will be increased by 1) */
-   int*                  pos                 /**< pointer to store the insertion position, or NULL */
-   );
-
-/** insert a new element into four joint arrays of Long/pointer/Real/Bool, sorted by the first array in non-increasing order */
-EXTERN
-void SCIPsortedvecInsertDownLongPtrRealBool(
-   SCIP_Longint*         longarray,          /**< SCIP_Longint array where an element is to be inserted */
-   void**                ptrarray,           /**< pointer array where an element is to be inserted */
-   SCIP_Real*            realarray,          /**< SCIP_Real array where an element is to be inserted */
-   SCIP_Bool*            boolarray,          /**< SCIP_Bool array where an element is to be inserted */
-   SCIP_Longint          keyval,             /**< key value of new element */
-   void*                 field1val,          /**< additional value of new element */
-   SCIP_Real             field2val,          /**< additional value of new element */
-   SCIP_Bool             field3val,          /**< additional value of new element */
-   int*                  len,                /**< pointer to length of arrays (will be increased by 1) */
-   int*                  pos                 /**< pointer to store the insertion position, or NULL */
-   );
-
-/** insert a new element into five joint arrays of Long/pointer/Real/Real/Bool, sorted by the first array in non-increasing order */
-EXTERN
-void SCIPsortedvecInsertDownLongPtrRealRealBool(
-   SCIP_Longint*         longarray,          /**< SCIP_Longint array where an element is to be inserted */
-   void**                ptrarray,           /**< pointer array where an element is to be inserted */
-   SCIP_Real*            realarray,          /**< first SCIP_Real array where an element is to be inserted  */
-   SCIP_Real*            realarray2,         /**< second SCIP_Real array where an element is to be inserted */
-   SCIP_Bool*            boolarray,          /**< SCIP_Bool array where an element is to be inserted */
-   SCIP_Longint          keyval,             /**< key value of new element */
-   void*                 field1val,          /**< additional value of new element */
-   SCIP_Real             field2val,          /**< additional value of new element */
-   SCIP_Real             field3val,          /**< additional value of new element */
-   SCIP_Bool             field4val,          /**< additional value of new element */
-   int*                  len,                /**< pointer to length of arrays (will be increased by 1) */
-   int*                  pos                 /**< pointer to store the insertion position, or NULL */
-   );
-
-/** insert a new element into six joint arrays of Long/pointer/Real/Real/int/Bool, sorted by the first array in non-increasing order */
-EXTERN
-void SCIPsortedvecInsertDownLongPtrRealRealIntBool(
-   SCIP_Longint*         longarray,          /**< SCIP_Longint array where an element is to be inserted */
-   void**                ptrarray,           /**< pointer array where an element is to be inserted */
-   SCIP_Real*            realarray,          /**< first SCIP_Real array where an element is to be inserted  */
-   SCIP_Real*            realarray2,         /**< second SCIP_Real array where an element is to be inserted */
-   int*                  intarray,           /**< int array where an element is to be inserted */
-   SCIP_Bool*            boolarray,          /**< SCIP_Bool array where an element is to be inserted */
-   SCIP_Longint          keyval,             /**< key value of new element */
-   void*                 field1val,          /**< additional value of new element */
-   SCIP_Real             field2val,          /**< additional value of new element */
-   SCIP_Real             field3val,          /**< additional value of new element */
-   int                   field4val,          /**< additional value of new element */
-   SCIP_Bool             field5val,          /**< additional value of new element */
-   int*                  len,                /**< pointer to length of arrays (will be increased by 1) */
-   int*                  pos                 /**< pointer to store the insertion position, or NULL */
-   );
-
-/** insert a new element into four joint arrays of Long/pointer/pointer/ints, sorted by first array in non-increasing order */
-EXTERN
-void SCIPsortedvecInsertDownLongPtrPtrInt(
-   SCIP_Longint*         longarray,          /**< SCIP_Longint array where an element is to be inserted */
-   void**                ptrarray1,          /**< first pointer array where an element is to be inserted */
-   void**                ptrarray2,          /**< second pointer array where an element is to be inserted */
-   int*                  intarray,           /**< int array where an element is to be inserted */
-   SCIP_Longint          keyval,             /**< key value of new element */
-   void*                 field1val,          /**< additional value of new element */
-   void*                 field2val,          /**< additional value of new element */
-   int                   field3val,          /**< additional value of new element */
-   int*                  len,                /**< pointer to length of arrays (will be increased by 1) */
-   int*                  pos                 /**< pointer to store the insertion position, or NULL */
-   );
-
-/** insert a new element into five joint arrays of Long/pointer/pointer/ints/ints, sorted by first array in non-increasing order */
-EXTERN
-void SCIPsortedvecInsertDownLongPtrPtrIntInt(
-   SCIP_Longint*         longarray,          /**< SCIP_Longint array where an element is to be inserted */
-   void**                ptrarray1,          /**< first pointer array where an element is to be inserted */
-   void**                ptrarray2,          /**< second pointer array where an element is to be inserted */
-   int*                  intarray1,          /**< first int array where an element is to be inserted */
-   int*                  intarray2,          /**< second int array where an element is to be inserted */
-   SCIP_Longint          keyval,             /**< key value of new element */
-   void*                 field1val,          /**< additional value of new element */
-   void*                 field2val,          /**< additional value of new element */
-   int                   field3val,          /**< additional value of new element */
-   int                   field4val,          /**< additional value of new element */
-   int*                  len,                /**< pointer to length of arrays (will be increased by 1) */
-   int*                  pos                 /**< pointer to store the insertion position, or NULL */
-   );
-
-/** insert a new element into five joint arrays of Long/pointer/pointer/Bool/ints, sorted by first array in non-increasing order */
-EXTERN
-void SCIPsortedvecInsertDownLongPtrPtrBoolInt(
-   SCIP_Longint*         longarray,          /**< SCIP_Longint array where an element is to be inserted */
-   void**                ptrarray1,          /**< first pointer array where an element is to be inserted */
-   void**                ptrarray2,          /**< second pointer array where an element is to be inserted */
-   SCIP_Bool*            boolarray,          /**< SCIP_Bool array where an element is to be inserted */
-   int*                  intarray,           /**< int array where an element is to be inserted */
-   SCIP_Longint          keyval,             /**< key value of new element */
-   void*                 field1val,          /**< additional value of new element */
-   void*                 field2val,          /**< additional value of new element */
-   SCIP_Bool             field3val,          /**< additional value of new element */
-   int                   field4val,          /**< additional value of new element */
-   int*                  len,                /**< pointer to length of arrays (will be increased by 1) */
-   int*                  pos                 /**< pointer to store the insertion position, or NULL */
-   );
-
-/** insert a new element into five joint arrays of pointer/ints/ints/Bool/Bool, sorted by first array in non-increasing order */
-EXTERN
-void SCIPsortedvecInsertDownPtrIntIntBoolBool(
-   void**                ptrarray,           /**< pointer array to be sorted */
-   int*                  intarray1,          /**< first int array to be permuted in the same way */
-   int*                  intarray2,          /**< second int array to be permuted in the same way */
-   SCIP_Bool*            boolarray1,         /**< first SCIP_Bool array to be permuted in the same way */
-   SCIP_Bool*            boolarray2,         /**< second SCIP_Bool array to be permuted in the same way */
-   SCIP_DECL_SORTPTRCOMP((*ptrcomp)),        /**< data element comparator */
-   void*                 keyval,             /**< key value of new element */
-   int                   field1val,          /**< additional value of new element */
-   int                   field2val,          /**< additional value of new element */
-   SCIP_Bool             field3val,          /**< additional value of new element */
-   SCIP_Bool             field4val,          /**< additional value of new element */
-   int*                  len,                /**< pointer to length of arrays (will be increased by 1) */
-   int*                  pos                 /**< pointer to store the insertion position, or NULL */
-   );
-
-/** insert a new element into six joint arrays of ints/pointer/ints/ints/Bool/Bool, sorted by first array in non-increased order */
-EXTERN
-void SCIPsortedvecInsertDownIntPtrIntIntBoolBool(
-   int*                  intarray1,          /**< int array to be sorted */
-   void**                ptrarray,           /**< pointer array to be permuted in the same way */
-   int*                  intarray2,          /**< second int array to be permuted in the same way */
-   int*                  intarray3,          /**< thrid int array to be permuted in the same way */
-   SCIP_Bool*            boolarray1,         /**< first SCIP_Bool array to be permuted in the same way */
-   SCIP_Bool*            boolarray2,         /**< second SCIP_Bool array to be permuted in the same way */
-   int                   keyval,             /**< key value of new element */
-   void*                 field1val,          /**< additional value of new element */
-   int                   field2val,          /**< additional value of new element */
-   int                   field3val,          /**< additional value of new element */
-   SCIP_Bool             field4val,          /**< additional value of new element */
-   SCIP_Bool             field5val,          /**< additional value of new element */
-   int*                  len,                /**< pointer to length of arrays (will be increased by 1) */
-   int*                  pos                 /**< pointer to store the insertion position, or NULL */
-   );
-
-/* upwards position deletion */
-
-/** delete the element at the given position from an index array in non-decreasing order */
-EXTERN
-void SCIPsortedvecDelPosInd(
-   int*                  indarray,           /**< pointer to the index array where an element is to be deleted */
-   SCIP_DECL_SORTINDCOMP((*indcomp)),        /**< data element comparator */
-   void*                 dataptr,            /**< pointer to data field that is given to the external compare method */
-   int                   pos,                /**< array position of element to be deleted */
-   int*                  len                 /**< pointer to length of arrays (will be decreased by 1) */
-   );
-
-/** delete the element at the given position from an array of pointers in non-decreasing order */
-EXTERN
-void SCIPsortedvecDelPosPtr(
-   void**                ptrarray,           /**< pointer array where an element is to be deleted */
-   SCIP_DECL_SORTPTRCOMP((*ptrcomp)),        /**< data element comparator */
-   int                   pos,                /**< array position of element to be deleted */
-   int*                  len                 /**< pointer to length of arrays (will be decreased by 1) */
-   );
-
-/** delete the element at the given position from two joint arrays of pointers/pointers, sorted by first array in non-decreasing order */
-EXTERN
-void SCIPsortedvecDelPosPtrPtr(
-   void**                ptrarray1,          /**< first pointer array where an element is to be deleted */
-   void**                ptrarray2,          /**< second pointer array where an element is to be deleted */
-   SCIP_DECL_SORTPTRCOMP((*ptrcomp)),        /**< data element comparator */
-   int                   pos,                /**< array position of element to be deleted */
-   int*                  len                 /**< pointer to length of arrays (will be decreased by 1) */
-   );
-
-/** delete the element at the given position from two joint arrays of pointers/Reals, sorted by first array in non-decreasing order */
-EXTERN
-void SCIPsortedvecDelPosPtrReal(
-   void**                ptrarray,           /**< pointer array where an element is to be deleted */
-   SCIP_Real*            realarray,          /**< SCIP_Real array where an element is to be deleted */
-   SCIP_DECL_SORTPTRCOMP((*ptrcomp)),        /**< data element comparator */
-   int                   pos,                /**< array position of element to be deleted */
-   int*                  len                 /**< pointer to length of arrays (will be decreased by 1) */
-   );
-
-/** delete the element at the given position from two joint arrays of pointers/ints, sorted by first array in non-decreasing order */
-EXTERN
-void SCIPsortedvecDelPosPtrInt(
-   void**                ptrarray,           /**< pointer array where an element is to be deleted */
-   int*                  intarray,           /**< int array where an element is to be deleted */
-   SCIP_DECL_SORTPTRCOMP((*ptrcomp)),        /**< data element comparator */
-   int                   pos,                /**< array position of element to be deleted */
-   int*                  len                 /**< pointer to length of arrays (will be decreased by 1) */
-   );
-
-/** delete the element at the given position from two joint arrays of pointers/Bools, sorted by first array in non-decreasing order */
-EXTERN
-void SCIPsortedvecDelPosPtrBool(
-   void**                ptrarray,           /**< pointer array where an element is to be inserted */
-   SCIP_Bool*            boolarray,          /**< SCIP_Bool array where an element is to be inserted */
-   SCIP_DECL_SORTPTRCOMP((*ptrcomp)),        /**< data element comparator */
-   int                   pos,                /**< array position of element to be deleted */
-   int*                  len                 /**< pointer to length of arrays (will be increased by 1) */
-   );
-
-/** delete the element at the given position from three joint arrays of pointers/ints/ints, sorted by first array in non-decreasing order */
-EXTERN
-void SCIPsortedvecDelPosPtrIntInt(
-   void**                ptrarray,           /**< pointer array where an element is to be deleted */
-   int*                  intarray1,          /**< first int array where an element is to be deleted */
-   int*                  intarray2,          /**< second int array where an element is to be deleted */
-   SCIP_DECL_SORTPTRCOMP((*ptrcomp)),        /**< data element comparator */
-   int                   pos,                /**< array position of element to be deleted */
-   int*                  len                 /**< pointer to length of arrays (will be decreased by 1) */
-   );
-
-/** delete the element at the given position from three joint arrays of pointers/Reals/ints, sorted by first array in non-decreasing order */
-EXTERN
-void SCIPsortedvecDelPosPtrRealInt(
-   void**                ptrarray,           /**< pointer array where an element is to be deleted */
-   SCIP_Real*            realarray,          /**< SCIP_Real array where an element is to be deleted */
-   int*                  intarray,           /**< int array where an element is to be deleted */
-   SCIP_DECL_SORTPTRCOMP((*ptrcomp)),        /**< data element comparator */
-   int                   pos,                /**< array position of element to be deleted */
-   int*                  len                 /**< pointer to length of arrays (will be decreased by 1) */
-   );
-
-/** delete the element at the given position from three joint arrays of pointers/Reals/Bools, sorted by first array in non-decreasing order */
-EXTERN
-void SCIPsortedvecDelPosPtrRealBool(
-   void**                ptrarray,           /**< pointer array where an element is to be deleted */
-   SCIP_Real*            realarray,          /**< SCIP_Real array where an element is to be deleted */
-   SCIP_Bool*            boolarray,          /**< SCIP_Bool array where an element is to be deleted */
-   SCIP_DECL_SORTPTRCOMP((*ptrcomp)),        /**< data element comparator */
-   int                   pos,                /**< array position of element to be deleted */
-   int*                  len                 /**< pointer to length of arrays (will be decreased by 1) */
-   );
-
-/** delete the element at the given position from three joint arrays of pointers/pointers/Ints, sorted by first array in non-decreasing order */
-EXTERN
-void SCIPsortedvecDelPosPtrPtrInt(
-   void**                ptrarray1,          /**< first pointer array where an element is to be deleted */
-   void**                ptrarray2,          /**< second pointer array where an element is to be deleted */
-   int*                  intarray,           /**< int array where an element is to be deleted */
-   SCIP_DECL_SORTPTRCOMP((*ptrcomp)),        /**< data element comparator */
-   int                   pos,                /**< array position of element to be deleted */
-   int*                  len                 /**< pointer to length of arrays (will be decreased by 1) */
-   );
-
-/** delete the element at the given position from three joint arrays of pointers/pointers/Reals, sorted by first array in non-decreasing order */
-EXTERN
-void SCIPsortedvecDelPosPtrPtrReal(
-   void**                ptrarray1,          /**< first pointer array where an element is to be deleted */
-   void**                ptrarray2,          /**< second pointer array where an element is to be deleted */
-   SCIP_Real*            realarray,          /**< SCIP_Real array where an element is to be deleted */
-   SCIP_DECL_SORTPTRCOMP((*ptrcomp)),        /**< data element comparator */
-   int                   pos,                /**< array position of element to be deleted */
-   int*                  len                 /**< pointer to length of arrays (will be decreased by 1) */
-   );
-
-/** delete the element at the given position from four joint arrays of pointers/pointers/ints/ints, sorted by first array in non-decreasing order */
-EXTERN
-void SCIPsortedvecDelPosPtrPtrIntInt(
-   void**                ptrarray1,          /**< first pointer array where an element is to be deleted */
-   void**                ptrarray2,          /**< second pointer array where an element is to be deleted */
-   int*                  intarray1,          /**< first int array where an element is to be deleted */
-   int*                  intarray2,          /**< second array where an element is to be deleted */
-   SCIP_DECL_SORTPTRCOMP((*ptrcomp)),        /**< data element comparator */
-   int                   pos,                /**< array position of element to be deleted */
-   int*                  len                 /**< pointer to length of arrays (will be decreased by 1) */
-   );
-
-/** delete the element at the given position from four joint arrays of pointers/Reals/ints/ints, sorted by first array in non-decreasing order */
-EXTERN
-void SCIPsortedvecDelPosPtrRealIntInt(
-   void**                ptrarray,           /**< pointer array where an element is to be deleted */
-   SCIP_Real*            realarray,          /**< SCIP_Real array where an element is to be deleted */
-   int*                  intarray1,          /**< first int array where an element is to be deleted */
-   int*                  intarray2,          /**< second int array where an element is to be deleted */
-   SCIP_DECL_SORTPTRCOMP((*ptrcomp)),        /**< data element comparator */
-   int                   pos,                /**< array position of element to be deleted */
-   int*                  len                 /**< pointer to length of arrays (will be decreased by 1) */
-   );
-
-/** deletes the element at the given position from four joint arrays of pointer/pointer/Reals/ints, sorted by first array in non-decreasing order */
-EXTERN
-void SCIPsortedvecDelPosPtrPtrRealInt(
-   void**                ptrarray1,          /**< first pointer array where an element is to be deleted */
-   void**                ptrarray2,          /**< second pointer array where an element is to be deleted */
-   SCIP_Real*            realarray,          /**< SCIP_Real array where an element is to be deleted */
-   int*                  intarray,           /**< int array where an element is to be deleted */
-   SCIP_DECL_SORTPTRCOMP((*ptrcomp)),        /**< data element comparator */
-   int                   pos,                /**< array position of element to be deleted */
-   int*                  len                 /**< pointer to length of arrays (will be decreased by 1) */
-   );
-
-/** deletes the element at the given position from four joint arrays of pointer/pointer/Reals/bools, sorted by first array in non-decreasing order */
-EXTERN
-void SCIPsortedvecDelPosPtrPtrRealBool(
-   void**                ptrarray1,          /**< first pointer array where an element is to be deleted */
-   void**                ptrarray2,          /**< second pointer array where an element is to be deleted */
-   SCIP_Real*            realarray,          /**< SCIP_Real array where an element is to be deleted */
-   SCIP_Bool*            boolarray,          /**< SCIP_Bool array where an element is to be deleted */
-   SCIP_DECL_SORTPTRCOMP((*ptrcomp)),        /**< data element comparator */
-   int                   pos,                /**< array position of element to be deleted */
-   int*                  len                 /**< pointer to length of arrays (will be decreased by 1) */
-   );
-
-/** deletes the element at the given position from four joint arrays of pointer/pointer/Longs/ints, sorted by first array in non-decreasing order */
-EXTERN
-void SCIPsortedvecDelPosPtrPtrLongInt(
-   void**                ptrarray1,          /**< first pointer array where an element is to be deleted */
-   void**                ptrarray2,          /**< second pointer array where an element is to be deleted */
-   SCIP_Longint*         longarray,          /**< SCIP_Longint array where an element is to be deleted */
-   int*                  intarray,           /**< int array where an element is to be deleted */
-   SCIP_DECL_SORTPTRCOMP((*ptrcomp)),        /**< data element comparator */
-   int                   pos,                /**< array position of element to be deleted */
-   int*                  len                 /**< pointer to length of arrays (will be decreased by 1) */
-   );
-
-/** deletes the element at the given position from five joint arrays of pointer/pointer/Longs/ints/ints, sorted by first array in non-decreasing order */
-EXTERN
-void SCIPsortedvecDelPosPtrPtrLongIntInt(
-   void**                ptrarray1,          /**< first pointer array where an element is to be deleted */
-   void**                ptrarray2,          /**< second pointer array where an element is to be deleted */
-   SCIP_Longint*         longarray,          /**< SCIP_Longint array where an element is to be deleted */
-   int*                  intarray1,          /**< first int array where an element is to be deleted */
-   int*                  intarray2,          /**< second int array where an element is to be deleted */
-   SCIP_DECL_SORTPTRCOMP((*ptrcomp)),        /**< data element comparator */
-   int                   pos,                /**< array position of element to be deleted */
-   int*                  len                 /**< pointer to length of arrays (will be decreased by 1) */
-   );
-
-/** delete the element at the given position from three joint arrays of Reals/Bools/pointers, sorted by first array in non-decreasing order */
-EXTERN
-void SCIPsortedvecDelPosRealBoolPtr(
-   SCIP_Real*            realarray,          /**< SCIP_Real array to be sorted */
-   SCIP_Bool*            boolarray,          /**< SCIP_Bool array to be permuted in the same way */
-   void**                ptrarray,           /**< pointer array to be permuted in the same way */
-   int                   pos,                /**< array position of element to be deleted */
-   int*                  len                 /**< pointer to length of arrays (will be decreased by 1) */
-   );
-
-/** delete the element at the given position from two joint arrays of Reals/pointers, sorted by first array in non-decreasing order */
-EXTERN
-void SCIPsortedvecDelPosRealPtr(
-   SCIP_Real*            realarray,          /**< SCIP_Real array where an element is to be deleted */
-   void**                ptrarray,           /**< pointer array where an element is to be deleted */
-   int                   pos,                /**< array position of element to be deleted */
-   int*                  len                 /**< pointer to length of arrays (will be decreased by 1) */
-   );
-
-/** delete the element at the given position from an arrays of Reals, sorted in non-decreasing order */
-EXTERN
-void SCIPsortedvecDelPosReal(
-   SCIP_Real*            realarray,          /**< SCIP_Real array where an element is to be deleted */
-   int                   pos,                /**< array position of element to be deleted */
-   int*                  len                 /**< pointer to length of arrays (will be decreased by 1) */
-   );
-
-/** delete the element at the given position from two joint arrays of Reals/ints, sorted by first array in non-decreasing order */
-EXTERN
-void SCIPsortedvecDelPosRealInt(
-   SCIP_Real*            realarray,          /**< SCIP_Real array where an element is to be deleted */
-   int*                  intarray,           /**< int array where an element is to be deleted */
-   int                   pos,                /**< array position of element to be deleted */
-   int*                  len                 /**< pointer to length of arrays (will be decreased by 1) */
-   );
-
-/** delete the element at the given position from two joint arrays of Reals/ints, sorted by first array in non-decreasing order */
-EXTERN
-void SCIPsortedvecDelPosRealIntInt(
-   SCIP_Real*            realarray,          /**< SCIP_Real array where an element is to be deleted */
-   int*                  intarray1,          /**< int array where an element is to be deleted */
-   int*                  intarray2,          /**< int array where an element is to be deleted */
-   int                   pos,                /**< array position of element to be deleted */
-   int*                  len                 /**< pointer to length of arrays (will be decreased by 1) */
-   );
-
-/** delete the element at the given position from three joint arrays of Reals/ints/Longs, sorted by first array in non-decreasing order */
-EXTERN
-void SCIPsortedvecDelPosRealIntLong(
-   SCIP_Real*            realarray,          /**< SCIP_Real array where an element is to be deleted */
-   int*                  intarray,           /**< int array where an element is to be deleted */
-   SCIP_Longint*         longarray,          /**< SCIP_Longint array where an element is to be deleted */
-   int                   pos,                /**< array position of element to be deleted */
-   int*                  len                 /**< pointer to length of arrays (will be decreased by 1) */
-   );
-
-/** delete the element at the given position from three joint arrays of Reals/ints/Pointer, sorted by first array in non-decreasing order */
-EXTERN
-void SCIPsortedvecDelPosRealIntPtr(
-   SCIP_Real*            realarray,          /**< SCIP_Real array where an element is to be deleted */
-   int*                  intarray,           /**< int array where an element is to be deleted */
-   void**                ptrarray,           /**< pointer array where an element is to be deleted */
-   int                   pos,                /**< array position of element to be deleted */
-   int*                  len                 /**< pointer to length of arrays (will be decreased by 1) */
-   );
-
-/** delete the element at the given position from three joint arrays of Reals/Reals/Pointer, sorted by first array in non-decreasing order */
-EXTERN
-void SCIPsortedvecDelPosRealRealPtr(
-   SCIP_Real*            realarray1,         /**< first SCIP_Real array where an element is to be deleted */
-   SCIP_Real*            realarray2,         /**< second  SCIP_Real array where an element is to be deleted */
-   void**                ptrarray,           /**< pointer array where an element is to be deleted */
-   int                   pos,                /**< array position of element to be deleted */
-   int*                  len                 /**< pointer to length of arrays (will be decreased by 1) */
-   );
-
-/** delete the element at the given position from four joint arrays of Reals/pointers/pointers/ints, sorted by first array in non-decreasing order */
-EXTERN
-void SCIPsortedvecDelPosRealPtrPtrInt(
-   SCIP_Real*            realarray,          /**< first SCIP_Real array where an element is to be deleted */
-   void**                ptrarray1,          /**< first pointer array where an element is to be deleted */
-   void**                ptrarray2,          /**< second pointer array where an element is to be deleted */
-   int*                  intarray,           /**< int array where an element is to be deleted */
-   int                   pos,                /**< array position of element to be deleted */
-   int*                  len                 /**< pointer to length of arrays (will be decreased by 1) */
-   );
-
-/** delete the element at the given position from five joint arrays of Reals/pointers/pointers/ints/ints, sorted by first array in non-decreasing order */
-EXTERN
-void SCIPsortedvecDelPosRealPtrPtrIntInt(
-   SCIP_Real*            realarray,          /**< first SCIP_Real array where an element is to be deleted */
-   void**                ptrarray1,          /**< first pointer array where an element is to be deleted */
-   void**                ptrarray2,          /**< second pointer array where an element is to be deleted */
-   int*                  intarray1,          /**< int array where an element is to be deleted */
-   int*                  intarray2,          /**< int array where an element is to be deleted */
-   int                   pos,                /**< array position of element to be deleted */
-   int*                  len                 /**< pointer to length of arrays (will be decreased by 1) */
-   );
-
-/** delete the element at the given position from four joint arrays of Reals/Long/Reals/ints, sorted by first array in non-decreasing order */
-EXTERN
-void SCIPsortedvecDelPosRealLongRealInt(
-   SCIP_Real*            realarray1,         /**< SCIP_Real array where an element is to be deleted */
-   SCIP_Longint*         longarray,          /**< SCIP_Longint array where an element is to be deleted */
-   SCIP_Real*            realarray3,         /**< SCIP_Real array where an element is to be deleted */
-   int*                  intarray,           /**< int array  where an element is to be deleted */
-   int                   pos,                /**< array position of element to be deleted */
-   int*                  len                 /**< pointer to length of arrays (will be decreased by 1) */
-   );
-
-/** delete the element at the given position from four joint arrays of Reals/Reals/ints/ints, sorted by first array in non-decreasing order */
-EXTERN
-void SCIPsortedvecDelPosRealRealIntInt(
-   SCIP_Real*            realarray1,         /**< SCIP_Real array where an element is to be deleted */
-   SCIP_Real*            realarray2,         /**< SCIP_Real array where an element is to be deleted */
-   int*                  intarray1,          /**< int array where an element is to be deleted */
-   int*                  intarray2,          /**< int array where an element is to be deleted */
-   int                   pos,                /**< array position of element to be deleted */
-   int*                  len                 /**< pointer to length of arrays (will be decreased by 1) */
-   );
-
-/** delete the element at the given position from four joint arrays of Reals/Reals/Reals/ints, sorted by first array in non-decreasing order */
-EXTERN
-void SCIPsortedvecDelPosRealRealRealInt(
-   SCIP_Real*            realarray1,         /**< SCIP_Real array where an element is to be deleted */
-   SCIP_Real*            realarray2,         /**< SCIP_Real array where an element is to be deleted */
-   SCIP_Real*            realarray3,         /**< SCIP_Real array where an element is to be deleted */
-   int*                  intarray,           /**< int array where an element is to be deleted */
-   int                   pos,                /**< array position of element to be deleted */
-   int*                  len                 /**< pointer to length of arrays (will be decreased by 1) */
-   );
-
-/** delete the element at the given position from four joint arrays of Reals/Reals/Reals/pointers, sorted by first array in non-decreasing order */
-EXTERN
-void SCIPsortedvecDelPosRealRealRealPtr(
-   SCIP_Real*            realarray1,         /**< SCIP_Real array where an element is to be deleted */
-   SCIP_Real*            realarray2,         /**< SCIP_Real array where an element is to be deleted */
-   SCIP_Real*            realarray3,         /**< SCIP_Real array where an element is to be deleted */
-   void**                ptrarray,           /**< pointer array where an element is to be deleted */
-   int                   pos,                /**< array position of element to be deleted */
-   int*                  len                 /**< pointer to length of arrays (will be decreased by 1) */
-   );
-
-/** delete the element at the given position from five joint arrays of Reals/Reals/Reals/Bools/pointers, sorted by first array in non-decreasing order */
-EXTERN
-void SCIPsortedvecDelPosRealRealRealBoolPtr(
-   SCIP_Real*            realarray1,         /**< SCIP_Real array where an element is to be deleted */
-   SCIP_Real*            realarray2,         /**< SCIP_Real array where an element is to be deleted */
-   SCIP_Real*            realarray3,         /**< SCIP_Real array where an element is to be deleted */
-   SCIP_Bool*            boolarray,          /**< SCIP_Bool array where an element is to be deleted */
-   void**                ptrarray,           /**< pointer array where an element is to be deleted */
-   int                   pos,                /**< array position of element to be deleted */
-   int*                  len                 /**< pointer to length of arrays (will be decreased by 1) */
-   );
-
-/** delete the element at the given position from six joint arrays of Reals/Reals/Reals/Bools/Bools/pointers, sorted by first array in non-decreasing order */
-EXTERN
-void SCIPsortedvecDelPosRealRealRealBoolBoolPtr(
-   SCIP_Real*            realarray1,         /**< SCIP_Real array where an element is to be deleted */
-   SCIP_Real*            realarray2,         /**< SCIP_Real array where an element is to be deleted */
-   SCIP_Real*            realarray3,         /**< SCIP_Real array where an element is to be deleted */
-   SCIP_Bool*            boolarray1,         /**< SCIP_Bool array where an element is to be deleted */
-   SCIP_Bool*            boolarray2,         /**< SCIP_Bool array where an element is to be deleted */
-   void**                ptrarray,           /**< pointer array where an element is to be deleted */
-   int                   pos,                /**< array position of element to be deleted */
-   int*                  len                 /**< pointer to length of arrays (will be decreased by 1) */
-   );
-
-/** delete the element at the given position from an array of ints in non-decreasing order */
-EXTERN
-void SCIPsortedvecDelPosInt(
-   int*                  intarray,           /**< int array where an element is to be deleted */
-   int                   pos,                /**< array position of element to be deleted */
-   int*                  len                 /**< pointer to length of arrays (will be decreased by 1) */
-   );
-
-/** delete the element at the given position from two joint arrays of ints/ints, sorted by first array in non-decreasing order */
-EXTERN
-void SCIPsortedvecDelPosIntInt(
-   int*                  intarray1,          /**< int array where an element is to be deleted */
-   int*                  intarray2,          /**< second int array where an element is to be deleted */
-   int                   pos,                /**< array position of element to be deleted */
-   int*                  len                 /**< pointer to length of arrays (will be decreased by 1) */
-   );
-
-/** delete the element at the given position from two joint arrays of ints/reals, sorted by first array in non-decreasing order */
-EXTERN
-void SCIPsortedvecDelPosIntReal(
-   int*                  intarray,           /**< int array where an element is to be deleted */
-   SCIP_Real*            realarray,          /**< real array where an element is to be deleted */
-   int                   pos,                /**< array position of element to be deleted */
-   int*                  len                 /**< pointer to length of arrays (will be decreased by 1) */
-   );
-
-/** delete the element at the given position from three joint arrays of ints/ints/ints, sorted by first array in non-decreasing order */
-EXTERN
-void SCIPsortedvecDelPosIntIntInt(
-   int*                  intarray1,          /**< int array where an element is to be deleted */
-   int*                  intarray2,          /**< second int array where an element is to be deleted */
-   int*                  intarray3,          /**< third int array where an element is to be deleted */
-   int                   pos,                /**< array position of element to be deleted */
-   int*                  len                 /**< pointer to length of arrays (will be decreased by 1) */
-   );
-
-/** delete the element at the given position from three joint arrays of ints/ints/SCIP_Longint, sorted by first array in non-decreasing order */
-EXTERN
-void SCIPsortedvecDelPosIntIntLong(
-   int*                  intarray1,          /**< int array where an element is to be deleted */
-   int*                  intarray2,          /**< second int array where an element is to be deleted */
-   SCIP_Longint*         longarray,          /**< SCIP_Longint array where an element is to be deleted */
-   int                   pos,                /**< array position of element to be deleted */
-   int*                  len                 /**< pointer to length of arrays (will be decreased by 1) */
-   );
-
-/** delete the element at the given position from three joint arrays of ints/ints/pointers, sorted by first array in non-decreasing order */
-EXTERN
-void SCIPsortedvecDelPosIntIntPtr(
-   int*                  intarray1,          /**< int array where an element is to be deleted */
-   int*                  intarray2,          /**< second int array where an element is to be deleted */
-   void**                ptrarray,           /**< pointer array where an element is to be deleted */
-   int                   pos,                /**< array position of element to be deleted */
-   int*                  len                 /**< pointer to length of arrays (will be decreased by 1) */
-   );
-
-/** delete the element at the given position from three joint arrays of ints/ints/Reals, sorted by first array in non-decreasing order */
-EXTERN
-void SCIPsortedvecDelPosIntIntReal(
-   int*                  intarray1,          /**< int array where an element is to be deleted */
-   int*                  intarray2,          /**< second int array where an element is to be deleted */
-   SCIP_Real*            realarray,          /**< real array where an element is to be deleted */
-   int                   pos,                /**< array position of element to be deleted */
-   int*                  len                 /**< pointer to length of arrays (will be decreased by 1) */
-   );
-
-/** delete the element at the given position from two joint arrays of ints/pointers, sorted by first array in non-decreasing order */
-EXTERN
-void SCIPsortedvecDelPosIntPtr(
-   int*                  intarray,           /**< int array where an element is to be deleted */
-   void**                ptrarray,           /**< pointer array where an element is to be deleted */
-   int                   pos,                /**< array position of element to be deleted */
-   int*                  len                 /**< pointer to length of arrays (will be decreased by 1) */
-   );
-
-/** delete the element at the given position from three joint arrays of ints/pointers/Reals, sorted by first array in non-decreasing order */
-EXTERN
-void SCIPsortedvecDelPosIntPtrReal(
-   int*                  intarray,           /**< int array where an element is to be deleted */
-   void**                ptrarray,           /**< pointer array where an element is to be deleted */
-   SCIP_Real*            realarray,          /**< SCIP_Real array where an element is to be deleted */
-   int                   pos,                /**< array position of element to be deleted */
-   int*                  len                 /**< pointer to length of arrays (will be decreased by 1) */
-   );
-
-/** delete the element at the given position from four joint arrays of ints/ints/ints/pointers, sorted by first array in non-decreasing order */
-EXTERN
-void SCIPsortedvecDelPosIntIntIntPtr(
-   int*                  intarray1,          /**< int array where an element is to be deleted */
-   int*                  intarray2,          /**< int array where an element is to be deleted */
-   int*                  intarray3,          /**< int array where an element is to be deleted */
-   void**                ptrarray,           /**< pointer array where an element is to be deleted */
-   int                   pos,                /**< array position of element to be deleted */
-   int*                  len                 /**< pointer to length of arrays (will be decreased by 1) */
-   );
-
-/** delete the element at the given position from four joint arrays of ints/ints/ints/reals, sorted by first array in non-decreasing order */
-EXTERN
-void SCIPsortedvecDelPosIntIntIntReal(
-   int*                  intarray1,          /**< int array where an element is to be deleted */
-   int*                  intarray2,          /**< int array where an element is to be deleted */
-   int*                  intarray3,          /**< int array where an element is to be deleted */
-   SCIP_Real*            realarray,          /**< SCIP_Real array where an element is to be deleted */
-   int                   pos,                /**< array position of element to be deleted */
-   int*                  len                 /**< pointer to length of arrays (will be decreased by 1) */
-   );
-
-/** delete the element at the given position from four joint arrays of ints/pointers/ints/Reals, sorted by first array in non-decreasing order */
-EXTERN
-void SCIPsortedvecDelPosIntPtrIntReal(
-   int*                  intarray1,          /**< int array where an element is to be deleted */
-   void**                ptrarray,           /**< pointer array where an element is to be deleted */
-   int*                  intarray2,          /**< int array where an element is to be deleted */
-   SCIP_Real*            realarray,          /**< SCIP_Real array where an element is to be deleted */
-   int                   pos,                /**< array position of element to be deleted */
-   int*                  len                 /**< pointer to length of arrays (will be decreased by 1) */
-   );
-
-/** delete the element at the given position from an array of Longints, sorted by in non-decreasing order */
-EXTERN
-void SCIPsortedvecDelPosLong(
-   SCIP_Longint*         longarray,          /**< SCIP_Longint array where an element is to be deleted */
-   int                   pos,                /**< array position of element to be deleted */
-   int*                  len                 /**< pointer to length of arrays (will be decreased by 1) */
-   );
-
-/** delete the element at the given position from two joint arrays of Long/pointer, sorted by the first array in non-decreasing order */
-EXTERN
-void SCIPsortedvecDelPosLongPtr(
-   SCIP_Longint*         longarray,          /**< SCIP_Longint array where an element is to be deleted */
-   void**                ptrarray,           /**< pointer array where an element is to be deleted */
-   int                   pos,                /**< array position of element to be deleted */
-   int*                  len                 /**< pointer to length of arrays (will be decreased by 1) */
-   );
-
-/** delete the element at the given position from three joint arrays of Long/pointer/int, sorted by the first array in non-decreasing order */
-EXTERN
-void SCIPsortedvecDelPosLongPtrInt(
-   SCIP_Longint*         longarray,          /**< SCIP_Longint array where an element is to be deleted */
-   void**                ptrarray,           /**< pointer array where an element is to be deleted */
-   int*                  intarray,           /**< int array where an element is to be deleted */
-   int                   pos,                /**< array position of element to be deleted */
-   int*                  len                 /**< pointer to length of arrays (will be decreased by 1) */
-   );
-
-/** delete the element at the given position from four joint arrays of Long/pointer/Real/Bool, sorted by the first array in non-decreasing order */
-EXTERN
-void SCIPsortedvecDelPosLongPtrRealBool(
-   SCIP_Longint*         longarray,          /**< SCIP_Longint array where an element is to be deleted */
-   void**                ptrarray,           /**< pointer array where an element is to be deleted */
-   SCIP_Real*            realarray,          /**< SCIP_Real array where an element is to be deleted */
-   SCIP_Bool*            boolarray,          /**< SCIP_Bool array where an element is to be deleted */
-   int                   pos,                /**< array position of element to be deleted */
-   int*                  len                 /**< pointer to length of arrays (will be decreased by 1) */
-   );
-
-/** delete the element at the given position from five joint arrays of Long/pointer/Real/Real/Bool, sorted by the first array in non-decreasing order */
-EXTERN
-void SCIPsortedvecDelPosLongPtrRealRealBool(
-   SCIP_Longint*         longarray,          /**< SCIP_Longint array where an element is to be deleted */
-   void**                ptrarray,           /**< pointer array where an element is to be deleted */
-   SCIP_Real*            realarray,          /**< first SCIP_Real array where an element is to be deleted */
-   SCIP_Real*            realarray2,         /**< second SCIP_Real array where an element is to be deleted */
-   SCIP_Bool*            boolarray,          /**< SCIP_Bool array where an element is to be deleted */
-   int                   pos,                /**< array position of element to be deleted */
-   int*                  len                 /**< pointer to length of arrays (will be decreased by 1) */
-   );
-
-/** delete the element at the given position from six joint arrays of Long/pointer/Real/Real/int/Bool, sorted by the first array in non-decreasing order */
-EXTERN
-void SCIPsortedvecDelPosLongPtrRealRealIntBool(
-   SCIP_Longint*         longarray,          /**< SCIP_Longint array where an element is to be deleted */
-   void**                ptrarray,           /**< pointer array where an element is to be deleted */
-   SCIP_Real*            realarray,          /**< first SCIP_Real array where an element is to be deleted */
-   SCIP_Real*            realarray2,         /**< second SCIP_Real array where an element is to be deleted */
-   int*                  intarray,           /**< int array where an element is to be deleted */
-   SCIP_Bool*            boolarray,          /**< SCIP_Bool array where an element is to be deleted */
-   int                   pos,                /**< array position of element to be deleted */
-   int*                  len                 /**< pointer to length of arrays (will be decreased by 1) */
-   );
-
-/** delete the element at the given position from four joint arrays of Long/pointer/pointer/ints, sorted by first array in non-decreasing order */
-EXTERN
-void SCIPsortedvecDelPosLongPtrPtrInt(
-   SCIP_Longint*         longarray,          /**< SCIP_Longint array where an element is to be deleted */
-   void**                ptrarray1,          /**< first pointer array where an element is to be deleted */
-   void**                ptrarray2,          /**< second pointer array where an element is to be deleted */
-   int*                  intarray,           /**< int array where an element is to be deleted */
-   int                   pos,                /**< array position of element to be deleted */
-   int*                  len                 /**< pointer to length of arrays (will be decreased by 1) */
-   );
-
-/** delete the element at the given position from five joint arrays of Long/pointer/pointer/ints/ints, sorted by first array in non-decreasing order */
-EXTERN
-void SCIPsortedvecDelPosLongPtrPtrIntInt(
-   SCIP_Longint*         longarray,          /**< SCIP_Longint array where an element is to be deleted */
-   void**                ptrarray1,          /**< first pointer array where an element is to be deleted */
-   void**                ptrarray2,          /**< second pointer array where an element is to be deleted */
-   int*                  intarray1,          /**< first int array where an element is to be deleted */
-   int*                  intarray2,          /**< second int array where an element is to be deleted */
-   int                   pos,                /**< array position of element to be deleted */
-   int*                  len                 /**< pointer to length of arrays (will be decreased by 1) */
-   );
-
-/** delete the element at the given position from five joint arrays of Long/pointer/pointer/Bool/ints, sorted by first array in non-decreasing order */
-EXTERN
-void SCIPsortedvecDelPosLongPtrPtrBoolInt(
-   SCIP_Longint*         longarray,          /**< SCIP_Longint array where an element is to be deleted */
-   void**                ptrarray1,          /**< first pointer array where an element is to be deleted */
-   void**                ptrarray2,          /**< second pointer array where an element is to be deleted */
-   SCIP_Bool*            boolarray,          /**< SCIP_Bool array where an element is to be deleted */
-   int*                  intarray,           /**< int array where an element is to be deleted */
-   int                   pos,                /**< array position of element to be deleted */
-   int*                  len                 /**< pointer to length of arrays (will be decreased by 1) */
-   );
-
-/** delete the element at the given position from five joint arrays of pointer/ints/ints/Bool/Bool, sorted by first array in non-decreasing order */
-EXTERN
-void SCIPsortedvecDelPosPtrIntIntBoolBool(
-   void**                ptrarray,           /**< pointer array to be sorted */
-   int*                  intarray1,          /**< first int array to be permuted in the same way */
-   int*                  intarray2,          /**< second int array to be permuted in the same way */
-   SCIP_Bool*            boolarray1,         /**< first SCIP_Bool array to be permuted in the same way */
-   SCIP_Bool*            boolarray2,         /**< second SCIP_Bool array to be permuted in the same way */
-   SCIP_DECL_SORTPTRCOMP((*ptrcomp)),        /**< data element comparator */
-   int                   pos,                /**< array position of element to be deleted */
-   int*                  len                 /**< pointer to length of arrays (will be decreased by 1) */
-   );
-
-/** delete the element at the given position from six joint arrays of ints/pointer/ints/ints/Bool/Bool, sorted by first array in non-decreasing order */
-EXTERN
-void SCIPsortedvecDelPosIntPtrIntIntBoolBool(
-   int*                  intarray1,          /**< int array to be sorted */
-   void**                ptrarray,           /**< pointer array to be permuted in the same way */
-   int*                  intarray2,          /**< second int array to be permuted in the same way */
-   int*                  intarray3,          /**< thrid int array to be permuted in the same way */
-   SCIP_Bool*            boolarray1,         /**< first SCIP_Bool array to be permuted in the same way */
-   SCIP_Bool*            boolarray2,         /**< second SCIP_Bool array to be permuted in the same way */
-   int                   pos,                /**< array position of element to be deleted */
-   int*                  len                 /**< pointer to length of arrays (will be decreased by 1) */
-   );
-
-/* downwards position deletion */
-
-/** delete the element at the given position from an index array in non-increasing order */
-EXTERN
-void SCIPsortedvecDelPosDownInd(
-   int*                  indarray,           /**< pointer to the index array where an element is to be deleted */
-   SCIP_DECL_SORTINDCOMP((*indcomp)),        /**< data element comparator */
-   void*                 dataptr,            /**< pointer to data field that is given to the external compare method */
-   int                   pos,                /**< array position of element to be deleted */
-   int*                  len                 /**< pointer to length of arrays (will be decreased by 1) */
-   );
-
-/** delete the element at the given position from an array of pointers in non-increasing order */
-EXTERN
-void SCIPsortedvecDelPosDownPtr(
-   void**                ptrarray,           /**< pointer array where an element is to be deleted */
-   SCIP_DECL_SORTPTRCOMP((*ptrcomp)),        /**< data element comparator */
-   int                   pos,                /**< array position of element to be deleted */
-   int*                  len                 /**< pointer to length of arrays (will be decreased by 1) */
-   );
-
-/** delete the element at the given position from two joint arrays of pointers/pointers, sorted by first array in non-increasing order */
-EXTERN
-void SCIPsortedvecDelPosDownPtrPtr(
-   void**                ptrarray1,          /**< first pointer array where an element is to be deleted */
-   void**                ptrarray2,          /**< second pointer array where an element is to be deleted */
-   SCIP_DECL_SORTPTRCOMP((*ptrcomp)),        /**< data element comparator */
-   int                   pos,                /**< array position of element to be deleted */
-   int*                  len                 /**< pointer to length of arrays (will be decreased by 1) */
-   );
-
-/** delete the element at the given position from two joint arrays of pointers/Reals, sorted by first array in non-increasing order */
-EXTERN
-void SCIPsortedvecDelPosDownPtrReal(
-   void**                ptrarray,           /**< pointer array where an element is to be deleted */
-   SCIP_Real*            realarray,          /**< SCIP_Real array where an element is to be deleted */
-   SCIP_DECL_SORTPTRCOMP((*ptrcomp)),        /**< data element comparator */
-   int                   pos,                /**< array position of element to be deleted */
-   int*                  len                 /**< pointer to length of arrays (will be decreased by 1) */
-   );
-
-/** delete the element at the given position from two joint arrays of pointers/ints, sorted by first array in non-increasing order */
-EXTERN
-void SCIPsortedvecDelPosDownPtrInt(
-   void**                ptrarray,           /**< pointer array where an element is to be deleted */
-   int*                  intarray,           /**< int array where an element is to be deleted */
-   SCIP_DECL_SORTPTRCOMP((*ptrcomp)),        /**< data element comparator */
-   int                   pos,                /**< array position of element to be deleted */
-   int*                  len                 /**< pointer to length of arrays (will be decreased by 1) */
-   );
-
-/** delete the element at the given position from two joint arrays of pointers/Bools, sorted by first array in non-increasing order */
-EXTERN
-void SCIPsortedvecDelPosDownPtrBool(
-   void**                ptrarray,           /**< pointer array where an element is to be inserted */
-   SCIP_Bool*            boolarray,          /**< SCIP_Bool array where an element is to be inserted */
-   SCIP_DECL_SORTPTRCOMP((*ptrcomp)),        /**< data element comparator */
-   int                   pos,                /**< array position of element to be deleted */
-   int*                  len                 /**< pointer to length of arrays (will be increased by 1) */
-   );
-
-/** delete the element at the given position from three joint arrays of pointers/ints/ints, sorted by first array in non-increasing order */
-EXTERN
-void SCIPsortedvecDelPosDownPtrIntInt(
-   void**                ptrarray,           /**< pointer array where an element is to be deleted */
-   int*                  intarray1,          /**< first int array where an element is to be deleted */
-   int*                  intarray2,          /**< second int array where an element is to be deleted */
-   SCIP_DECL_SORTPTRCOMP((*ptrcomp)),        /**< data element comparator */
-   int                   pos,                /**< array position of element to be deleted */
-   int*                  len                 /**< pointer to length of arrays (will be decreased by 1) */
-   );
-
-/** delete the element at the given position from three joint arrays of pointers/Reals/ints, sorted by first array in non-increasing order */
-EXTERN
-void SCIPsortedvecDelPosDownPtrRealInt(
-   void**                ptrarray,           /**< pointer array where an element is to be deleted */
-   SCIP_Real*            realarray,          /**< SCIP_Real array where an element is to be deleted */
-   int*                  intarray,           /**< int array where an element is to be deleted */
-   SCIP_DECL_SORTPTRCOMP((*ptrcomp)),        /**< data element comparator */
-   int                   pos,                /**< array position of element to be deleted */
-   int*                  len                 /**< pointer to length of arrays (will be decreased by 1) */
-   );
-
-/** delete the element at the given position from three joint arrays of pointers/Reals/Bools, sorted by first array in non-increasing order */
-EXTERN
-void SCIPsortedvecDelPosDownPtrRealBool(
-   void**                ptrarray,           /**< pointer array where an element is to be deleted */
-   SCIP_Real*            realarray,          /**< SCIP_Real array where an element is to be deleted */
-   SCIP_Bool*            boolarray,          /**< SCIP_Bool array where an element is to be deleted */
-   SCIP_DECL_SORTPTRCOMP((*ptrcomp)),        /**< data element comparator */
-   int                   pos,                /**< array position of element to be deleted */
-   int*                  len                 /**< pointer to length of arrays (will be decreased by 1) */
-   );
-
-/** delete the element at the given position from three joint arrays of pointers/pointers/Ints, sorted by first array in non-increasing order */
-EXTERN
-void SCIPsortedvecDelPosDownPtrPtrInt(
-   void**                ptrarray1,          /**< first pointer array where an element is to be deleted */
-   void**                ptrarray2,          /**< second pointer array where an element is to be deleted */
-   int*                  intarray,           /**< int array where an element is to be deleted */
-   SCIP_DECL_SORTPTRCOMP((*ptrcomp)),        /**< data element comparator */
-   int                   pos,                /**< array position of element to be deleted */
-   int*                  len                 /**< pointer to length of arrays (will be decreased by 1) */
-   );
-
-/** delete the element at the given position from three joint arrays of pointers/pointers/Reals, sorted by first array in non-increasing order */
-EXTERN
-void SCIPsortedvecDelPosDownPtrPtrReal(
-   void**                ptrarray1,          /**< first pointer array where an element is to be deleted */
-   void**                ptrarray2,          /**< second pointer array where an element is to be deleted */
-   SCIP_Real*            realarray,          /**< SCIP_Real array where an element is to be deleted */
-   SCIP_DECL_SORTPTRCOMP((*ptrcomp)),        /**< data element comparator */
-   int                   pos,                /**< array position of element to be deleted */
-   int*                  len                 /**< pointer to length of arrays (will be decreased by 1) */
-   );
-
-/** delete the element at the given position from four joint arrays of pointers/pointers/ints/ints, sorted by first array in non-increasing order */
-EXTERN
-void SCIPsortedvecDelPosDownPtrPtrIntInt(
-   void**                ptrarray1,          /**< first pointer array where an element is to be deleted */
-   void**                ptrarray2,          /**< second pointer array where an element is to be deleted */
-   int*                  intarray1,          /**< first int array where an element is to be deleted */
-   int*                  intarray2,          /**< second int array where an element is to be deleted */
-   SCIP_DECL_SORTPTRCOMP((*ptrcomp)),        /**< data element comparator */
-   int                   pos,                /**< array position of element to be deleted */
-   int*                  len                 /**< pointer to length of arrays (will be decreased by 1) */
-   );
-
-/** delete the element at the given position from four joint arrays of pointers/Reals/ints/ints, sorted by first array in non-increasing order */
-EXTERN
-void SCIPsortedvecDelPosDownPtrRealIntInt(
-   void**                ptrarray,           /**< pointer array where an element is to be deleted */
-   SCIP_Real*            realarray,          /**< SCIP_Real array where an element is to be deleted */
-   int*                  intarray1,          /**< first int array where an element is to be deleted */
-   int*                  intarray2,          /**< second int array where an element is to be deleted */
-   SCIP_DECL_SORTPTRCOMP((*ptrcomp)),        /**< data element comparator */
-   int                   pos,                /**< array position of element to be deleted */
-   int*                  len                 /**< pointer to length of arrays (will be decreased by 1) */
-   );
-
-/** deletes the element at the given position from four joint arrays of pointer/pointer/Reals/ints, sorted by first array in non-increasing order */
-EXTERN
-void SCIPsortedvecDelPosDownPtrPtrRealInt(
-   void**                ptrarray1,          /**< first pointer array where an element is to be deleted */
-   void**                ptrarray2,          /**< second pointer array where an element is to be deleted */
-   SCIP_Real*            realarray,          /**< SCIP_Real array where an element is to be deleted */
-   int*                  intarray,           /**< int array where an element is to be deleted */
-   SCIP_DECL_SORTPTRCOMP((*ptrcomp)),        /**< data element comparator */
-   int                   pos,                /**< array position of element to be deleted */
-   int*                  len                 /**< pointer to length of arrays (will be decreased by 1) */
-   );
-
-/** deletes the element at the given position from four joint arrays of pointer/pointer/Reals/bools, sorted by first array in non-increasing order */
-EXTERN
-void SCIPsortedvecDelPosDownPtrPtrRealBool(
-   void**                ptrarray1,          /**< first pointer array where an element is to be deleted */
-   void**                ptrarray2,          /**< second pointer array where an element is to be deleted */
-   SCIP_Real*            realarray,          /**< SCIP_Real array where an element is to be deleted */
-   SCIP_Bool*            boolarray,          /**< SCIP_Bool array where an element is to be deleted */
-   SCIP_DECL_SORTPTRCOMP((*ptrcomp)),        /**< data element comparator */
-   int                   pos,                /**< array position of element to be deleted */
-   int*                  len                 /**< pointer to length of arrays (will be decreased by 1) */
-   );
-
-/** deletes the element at the given position from four joint arrays of pointer/pointer/Longs/ints, sorted by first array in non-increasing order */
-EXTERN
-void SCIPsortedvecDelPosDownPtrPtrLongInt(
-   void**                ptrarray1,          /**< first pointer array where an element is to be deleted */
-   void**                ptrarray2,          /**< second pointer array where an element is to be deleted */
-   SCIP_Longint*         longarray,          /**< SCIP_Longint array where an element is to be deleted */
-   int*                  intarray,           /**< int array where an element is to be deleted */
-   SCIP_DECL_SORTPTRCOMP((*ptrcomp)),        /**< data element comparator */
-   int                   pos,                /**< array position of element to be deleted */
-   int*                  len                 /**< pointer to length of arrays (will be decreased by 1) */
-   );
-
-/** deletes the element at the given position from five joint arrays of pointer/pointer/Longs/ints/ints, sorted by first array in non-increasing order */
-EXTERN
-void SCIPsortedvecDelPosDownPtrPtrLongIntInt(
-   void**                ptrarray1,          /**< first pointer array where an element is to be deleted */
-   void**                ptrarray2,          /**< second pointer array where an element is to be deleted */
-   SCIP_Longint*         longarray,          /**< SCIP_Longint array where an element is to be deleted */
-   int*                  intarray1,          /**< first int array where an element is to be deleted */
-   int*                  intarray2,          /**< second int array where an element is to be deleted */
-   SCIP_DECL_SORTPTRCOMP((*ptrcomp)),        /**< data element comparator */
-   int                   pos,                /**< array position of element to be deleted */
-   int*                  len                 /**< pointer to length of arrays (will be decreased by 1) */
-   );
-
-/** delete the element at the given position from an array of Reals, sorted in non-increasing order */
-EXTERN
-void SCIPsortedvecDelPosDownReal(
-   SCIP_Real*            realarray,          /**< SCIP_Real array where an element is to be deleted */
-   int                   pos,                /**< array position of element to be deleted */
-   int*                  len                 /**< pointer to length of arrays (will be decreased by 1) */
-   );
-
-
-/** delete the element at the given position from three joint arrays of Reals/Bools/pointers, sorted by first array in non-increasing order */
-EXTERN
-void SCIPsortedvecDelPosDownRealBoolPtr(
-   SCIP_Real*            realarray,          /**< SCIP_Real array to be sorted */
-   SCIP_Bool*            boolarray,          /**< SCIP_Bool array to be permuted in the same way */
-   void**                ptrarray,           /**< pointer array to be permuted in the same way */
-   int                   pos,                /**< array position of element to be deleted */
-   int*                  len                 /**< pointer to length of arrays (will be decreased by 1) */
-   );
-
-/** delete the element at the given position from two joint arrays of Reals/pointers, sorted by first array in non-increasing order */
-EXTERN
-void SCIPsortedvecDelPosDownRealPtr(
-   SCIP_Real*            realarray,          /**< SCIP_Real array where an element is to be deleted */
-   void**                ptrarray,           /**< pointer array where an element is to be deleted */
-   int                   pos,                /**< array position of element to be deleted */
-   int*                  len                 /**< pointer to length of arrays (will be decreased by 1) */
-   );
-
-/** delete the element at the given position from two joint arrays of Reals/ints, sorted by first array in non-increasing order */
-EXTERN
-void SCIPsortedvecDelPosDownRealInt(
-   SCIP_Real*            realarray,          /**< SCIP_Real array where an element is to be deleted */
-   int*                  intarray,           /**< pointer array where an element is to be deleted */
-   int                   pos,                /**< array position of element to be deleted */
-   int*                  len                 /**< pointer to length of arrays (will be decreased by 1) */
-   );
-
-/** delete the element at the given position from three joint arrays of Reals/ints/Longs, sorted by first array in non-increasing order */
-EXTERN
-void SCIPsortedvecDelPosDownRealIntLong(
-   SCIP_Real*            realarray,          /**< SCIP_Real array where an element is to be deleted */
-   int*                  intarray,           /**< int array where an element is to be deleted */
-   SCIP_Longint*         longarray,          /**< SCIP_Longint array where an element is to be deleted */
-   int                   pos,                /**< array position of element to be deleted */
-   int*                  len                 /**< pointer to length of arrays (will be decreased by 1) */
-   );
-
-/** delete the element at the given position from three joint arrays of Reals/ints/Pointer, sorted by first array in non-increasing order */
-EXTERN
-void SCIPsortedvecDelPosDownRealIntPtr(
-   SCIP_Real*            realarray,          /**< SCIP_Real array where an element is to be deleted */
-   int*                  intarray,           /**< int array where an element is to be deleted */
-   void**                ptrarray,           /**< pointer array where an element is to be deleted */
-   int                   pos,                /**< array position of element to be deleted */
-   int*                  len                 /**< pointer to length of arrays (will be decreased by 1) */
-   );
-
-/** delete the element at the given position from three joint arrays of Reals/Reals/Pointer, sorted by first array in non-increasing order */
-EXTERN
-void SCIPsortedvecDelPosDownRealRealPtr(
-   SCIP_Real*            realarray1,         /**< first SCIP_Real array where an element is to be deleted */
-   SCIP_Real*            realarray2,         /**< second SCIP_Real array where an element is to be deleted */
-   void**                ptrarray,           /**< pointer array where an element is to be deleted */
-   int                   pos,                /**< array position of element to be deleted */
-   int*                  len                 /**< pointer to length of arrays (will be decreased by 1) */
-   );
-
-/** delete the element at the given position from three joint arrays of Reals/Reals/Pointer/Pointer, sorted by first array in non-increasing order */
-EXTERN
-void SCIPsortedvecDelPosDownRealRealPtrPtr(
-   SCIP_Real*            realarray1,         /**< first SCIP_Real array where an element is to be deleted */
-   SCIP_Real*            realarray2,         /**< second SCIP_Real array where an element is to be deleted */
-   void**                ptrarray1,          /**< pointer array where an element is to be deleted */
-   void**                ptrarray2,          /**< pointer array where an element is to be deleted */
-   int                   pos,                /**< array position of element to be deleted */
-   int*                  len                 /**< pointer to length of arrays (will be decreased by 1) */
-   );
-
-/** delete the element at the given position from three joint arrays of Reals/Reals/Pointer, sorted by first array in non-increasing order */
-EXTERN
-void SCIPsortedvecDelPosDownRealPtrPtr(
-   SCIP_Real*            realarray,          /**< first SCIP_Real array where an element is to be deleted */
-   void**                ptrarray1,          /**< first pointer array where an element is to be deleted */
-   void**                ptrarray2,          /**< second pointer array where an element is to be deleted */
-   int                   pos,                /**< array position of element to be deleted */
-   int*                  len                 /**< pointer to length of arrays (will be decreased by 1) */
-   );
-
-/** delete the element at the given position from four joint arrays of Reals/pointers/pointers/ints, sorted by first array in non-increasing order */
-EXTERN
-void SCIPsortedvecDelPosDownRealPtrPtrInt(
-   SCIP_Real*            realarray,          /**< first SCIP_Real array where an element is to be deleted */
-   void**                ptrarray1,          /**< first pointer array where an element is to be deleted */
-   void**                ptrarray2,          /**< second pointer array where an element is to be deleted */
-   int*                  intarray,           /**< int array where an element is to be deleted */
-   int                   pos,                /**< array position of element to be deleted */
-   int*                  len                 /**< pointer to length of arrays (will be decreased by 1) */
-   );
-
-/** delete the element at the given position from five joint arrays of Reals/pointers/pointers/ints/ints, sorted by first array in non-increasing order */
-EXTERN
-void SCIPsortedvecDelPosDownRealPtrPtrIntInt(
-   SCIP_Real*            realarray,          /**< first SCIP_Real array where an element is to be deleted */
-   void**                ptrarray1,          /**< first pointer array where an element is to be deleted */
-   void**                ptrarray2,          /**< second pointer array where an element is to be deleted */
-   int*                  intarray1,          /**< int array where an element is to be deleted */
-   int*                  intarray2,          /**< int array where an element is to be deleted */
-   int                   pos,                /**< array position of element to be deleted */
-   int*                  len                 /**< pointer to length of arrays (will be decreased by 1) */
-   );
-
-/** delete the element at the given position from four joint arrays of Reals/Long/Reals/ints, sorted by first array in non-increasing order */
-EXTERN
-void SCIPsortedvecDelPosDownRealLongRealInt(
-   SCIP_Real*            realarray1,         /**< SCIP_Real array where an element is to be deleted */
-   SCIP_Longint*         longarray,          /**< SCIP_Longint array where an element is to be deleted */
-   SCIP_Real*            realarray3,         /**< SCIP_Real array where an element is to be deleted */
-   int*                  intarray,           /**< int array where an element is to be deleted */
-   int                   pos,                /**< array position of element to be deleted */
-   int*                  len                 /**< pointer to length of arrays (will be decreased by 1) */
-   );
-
-/** delete the element at the given position from four joint arrays of Reals/Reals/ints/ints, sorted by first array in non-increasing order */
-EXTERN
-void SCIPsortedvecDelPosDownRealRealIntInt(
-   SCIP_Real*            realarray1,         /**< SCIP_Real array where an element is to be deleted */
-   SCIP_Real*            realarray2,         /**< SCIP_Real array where an element is to be deleted */
-   int*                  intarray1,          /**< int array where an element is to be deleted */
-   int*                  intarray2,          /**< int array where an element is to be deleted */
-   int                   pos,                /**< array position of element to be deleted */
-   int*                  len                 /**< pointer to length of arrays (will be decreased by 1) */
-   );
-
-/** delete the element at the given position from four joint arrays of Reals/Reals/Reals/ints, sorted by first array in non-increasing order */
-EXTERN
-void SCIPsortedvecDelPosDownRealRealRealInt(
-   SCIP_Real*            realarray1,         /**< SCIP_Real array where an element is to be deleted */
-   SCIP_Real*            realarray2,         /**< SCIP_Real array where an element is to be deleted */
-   SCIP_Real*            realarray3,         /**< SCIP_Real array where an element is to be deleted */
-   int*                  intarray,           /**< int array where an element is to be deleted */
-   int                   pos,                /**< array position of element to be deleted */
-   int*                  len                 /**< pointer to length of arrays (will be decreased by 1) */
-   );
-
-/** delete the element at the given position from four joint arrays of Reals/Reals/Reals/pointers, sorted by first array in non-increasing order */
-EXTERN
-void SCIPsortedvecDelPosDownRealRealRealPtr(
-   SCIP_Real*            realarray1,         /**< SCIP_Real array where an element is to be deleted */
-   SCIP_Real*            realarray2,         /**< SCIP_Real array where an element is to be deleted */
-   SCIP_Real*            realarray3,         /**< SCIP_Real array where an element is to be deleted */
-   void**                ptrarray,           /**< pointer array where an element is to be deleted */
-   int                   pos,                /**< array position of element to be deleted */
-   int*                  len                 /**< pointer to length of arrays (will be decreased by 1) */
-   );
-
-/** delete the element at the given position from five joint arrays of Reals/Reals/Reals/Bools/pointers, sorted by first array in non-increasing order */
-EXTERN
-void SCIPsortedvecDelPosDownRealRealRealBoolPtr(
-   SCIP_Real*            realarray1,         /**< SCIP_Real array where an element is to be deleted */
-   SCIP_Real*            realarray2,         /**< SCIP_Real array where an element is to be deleted */
-   SCIP_Real*            realarray3,         /**< SCIP_Real array where an element is to be deleted */
-   SCIP_Bool*            boolarray,          /**< SCIP_Bool array where an element is to be deleted */
-   void**                ptrarray,           /**< pointer array where an element is to be deleted */
-   int                   pos,                /**< array position of element to be deleted */
-   int*                  len                 /**< pointer to length of arrays (will be decreased by 1) */
-   );
-
-/** delete the element at the given position from six joint arrays of Reals/Reals/Reals/Bools/Bools/pointers, sorted by first array in non-increasing order */
-EXTERN
-void SCIPsortedvecDelPosDownRealRealRealBoolBoolPtr(
-   SCIP_Real*            realarray1,         /**< SCIP_Real array where an element is to be deleted */
-   SCIP_Real*            realarray2,         /**< SCIP_Real array where an element is to be deleted */
-   SCIP_Real*            realarray3,         /**< SCIP_Real array where an element is to be deleted */
-   SCIP_Bool*            boolarray1,         /**< SCIP_Bool array where an element is to be deleted */
-   SCIP_Bool*            boolarray2,         /**< SCIP_Bool array where an element is to be deleted */
-   void**                ptrarray,           /**< pointer array where an element is to be deleted */
-   int                   pos,                /**< array position of element to be deleted */
-   int*                  len                 /**< pointer to length of arrays (will be decreased by 1) */
-   );
-
-/** delete the element at the given position from an array of ints in non-increasing order */
-EXTERN
-void SCIPsortedvecDelPosDownInt(
-   int*                  intarray,           /**< int array where an element is to be deleted */
-   int                   pos,                /**< array position of element to be deleted */
-   int*                  len                 /**< pointer to length of arrays (will be decreased by 1) */
-   );
-
-/** delete the element at the given position from two joint arrays of ints/ints, sorted by first array in non-increasing order */
-EXTERN
-void SCIPsortedvecDelPosDownIntInt(
-   int*                  intarray1,          /**< int array where an element is to be deleted */
-   int*                  intarray2,          /**< second int array where an element is to be deleted */
-   int                   pos,                /**< array position of element to be deleted */
-   int*                  len                 /**< pointer to length of arrays (will be decreased by 1) */
-   );
-
-/** delete the element at the given position from two joint arrays of ints/reals, sorted by first array in non-increasing order */
-EXTERN
-void SCIPsortedvecDelPosDownIntReal(
-   int*                  intarray,           /**< int array where an element is to be deleted */
-   SCIP_Real*            realarray,          /**< real array where an element is to be deleted */
-   int                   pos,                /**< array position of element to be deleted */
-   int*                  len                 /**< pointer to length of arrays (will be decreased by 1) */
-   );
-
-/** delete the element at the given position from three joint arrays of ints/ints/ints, sorted by first array in non-increasing order */
-EXTERN
-void SCIPsortedvecDelPosDownIntIntInt(
-   int*                  intarray1,          /**< int array where an element is to be deleted */
-   int*                  intarray2,          /**< second int array where an element is to be deleted */
-   int*                  intarray3,          /**< third int array where an element is to be deleted */
-   int                   pos,                /**< array position of element to be deleted */
-   int*                  len                 /**< pointer to length of arrays (will be decreased by 1) */
-   );
-
-/** delete the element at the given position from three joint arrays of ints/ints/SCIP_Longint, sorted by first array in non-increasing order */
-EXTERN
-void SCIPsortedvecDelPosDownIntIntLong(
-   int*                  intarray1,          /**< int array where an element is to be deleted */
-   int*                  intarray2,          /**< second int array where an element is to be deleted */
-   SCIP_Longint*         longarray,          /**< SCIP_Longint array where an element is to be deleted */
-   int                   pos,                /**< array position of element to be deleted */
-   int*                  len                 /**< pointer to length of arrays (will be decreased by 1) */
-   );
-
-/** delete the element at the given position from three joint arrays of ints/ints/pointers, sorted by first array in non-increasing order */
-EXTERN
-void SCIPsortedvecDelPosDownIntIntPtr(
-   int*                  intarray1,          /**< int array where an element is to be deleted */
-   int*                  intarray2,          /**< second int array where an element is to be deleted */
-   void**                ptrarray,           /**< pointer array where an element is to be deleted */
-   int                   pos,                /**< array position of element to be deleted */
-   int*                  len                 /**< pointer to length of arrays (will be decreased by 1) */
-   );
-
-/** delete the element at the given position from three joint arrays of ints/ints/Reals, sorted by first array in non-increasing order */
-EXTERN
-void SCIPsortedvecDelPosDownIntIntReal(
-   int*                  intarray1,          /**< int array where an element is to be deleted */
-   int*                  intarray2,          /**< second int array where an element is to be deleted */
-   SCIP_Real*            realarray,          /**< real array where an element is to be deleted */
-   int                   pos,                /**< array position of element to be deleted */
-   int*                  len                 /**< pointer to length of arrays (will be decreased by 1) */
-   );
-
-/** delete the element at the given position from two joint arrays of ints/pointers, sorted by first array in non-increasing order */
-EXTERN
-void SCIPsortedvecDelPosDownIntPtr(
-   int*                  intarray,           /**< int array where an element is to be deleted */
-   void**                ptrarray,           /**< pointer array where an element is to be deleted */
-   int                   pos,                /**< array position of element to be deleted */
-   int*                  len                 /**< pointer to length of arrays (will be decreased by 1) */
-   );
-
-/** delete the element at the given position from four joint arrays of ints/ints/ints/pointers, sorted by first array in non-decreasing order */
-EXTERN
-void SCIPsortedvecDelPosDownIntIntIntPtr(
-   int*                  intarray1,          /**< int array where an element is to be deleted */
-   int*                  intarray2,          /**< int array where an element is to be deleted */
-   int*                  intarray3,          /**< int array where an element is to be deleted */
-   void**                ptrarray,           /**< pointer array where an element is to be deleted */
-   int                   pos,                /**< array position of element to be deleted */
-   int*                  len                 /**< pointer to length of arrays (will be decreased by 1) */
-   );
-
-/** delete the element at the given position from four joint arrays of ints/ints/ints/reals, sorted by first array in non-decreasing order */
-EXTERN
-void SCIPsortedvecDelPosDownIntIntIntReal(
-   int*                  intarray1,          /**< int array where an element is to be deleted */
-   int*                  intarray2,          /**< int array where an element is to be deleted */
-   int*                  intarray3,          /**< int array where an element is to be deleted */
-   SCIP_Real*            realarray,          /**< SCIP_Real array where an element is to be deleted */
-   int                   pos,                /**< array position of element to be deleted */
-   int*                  len                 /**< pointer to length of arrays (will be decreased by 1) */
-   );
-
-/** delete the element at the given position from four joint arrays of ints/pointers/ints/reals, sorted by first array in non-decreasing order */
-EXTERN
-void SCIPsortedvecDelPosDownIntPtrIntReal(
-   int*                  intarray1,          /**< int array where an element is to be deleted */
-   void**                ptrarray,           /**< pointer array where an element is to be deleted */
-   int*                  intarray2,          /**< int array where an element is to be deleted */
-   SCIP_Real*            realarray,          /**< SCIP_Real array where an element is to be deleted */
-   int                   pos,                /**< array position of element to be deleted */
-   int*                  len                 /**< pointer to length of arrays (will be decreased by 1) */
-   );
-
-/** delete the element at the given position from an array of Longints, sorted in non-increasing order */
-EXTERN
-void SCIPsortedvecDelPosDownLong(
-   SCIP_Longint*         longarray,          /**< SCIP_Longint array where an element is to be deleted */
-   int                   pos,                /**< array position of element to be deleted */
-   int*                  len                 /**< pointer to length of arrays (will be decreased by 1) */
-   );
-
-/** delete the element at the given position from three two arrays of Long/pointer, sorted by the first array in non-increasing order */
-EXTERN
-void SCIPsortedvecDelPosDownLongPtr(
-   SCIP_Longint*         longarray,          /**< SCIP_Longint array where an element is to be deleted */
-   void**                ptrarray,           /**< pointer array where an element is to be deleted */
-   int                   pos,                /**< array position of element to be deleted */
-   int*                  len                 /**< pointer to length of arrays (will be decreased by 1) */
-   );
-
-/** delete the element at the given position from three joint arrays of Long/pointer/int, sorted by the first array in non-increasing order */
-EXTERN
-void SCIPsortedvecDelPosDownLongPtrInt(
-   SCIP_Longint*         longarray,          /**< SCIP_Longint array where an element is to be deleted */
-   void**                ptrarray,           /**< pointer array where an element is to be deleted */
-   int*                  intarray,           /**< int array where an element is to be deleted */
-   int                   pos,                /**< array position of element to be deleted */
-   int*                  len                 /**< pointer to length of arrays (will be decreased by 1) */
-   );
-
-/** delete the element at the given position from three joint arrays of Long/pointer/Real/Bool, sorted by the first array in non-increasing order */
-EXTERN
-void SCIPsortedvecDelPosDownLongPtrRealBool(
-   SCIP_Longint*         longarray,          /**< SCIP_Longint array where an element is to be deleted */
-   void**                ptrarray,           /**< pointer array where an element is to be deleted */
-   SCIP_Real*            realarray,          /**< SCIP_Real array where an element is to be deleted */
-   SCIP_Bool*            boolarray,          /**< SCIP_Bool array where an element is to be deleted */
-   int                   pos,                /**< array position of element to be deleted */
-   int*                  len                 /**< pointer to length of arrays (will be decreased by 1) */
-   );
-
-/** delete the element at the given position from five joint arrays of Long/pointer/Real/Real/Bool, sorted by the first array in non-increasing order */
-EXTERN
-void SCIPsortedvecDelPosDownLongPtrRealRealBool(
-   SCIP_Longint*         longarray,          /**< SCIP_Longint array where an element is to be deleted */
-   void**                ptrarray,           /**< pointer array where an element is to be deleted */
-   SCIP_Real*            realarray,          /**< first SCIP_Real array where an element is to be deleted */
-   SCIP_Real*            realarray2,         /**< second SCIP_Real array where an element is to be deleted */
-   SCIP_Bool*            boolarray,          /**< SCIP_Bool array where an element is to be deleted */
-   int                   pos,                /**< array position of element to be deleted */
-   int*                  len                 /**< pointer to length of arrays (will be decreased by 1) */
-   );
-
-/** delete the element at the given position from six joint arrays of Long/pointer/Real/Real/int/Bool, sorted by the first array in non-increasing order */
-EXTERN
-void SCIPsortedvecDelPosDownLongPtrRealRealIntBool(
-   SCIP_Longint*         longarray,          /**< SCIP_Longint array where an element is to be deleted */
-   void**                ptrarray,           /**< pointer array where an element is to be deleted */
-   SCIP_Real*            realarray,          /**< first SCIP_Real array where an element is to be deleted */
-   SCIP_Real*            realarray2,         /**< second SCIP_Real array where an element is to be deleted */
-   int*                  intarray,           /**< int array where an element is to be deleted */
-   SCIP_Bool*            boolarray,          /**< SCIP_Bool array where an element is to be deleted */
-   int                   pos,                /**< array position of element to be deleted */
-   int*                  len                 /**< pointer to length of arrays (will be decreased by 1) */
-   );
-
-
-/** delete the element at the given position from four joint arrays of Long/pointer/pointer/ints, sorted by first array in non-increasing order */
-EXTERN
-void SCIPsortedvecDelPosDownLongPtrPtrInt(
-   SCIP_Longint*         longarray,          /**< SCIP_Longint array where an element is to be deleted */
-   void**                ptrarray1,          /**< first pointer array where an element is to be deleted */
-   void**                ptrarray2,          /**< second pointer array where an element is to be deleted */
-   int*                  intarray,           /**< int array where an element is to be deleted */
-   int                   pos,                /**< array position of element to be deleted */
-   int*                  len                 /**< pointer to length of arrays (will be decreased by 1) */
-   );
-
-/** delete the element at the given position from five joint arrays of Long/pointer/pointer/ints/ints, sorted by first array in non-increasing order */
-EXTERN
-void SCIPsortedvecDelPosDownLongPtrPtrIntInt(
-   SCIP_Longint*         longarray,          /**< SCIP_Longint array where an element is to be deleted */
-   void**                ptrarray1,          /**< first pointer array where an element is to be deleted */
-   void**                ptrarray2,          /**< second pointer array where an element is to be deleted */
-   int*                  intarray1,          /**< first int array where an element is to be deleted */
-   int*                  intarray2,          /**< second int array where an element is to be deleted */
-   int                   pos,                /**< array position of element to be deleted */
-   int*                  len                 /**< pointer to length of arrays (will be decreased by 1) */
-   );
-
-/** delete the element at the given position from five joint arrays of Long/pointer/pointer/Bool/ints, sorted by first array in non-increasing order */
-EXTERN
-void SCIPsortedvecDelPosDownLongPtrPtrBoolInt(
-   SCIP_Longint*         longarray,          /**< SCIP_Longint array where an element is to be deleted */
-   void**                ptrarray1,          /**< first pointer array where an element is to be deleted */
-   void**                ptrarray2,          /**< second pointer array where an element is to be deleted */
-   SCIP_Bool*            boolarray,          /**< SCIP_Bool array where an element is to be deleted */
-   int*                  intarray,           /**< int array where an element is to be deleted */
-   int                   pos,                /**< array position of element to be deleted */
-   int*                  len                 /**< pointer to length of arrays (will be decreased by 1) */
-   );
-
-/** delete the element at the given position from five joint arrays of pointer/ints/ints/Bool/Bool, sorted by first array in non-increasing order */
-EXTERN
-void SCIPsortedvecDelPosDownPtrIntIntBoolBool(
-   void**                ptrarray,           /**< pointer array to be sorted */
-   int*                  intarray1,          /**< first int array to be permuted in the same way */
-   int*                  intarray2,          /**< second int array to be permuted in the same way */
-   SCIP_Bool*            boolarray1,         /**< first SCIP_Bool array to be permuted in the same way */
-   SCIP_Bool*            boolarray2,         /**< second SCIP_Bool array to be permuted in the same way */
-   SCIP_DECL_SORTPTRCOMP((*ptrcomp)),        /**< data element comparator */
-   int                   pos,                /**< array position of element to be deleted */
-   int*                  len                 /**< pointer to length of arrays (will be decreased by 1) */
-   );
-
-/** delete the element at the given position from six joint arrays of ints/pointer/ints/ints/Bool/Bool, sorted by first array in non-increasing order */
-EXTERN
-void SCIPsortedvecDelPosDownIntPtrIntIntBoolBool(
-   int*                  intarray1,          /**< int array to be sorted */
-   void**                ptrarray,           /**< pointer array to be permuted in the same way */
-   int*                  intarray2,          /**< second int array to be permuted in the same way */
-   int*                  intarray3,          /**< thrid int array to be permuted in the same way */
-   SCIP_Bool*            boolarray1,         /**< first SCIP_Bool array to be permuted in the same way */
-   SCIP_Bool*            boolarray2,         /**< second SCIP_Bool array to be permuted in the same way */
-   int                   pos,                /**< array position of element to be deleted */
-   int*                  len                 /**< pointer to length of arrays (will be decreased by 1) */
-   );
-
-
-/* upwards binary search */
-
-/** Finds the position at which 'val' is located in the sorted vector by binary search.
- *  If the element exists, the method returns TRUE and stores the position of the element in '*pos'.
- *  If the element does not exist, the method returns FALSE and stores the position of the element that follows
- *  'val' in the ordering in '*pos', i.e., '*pos' is the position at which 'val' would be inserted.
- *  Note that if the element is not found, '*pos' may be equal to len if all existing elements are smaller than 'val'.
- */
-EXTERN
-SCIP_Bool SCIPsortedvecFindInd(
-   int*                  indarray,           /**< index array to be searched */
-   SCIP_DECL_SORTINDCOMP((*indcomp)),        /**< data element comparator */
-   void*                 dataptr,            /**< pointer to data field that is given to the external compare method */
-   int                   val,                /**< value to search */
-   int                   len,                /**< length of array */
-   int*                  pos                 /**< pointer to store position of element */
-   );
-
-/** Finds the position at which 'val' is located in the sorted vector by binary search.
- *  If the element exists, the method returns TRUE and stores the position of the element in '*pos'.
- *  If the element does not exist, the method returns FALSE and stores the position of the element that follows
- *  'val' in the ordering in '*pos', i.e., '*pos' is the position at which 'val' would be inserted.
- *  Note that if the element is not found, '*pos' may be equal to len if all existing elements are smaller than 'val'.
- */
-EXTERN
-SCIP_Bool SCIPsortedvecFindPtr(
-   void**                ptrarray,           /**< pointer array to be searched */
-   SCIP_DECL_SORTPTRCOMP((*ptrcomp)),        /**< data element comparator */
-   void*                 val,                /**< value to search */
-   int                   len,                /**< length of array */
-   int*                  pos                 /**< pointer to store position of element */
-   );
-
-/** Finds the position at which 'val' is located in the sorted vector by binary search.
- *  If the element exists, the method returns TRUE and stores the position of the element in '*pos'.
- *  If the element does not exist, the method returns FALSE and stores the position of the element that follows
- *  'val' in the ordering in '*pos', i.e., '*pos' is the position at which 'val' would be inserted.
- *  Note that if the element is not found, '*pos' may be equal to len if all existing elements are smaller than 'val'.
- */
-EXTERN
-SCIP_Bool SCIPsortedvecFindReal(
-   SCIP_Real*            realarray,          /**< SCIP_Real array to be searched */
-   SCIP_Real             val,                /**< value to search */
-   int                   len,                /**< length of array */
-   int*                  pos                 /**< pointer to store position of element */
-   );
-
-/** Finds the position at which 'val' is located in the sorted vector by binary search.
- *  If the element exists, the method returns TRUE and stores the position of the element in '*pos'.
- *  If the element does not exist, the method returns FALSE and stores the position of the element that follows
- *  'val' in the ordering in '*pos', i.e., '*pos' is the position at which 'val' would be inserted.
- *  Note that if the element is not found, '*pos' may be equal to len if all existing elements are smaller than 'val'.
- */
-EXTERN
-SCIP_Bool SCIPsortedvecFindInt(
-   int*                  intarray,           /**< int array to be searched */
-   int                   val,                /**< value to search */
-   int                   len,                /**< length of array */
-   int*                  pos                 /**< pointer to store position of element */
-   );
-
-/** Finds the position at which 'val' is located in the sorted vector by binary search.
- *  If the element exists, the method returns TRUE and stores the position of the element in '*pos'.
- *  If the element does not exist, the method returns FALSE and stores the position of the element that follows
- *  'val' in the ordering in '*pos', i.e., '*pos' is the position at which 'val' would be inserted.
- *  Note that if the element is not found, '*pos' may be equal to len if all existing elements are smaller than 'val'.
- */
-EXTERN
-SCIP_Bool SCIPsortedvecFindLong(
-   SCIP_Longint*         longarray,          /**< SCIP_Longint array to be searched */
-   SCIP_Longint          val,                /**< value to search */
-   int                   len,                /**< length of array */
-   int*                  pos                 /**< pointer to store position of element */
-   );
-
-
-/* downwards binary search */
-
-/** Finds the position at which 'val' is located in the sorted vector by binary search.
- *  If the element exists, the method returns TRUE and stores the position of the element in '*pos'.
- *  If the element does not exist, the method returns FALSE and stores the position of the element that follows
- *  'val' in the ordering in '*pos', i.e., '*pos' is the position at which 'val' would be inserted.
- *  Note that if the element is not found, '*pos' may be equal to len if all existing elements are smaller than 'val'.
- */
-EXTERN
-SCIP_Bool SCIPsortedvecFindDownInd(
-   int*                  indarray,           /**< index array to be searched */
-   SCIP_DECL_SORTINDCOMP((*indcomp)),        /**< data element comparator */
-   void*                 dataptr,            /**< pointer to data field that is given to the external compare method */
-   int                   val,                /**< value to search */
-   int                   len,                /**< length of array */
-   int*                  pos                 /**< pointer to store position of element */
-   );
-
-/** Finds the position at which 'val' is located in the sorted vector by binary search.
- *  If the element exists, the method returns TRUE and stores the position of the element in '*pos'.
- *  If the element does not exist, the method returns FALSE and stores the position of the element that follows
- *  'val' in the ordering in '*pos', i.e., '*pos' is the position at which 'val' would be inserted.
- *  Note that if the element is not found, '*pos' may be equal to len if all existing elements are smaller than 'val'.
- */
-EXTERN
-SCIP_Bool SCIPsortedvecFindDownPtr(
-   void**                ptrarray,           /**< pointer array to be searched */
-   SCIP_DECL_SORTPTRCOMP((*ptrcomp)),        /**< data element comparator */
-   void*                 val,                /**< value to search */
-   int                   len,                /**< length of array */
-   int*                  pos                 /**< pointer to store position of element */
-   );
-
-/** Finds the position at which 'val' is located in the sorted vector by binary search.
- *  If the element exists, the method returns TRUE and stores the position of the element in '*pos'.
- *  If the element does not exist, the method returns FALSE and stores the position of the element that follows
- *  'val' in the ordering in '*pos', i.e., '*pos' is the position at which 'val' would be inserted.
- *  Note that if the element is not found, '*pos' may be equal to len if all existing elements are smaller than 'val'.
- */
-EXTERN
-SCIP_Bool SCIPsortedvecFindDownReal(
-   SCIP_Real*            realarray,          /**< SCIP_Real array to be searched */
-   SCIP_Real             val,                /**< value to search */
-   int                   len,                /**< length of array */
-   int*                  pos                 /**< pointer to store position of element */
-   );
-
-/** Finds the position at which 'val' is located in the sorted vector by binary search.
- *  If the element exists, the method returns TRUE and stores the position of the element in '*pos'.
- *  If the element does not exist, the method returns FALSE and stores the position of the element that follows
- *  'val' in the ordering in '*pos', i.e., '*pos' is the position at which 'val' would be inserted.
- *  Note that if the element is not found, '*pos' may be equal to len if all existing elements are smaller than 'val'.
- */
-EXTERN
-SCIP_Bool SCIPsortedvecFindDownInt(
-   int*                  intarray,           /**< int array to be searched */
-   int                   val,                /**< value to search */
-   int                   len,                /**< length of array */
-   int*                  pos                 /**< pointer to store position of element */
-   );
-
-/** Finds the position at which 'val' is located in the sorted vector by binary search.
- *  If the element exists, the method returns TRUE and stores the position of the element in '*pos'.
- *  If the element does not exist, the method returns FALSE and stores the position of the element that follows
- *  'val' in the ordering in '*pos', i.e., '*pos' is the position at which 'val' would be inserted.
- *  Note that if the element is not found, '*pos' may be equal to len if all existing elements are smaller than 'val'.
- */
-EXTERN
-SCIP_Bool SCIPsortedvecFindDownLong(
-   SCIP_Longint*         longarray,          /**< SCIP_Longint array to be searched */
-   SCIP_Longint          val,                /**< value to search */
-   int                   len,                /**< length of array */
-   int*                  pos                 /**< pointer to store position of element */
-   );
-
-/**@} */
-
-/**@defgroup MiscellaneousMethods Miscellaneous Methods
- *
- * Below you find a list of miscellaneous methods grouped by different categories
- *@{
- */
-
-/*
- * Numerical methods
- */
-
-/**@defgroup NumericalMethods Numerical Methods
- *
- *@{
- */
-
-/** returns the machine epsilon: the smallest number eps > 0, for which 1.0 + eps > 1.0 */
-EXTERN
-SCIP_Real SCIPcalcMachineEpsilon(
-   void
-   );
-
-/** calculates the greatest common divisor of the two given values */
-EXTERN
-SCIP_Longint SCIPcalcGreComDiv(
-   SCIP_Longint          val1,               /**< first value of greatest common devisor calculation */
-   SCIP_Longint          val2                /**< second value of greatest common devisor calculation */
-   );
-
-/** calculates the smallest common multiple of the two given values */
-EXTERN
-SCIP_Longint SCIPcalcSmaComMul(
-   SCIP_Longint          val1,               /**< first value of smallest common multiple calculation */
-   SCIP_Longint          val2                /**< second value of smallest common multiple calculation */
-   );
-
-/** converts a real number into a (approximate) rational representation, and returns TRUE iff the conversion was
- *  successful
- */
-EXTERN
-SCIP_Bool SCIPrealToRational(
-   SCIP_Real             val,                /**< real value r to convert into rational number */
-   SCIP_Real             mindelta,           /**< minimal allowed difference r - q of real r and rational q = n/d */
-   SCIP_Real             maxdelta,           /**< maximal allowed difference r - q of real r and rational q = n/d */
-   SCIP_Longint          maxdnom,            /**< maximal denominator allowed */
-   SCIP_Longint*         nominator,          /**< pointer to store the nominator n of the rational number */
-   SCIP_Longint*         denominator         /**< pointer to store the denominator d of the rational number */
-   );
-
-/** tries to find a value, such that all given values, if scaled with this value become integral in relative allowed
- *  difference in between mindelta and maxdelta
- */
-EXTERN
-SCIP_RETCODE SCIPcalcIntegralScalar(
-   SCIP_Real*            vals,               /**< values to scale */
-   int                   nvals,              /**< number of values to scale */
-   SCIP_Real             mindelta,           /**< minimal relative allowed difference of scaled coefficient s*c and integral i */
-   SCIP_Real             maxdelta,           /**< maximal relative allowed difference of scaled coefficient s*c and integral i */
-   SCIP_Longint          maxdnom,            /**< maximal denominator allowed in rational numbers */
-   SCIP_Real             maxscale,           /**< maximal allowed scalar */
-   SCIP_Real*            intscalar,          /**< pointer to store scalar that would make the coefficients integral, or NULL */
-   SCIP_Bool*            success             /**< stores whether returned value is valid */
-   );
-
-/** given a (usually very small) interval, tries to find a rational number with simple denominator (i.e. a small
- *  number, probably multiplied with powers of 10) out of this interval; returns TRUE iff a valid rational
- *  number inside the interval was found
- */
-EXTERN
-SCIP_Bool SCIPfindSimpleRational(
-   SCIP_Real             lb,                 /**< lower bound of the interval */
-   SCIP_Real             ub,                 /**< upper bound of the interval */
-   SCIP_Longint          maxdnom,            /**< maximal denominator allowed for resulting rational number */
-   SCIP_Longint*         nominator,          /**< pointer to store the nominator n of the rational number */
-   SCIP_Longint*         denominator         /**< pointer to store the denominator d of the rational number */
-   );
-
-/** given a (usually very small) interval, selects a value inside this interval; it is tried to select a rational number
- *  with simple denominator (i.e. a small number, probably multiplied with powers of 10);
- *  if no valid rational number inside the interval was found, selects the central value of the interval
- */
-EXTERN
-SCIP_Real SCIPselectSimpleValue(
-   SCIP_Real             lb,                 /**< lower bound of the interval */
-   SCIP_Real             ub,                 /**< upper bound of the interval */
-   SCIP_Longint          maxdnom             /**< maximal denominator allowed for resulting rational number */
-   );
-
-/* The C99 standard defines the function (or macro) isfinite.
- * On MacOS X, isfinite is also available.
- * From the BSD world, there comes a function finite.
- * On SunOS, finite is also available.
- * In the MS compiler world, there is a function _finite.
- * As last resort, we check whether x == x does not hold, but this works only for NaN's, not for infinities!
- */
-#if _XOPEN_SOURCE >= 600 || defined(_ISOC99_SOURCE) || _POSIX_C_SOURCE >= 200112L || defined(__APPLE__)
-#define SCIPisFinite isfinite
-#elif defined(_BSD_SOURCE) || defined(__sun)
-#define SCIPisFinite finite
-#elif defined(_MSC_VER)
-#define SCIPisFinite _finite
-#else
-#define SCIPisFinite(x) ((x) == (x))
-#endif
-
-/* In debug mode, the following methods are implemented as function calls to ensure
- * type validity.
- */
-
-/** returns the relative difference: (val1-val2)/max(|val1|,|val2|,1.0) */
-EXTERN
-SCIP_Real SCIPrelDiff(
-   SCIP_Real             val1,               /**< first value to be compared */
-   SCIP_Real             val2                /**< second value to be compared */
-   );
-
-#ifdef NDEBUG
-
-/* In optimized mode, the function calls are overwritten by defines to reduce the number of function calls and
- * speed up the algorithms.
- */
-
-#define SCIPrelDiff(val1, val2)         ( ((val1)-(val2))/(MAX3(1.0,REALABS(val1),REALABS(val2))) )
-
-#endif
-
-/**@} */
-
-
-/*
- * Random Numbers
- */
-
-/**@defgroup RandomNumbers Random Numbers
- *
- *@{
- */
-
-/** returns a random integer between minrandval and maxrandval */
-EXTERN
-int SCIPgetRandomInt(
-   int                   minrandval,         /**< minimal value to return */
-   int                   maxrandval,         /**< maximal value to return */
-   unsigned int*         seedp               /**< pointer to seed value */
-   );
-
-/** returns a random real between minrandval and maxrandval */
-EXTERN
-SCIP_Real SCIPgetRandomReal(
-   SCIP_Real             minrandval,         /**< minimal value to return */
-   SCIP_Real             maxrandval,         /**< maximal value to return */
-   unsigned int*         seedp               /**< pointer to seed value */
-   );
-
-/**@} */
-
-
-/*
- * Additional math functions
- */
-
-/**@defgroup AdditionalMathFunctions Additional math functions
- *
- *@{
- */
-
-/** calculates a binomial coefficient n over m, choose m elements out of n, maximal value will be 33 over 16 (because
- *  the n=33 is the last line in the Pascal's triangle where each entry fits in a 4 byte value), an error occurs due to
- *  big numbers or an negative value m (and m < n) and -1 will be returned
- */
-EXTERN
-SCIP_Longint SCIPcalcBinomCoef(
-   int                   n,                  /**< number of different elements */
-   int                   m                   /**< number to choose out of the above */
-   );
-
-/**@} */
-
-/*
- * Permutations / Shuffling
- */
-
-/**@defgroup PermutationsShuffling Permutations Shuffling
- *
- *@{
- */
-
-/** swaps two ints */
-EXTERN
-void SCIPswapInts(
-   int*                  value1,             /**< pointer to first integer */
-   int*                  value2              /**< pointer ti second integer */
-   );
-
-/** swaps the addresses of two pointers */
-EXTERN
-void SCIPswapPointers(
-   void**                pointer1,           /**< first pointer */
-   void**                pointer2            /**< second pointer */
-   );
-
-/** randomly shuffles parts of an integer array using the Fisher-Yates algorithm */
-EXTERN
-void SCIPpermuteIntArray(
-   int*                  array,              /**< array to be shuffled */
-   int                   begin,              /**< first index that should be subject to shuffling (0 for whole array) */
-   int                   end,                /**< last index that should be subject to shuffling (array size for whole
-					      *   array)
-					      */
-   unsigned int*         randseed            /**< seed value for the random generator */
-   );
-
-/** randomly shuffles parts of an array using the Fisher-Yates algorithm */
-EXTERN
-void SCIPpermuteArray(
-   void**                array,              /**< array to be shuffled */
-   int                   begin,              /**< first index that should be subject to shuffling (0 for whole array) */
-   int                   end,                /**< last index that should be subject to shuffling (array size for whole
-					      *   array)
-					      */
-   unsigned int*         randseed            /**< pointer to seed value for the random generator */
-=======
 
 /** randomly shuffles parts of an array using the Fisher-Yates algorithm */
 extern
@@ -5588,7 +1673,6 @@
    int                   end                 /**< last index that should be subject to shuffling (array size for whole
                                               *   array)
                                               */
->>>>>>> d64635d7
    );
 
 /** draws a random subset of disjoint elements from a given set of disjoint elements;
