--- conflicted
+++ resolved
@@ -1083,17 +1083,6 @@
  * @{
  */
 
-<<<<<<< HEAD
-/** creates directed graph structure */
-EXTERN
-SCIP_RETCODE SCIPdigraphCreate(
-   SCIP_DIGRAPH**        digraph,            /**< pointer to store the created directed graph */
-   BMS_BLKMEM*           blkmem,             /**< block memory to store the data */
-   int                   nnodes              /**< number of nodes */
-   );
-
-=======
->>>>>>> 92d99534
 /** resize directed graph structure */
 EXTERN
 SCIP_RETCODE SCIPdigraphResize(
@@ -1101,21 +1090,6 @@
    int                   nnodes              /**< new number of nodes */
    );
 
-<<<<<<< HEAD
-/** copies directed graph structure
- *
- *  @note The data in nodedata is copied verbatim. This possibly has to be adapted by the user.
- */
-EXTERN
-SCIP_RETCODE SCIPdigraphCopy(
-   SCIP_DIGRAPH**        targetdigraph,      /**< pointer to store the copied directed graph */
-   SCIP_DIGRAPH*         sourcedigraph,      /**< source directed graph */
-   BMS_BLKMEM*           targetblkmem        /**< block memory to store the target block memory, or NULL to use the same
-                                              *  the same block memory as used for the \p sourcedigraph */
-   );
-
-=======
->>>>>>> 92d99534
 /** sets the sizes of the successor lists for the nodes in a directed graph and allocates memory for the lists */
 EXTERN
 SCIP_RETCODE SCIPdigraphSetSizes(
