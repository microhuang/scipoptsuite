/* * * * * * * * * * * * * * * * * * * * * * * * * * * * * * * * * * * * * * */
/*                                                                           */
/*                  This file is part of the program and library             */
/*         SCIP --- Solving Constraint Integer Programs                      */
/*                                                                           */
/*    Copyright (C) 2002-2020 Konrad-Zuse-Zentrum                            */
/*                            fuer Informationstechnik Berlin                */
/*                                                                           */
/*  SCIP is distributed under the terms of the ZIB Academic License.         */
/*                                                                           */
/*  You should have received a copy of the ZIB Academic License              */
/*  along with SCIP; see the file COPYING. If not visit scipopt.org.         */
/*                                                                           */
/* * * * * * * * * * * * * * * * * * * * * * * * * * * * * * * * * * * * * * */

/**@file   type_symmetry.h
 * @brief  type definitions for symmetry computations
 * @author Marc Pfetsch
 */

/*---+----1----+----2----+----3----+----4----+----5----+----6----+----7----+----8----+----9----+----0----+----1----+----2*/

#ifndef __SCIP_TYPE_SYMMETRY_H_
#define __SCIP_TYPE_SYMMETRY_H_

#include <scip/scip.h>

#ifdef __cplusplus
extern "C" {
#endif

/** symmetry type specification */
#define SYM_SPEC_INTEGER                UINT32_C(0x00000001)  /**< need symmetries for integer variables only */
#define SYM_SPEC_BINARY                 UINT32_C(0x00000002)  /**< need symmetries for binary variables only */
#define SYM_SPEC_REAL                   UINT32_C(0x00000004)  /**< need symmetries also for continuous variables */

typedef uint32_t SYM_SPEC;              /**< types of variables handled by symmetry */

/** define sense of rhs */
enum SYM_Rhssense
{
   SYM_SENSE_UNKOWN     = 0,                 /**< unknown sense */
   SYM_SENSE_INEQUALITY = 1,                 /**< linear inequality */
   SYM_SENSE_EQUATION   = 2,                 /**< linear equation */
   SYM_SENSE_XOR        = 3,                 /**< XOR constraint */
   SYM_SENSE_AND        = 4,                 /**< AND constraint */
   SYM_SENSE_OR         = 5,                 /**< OR constrant */
   SYM_SENSE_BOUNDIS_TYPE_1 = 6,             /**< bounddisjunction type 1 */
   SYM_SENSE_BOUNDIS_TYPE_2 = 7              /**< bounddisjunction type 2 */
};
typedef enum SYM_Rhssense SYM_RHSSENSE;

/* type of symmetry handling codes */
#define SYM_HANDLETYPE_NONE             UINT32_C(0x00000000)  /**< no symmetry handling */
#define SYM_HANDLETYPE_SYMBREAK         UINT32_C(0x00000001)  /**< symmetry breaking inequalities */
#define SYM_HANDLETYPE_ORBITALFIXING    UINT32_C(0x00000002)  /**< orbital fixing */

typedef uint32_t SYM_HANDLETYPE;        /**< type of symmetry handling */

typedef struct SYM_Vartype SYM_VARTYPE;      /**< data of variables that are considered to be equivalent */
typedef struct SYM_Matrixdata SYM_MATRIXDATA;/**< data for symmetry group computation */

<<<<<<< HEAD
/** selection rules for leaders in SST cuts */
enum SCIP_LeaderRule
{
   SCIP_LEADERRULE_FIRSTINORBIT        = 0,       /**< first var in orbit */
   SCIP_LEADERRULE_LASTINORBIT         = 1,       /**< last var in orbit */
   SCIP_LEADERRULE_MAXCONFLICTSINORBIT = 2,       /**< var with most conflicting vars in its orbit */
   SCIP_LEADERRULE_MAXCONFLICTS        = 3        /**< var with most conflicting vars in problem */
};
typedef enum SCIP_LeaderRule SCIP_LEADERRULE;

/** tie breaks for leader rule based on the leader's orbit */
enum SCIP_LeaderTiebreakRule
{
   SCIP_LEADERTIEBREAKRULE_MINORBIT            = 0,    /**< orbit of minimum size */
   SCIP_LEADERTIEBREAKRULE_MAXORBIT            = 1,    /**< orbit of maximum size */
   SCIP_LEADERTIEBREAKRULE_MAXCONFLICTSINORBIT = 2     /**< orbit with maximum number of vars in conflict with leader */
};

/** variable types for leader in Schreier Sims cuts */
enum SCIP_SSTType
{
   SCIP_SSTTYPE_BINARY                 = 1,    /**< binary variables */
   SCIP_SSTTYPE_INTEGER                = 2,    /**< integer variables */
   SCIP_SSTTYPE_IMPLINT                = 4,    /**< implicitly integer variables */
   SCIP_SSTTYPE_CONTINUOUS             = 8     /**< continuous variables */
};

typedef enum SCIP_SSTType SCIP_SSTTYPE;

/** type of orbitope constraint: full, packing, or partitioning orbitope */
enum SCIP_OrbitopeType
{
   SCIP_ORBITOPETYPE_FULL         = 0,       /**< constraint is a full orbitope constraint:         rowsum(x) unrestricted */
   SCIP_ORBITOPETYPE_PARTITIONING = 1,       /**< constraint is a partitioning orbitope constraint: rowsum(x) == 1 */
   SCIP_ORBITOPETYPE_PACKING      = 2        /**< constraint is a packing orbitope constraint:      rowsum(x) <= 1 */
};
typedef enum SCIP_OrbitopeType SCIP_ORBITOPETYPE;


=======
>>>>>>> 9c99a4af
#ifdef __cplusplus
}
#endif

#endif<|MERGE_RESOLUTION|>--- conflicted
+++ resolved
@@ -60,7 +60,6 @@
 typedef struct SYM_Vartype SYM_VARTYPE;      /**< data of variables that are considered to be equivalent */
 typedef struct SYM_Matrixdata SYM_MATRIXDATA;/**< data for symmetry group computation */
 
-<<<<<<< HEAD
 /** selection rules for leaders in SST cuts */
 enum SCIP_LeaderRule
 {
@@ -100,8 +99,6 @@
 typedef enum SCIP_OrbitopeType SCIP_ORBITOPETYPE;
 
 
-=======
->>>>>>> 9c99a4af
 #ifdef __cplusplus
 }
 #endif
