/* * * * * * * * * * * * * * * * * * * * * * * * * * * * * * * * * * * * * * */
/*                                                                           */
/*                  This file is part of the program and library             */
/*         SCIP --- Solving Constraint Integer Programs                      */
/*                                                                           */
/*    Copyright (C) 2002-2014 Konrad-Zuse-Zentrum                            */
/*                            fuer Informationstechnik Berlin                */
/*                                                                           */
/*  SCIP is distributed under the terms of the ZIB Academic License.         */
/*                                                                           */
/*  You should have received a copy of the ZIB Academic License              */
/*  along with SCIP; see the file COPYING. If not email to scip@zib.de.      */
/*                                                                           */
/* * * * * * * * * * * * * * * * * * * * * * * * * * * * * * * * * * * * * * */

/**@file   lpi_spx.cpp
 * @ingroup LPIS
 * @brief  LP interface for SoPlex version 1.4 and higher
 * @author Tobias Achterberg
 * @author Timo Berthold
 * @author Ambros Gleixner
 * @author Marc Pfetsch
 *
 * This is an implementation of SCIP's LP interface for SoPlex. While the ratio test is fixed to SoPlex's standard,
 * different pricing methods can be chosen and an autopricing strategy (start with devex and switch to steepest edge
 * after too many iterations) is implemented directly. Scaler and simplifier may be applied if solving from scratch.
 *
 * For debugging purposes, the SoPlex results can be double checked with CPLEX if WITH_LPSCHECK is defined. This may
 * yield false positives, since the LP is dumped to a file for transfering it to CPLEX, hence, precision may be lost.
 */

/*--+----1----+----2----+----3----+----4----+----5----+----6----+----7----+----8----+----9----+----0----+----1----+----2*/

#define AUTOPRICING_ITERSWITCH          10000/**< start with devex and switch to steepest edge after this many iterations */
#define STRONGBRANCH_RESTOREBASIS            /**< if defined then in SCIPlpiStrongbranch() we restore the basis after the
                                              *   down branch and after the up branch; if false only after the end of a
                                              *   strong branching phase, which however seems to mostly increase strong
                                              *   branching time and iterations */

/* in this case the SoPlex results are double checked using CPLEX */
#ifdef WITH_LPSCHECK
#include <cplex.h>

#define CHECK_SPXSOLVE                  true /**< shall the SoPlex results in spxSolve() be double checked using CPLEX? */
#define CHECK_SPXSTRONGBRANCH           true /**< shall the SoPlex results in SCIPlpStrongbranch() be double checked using CPLEX? */
#define CHECK_START                     0    /**< skip first CHECK_START number of checks */
#define EXIT_AT_WRONG_RESULT            false/**< shall program be exited if CPLEX returns different result than SoPlex? */
#define EXIT_AT_CPXERROR                false/**< shall program be exited if CPLEX returns an error? */

#define CPX_CALL(x)                     do                                                                                  \
                                        {                                                                                   \
                                           int _cpxstat_;               \
                                           if( (_cpxstat_ = (x)) != 0 )                                                     \
                                           {                                                                                \
                                              SCIPmessagePrintWarning(m_messagehdlr, "CPLEX error <%d>; SoPlex result unchecked\n", _cpxstat_); \
                                              if( EXIT_AT_CPXERROR )                                                        \
                                              {                                                                             \
                                                 exit(1);                                                                   \
                                              }                                                                             \
                                              else                                                                          \
                                              {                                                                             \
                                                 goto ENDCHECK;                                                             \
                                              }                                                                             \
                                           }                                                                                \
                                        }                                                                                   \
                                        while( false )
#endif

/* remember the original value of the SCIP_DEBUG define and undefine it */
#ifdef SCIP_DEBUG
#define ___DEBUG
#undef SCIP_DEBUG
#endif

/* include SoPlex solver */
#include "spxsolver.h"

/* define subversion for versions <= 1.5.0.1 */
#ifndef SOPLEX_SUBVERSION
#define SOPLEX_SUBVERSION 0
#endif

/* check version */
#if (SOPLEX_VERSION < 133)
#error "This interface is not compatible with SoPlex versions prior to 1.4"
#endif

/* get githash of SoPlex */
#if (SOPLEX_VERSION >= 160)
#include "spxgithash.h"
#endif

/* include SoPlex components */
#include "slufactor.h"
#include "spxsteeppr.h"
#if ((SOPLEX_VERSION == 160 && SOPLEX_SUBVERSION >= 6) || SOPLEX_VERSION > 160)
#include "spxsteepexpr.h"
#endif
#include "spxparmultpr.h"
#include "spxdevexpr.h"
#include "spxfastrt.h"
#include "spxmainsm.h"
#include "spxequilisc.h"

#define WITH_BOUNDFLIPPING
#ifdef WITH_BOUNDFLIPPING
#include "spxboundflippingrt.h"
#endif

/* reset the SCIP_DEBUG define to its original SCIP value */
#undef SCIP_DEBUG
#ifdef ___DEBUG
#define SCIP_DEBUG
#undef ___DEBUG
#endif

#define SOPLEX_VERBLEVEL                5    /**< verbosity level for LPINFO */

#include "scip/pub_message.h"

/********************************************************************/
/*----------------------------- C++ --------------------------------*/
/********************************************************************/

/* in C++ we have to use "0" instead of "(void*)0" */
#undef NULL
#define NULL 0

#include <cassert>
using namespace soplex;


/** Macro for a single SoPlex call for which exceptions have to be catched - return an LP error. We
 *  make no distinction between different exception types, e.g., between memory allocation and other
 *  exceptions.
 */
#ifndef NDEBUG
#define SOPLEX_TRY(messagehdlr, x)  do                                  \
   {                                                                    \
      try                                                               \
      {                                                                 \
         (x);                                                           \
      }                                                                 \
      catch( const SPxException& E )                                    \
      {                                                                 \
         std::string s = E.what();                                      \
         SCIPmessagePrintWarning((messagehdlr), "SoPlex threw an exception: %s\n", s.c_str()); \
         return SCIP_LPERROR;                                           \
      }                                                                 \
   }                                                                    \
   while( FALSE )

#else
#define SOPLEX_TRY(messagehdlr, x)  do                                  \
   {                                                                    \
      try                                                               \
      {                                                                 \
         (x);                                                           \
      }                                                                 \
      catch( const SPxException& E )                                    \
      {                                                                 \
         return SCIP_LPERROR;                                           \
      }                                                                 \
   }                                                                    \
   while( FALSE )
#endif

#define SOPLEX_TRYLPI(x) SOPLEX_TRY(lpi->messagehdlr, x)
#define SOPLEX_TRYLPIPTR(x) SOPLEX_TRY((*lpi)->messagehdlr, x)

/* Macro for a single SoPlex call for which exceptions have to be catched - abort if they
 * arise. SCIP_ABORT() is not accessible here.
 */
#define SOPLEX_TRY_ABORT(x)  do                                         \
   {                                                                    \
      try                                                               \
      {                                                                 \
         (x);                                                           \
      }                                                                 \
      catch( const SPxException& E )                                    \
      {                                                                 \
         std::string s = E.what();                                      \
         SCIPerrorMessage("SoPlex threw an exception: %s\n", s.c_str()); \
         abort();                                                       \
      }                                                                 \
   }                                                                    \
   while( FALSE )



/** SCIP's SoPlex class */
class SPxSCIP : public SPxSolver
{
   SPxLP::SPxSense       m_sense;            /**< optimization sense */
   SLUFactor             m_slu;              /**< sparse LU factorization */
   SPxSteepPR            m_price_steep;      /**< steepest edge pricer */
#if ((SOPLEX_VERSION == 160 && SOPLEX_SUBVERSION >= 6) || SOPLEX_VERSION > 160)
   SPxSteepExPR          m_price_steep_ex;   /**< steepest edge with exact weight initialization */
#else
   SPxSteepPR            m_price_steep_ex;   /**< fallback to quick start pricer */
#endif
   SPxParMultPR          m_price_parmult;    /**< partial multiple pricer */
   SPxDevexPR            m_price_devex;      /**< devex pricer */
#ifdef WITH_BOUNDFLIPPING
   SPxBoundFlippingRT    m_ratio;            /**< Long step dual ratio tester */
#else
   SPxFastRT             m_ratio;            /**< Harris fast ratio tester */
#endif
   char*                 m_probname;         /**< problem name */
   bool                  m_fromscratch;      /**< use old basis indicator */
   bool                  m_scaling;          /**< use lp scaling */
   bool                  m_presolving;       /**< use lp presolving */
   Real                  m_lpifeastol;       /**< feastol set by SCIPlpiSetRealpar() */
   Real                  m_lpiopttol;        /**< opttol set by SCIPlpiSetRealpar() */
   Real                  m_objLoLimit;       /**< lower objective limit */
   Real                  m_objUpLimit;       /**< upper objective limit */
   Status                m_stat;             /**< solving status */
   bool                  m_lpinfo;           /**< storing whether output is turned on */
   bool                  m_autopricing;      /**< is automatic pricing selected? */
   int                   m_itlim;            /**< iteration limit (-1 for unbounded) */
   int                   m_itused;           /**< number of iterations spent in phase one of auto pricing */
   SPxSolver::VarStatus* m_rowstat;          /**< basis status of rows before starting strong branching (if available, 0 otherwise) */
   SPxSolver::VarStatus* m_colstat;          /**< basis status of columns before starting strong branching (if available, 0 otherwise) */
   NameSet*              m_rownames;         /**< row names */
   NameSet*              m_colnames;         /**< column names */

#ifdef WITH_LPSCHECK
   int                   m_checknum;
   bool                  m_doublecheck;
   CPXENVptr             m_cpxenv;           /**< CPLEX memory environment */
   CPXLPptr              m_cpxlp;            /**< CPLEX lp structure */
#endif
   SCIP_MESSAGEHDLR*     m_messagehdlr;      /**< messagehdlr handler to printing messages, or NULL */

public:
   SPxSCIP(
      SCIP_MESSAGEHDLR*  messagehdlr = NULL, /**< message handler */
      const char*        probname = NULL     /**< name of problem */
      )
      : SPxSolver(LEAVE, COLUMN),
        m_probname(0),
        m_fromscratch(false),
        m_scaling(true),
        m_presolving(true),
        m_objLoLimit(-soplex::infinity),
        m_objUpLimit(soplex::infinity),
        m_stat(NO_PROBLEM),
        m_lpinfo(false),
        m_autopricing(true),
        m_itlim(-1),
        m_itused(0),
        m_rowstat(NULL),
        m_colstat(NULL),
        m_rownames(0),
        m_colnames(0),
        m_messagehdlr(messagehdlr)
   {
      m_sense = sense();
      setSense(SPxLP::MINIMIZE);
      setSolver(&m_slu);
      setTester(&m_ratio);
      setPricer(&m_price_steep);
      /* no starter */

      if ( probname != NULL )
         SOPLEX_TRY_ABORT( setProbname(probname) );

#if ((SOPLEX_VERSION == 160 && SOPLEX_SUBVERSION >= 5) || SOPLEX_VERSION > 160)
      m_lpifeastol = SPxSolver::feastol();
      m_lpiopttol = SPxSolver::opttol();
#else
      m_lpifeastol = SPxSolver::delta();
      m_lpiopttol = SPxSolver::delta();
#endif

#ifdef WITH_LPSCHECK
      int cpxstat;
      m_cpxenv = CPXopenCPLEX(&cpxstat);
      assert(m_cpxenv != NULL);
      m_cpxlp = CPXcreateprob(m_cpxenv, &cpxstat, probname != NULL ? probname : "spxcheck");
      (void) CPXsetintparam(m_cpxenv, CPX_PARAM_SCRIND, 0);
      m_checknum = 0;
      m_doublecheck = false;
#endif
   }

   virtual ~SPxSCIP()
   {
      if( m_probname != NULL )
         spx_free(m_probname);  /*lint !e1551*/

      freePreStrongbranchingBasis();

      if( m_rownames != NULL )
      {
         m_rownames->~NameSet();
         spx_free(m_rownames);
      }
      if( m_colnames != NULL )
      {
         m_colnames->~NameSet();
         spx_free(m_colnames);
      }

#ifdef WITH_LPSCHECK
      (void) CPXfreeprob(m_cpxenv, &m_cpxlp);
      (void) CPXcloseCPLEX(&m_cpxenv);
#endif
   }

   /**< return feastol set by SCIPlpiSetRealpar(), which might be tighter than what SoPlex accepted */
   Real feastol()
   {
      return m_lpifeastol;
   }

   /**< set feastol and store value in case SoPlex only accepts a larger tolerance */
   void setFeastol(
      const Real d
      )
   {
      m_lpifeastol = d;

#if ((SOPLEX_VERSION == 160 && SOPLEX_SUBVERSION >= 5) || SOPLEX_VERSION > 160)
      SPxSolver::setFeastol(d);
#else
      SPxSolver::setDelta(d);
#endif
   }

   /**< return opttol set by SCIPlpiSetRealpar(), which might be tighter than what SoPlex accepted */
   Real opttol()
   {
      return m_lpiopttol;
   }

   /**< set opttol and store value in case SoPlex only accepts a larger tolerance */
   void setOpttol(
      const Real d
      )
   {
      m_lpiopttol = d;

#if ((SOPLEX_VERSION == 160 && SOPLEX_SUBVERSION >= 5) || SOPLEX_VERSION > 160)
      SPxSolver::setOpttol(d);
#else
      SPxSolver::setDelta(d);
#endif
   }

   bool isPerturbed()
   {
      /* the epsilon is 1e-16; we add a factor of ten to account for numerics */
      return (shift() >= 10.0 * epsilon());
   }

   /** set iteration limit (-1 = unbounded) */
   void setIterationLimit(
      const int          itlim
      )
   {
      m_itlim = itlim;
   }

   void setAutoPricer()
   {
      setPricer(&m_price_devex);
      m_autopricing = true;
   }

   void setFullPricer()
   {
      setPricer(&m_price_steep);
      m_autopricing = false;
   }

   void setSteepPricer()
   {
      setPricer(&m_price_steep_ex);
      m_autopricing = false;
   }

   void setSteepQStartPricer()
   {
      setPricer(&m_price_steep);
      m_autopricing = false;
   }

   void setParmultPricer()
   {
      setPricer(&m_price_parmult);
      m_autopricing = false;
   }

   void setDevexPricer()
   {
      setPricer(&m_price_devex);
      m_autopricing = false;
   }

   /** get iteration limit (-1 = unbounded) */
   int getIterationLimit()
   {
      return m_itlim;
   }

   bool getFromScratch() const
   {
      return m_fromscratch;
   }

   void setFromScratch(bool fs)
   {
      m_fromscratch = fs;
   }

   bool getScaling() const
   {
      return m_scaling;
   }

   void setScaling(bool s)
   {
      m_scaling = s;
   }

   bool getPresolving() const
   {
      return m_presolving;
   }

   void setPresolving(bool p)
   {
      m_presolving = p;
   }

   bool getLpInfo() const
   {
      return m_lpinfo;
   }

   void setLpInfo(bool li)
   {
      m_lpinfo = li;
   }

   SPxLP::SPxSense getSense() const
   {
      assert(m_sense == sense());

      return m_sense;
   }

   void setSense(const SPxLP::SPxSense sen)
   {
      assert(m_sense == sense());

      if( m_sense != sen )
      {
         m_sense = sen;
         changeSense(sen);

         /* if objective limit was set for the new sense previously, we have to apply it now */
         if( m_sense == SPxLP::MINIMIZE && getObjUpLimit() < soplex::infinity )
         {
            SCIPdebugMessage("setting termination value to <%g>\n", getObjUpLimit());
            SPxSolver::setTerminationValue(getObjUpLimit());
         }
         else if( m_sense == SPxLP::MAXIMIZE && getObjLoLimit() > -soplex::infinity )
         {
            SCIPdebugMessage("setting termination value to <%g>\n", getObjLoLimit());
            SPxSolver::setTerminationValue(getObjLoLimit());
         }
      }
   }

   void setProbname(const char* probname)
   {
      int len;

      assert(probname != NULL);
      if( m_probname != NULL )
         spx_free(m_probname);
      len = (int)strlen(probname);
      spx_alloc(m_probname, len + 1);
      strncpy(m_probname, probname, len);
      m_probname[len] = '\0';
   }

   Real getObjLoLimit() const
   {
      return m_objLoLimit;
   }

   void setObjLoLimit(Real limit)
   {
      if( getSense() == SPxLP::MAXIMIZE )
      {
         SCIPdebugMessage("setting termination value from <%g> to <%g>\n", m_objLoLimit, limit);
         SPxSolver::setTerminationValue(limit);
      }
      m_objLoLimit = limit;
   }

   Real getObjUpLimit() const
   {
      return m_objUpLimit;
   }

   void setObjUpLimit(Real limit)
   {
      if( getSense() == SPxLP::MINIMIZE )
      {
         SCIPdebugMessage("setting termination value from <%g> to <%g>\n", m_objUpLimit, limit);
         SPxSolver::setTerminationValue(limit);
      }
      m_objUpLimit = limit;
   }

   void setRep(SPxSolver::Representation p_rep)
   {
      if( p_rep != rep() )
      {
         SCIPdebugMessage("switching to %s representation of the basis\n", p_rep == SPxSolver::ROW ? "row" : "column");
         SPxSolver::setRep(p_rep);
      }
   }

#ifdef WITH_LPSCHECK
   bool getDoubleCheck()
   {
      m_checknum++;
      return m_doublecheck && m_checknum + 1 >= CHECK_START;
   }

   void setDoubleCheck(bool dc)
   {
      m_doublecheck = dc;
   }

   const char* spxStatusString(const SPxSolver::Status stat)
   {
      switch( stat )
      {
      case SPxSolver::ABORT_TIME:
         return "ABORT_TIME";
      case SPxSolver::ABORT_ITER:
         return "ABORT_ITER";
      case SPxSolver::ABORT_VALUE:
         return "ABORT_VALUE";
      case SPxSolver::SINGULAR:
         return "SINGULAR";
      case SPxSolver::REGULAR:
         return "REGULAR";
      case SPxSolver::UNKNOWN:
         return "UNKNOWN";
      case SPxSolver::OPTIMAL:
         return "OPTIMAL";
      case SPxSolver::UNBOUNDED:
         return "UNBOUNDED";
      case SPxSolver::INFEASIBLE:
         return "INFEASIBLE";
      default:
         return "UNKNOWN";
      }  /*lint !e788*/

      return "UNKNOWN";
   }

   const char* cpxStatusString(const int stat)
   {
      switch( stat )
      {
      case CPX_STAT_ABORT_TIME_LIM:
         return "ABORT_TIME";
      case CPX_STAT_ABORT_IT_LIM:
         return "ABORT_ITER";
      case CPX_STAT_ABORT_OBJ_LIM:
         return "ABORT_VALUE";
      case CPX_STAT_OPTIMAL:
         return "OPTIMAL";
      case CPX_STAT_OPTIMAL_INFEAS:
         return "CPX_STAT_OPTIMAL_INFEAS: OPT SOL INFEASIBLE AFTER UNSCALING";
      case CPX_STAT_UNBOUNDED:
         return "UNBOUNDED";
      case CPX_STAT_INFEASIBLE:
         return "INFEASIBLE";
      case CPX_STAT_INForUNBD:
         return "INFEASIBLE or UNBOUNDED";
      case CPX_STAT_NUM_BEST:
         return "CPX_STAT_NUM_BEST: SOL AVAILABLE BUT NOT PROVEN OPTIMAL DUE TO NUM TROUBLE";
      default:
         return "UNKNOWN";
      }  /*lint !e788*/

      return "UNKNOWN";
   }
#endif

#ifndef NDEBUG
   bool checkConsistentBounds()
   {
      for( int i = 0; i < nCols(); ++i )
      {
         if( lower(i) > upper(i) )
         {
            SCIPerrorMessage("inconsistent bounds on column %d: lower=%.17g, upper=%.17g\n",
               i, lower(i), upper(i));
            return false;
         }
      }

      return true;
   }

   bool checkConsistentSides()
   {
      for( int i = 0; i < nRows(); ++i )
      {
         if( lhs(i) > rhs(i) )
         {
            SCIPerrorMessage("inconsistent sides on row %d: lhs=%.17g, rhs=%.17g\n",
               i, lhs(i), rhs(i));
            return false;
         }
      }

      return true;
   }
#endif

   void trySolve(bool printwarning = true)
   {
      Real timespent;
      Real timelimit;
      try
      {
         m_stat = SPxSolver::solve();
      }
      catch( const SPxException& x )
      {
         std::string s = x.what();
         if( printwarning )
         {
            SCIPmessagePrintWarning(m_messagehdlr, "SoPlex threw an exception: %s\n", s.c_str());
         }
         m_stat = SPxSolver::status();

         /* since it is not clear if the status in SoPlex are set correctly
          * we want to make sure that if an error is thrown the status is
          * not OPTIMAL anymore.
          */
         assert( m_stat != SPxSolver::OPTIMAL );
      }

      /* save iteration count */
      m_itused += SPxSolver::iterations();
      assert(m_itlim < 0 || m_itused <= m_itlim);

      /* update time limit */
      timespent = SPxSolver::time();
      if( timespent > 0 )
      {
         /* get current time limit */
         timelimit = SPxSolver::terminationTime();
         if( timelimit > timespent )
            timelimit -= timespent;
         else
            timelimit = 0;
         /* set new time limit */
         assert(timelimit >= 0);
         SPxSolver::setTerminationTime(timelimit);
      }
   }

   virtual Status doSolve(bool printwarning = true)
   {
      int verbosity;

      /* store and set verbosity */
      verbosity = Param::verbose();
      Param::setVerbose(getLpInfo() ? SOPLEX_VERBLEVEL : 0);

      assert(checkConsistentBounds());
      assert(checkConsistentSides());

#ifdef WITH_LPSCHECK
      /* dump LP with current basis and settings saved in SoPlex */
      if( getDoubleCheck() )
         writeState("spxcheck", NULL, NULL);
#endif

      /* in auto pricing, do the first iterations with devex, then switch to steepest edge */
      setTerminationIter(m_autopricing && (m_itlim < 0 || m_itlim - m_itused > AUTOPRICING_ITERSWITCH) ? AUTOPRICING_ITERSWITCH : m_itlim - m_itused);

      trySolve(printwarning);

      if( m_autopricing && m_stat == SPxSolver::ABORT_ITER && (m_itlim < 0 || m_itlim - m_itused > 0) )
      {
         setTerminationIter(m_itlim - m_itused);
         setPricer(&m_price_steep_ex);

         trySolve(printwarning);

         setPricer(&m_price_devex);
      }

      /* for safety reset iteration limit */
      setTerminationIter(m_itlim);

      if( m_stat == OPTIMAL )
      {
         Real objval = value();

         if( (objval > m_objUpLimit) || (objval < m_objLoLimit) )
            m_stat = ABORT_VALUE;
      }

#ifdef WITH_LPSCHECK
      /* if SoPlex gave a definite answer, we double check if it is consistent with CPLEX's answer */
      if( getDoubleCheck() && (m_stat == SPxSolver::OPTIMAL || m_stat == SPxSolver::UNBOUNDED || m_stat == SPxSolver::INFEASIBLE || m_stat == SPxSolver::ABORT_VALUE) )
      {
         SCIP_Real cpxobj;
         int cpxstat;

         /* read LP with basis */
         CPX_CALL( CPXreadcopyprob(m_cpxenv, m_cpxlp, "spxcheck.mps", NULL) );
         CPX_CALL( CPXreadcopybase(m_cpxenv, m_cpxlp, "spxcheck.bas") );

         /* set tolerances */
         CPX_CALL( CPXsetdblparam(m_cpxenv, CPX_PARAM_EPOPT, MAX(opttol(), 1e-9)) );
         CPX_CALL( CPXsetdblparam(m_cpxenv, CPX_PARAM_EPRHS, MAX(feastol(), 1e-9)) );

         /* solve LP */
         CPX_CALL( CPXlpopt(m_cpxenv, m_cpxlp) );

         /* get solution status and objective value */
         CPX_CALL( CPXsolution(m_cpxenv, m_cpxlp, &cpxstat, &cpxobj, NULL, NULL, NULL, NULL) );
         if( getSense() == SPxLP::MAXIMIZE )
            cpxobj *= -1.0;

         /* check for inconsistent statuses */
         if( cpxstat == CPX_STAT_OPTIMAL_INFEAS )
         {
            SCIPerrorMessage("In %s: SoPlex status=%d (%s) while CPLEX status=%d (%s)\n",
               m_probname, m_stat, spxStatusString(m_stat), cpxstat, cpxStatusString(cpxstat));
            if( EXIT_AT_CPXERROR )
               exit(1);
         }
         else if( (m_stat == SPxSolver::OPTIMAL && cpxstat != CPX_STAT_OPTIMAL)
            || (m_stat == SPxSolver::UNBOUNDED && cpxstat != CPX_STAT_UNBOUNDED)
            || (m_stat == SPxSolver::INFEASIBLE && cpxstat != CPX_STAT_INFEASIBLE) )
         {
            SCIPerrorMessage("In %s: SoPlex status=%d (%s) while CPLEX status=%d (%s) (checknum=%d)\n",
               m_probname, m_stat, spxStatusString(m_stat), cpxstat, cpxStatusString(cpxstat), m_checknum);
            if( EXIT_AT_WRONG_RESULT )
               exit(1);
         }
         else if( m_stat == SPxSolver::ABORT_VALUE )
         {
            switch( cpxstat )
            {
            case CPX_STAT_OPTIMAL:
               if( (getSense() == SPxSolver::MINIMIZE && LTrel(cpxobj, getObjUpLimit(), 2*opttol()))
                  || (getSense() == SPxSolver::MAXIMIZE && GTrel(cpxobj, getObjLoLimit(), 2*opttol())) )
               {
                  SCIPerrorMessage("In %s: SoPlex returned status=%d (%s) while CPLEX claims obj=%.10f %s %.10f=obj.limit (%s) (checknum=%d)\n",
                     m_probname, m_stat, spxStatusString(m_stat), cpxobj, getSense() == SPxSolver::MINIMIZE ? "<" : ">",
                     getSense() == SPxSolver::MINIMIZE ? getObjUpLimit() : getObjLoLimit(), cpxStatusString(cpxstat), m_checknum);
                  if( EXIT_AT_WRONG_RESULT )
                     exit(1);
               }
               else if( (getSense() == SPxSolver::MINIMIZE && cpxobj < getObjUpLimit())
                  || (getSense() == SPxSolver::MAXIMIZE && cpxobj > getObjLoLimit()) )
               {
                  SCIPerrorMessage("In %s: SoPlex returned status=%d (%s) while CPLEX claims obj=%.10f %s %.10f=obj.limit (%s) (checknum=%d)\n",
                     m_probname, m_stat, spxStatusString(m_stat), cpxobj, getSense() == SPxSolver::MINIMIZE ? "<" : ">",
                     getSense() == SPxSolver::MINIMIZE ? getObjUpLimit() : getObjLoLimit(), cpxStatusString(cpxstat), m_checknum);
               }
               break;
            case CPX_STAT_OPTIMAL_INFEAS:
            case CPX_STAT_NUM_BEST:
               if( (getSense() == SPxSolver::MINIMIZE && cpxobj < getObjUpLimit())
                  || (getSense() == SPxSolver::MAXIMIZE && cpxobj > getObjLoLimit()) )
               {
                  SCIPerrorMessage("In %s: SoPlex returned status=%d (%s) while CPLEX claims obj=%.10f %s %.10f=obj.limit (%s) (checknum=%d)\n",
                     m_probname, m_stat, spxStatusString(m_stat), cpxobj, getSense() == SPxSolver::MINIMIZE ? "<" : ">",
                     getSense() == SPxSolver::MINIMIZE ? getObjUpLimit() : getObjLoLimit(), cpxStatusString(cpxstat), m_checknum);
               }
               break;
            case CPX_STAT_INFEASIBLE:
               break;
            case CPX_STAT_UNBOUNDED:
               SCIPerrorMessage("In %s: SoPlex status=%d (%s) while CPLEX status=%d (%s) (checknum=%d)\n",
                  m_probname, m_stat, spxStatusString(m_stat), cpxstat, cpxStatusString(cpxstat), m_checknum);
               if( EXIT_AT_WRONG_RESULT )
                  exit(1);
               break;
            case CPX_STAT_INForUNBD:
            default:
               SCIPerrorMessage("In %s: SoPlex status=%d (%s) while CPLEX status=%d (%s) (checknum=%d)\n",
                  m_probname, m_stat, spxStatusString(m_stat), cpxstat, cpxStatusString(cpxstat), m_checknum);
               break;
            }  /*lint !e788*/
         }
         /* check for same objective values */
         else if( m_stat == SPxSolver::OPTIMAL )
         {
            if( (getSense() == SPxSolver::MINIMIZE && LTrel(value(), cpxobj, 2*opttol()))
               || (getSense() == SPxSolver::MAXIMIZE && GTrel(value(), cpxobj, 2*opttol())) )
            {
               /* SCIPerrorMessage("In %s: LP optimal; SoPlex value=%.10f %s CPLEX value=%.10f too good (checknum=%d)\n", value(),
                  m_probname, getSense() == SPxSolver::MINIMIZE ? "<" : ">", cpxobj, m_checknum); */
            }
            else if( (getSense() == SPxSolver::MINIMIZE && GTrel(value(), cpxobj, 2*opttol()))
               || (getSense() == SPxSolver::MAXIMIZE && LTrel(value(), cpxobj, 2*opttol())) )
            {
               SCIPerrorMessage("In %s: LP optimal; SoPlex value=%.10f %s CPLEX value=%.10f suboptimal (checknum=%d)\n", value(),
                  m_probname, getSense() == SPxSolver::MINIMIZE ? ">" : "<", cpxobj, m_checknum);
               if( EXIT_AT_WRONG_RESULT )
                  exit(1);
            }
         }
      }

   ENDCHECK:
#endif

      /* restore verbosity */
      Param::setVerbose(verbosity);

      return m_stat;
   }

   virtual Status solve()
   {
      assert(m_sense == sense());

      SPxEquiliSC* scaler = NULL;
      SPxMainSM* simplifier = NULL;
      SPxLP origlp;
      SPxSimplifier::Result result = SPxSimplifier::OKAY;

      /* delete starting basis if solving from scratch */
      if ( getFromScratch() )
      {
<<<<<<< HEAD
         try
         {
            SPxSolver::reLoad();
         }
         catch(SPxException x)
         {
            std::string s = x.what();
            SCIPmessagePrintWarning(m_messagehdlr, "SoPlex threw an exception: %s\n", s.c_str());
            m_stat = SPxSolver::status();
            assert( m_stat != SPxSolver::OPTIMAL );
            return m_stat;
         }
=======
	 try
	 {
	    SPxSolver::reLoad();
	 }
         catch( const SPxException& x )
	 {
	    std::string s = x.what();
	    SCIPmessagePrintWarning(m_messagehdlr, "SoPlex threw an exception: %s\n", s.c_str());
	    m_stat = SPxSolver::status();
	    assert( m_stat != SPxSolver::OPTIMAL );
	    return m_stat;
	 }
>>>>>>> 1539b252
      }
      assert(!getFromScratch() || getBasisStatus() == SPxBasis::NO_PROBLEM);

      /* use scaler and simplifier if no basis is loaded, i.e., if solving for the first time or from scratch */
      if( SPxSolver::getBasisStatus() == SPxBasis::NO_PROBLEM && getScaling() && nCols() > 0 && nRows() > 0 )
      {
         spx_alloc(scaler, 1);
         scaler = new (scaler) SPxEquiliSC();
         assert(scaler != NULL);
      }

      if( SPxSolver::getBasisStatus() == SPxBasis::NO_PROBLEM && getPresolving() && nCols() > 0 && nRows() > 0 )
      {
         spx_alloc(simplifier, 1);
         simplifier = new (simplifier) SPxMainSM();
         assert(simplifier != NULL);
      }

      /* store original lp */
      if( scaler != NULL || simplifier != NULL )
         origlp = SPxLP(*this);

   SOLVEAGAIN:
      /* perform scaling and presolving */
      if( scaler != NULL )
      {
         SCIPdebugMessage("scaling LP\n");
         scaler->scale(*this);
      }

      if( simplifier != NULL )
      {
         int verbosity;

         /* store and set verbosity */
         verbosity = Param::verbose();
         Param::setVerbose(getLpInfo() ? SOPLEX_VERBLEVEL : 0);
         SCIPdebugMessage("simplifying LP\n");
#ifdef WITH_BOUNDFLIPPING
         result = simplifier->simplify(*this, epsilon(), feastol(), opttol(), true);
#else
#if ((SOPLEX_VERSION == 160 && SOPLEX_SUBVERSION >= 5) || SOPLEX_VERSION > 160)
         result = simplifier->simplify(*this, epsilon(), feastol(), opttol());
#else
         result = simplifier->simplify(*this, epsilon(), delta());
#endif
#endif
         SCIPdebugMessage("simplifier ended with status %u (0: OKAY, 1: INFEASIBLE, 2: DUAL_INFEASIBLE, 3: UNBOUNDED, 4: VANISHED)\n", result);

         /* unsimplification is not designed for these cases, thus reload original/scaled lp */
         if( result == SPxSimplifier::INFEASIBLE || result == SPxSimplifier::DUAL_INFEASIBLE )
         {
            SCIPdebugMessage("simplifier detected primal or dual infeasibility - reloading and solving unsimplified LP\n");

            simplifier->~SPxMainSM();
            spx_free(simplifier);

            SPxSolver::loadLP(origlp);
            m_sense = sense();

            goto SOLVEAGAIN;
         }
         /* reset verbosity */
         Param::setVerbose(verbosity);
      }

      /* solve */
      m_itused = 0;
      if( result != SPxSimplifier::VANISHED )
      {
         /* we have to deactivate the objective limit, since we do not know the transformed value */
         Real objlolimit = getObjLoLimit();
         Real objuplimit = getObjUpLimit();

         if( simplifier != NULL || scaler != NULL )
         {
            setObjLoLimit(-soplex::infinity);
            setObjUpLimit(soplex::infinity);
         }

#ifndef NDEBUG
         doSolve();
#else
         doSolve(false);
#endif

         if( simplifier != NULL || scaler != NULL )
         {
            setObjLoLimit(objlolimit);
            setObjUpLimit(objuplimit);
         }
      }

      /* unsimplification only stable for optimal basis */
      if( m_stat != SPxSolver::OPTIMAL && simplifier != NULL )
      {
         SCIPdebugMessage("presolved LP not optimal - reloading and solving original LP\n");

         simplifier->~SPxMainSM();
         spx_free(simplifier);

         SPxSolver::loadLP(origlp);
         m_sense = sense();

         goto SOLVEAGAIN;
      }

      /* if scaling or presolving was applied, restore original lp */
      if( scaler != NULL || simplifier != NULL )
      {
         SPxSolver::VarStatus* cstat = NULL;
         SPxSolver::VarStatus* rstat = NULL;

         /* get basis if at least regular */
         if( (simplifier == NULL || result != SPxSimplifier::VANISHED) && SPxSolver::getBasisStatus() >= SPxBasis::REGULAR )
         {
            SCIPdebugMessage("get basis of presolved LP\n");
            spx_alloc(rstat, nRows());
            spx_alloc(cstat, nCols());
            SPxSolver::getBasis(rstat, cstat);
         }

         /* unsimplify */
         if( simplifier != NULL && SPxSolver::getBasisStatus() >= SPxBasis::REGULAR )
         {
            assert((result == SPxSimplifier::VANISHED) == (cstat == NULL));
            assert((result == SPxSimplifier::VANISHED) == (rstat == NULL));

            /* dimension of presolved lp */
            int ncols = result == SPxSimplifier::VANISHED ? 0 : nCols();
            int nrows = result == SPxSimplifier::VANISHED ? 0 : nRows();

            /* get solution of presolved lp */
            DVector primals(ncols);
            DVector duals(nrows);
            DVector slacks(nrows);
            DVector redcosts(ncols);
            if( result != SPxSimplifier::VANISHED )
            {
               SPxSolver::getPrimal(primals);
               SPxSolver::getDual(duals);
               SPxSolver::getSlacks(slacks);
               SPxSolver::getRedCost(redcosts);
            }

            /* perform unsimplification */
            SCIPdebugMessage("unsimplify\n");
            try
            {
               simplifier->unsimplify(primals, duals, slacks, redcosts, rstat, cstat);
            }
            catch( const SPxException& x )
            {
               std::string s = x.what();
               SCIPmessagePrintWarning(m_messagehdlr, "SoPlex unsimplification unsuccessful; solving again without LP presolving (SoPlex says %s)\n",
                  s.c_str());
            }

            if( cstat != NULL )
               spx_free(cstat);
            if( rstat != NULL )
               spx_free(rstat);

            if( simplifier->isUnsimplified() )
            {
               /* get basis for original lp */
               rstat = NULL;
               cstat = NULL;
               spx_alloc(rstat, origlp.nRows());
               spx_alloc(cstat, origlp.nCols());
               simplifier->getBasis(rstat, cstat);
            }
         }

         /* reload original lp */
         SCIPdebugMessage("reload original LP\n");
         SPxSolver::loadLP(origlp);
         m_sense = sense();

         /* set basis from preprocessed lp and reoptimize */
         if( rstat != NULL && cstat != NULL )
         {
            SCIPdebugMessage("load unsimplified basis into original LP\n");
            SPxSolver::setBasis(rstat, cstat);
         }

         SCIPdebugMessage("solve original LP\n");
#ifndef NDEBUG
         doSolve();
#else
         doSolve(false);
#endif

         /* free allocated memory */
         if( cstat != NULL )
            spx_free(cstat);
         if( rstat != NULL )
            spx_free(rstat);
         if( scaler != NULL )
         {
            scaler->~SPxEquiliSC();
            spx_free(scaler);
         }
         if( simplifier != NULL )
         {
            simplifier->~SPxMainSM();
            spx_free(simplifier);
         }
      }

      if( m_stat == OPTIMAL )
      {
         Real objval = value();

         if( (objval > m_objUpLimit) || (objval < m_objLoLimit) )
            m_stat = ABORT_VALUE;
      }

      return m_stat;
   }

   /** save the current basis */
   void savePreStrongbranchingBasis()
   {
      assert(m_rowstat == NULL);
      assert(m_colstat == NULL);

      spx_alloc(m_rowstat, nRows());
      spx_alloc(m_colstat, nCols());

      try
      {
         m_stat = getBasis(m_rowstat, m_colstat);
      }
      catch( const SPxException& x )
      {
#ifndef NDEBUG
         std::string s = x.what();
         SCIPmessagePrintWarning(m_messagehdlr, "SoPlex threw an exception: %s\n", s.c_str());

         /* since it is not clear if the status in SoPlex are set correctly
          * we want to make sure that if an error is thrown the status is
          * not OPTIMAL anymore.
          */
         assert(m_stat != SPxSolver::OPTIMAL);
#endif
      }
   }

   /** restore basis */
   void restorePreStrongbranchingBasis()
   {
      assert(m_rowstat != NULL);
      assert(m_colstat != NULL);

      try
      {
         setBasis(m_rowstat, m_colstat);
      }
      catch( const SPxException& x )
      {
#ifndef NDEBUG
         std::string s = x.what();
         SCIPmessagePrintWarning(m_messagehdlr, "SoPlex threw an exception: %s\n", s.c_str());
#endif
         m_stat = SPxSolver::status();

         /* since it is not clear if the status in SoPlex are set correctly
          * we want to make sure that if an error is thrown the status is
          * not OPTIMAL anymore.
          */
         assert(m_stat != SPxSolver::OPTIMAL);
      }
   }

   /** if basis is in store, delete it without restoring it */
   void freePreStrongbranchingBasis()
   {
      if( m_rowstat != NULL )
         spx_free(m_rowstat);
      if( m_colstat != NULL )
         spx_free(m_colstat);
   }

   /** is pre-strong-branching basis freed? */
   bool preStrongbranchingBasisFreed()
   {
      return ((m_rowstat == NULL ) && (m_colstat == NULL));
   }

   Status getStatus() const
   {
      return m_stat;
   }

   Status updateStatus()
   {
      m_stat = SPxSolver::status();
      return m_stat;
   }

   bool isInitialized() const
   {
      return SPxSolver::isInitialized();
   }

   int iterations() const
   {
      return m_itused;
   }

   virtual void clear()
   {
      SPxSolver::clear();
      freePreStrongbranchingBasis();
      m_stat = NO_PROBLEM;
      m_sense = sense();
   }

   bool readLP(const char* fname)
   {
      clear();

      if ( m_rownames != 0 )
         m_rownames->~NameSet();
      else
         spx_alloc(m_colnames, 1);

      if ( m_colnames != 0 )
         m_colnames->~NameSet();
      else
         spx_alloc(m_rownames, 1);

      m_rownames = new (m_rownames) NameSet();
      m_colnames = new (m_colnames) NameSet();

      if( SPxSolver::readFile(fname, m_rownames, m_colnames) )
      {
         m_stat = NO_PROBLEM;
         m_sense = sense();
         return true;
      }

      return false;
   }

   /** copy column names into namestorage with access via colnames */
   void getColNames(
      int                firstcol,           /**< first column to get name from LP */
      int                lastcol,            /**< last column to get name from LP */
      char**             colnames,           /**< pointers to column names (of size at least lastcol-firstcol+1) */
      char*              namestorage,        /**< storage for col names */
      int                namestoragesize,    /**< size of namestorage (if 0, storageleft returns the storage needed) */
      int*               storageleft         /**< amount of storage left (if < 0 the namestorage was not big enough) */
      )
   {
      assert( m_colnames != NULL );

      // compute size
      if ( namestoragesize == 0 )
      {
         // the following may overestimate the space requirements
         *storageleft = -m_colnames->memSize();
      }
      else
      {
         NameSet* names = m_colnames;
         assert( names != 0 );
         int sizeleft = namestoragesize;
         char* s = namestorage;
         for (int j = firstcol; j <= lastcol; ++j)
         {
            const char* t = (*names)[j];
            colnames[j-firstcol] = s;
            while( *t != '\0' && sizeleft >= 0 )
            {
               *(s++) = *(t++);
               --sizeleft;
            }
            *(s++) = '\0';
         }
         if ( sizeleft == 0 )
         {
            *storageleft = namestoragesize - m_colnames->memSize();
            assert( *storageleft <= 0 );
         }
         else
            *storageleft = sizeleft;
      }
   }

   /** copy row names into namestorage with access via row */
   void getRowNames(
      int                firstrow,           /**< first row to get name from LP */
      int                lastrow,            /**< last row to get name from LP */
      char**             rownames,           /**< pointers to row names (of size at least lastrow-firstrow+1) */
      char*              namestorage,        /**< storage for row names */
      int                namestoragesize,    /**< size of namestorage (if 0, -storageleft returns the storage needed) */
      int*               storageleft         /**< amount of storage left (if < 0 the namestorage was not big enough) */
      )
   {
      assert( m_rownames != NULL );

      // compute size
      if ( namestoragesize == 0 )
      {
         // the following may overestimate the space requirements
         *storageleft = -m_rownames->memSize();
      }
      else
      {
         NameSet* names = m_rownames;
         assert( names != 0 );
         int sizeleft = namestoragesize;
         char* s = namestorage;
         for (int i = firstrow; i <= lastrow; ++i)
         {
            const char* t = (*names)[i];
            rownames[i-firstrow] = s;
            while( *t != '\0' && sizeleft >= 0 )
            {
               *(s++) = *(t++);
               --sizeleft;
            }
            *(s++) = '\0';
         }
         if ( sizeleft == 0 )
         {
            *storageleft = m_rownames->memSize() - namestoragesize;
            assert( *storageleft <= 0 );
         }
         else
            *storageleft = sizeleft;
      }
   }
}; /*lint !e1748*/




/********************************************************************/
/*-----------------------------  C  --------------------------------*/
/********************************************************************/

#include "lpi/lpi.h"
#include "scip/bitencode.h"

typedef SCIP_DUALPACKET COLPACKET;           /* each column needs two bits of information (basic/on_lower/on_upper) */
#define COLS_PER_PACKET SCIP_DUALPACKETSIZE
typedef SCIP_DUALPACKET ROWPACKET;           /* each row needs two bit of information (basic/on_lower/on_upper) */
#define ROWS_PER_PACKET SCIP_DUALPACKETSIZE



/** LP interface */
struct SCIP_LPi
{
   SPxSCIP*              spx;                /**< our SPxSolver implementation */
   int*                  cstat;              /**< array for storing column basis status */
   int*                  rstat;              /**< array for storing row basis status */
   int                   cstatsize;          /**< size of cstat array */
   int                   rstatsize;          /**< size of rstat array */
   SCIP_PRICING          pricing;            /**< current pricing strategy */
   SCIP_Bool             solved;             /**< was the current LP solved? */
   SLUFactor*            factorization;      /**< factorization possibly needed for basis inverse */
   SCIP_Real             rowrepswitch;       /**< use row representation if number of rows divided by number of columns exceeds this value */
   SCIP_Real             conditionlimit;     /**< maximum condition number of LP basis counted as stable (-1.0: no limit) */
   SCIP_Bool             checkcondition;     /**< should condition number of LP basis be checked for stability? */
   SCIP_MESSAGEHDLR*     messagehdlr;        /**< messagehdlr handler to printing messages, or NULL */
};

/** LPi state stores basis information */
struct SCIP_LPiState
{
   int                   ncols;              /**< number of LP columns */
   int                   nrows;              /**< number of LP rows */
   COLPACKET*            packcstat;          /**< column basis status in compressed form */
   ROWPACKET*            packrstat;          /**< row basis status in compressed form */
};




/*
 * dynamic memory arrays
 */

/** resizes cstat array to have at least num entries */
static
SCIP_RETCODE ensureCstatMem(
   SCIP_LPI*             lpi,                /**< LP interface structure */
   int                   num                 /**< minimal number of entries in array */
   )
{
   assert(lpi != NULL);

   if( num > lpi->cstatsize )
   {
      int newsize;

      newsize = MAX(2*lpi->cstatsize, num);
      SCIP_ALLOC( BMSreallocMemoryArray(&lpi->cstat, newsize) );
      lpi->cstatsize = newsize;
   }
   assert(num <= lpi->cstatsize);

   return SCIP_OKAY;
}

/** resizes rstat array to have at least num entries */
static
SCIP_RETCODE ensureRstatMem(
   SCIP_LPI*             lpi,                /**< LP interface structure */
   int                   num                 /**< minimal number of entries in array */
   )
{
   assert(lpi != NULL);

   if( num > lpi->rstatsize )
   {
      int newsize;

      newsize = MAX(2*lpi->rstatsize, num);
      SCIP_ALLOC( BMSreallocMemoryArray(&lpi->rstat, newsize) );
      lpi->rstatsize = newsize;
   }
   assert(num <= lpi->rstatsize);

   return SCIP_OKAY;
}




/*
 * LPi state methods
 */

/** returns the number of packets needed to store column packet information */
static
int colpacketNum(
   int                   ncols               /**< number of columns to store */
   )
{
   return (ncols+(int)COLS_PER_PACKET-1)/(int)COLS_PER_PACKET;
}

/** returns the number of packets needed to store row packet information */
static
int rowpacketNum(
   int                   nrows               /**< number of rows to store */
   )
{
   return (nrows+(int)ROWS_PER_PACKET-1)/(int)ROWS_PER_PACKET;
}

/** store row and column basis status in a packed LPi state object */
static
void lpistatePack(
   SCIP_LPISTATE*       lpistate,            /**< pointer to LPi state data */
   const int*           cstat,               /**< basis status of columns in unpacked format */
   const int*           rstat                /**< basis status of rows in unpacked format */
   )
{
   assert(lpistate != NULL);
   assert(lpistate->packcstat != NULL);
   assert(lpistate->packrstat != NULL);

   SCIPencodeDualBit(cstat, lpistate->packcstat, lpistate->ncols);
   SCIPencodeDualBit(rstat, lpistate->packrstat, lpistate->nrows);
}

/** unpacks row and column basis status from a packed LPi state object */
static
void lpistateUnpack(
   const SCIP_LPISTATE* lpistate,            /**< pointer to LPi state data */
   int*                 cstat,               /**< buffer for storing basis status of columns in unpacked format */
   int*                 rstat                /**< buffer for storing basis status of rows in unpacked format */
   )
{
   assert(lpistate != NULL);
   assert(lpistate->packcstat != NULL);
   assert(lpistate->packrstat != NULL);

   SCIPdecodeDualBit(lpistate->packcstat, cstat, lpistate->ncols);
   SCIPdecodeDualBit(lpistate->packrstat, rstat, lpistate->nrows);
}

/** creates LPi state information object */
static
SCIP_RETCODE lpistateCreate(
   SCIP_LPISTATE**       lpistate,           /**< pointer to LPi state */
   BMS_BLKMEM*           blkmem,             /**< block memory */
   int                   ncols,              /**< number of columns to store */
   int                   nrows               /**< number of rows to store */
   )
{
   assert(lpistate != NULL);
   assert(blkmem != NULL);
   assert(ncols >= 0);
   assert(nrows >= 0);

   SCIP_ALLOC( BMSallocBlockMemory(blkmem, lpistate) );
   SCIP_ALLOC( BMSallocBlockMemoryArray(blkmem, &(*lpistate)->packcstat, colpacketNum(ncols)) );
   SCIP_ALLOC( BMSallocBlockMemoryArray(blkmem, &(*lpistate)->packrstat, rowpacketNum(nrows)) );

   return SCIP_OKAY;
}

/** frees LPi state information */
static
void lpistateFree(
   SCIP_LPISTATE**       lpistate,           /**< pointer to LPi state information (like basis information) */
   BMS_BLKMEM*           blkmem              /**< block memory */
   )
{
   assert(blkmem != NULL);
   assert(lpistate != NULL);
   assert(*lpistate != NULL);

   BMSfreeBlockMemoryArray(blkmem, &(*lpistate)->packcstat, colpacketNum((*lpistate)->ncols));
   BMSfreeBlockMemoryArray(blkmem, &(*lpistate)->packrstat, rowpacketNum((*lpistate)->nrows));
   BMSfreeBlockMemory(blkmem, lpistate);
}




/*
 * local methods
 */

/** converts SCIP's objective sense into SoPlex's objective sense */
static
SPxLP::SPxSense spxObjsen(
   SCIP_OBJSEN           objsen              /**< SCIP's objective sense value */
   )
{
   switch( objsen )
   {
   case SCIP_OBJSEN_MAXIMIZE:
      return SPxLP::MAXIMIZE;
   case SCIP_OBJSEN_MINIMIZE:
      return SPxLP::MINIMIZE;
   default:
      SCIPerrorMessage("invalid objective sense\n");
      SCIPABORT();
      return SPxLP::MINIMIZE;
   }
}

/** marks the current LP to be unsolved */
static
void invalidateSolution(SCIP_LPI* lpi)
{
   assert(lpi != NULL);
   lpi->solved = FALSE;
   if ( lpi->factorization != 0 )
   {
      delete lpi->factorization;
      lpi->factorization = 0;
   }
}



/*
 * LP Interface Methods
 */


/*
 * Miscellaneous Methods
 */

static char spxname[100];
static char spxdesc[200];

/**@name Miscellaneous Methods */
/**@{ */

/** gets name and version of LP solver */
const char* SCIPlpiGetSolverName(
   void
   )
{
   SCIPdebugMessage("calling SCIPlpiGetSolverName()\n");

#if (SOPLEX_SUBVERSION > 0)
   sprintf(spxname, "SoPlex %d.%d.%d.%d", SOPLEX_VERSION/100, (SOPLEX_VERSION % 100)/10, SOPLEX_VERSION % 10, SOPLEX_SUBVERSION);
#else
   sprintf(spxname, "SoPlex %d.%d.%d", SOPLEX_VERSION/100, (SOPLEX_VERSION % 100)/10, SOPLEX_VERSION % 10);
#endif
   return spxname;
}

/** gets description of LP solver (developer, webpage, ...) */
const char* SCIPlpiGetSolverDesc(
   void
   )
{
   sprintf(spxdesc, "%s", "Linear Programming Solver developed at Zuse Institute Berlin (soplex.zib.de)");
#if (SOPLEX_VERSION >= 160)
   sprintf(spxdesc, "%s [GitHash: %s]", spxdesc, getGitHash());
#endif
#ifdef WITH_LPSCHECK
   sprintf(spxdesc, "%s %s", spxdesc, "- including CPLEX double check");
#endif
   return spxdesc;
}

/** gets pointer for LP solver - use only with great care */
void* SCIPlpiGetSolverPointer(
   SCIP_LPI*             lpi                 /**< pointer to an LP interface structure */
   )
{
   return (void*) lpi->spx;
}
/**@} */




/*
 * LPI Creation and Destruction Methods
 */

/**@name LPI Creation and Destruction Methods */
/**@{ */

/** creates an LP problem object */
SCIP_RETCODE SCIPlpiCreate(
   SCIP_LPI**            lpi,                /**< pointer to an LP interface structure */
   SCIP_MESSAGEHDLR*     messagehdlr,        /**< message handler to use for printing messages, or NULL */
   const char*           name,               /**< problem name */
   SCIP_OBJSEN           objsen              /**< objective sense */
   )
{
   assert(lpi != NULL);

   /* create SoPlex object */
   SCIP_ALLOC( BMSallocMemory(lpi) );

   /* we use this construction to allocate the memory for the SoPlex class also via the blockmemshell */
   (*lpi)->spx = static_cast<SPxSCIP*>(BMSallocMemoryCPP(sizeof(SPxSCIP)));
   SOPLEX_TRY( messagehdlr, (*lpi)->spx = new ((*lpi)->spx) SPxSCIP(messagehdlr, name) );
   (*lpi)->cstat = NULL;
   (*lpi)->rstat = NULL;
   (*lpi)->cstatsize = 0;
   (*lpi)->rstatsize = 0;
   (*lpi)->pricing = SCIP_PRICING_LPIDEFAULT;
   (*lpi)->factorization = 0;
   (*lpi)->rowrepswitch = SCIPlpiInfinity(*lpi);
   (*lpi)->conditionlimit = -1.0;
   (*lpi)->checkcondition = FALSE;
   (*lpi)->messagehdlr = messagehdlr;

   invalidateSolution(*lpi);

   /* set objective sense */
   SCIP_CALL( SCIPlpiChgObjsen(*lpi, objsen) );

   /* set default pricing */
   SCIP_CALL( SCIPlpiSetIntpar(*lpi, SCIP_LPPAR_PRICING, (int)(*lpi)->pricing) );

   return SCIP_OKAY;
}

/** deletes an LP problem object */
SCIP_RETCODE SCIPlpiFree(
   SCIP_LPI**            lpi                 /**< pointer to an LP interface structure */
   )
{
   assert(lpi != NULL);
   assert(*lpi != NULL);
   assert((*lpi)->spx != NULL);

   /* free LP using destructor and free memory via blockmemshell */
   (*lpi)->spx->~SPxSCIP();
   BMSfreeMemory(&((*lpi)->spx));

   /* free memory */
   BMSfreeMemoryArrayNull(&(*lpi)->cstat);
   BMSfreeMemoryArrayNull(&(*lpi)->rstat);
   BMSfreeMemory(lpi);

   return SCIP_OKAY;
}

/**@} */




/*
 * Modification Methods
 */

/**@name Modification Methods */
/**@{ */

/** copies LP data with column matrix into LP solver */
SCIP_RETCODE SCIPlpiLoadColLP(
   SCIP_LPI*             lpi,                /**< LP interface structure */
   SCIP_OBJSEN           objsen,             /**< objective sense */
   int                   ncols,              /**< number of columns */
   const SCIP_Real*      obj,                /**< objective function values of columns */
   const SCIP_Real*      lb,                 /**< lower bounds of columns */
   const SCIP_Real*      ub,                 /**< upper bounds of columns */
   char**                colnames,           /**< column names, or NULL */
   int                   nrows,              /**< number of rows */
   const SCIP_Real*      lhs,                /**< left hand sides of rows */
   const SCIP_Real*      rhs,                /**< right hand sides of rows */
   char**                /*rownames*/,       /**< row names, or NULL */
   int                   nnonz,              /**< number of nonzero elements in the constraint matrix */
   const int*            beg,                /**< start index of each column in ind- and val-array */
   const int*            ind,                /**< row indices of constraint matrix entries */
   const SCIP_Real*      val                 /**< values of constraint matrix entries */
   )
{
   SCIPdebugMessage("calling SCIPlpiLoadColLP()\n");

   assert(lpi != NULL);
   assert(lpi->spx != NULL);
   assert(lhs != NULL);
   assert(rhs != NULL);

   invalidateSolution(lpi);
   assert( lpi->spx->preStrongbranchingBasisFreed() );

   try
   {
      SPxSCIP* spx = lpi->spx;
      LPRowSet rows(nrows);
      DSVector emptyVector(0);
      int i;

      spx->clear();

      /* set objective sense */
      spx->setSense(spxObjsen(objsen));

      /* create empty rows with given sides */
      for( i = 0; i < nrows; ++i )
         rows.add(lhs[i], emptyVector, rhs[i]);
      spx->addRows(rows);

      /* create column vectors with coefficients and bounds */
      SCIP_CALL( SCIPlpiAddCols(lpi, ncols, obj, lb, ub, colnames, nnonz, beg, ind, val) );
   }
   catch( const SPxException& x )
   {
#ifndef NDEBUG
      std::string s = x.what();
      SCIPmessagePrintWarning(lpi->messagehdlr, "SoPlex threw an exception: %s\n", s.c_str());
#endif
      return SCIP_LPERROR;
   }

   return SCIP_OKAY;
}

/** adds columns to the LP */
SCIP_RETCODE SCIPlpiAddCols(
   SCIP_LPI*             lpi,                /**< LP interface structure */
   int                   ncols,              /**< number of columns to be added */
   const SCIP_Real*      obj,                /**< objective function values of new columns */
   const SCIP_Real*      lb,                 /**< lower bounds of new columns */
   const SCIP_Real*      ub,                 /**< upper bounds of new columns */
   char**                /*colnames*/,       /**< column names, or NULL */
   int                   nnonz,              /**< number of nonzero elements to be added to the constraint matrix */
   const int*            beg,                /**< start index of each column in ind- and val-array, or NULL if nnonz == 0 */
   const int*            ind,                /**< row indices of constraint matrix entries, or NULL if nnonz == 0 */
   const SCIP_Real*      val                 /**< values of constraint matrix entries, or NULL if nnonz == 0 */
   )
{
   SCIPdebugMessage("calling SCIPlpiAddCols()\n");

   assert(lpi != NULL);
   assert(lpi->spx != NULL);
   assert(obj != NULL);
   assert(lb != NULL);
   assert(ub != NULL);
   assert(nnonz == 0 || beg != NULL);
   assert(nnonz == 0 || ind != NULL);
   assert(nnonz == 0 || val != NULL);

   invalidateSolution(lpi);

   assert( lpi->spx->preStrongbranchingBasisFreed() );

   SPxSCIP* spx = lpi->spx;
   try
   {
      LPColSet cols(ncols);
      DSVector colVector(ncols);
      int start;
      int last;
      int i;

      /* create column vectors with coefficients and bounds */
      for( i = 0; i < ncols; ++i )
      {
         colVector.clear();
         if( nnonz > 0 )
         {
            start = beg[i];
            last = (i == ncols-1 ? nnonz : beg[i+1]);
            colVector.add( last-start, &ind[start], &val[start] );
         }
         cols.add(obj[i], lb[i], colVector, ub[i]);
      }
      spx->addCols(cols);
   }
   catch( const SPxException& x )
   {
#ifndef NDEBUG
      std::string s = x.what();
      SCIPmessagePrintWarning(lpi->messagehdlr, "SoPlex threw an exception: %s\n", s.c_str());
#endif
      return SCIP_LPERROR;
   }

   return SCIP_OKAY;
}

/** deletes all columns in the given range from LP */
SCIP_RETCODE SCIPlpiDelCols(
   SCIP_LPI*             lpi,                /**< LP interface structure */
   int                   firstcol,           /**< first column to be deleted */
   int                   lastcol             /**< last column to be deleted */
   )
{
   SCIPdebugMessage("calling SCIPlpiDelCols()\n");

   assert(lpi != NULL);
   assert(lpi->spx != NULL);
   assert(0 <= firstcol && firstcol <= lastcol && lastcol < lpi->spx->nCols());

   invalidateSolution(lpi);

   assert( lpi->spx->preStrongbranchingBasisFreed() );

   SOPLEX_TRY( lpi->messagehdlr, lpi->spx->removeColRange(firstcol, lastcol) );

   return SCIP_OKAY;
}

/** deletes columns from SCIP_LP; the new position of a column must not be greater that its old position */
SCIP_RETCODE SCIPlpiDelColset(
   SCIP_LPI*             lpi,                /**< LP interface structure */
   int*                  dstat               /**< deletion status of columns
                                              *   input:  1 if column should be deleted, 0 if not
                                              *   output: new position of column, -1 if column was deleted */
   )
{
   int ncols;
   int i;

   SCIPdebugMessage("calling SCIPlpiDelColset()\n");

   assert(lpi != NULL);
   assert(lpi->spx != NULL);

   invalidateSolution(lpi);

   assert( lpi->spx->preStrongbranchingBasisFreed() );

   ncols = lpi->spx->nCols();

   /* SoPlex removeCols() method deletes the columns with dstat[i] < 0, so we have to negate the values */
   for( i = 0; i < ncols; ++i )
      dstat[i] *= -1;

   SOPLEX_TRY( lpi->messagehdlr, lpi->spx->removeCols(dstat) );

   return SCIP_OKAY;
}

/** adds rows to the LP */
SCIP_RETCODE SCIPlpiAddRows(
   SCIP_LPI*             lpi,                /**< LP interface structure */
   int                   nrows,              /**< number of rows to be added */
   const SCIP_Real*      lhs,                /**< left hand sides of new rows */
   const SCIP_Real*      rhs,                /**< right hand sides of new rows */
   char**                /*rownames*/,       /**< row names, or NULL */
   int                   nnonz,              /**< number of nonzero elements to be added to the constraint matrix */
   const int*            beg,                /**< start index of each row in ind- and val-array, or NULL if nnonz == 0 */
   const int*            ind,                /**< column indices of constraint matrix entries, or NULL if nnonz == 0 */
   const SCIP_Real*      val                 /**< values of constraint matrix entries, or NULL if nnonz == 0 */
   )
{
   SCIPdebugMessage("calling SCIPlpiAddRows()\n");

   assert(lpi != NULL);
   assert(lpi->spx != NULL);
   assert(lhs != NULL);
   assert(rhs != NULL);
   assert(nnonz == 0 || beg != NULL);
   assert(nnonz == 0 || ind != NULL);
   assert(nnonz == 0 || val != NULL);

   invalidateSolution(lpi);

   assert( lpi->spx->preStrongbranchingBasisFreed() );

   try
   {
      SPxSCIP* spx = lpi->spx;
      LPRowSet rows(nrows);
      DSVector rowVector;
      int start;
      int last;
      int i;

      /* create row vectors with given sides */
      for( i = 0; i < nrows; ++i )
      {
         rowVector.clear();
         if( nnonz > 0 )
         {
            start = beg[i];
            last = (i == nrows-1 ? nnonz : beg[i+1]);
            rowVector.add( last-start, &ind[start], &val[start] );
         }
         rows.add(lhs[i], rowVector, rhs[i]);
      }
      spx->addRows(rows);
   }
   catch( const SPxException& x )
   {
#ifndef NDEBUG
      std::string s = x.what();
      SCIPmessagePrintWarning(lpi->messagehdlr, "SoPlex threw an exception: %s\n", s.c_str());
#endif
      return SCIP_LPERROR;
   }

   return SCIP_OKAY;
}

/** deletes all rows in the given range from LP */
SCIP_RETCODE SCIPlpiDelRows(
   SCIP_LPI*             lpi,                /**< LP interface structure */
   int                   firstrow,           /**< first row to be deleted */
   int                   lastrow             /**< last row to be deleted */
   )
{
   SCIPdebugMessage("calling SCIPlpiDelRows()\n");

   assert(lpi != NULL);
   assert(lpi->spx != NULL);
   assert(0 <= firstrow && firstrow <= lastrow && lastrow < lpi->spx->nRows());

   invalidateSolution(lpi);

   assert( lpi->spx->preStrongbranchingBasisFreed() );

   SOPLEX_TRY( lpi->messagehdlr, lpi->spx->removeRowRange(firstrow, lastrow) );

   return SCIP_OKAY;
}

/** deletes rows from SCIP_LP; the new position of a row must not be greater that its old position */
SCIP_RETCODE SCIPlpiDelRowset(
   SCIP_LPI*             lpi,                /**< LP interface structure */
   int*                  dstat               /**< deletion status of rows
                                              *   input:  1 if row should be deleted, 0 if not
                                              *   output: new position of row, -1 if row was deleted */
   )
{
   int nrows;
   int i;

   SCIPdebugMessage("calling SCIPlpiDelRowset()\n");

   assert(lpi != NULL);
   assert(lpi->spx != NULL);

   invalidateSolution(lpi);

   assert( lpi->spx->preStrongbranchingBasisFreed() );

   nrows = lpi->spx->nRows();

   /* SoPlex removeRows() method deletes the rows with dstat[i] < 0, so we have to negate the values */
   for( i = 0; i < nrows; ++i )
      dstat[i] *= -1;

   SOPLEX_TRY( lpi->messagehdlr, lpi->spx->removeRows(dstat) );

   return SCIP_OKAY;
}

/** clears the whole LP */
SCIP_RETCODE SCIPlpiClear(
   SCIP_LPI*             lpi                 /**< LP interface structure */
   )
{
   SCIPdebugMessage("calling SCIPlpiClear()\n");

   assert(lpi != NULL);
   assert(lpi->spx != NULL);

   invalidateSolution(lpi);

   assert( lpi->spx->preStrongbranchingBasisFreed() );
   SOPLEX_TRY( lpi->messagehdlr, lpi->spx->clear() );

   return SCIP_OKAY;
}

/** changes lower and upper bounds of columns */
SCIP_RETCODE SCIPlpiChgBounds(
   SCIP_LPI*             lpi,                /**< LP interface structure */
   int                   ncols,              /**< number of columns to change bounds for */
   const int*            ind,                /**< column indices */
   const SCIP_Real*      lb,                 /**< values for the new lower bounds */
   const SCIP_Real*      ub                  /**< values for the new upper bounds */
   )
{
   int i;

   SCIPdebugMessage("calling SCIPlpiChgBounds()\n");

   assert(lpi != NULL);
   assert(lpi->spx != NULL);
   assert(ind != NULL);
   assert(lb != NULL);
   assert(ub != NULL);

   invalidateSolution(lpi);

   assert( lpi->spx->preStrongbranchingBasisFreed() );

   try
   {
      for( i = 0; i < ncols; ++i )
      {
         assert(0 <= ind[i] && ind[i] < lpi->spx->nCols());
         lpi->spx->changeBounds(ind[i], lb[i], ub[i]);
         assert(lpi->spx->lower(ind[i]) <= lpi->spx->upper(ind[i]));
      }
   }
   catch( const SPxException& x )
   {
#ifndef NDEBUG
      std::string s = x.what();
      SCIPmessagePrintWarning(lpi->messagehdlr, "SoPlex threw an exception: %s\n", s.c_str());
#endif
      return SCIP_LPERROR;
   }

   return SCIP_OKAY;
}

/** changes left and right hand sides of rows */
SCIP_RETCODE SCIPlpiChgSides(
   SCIP_LPI*             lpi,                /**< LP interface structure */
   int                   nrows,              /**< number of rows to change sides for */
   const int*            ind,                /**< row indices */
   const SCIP_Real*      lhs,                /**< new values for left hand sides */
   const SCIP_Real*      rhs                 /**< new values for right hand sides */
   )
{
   int i;

   SCIPdebugMessage("calling SCIPlpiChgSides()\n");

   assert(lpi != NULL);
   assert(lpi->spx != NULL);
   assert(ind != NULL);
   assert(lhs != NULL);
   assert(rhs != NULL);

   invalidateSolution(lpi);

   assert( lpi->spx->preStrongbranchingBasisFreed() );

   try
   {
      for( i = 0; i < nrows; ++i )
      {
         assert(0 <= ind[i] && ind[i] < lpi->spx->nRows());
         lpi->spx->changeRange(ind[i], lhs[i], rhs[i]);
         assert(lpi->spx->lhs(ind[i]) <= lpi->spx->rhs(ind[i]));
      }
   }
   catch( const SPxException& x )
   {
#ifndef NDEBUG
      std::string s = x.what();
      SCIPmessagePrintWarning(lpi->messagehdlr, "SoPlex threw an exception: %s\n", s.c_str());
#endif
      return SCIP_LPERROR;
   }

   return SCIP_OKAY;
}

/** changes a single coefficient */
SCIP_RETCODE SCIPlpiChgCoef(
   SCIP_LPI*             lpi,                /**< LP interface structure */
   int                   row,                /**< row number of coefficient to change */
   int                   col,                /**< column number of coefficient to change */
   SCIP_Real             newval              /**< new value of coefficient */
   )
{
   SCIPdebugMessage("calling SCIPlpiChgCoef()\n");

   assert(lpi != NULL);
   assert(lpi->spx != NULL);
   assert(0 <= row && row < lpi->spx->nRows());
   assert(0 <= col && col < lpi->spx->nCols());

   invalidateSolution(lpi);

   assert( lpi->spx->preStrongbranchingBasisFreed() );

   SOPLEX_TRY( lpi->messagehdlr, lpi->spx->changeElement(row, col, newval) );

   return SCIP_OKAY;
}

/** changes the objective sense */
SCIP_RETCODE SCIPlpiChgObjsen(
   SCIP_LPI*             lpi,                /**< LP interface structure */
   SCIP_OBJSEN           objsen              /**< new objective sense */
   )
{
   SCIPdebugMessage("calling SCIPlpiChgObjsen()\n");

   assert(lpi != NULL);
   assert(lpi->spx != NULL);

   invalidateSolution(lpi);

   assert( lpi->spx->preStrongbranchingBasisFreed() );

   SOPLEX_TRY( lpi->messagehdlr, lpi->spx->setSense(spxObjsen(objsen)) );

   return SCIP_OKAY;
}

/** changes objective values of columns in the LP */
SCIP_RETCODE SCIPlpiChgObj(
   SCIP_LPI*             lpi,                /**< LP interface structure */
   int                   ncols,              /**< number of columns to change objective value for */
   int*                  ind,                /**< column indices to change objective value for */
   SCIP_Real*            obj                 /**< new objective values for columns */
   )
{
   int i;

   SCIPdebugMessage("calling SCIPlpiChgObj()\n");

   assert(lpi != NULL);
   assert(lpi->spx != NULL);
   assert(ind != NULL);
   assert(obj != NULL);

   invalidateSolution(lpi);

   assert( lpi->spx->preStrongbranchingBasisFreed() );

   try
   {
      for( i = 0; i < ncols; ++i )
      {
         assert(0 <= ind[i] && ind[i] < lpi->spx->nCols());
         lpi->spx->changeObj(ind[i], obj[i]);
      }
   }
   catch( const SPxException& x )
   {
#ifndef NDEBUG
      std::string s = x.what();
      SCIPmessagePrintWarning(lpi->messagehdlr, "SoPlex threw an exception: %s\n", s.c_str());
#endif
      return SCIP_LPERROR;
   }

   return SCIP_OKAY;
}

/** multiplies a row with a non-zero scalar; for negative scalars, the row's sense is switched accordingly */
SCIP_RETCODE SCIPlpiScaleRow(
   SCIP_LPI*             lpi,                /**< LP interface structure */
   int                   row,                /**< row number to scale */
   SCIP_Real             scaleval            /**< scaling multiplier */
   )
{
   SCIP_Real lhs;
   SCIP_Real rhs;

   SCIPdebugMessage("calling SCIPlpiScaleRow()\n");

   assert(lpi != NULL);
   assert(lpi->spx != NULL);
   assert(scaleval != 0.0);

   try
   {
      invalidateSolution(lpi);

      assert( lpi->spx->preStrongbranchingBasisFreed() );

      /* get the row vector and the row's sides */
      SVector rowvec = lpi->spx->rowVector(row);
      lhs = lpi->spx->lhs(row);
      rhs = lpi->spx->rhs(row);

      /* scale the row vector */
      rowvec *= scaleval;

      /* adjust the sides */
      if( lhs > -soplex::infinity )
         lhs *= scaleval;
      else if( scaleval < 0.0 )
         lhs = soplex::infinity;
      if( rhs < soplex::infinity )
         rhs *= scaleval;
      else if( scaleval < 0.0 )
         rhs = -soplex::infinity;
      if( scaleval < 0.0 )
      {
         SCIP_Real oldlhs = lhs;
         lhs = rhs;
         rhs = oldlhs;
      }

      /* create the new row */
      LPRow lprow(lhs, rowvec, rhs);

      /* change the row in the LP */
      lpi->spx->changeRow(row, lprow);
      assert(lpi->spx->lhs(row) <= lpi->spx->rhs(row));
   }
   catch( const SPxException& x )
   {
#ifndef NDEBUG
      std::string s = x.what();
      SCIPmessagePrintWarning(lpi->messagehdlr, "SoPlex threw an exception: %s\n", s.c_str());
#endif
      return SCIP_LPERROR;
   }

   return SCIP_OKAY;
}

/** multiplies a column with a non-zero scalar; the objective value is multiplied with the scalar, and the bounds
 *  are divided by the scalar; for negative scalars, the column's bounds are switched
 */
SCIP_RETCODE SCIPlpiScaleCol(
   SCIP_LPI*             lpi,                /**< LP interface structure */
   int                   col,                /**< column number to scale */
   SCIP_Real             scaleval            /**< scaling multiplier */
   )
{
   SCIP_Real obj;
   SCIP_Real lb;
   SCIP_Real ub;

   SCIPdebugMessage("calling SCIPlpiScaleCol()\n");

   assert(lpi != NULL);
   assert(lpi->spx != NULL);
   assert(scaleval != 0.0);

   try
   {
      invalidateSolution(lpi);

      assert( lpi->spx->preStrongbranchingBasisFreed() );

      /* get the col vector and the col's bounds and objective value */
      SVector colvec = lpi->spx->colVector(col);
      obj = lpi->spx->obj(col);
      lb = lpi->spx->lower(col);
      ub = lpi->spx->upper(col);

      /* scale the col vector */
      colvec *= scaleval;

      /* scale the objective value */
      obj *= scaleval;

      /* adjust the bounds */
      if( lb > -soplex::infinity )
         lb /= scaleval;
      else if( scaleval < 0.0 )
         lb = soplex::infinity;
      if( ub < soplex::infinity )
         ub /= scaleval;
      else if( scaleval < 0.0 )
         ub = -soplex::infinity;
      if( scaleval < 0.0 )
      {
         SCIP_Real oldlb = lb;
         lb = ub;
         ub = oldlb;
      }

      /* create the new col (in LPCol's constructor, the upper bound is given first!) */
      LPCol lpcol(obj, colvec, ub, lb);

      /* change the col in the LP */
      lpi->spx->changeCol(col, lpcol);
      assert(lpi->spx->lower(col) <= lpi->spx->upper(col));
   }
   catch( const SPxException& x )
   {
#ifndef NDEBUG
      std::string s = x.what();
      SCIPmessagePrintWarning(lpi->messagehdlr, "SoPlex threw an exception: %s\n", s.c_str());
#endif
      return SCIP_LPERROR;
   }

   return SCIP_OKAY;
}

/**@} */




/*
 * Data Accessing Methods
 */

/**@name Data Accessing Methods */
/**@{ */

/** gets the number of rows in the LP */
SCIP_RETCODE SCIPlpiGetNRows(
   SCIP_LPI*             lpi,                /**< LP interface structure */
   int*                  nrows               /**< pointer to store the number of rows */
   )
{
   SCIPdebugMessage("calling SCIPlpiGetNRows()\n");

   assert(lpi != NULL);
   assert(lpi->spx != NULL);
   assert(nrows != NULL);

   *nrows = lpi->spx->nRows();

   return SCIP_OKAY;
}

/** gets the number of columns in the LP */
SCIP_RETCODE SCIPlpiGetNCols(
   SCIP_LPI*             lpi,                /**< LP interface structure */
   int*                  ncols               /**< pointer to store the number of cols */
   )
{
   SCIPdebugMessage("calling SCIPlpiGetNCols()\n");

   assert(lpi != NULL);
   assert(lpi->spx != NULL);
   assert(ncols != NULL);

   *ncols = lpi->spx->nCols();

   return SCIP_OKAY;
}

/** gets the number of nonzero elements in the LP constraint matrix */
SCIP_RETCODE SCIPlpiGetNNonz(
   SCIP_LPI*             lpi,                /**< LP interface structure */
   int*                  nnonz               /**< pointer to store the number of nonzeros */
   )
{
   int i;

   SCIPdebugMessage("calling SCIPlpiGetNNonz()\n");

   assert(lpi != NULL);
   assert(lpi->spx != NULL);
   assert(nnonz != NULL);

   /* SoPlex has no direct method to return the number of nonzeros, so we have to count them manually */
   *nnonz = 0;
   if( lpi->spx->nRows() < lpi->spx->nCols() )
   {
      for( i = 0; i < lpi->spx->nRows(); ++i )
         (*nnonz) += lpi->spx->rowVector(i).size();
   }
   else
   {
      for( i = 0; i < lpi->spx->nCols(); ++i )
         (*nnonz) += lpi->spx->colVector(i).size();
   }

   return SCIP_OKAY;
}

/** gets columns from LP problem object; the arrays have to be large enough to store all values
 *  Either both, lb and ub, have to be NULL, or both have to be non-NULL,
 *  either nnonz, beg, ind, and val have to be NULL, or all of them have to be non-NULL.
 */
SCIP_RETCODE SCIPlpiGetCols(
   SCIP_LPI*             lpi,                /**< LP interface structure */
   int                   firstcol,           /**< first column to get from LP */
   int                   lastcol,            /**< last column to get from LP */
   SCIP_Real*            lb,                 /**< buffer to store the lower bound vector, or NULL */
   SCIP_Real*            ub,                 /**< buffer to store the upper bound vector, or NULL */
   int*                  nnonz,              /**< pointer to store the number of nonzero elements returned, or NULL */
   int*                  beg,                /**< buffer to store start index of each column in ind- and val-array, or NULL */
   int*                  ind,                /**< buffer to store column indices of constraint matrix entries, or NULL */
   SCIP_Real*            val                 /**< buffer to store values of constraint matrix entries, or NULL */
   )
{
   int i;
   int j;

   SCIPdebugMessage("calling SCIPlpiGetCols()\n");

   assert(lpi != NULL);
   assert(lpi->spx != NULL);
   assert(0 <= firstcol && firstcol <= lastcol && lastcol < lpi->spx->nCols());

   if( lb != NULL )
   {
      assert(ub != NULL);

      const Vector& lbvec = lpi->spx->lower();
      const Vector& ubvec = lpi->spx->upper();
      for( i = firstcol; i <= lastcol; ++i )
      {
         lb[i-firstcol] = lbvec[i];
         ub[i-firstcol] = ubvec[i];
      }
   }
   else
      assert(ub == NULL);

   if( nnonz != NULL )
   {
      *nnonz = 0;
      for( i = firstcol; i <= lastcol; ++i )
      {
         beg[i-firstcol] = *nnonz;
         const SVector& cvec = lpi->spx->colVector(i);
         for( j = 0; j < cvec.size(); ++j )
         {
            ind[*nnonz] = cvec.index(j);
            val[*nnonz] = cvec.value(j);
            (*nnonz)++;
         }
      }
   }
   else
   {
      assert(beg == NULL);
      assert(ind == NULL);
      assert(val == NULL);
   }

   return SCIP_OKAY;
}

/** gets rows from LP problem object; the arrays have to be large enough to store all values.
 *  Either both, lhs and rhs, have to be NULL, or both have to be non-NULL,
 *  either nnonz, beg, ind, and val have to be NULL, or all of them have to be non-NULL.
 */
SCIP_RETCODE SCIPlpiGetRows(
   SCIP_LPI*             lpi,                /**< LP interface structure */
   int                   firstrow,           /**< first row to get from LP */
   int                   lastrow,            /**< last row to get from LP */
   SCIP_Real*            lhs,                /**< buffer to store left hand side vector, or NULL */
   SCIP_Real*            rhs,                /**< buffer to store right hand side vector, or NULL */
   int*                  nnonz,              /**< pointer to store the number of nonzero elements returned, or NULL */
   int*                  beg,                /**< buffer to store start index of each row in ind- and val-array, or NULL */
   int*                  ind,                /**< buffer to store row indices of constraint matrix entries, or NULL */
   SCIP_Real*            val                 /**< buffer to store values of constraint matrix entries, or NULL */
   )
{
   int i;
   int j;

   SCIPdebugMessage("calling SCIPlpiGetRows()\n");

   assert(lpi != NULL);
   assert(lpi->spx != NULL);
   assert(0 <= firstrow && firstrow <= lastrow && lastrow < lpi->spx->nRows());

   if( lhs != NULL )
   {
      assert(rhs != NULL);

      const Vector& lhsvec = lpi->spx->lhs();
      const Vector& rhsvec = lpi->spx->rhs();
      for( i = firstrow; i <= lastrow; ++i )
      {
         lhs[i-firstrow] = lhsvec[i];
         rhs[i-firstrow] = rhsvec[i];
      }
   }
   else
      assert(rhs == NULL);

   if( nnonz != NULL )
   {
      *nnonz = 0;
      for( i = firstrow; i <= lastrow; ++i )
      {
         beg[i-firstrow] = *nnonz;
         const SVector& rvec = lpi->spx->rowVector(i);
         for( j = 0; j < rvec.size(); ++j )
         {
            ind[*nnonz] = rvec.index(j);
            val[*nnonz] = rvec.value(j);
            (*nnonz)++;
         }
      }
   }
   else
   {
      assert(beg == NULL);
      assert(ind == NULL);
      assert(val == NULL);
   }

   return SCIP_OKAY;
}

/** gets column names */
SCIP_RETCODE SCIPlpiGetColNames(
   SCIP_LPI*             lpi,                /**< LP interface structure */
   int                   firstcol,           /**< first column to get name from LP */
   int                   lastcol,            /**< last column to get name from LP */
   char**                colnames,           /**< pointers to column names (of size at least lastcol-firstcol+1) */
   char*                 namestorage,        /**< storage for col names */
   int                   namestoragesize,    /**< size of namestorage (if 0, storageleft returns the storage needed) */
   int*                  storageleft         /**< amount of storage left (if < 0 the namestorage was not big enough) */
   )
{
   assert( lpi != NULL );
   assert( lpi->spx != NULL );
   assert( colnames != NULL || namestoragesize == 0 );
   assert( namestorage != NULL || namestoragesize == 0 );
   assert( namestoragesize >= 0 );
   assert( storageleft != NULL );
   assert( 0 <= firstcol && firstcol <= lastcol && lastcol < lpi->spx->nCols() );

   SCIPdebugMessage("getting column names %d to %d\n", firstcol, lastcol);

   lpi->spx->getColNames(firstcol, lastcol, colnames, namestorage, namestoragesize, storageleft);

   return SCIP_OKAY;
}

/** gets row names */
SCIP_RETCODE SCIPlpiGetRowNames(
   SCIP_LPI*             lpi,                /**< LP interface structure */
   int                   firstrow,           /**< first row to get name from LP */
   int                   lastrow,            /**< last row to get name from LP */
   char**                rownames,           /**< pointers to row names (of size at least lastrow-firstrow+1) */
   char*                 namestorage,        /**< storage for row names */
   int                   namestoragesize,    /**< size of namestorage (if 0, -storageleft returns the storage needed) */
   int*                  storageleft         /**< amount of storage left (if < 0 the namestorage was not big enough) */
   )
{
   assert( lpi != NULL );
   assert( lpi->spx != NULL );
   assert( rownames != NULL || namestoragesize == 0 );
   assert( namestorage != NULL || namestoragesize == 0 );
   assert( namestoragesize >= 0 );
   assert( storageleft != NULL );
   assert( 0 <= firstrow && firstrow <= lastrow && lastrow < lpi->spx->nRows() );

   SCIPdebugMessage("getting row names %d to %d\n", firstrow, lastrow);

   lpi->spx->getRowNames(firstrow, lastrow, rownames, namestorage, namestoragesize, storageleft);

   return SCIP_OKAY;
}

/** gets objective sense of the LP */
SCIP_RETCODE SCIPlpiGetObjsen(
   SCIP_LPI*             lpi,                /**< LP interface structure */
   SCIP_OBJSEN*          objsen              /**< pointer to store objective sense */
   )
{
   SCIPdebugMessage("calling SCIPlpiGetObjsen()\n");

   assert(lpi != NULL);
   assert(lpi->spx != NULL);
   assert(objsen != NULL);

   *objsen = (lpi->spx->getSense() == SPxLP::MINIMIZE) ? SCIP_OBJSEN_MINIMIZE : SCIP_OBJSEN_MAXIMIZE;

   return SCIP_OKAY;
}

/** gets objective coefficients from LP problem object */
SCIP_RETCODE SCIPlpiGetObj(
   SCIP_LPI*             lpi,                /**< LP interface structure */
   int                   firstcol,           /**< first column to get objective coefficient for */
   int                   lastcol,            /**< last column to get objective coefficient for */
   SCIP_Real*            vals                /**< array to store objective coefficients */
   )
{
   int i;

   SCIPdebugMessage("calling SCIPlpiGetObj()\n");

   assert(lpi != NULL);
   assert(lpi->spx != NULL);
   assert(0 <= firstcol && firstcol <= lastcol && lastcol < lpi->spx->nCols());
   assert(vals != NULL);

   for( i = firstcol; i <= lastcol; ++i )
      vals[i-firstcol] = lpi->spx->obj(i);

   return SCIP_OKAY;
}

/** gets current bounds from LP problem object */
SCIP_RETCODE SCIPlpiGetBounds(
   SCIP_LPI*             lpi,                /**< LP interface structure */
   int                   firstcol,           /**< first column to get objective value for */
   int                   lastcol,            /**< last column to get objective value for */
   SCIP_Real*            lbs,                /**< array to store lower bound values, or NULL */
   SCIP_Real*            ubs                 /**< array to store upper bound values, or NULL */
   )
{
   int i;

   SCIPdebugMessage("calling SCIPlpiGetBounds()\n");

   assert(lpi != NULL);
   assert(lpi->spx != NULL);
   assert(0 <= firstcol && firstcol <= lastcol && lastcol < lpi->spx->nCols());

   for( i = firstcol; i <= lastcol; ++i )
   {
      if( lbs != NULL )
         lbs[i-firstcol] = lpi->spx->lower(i);
      if( ubs != NULL )
         ubs[i-firstcol] = lpi->spx->upper(i);
   }

   return SCIP_OKAY;
}

/** gets current row sides from LP problem object */
SCIP_RETCODE SCIPlpiGetSides(
   SCIP_LPI*             lpi,                /**< LP interface structure */
   int                   firstrow,           /**< first row to get sides for */
   int                   lastrow,            /**< last row to get sides for */
   SCIP_Real*            lhss,               /**< array to store left hand side values, or NULL */
   SCIP_Real*            rhss                /**< array to store right hand side values, or NULL */
   )
{
   int i;

   SCIPdebugMessage("calling SCIPlpiGetSides()\n");

   assert(lpi != NULL);
   assert(lpi->spx != NULL);
   assert(0 <= firstrow && firstrow <= lastrow && lastrow < lpi->spx->nRows());

   for( i = firstrow; i <= lastrow; ++i )
   {
      if( lhss != NULL )
         lhss[i-firstrow] = lpi->spx->lhs(i);
      if( rhss != NULL )
         rhss[i-firstrow] = lpi->spx->rhs(i);
   }

   return SCIP_OKAY;
}

/** gets a single coefficient */
SCIP_RETCODE SCIPlpiGetCoef(
   SCIP_LPI*             lpi,                /**< LP interface structure */
   int                   row,                /**< row number of coefficient */
   int                   col,                /**< column number of coefficient */
   SCIP_Real*            val                 /**< pointer to store the value of the coefficient */
   )
{
   SCIPdebugMessage("calling SCIPlpiGetCoef()\n");

   assert(lpi != NULL);
   assert(lpi->spx != NULL);
   assert(0 <= col && col < lpi->spx->nCols());
   assert(0 <= row && row < lpi->spx->nRows());
   assert(val != NULL);

   *val = lpi->spx->colVector(col)[row];

   return SCIP_OKAY;
}

/**@} */




/*
 * Solving Methods
 */

/**@name Solving Methods */
/**@{ */

/** solves LP -- used for both, primal and dual simplex, because SoPlex doesn't distinct the two cases */
static
SCIP_RETCODE spxSolve(
   SCIP_LPI*             lpi,                /**< LP interface structure */
   SPxSolver::Representation rep,            /**< basis representation */
   SPxSolver::Type       type                /**< algorithm type */
   )
{
   assert( lpi != NULL );
   assert( lpi->spx != NULL );
   assert( rep == SPxSolver::ROW || rep == SPxSolver::COLUMN );
   assert( type == SPxSolver::ENTER || type == SPxSolver::LEAVE );

   SCIPdebugMessage("calling SoPlex solve(): %d cols, %d rows\n", lpi->spx->nCols(), lpi->spx->nRows());

   invalidateSolution(lpi);

   assert( lpi->spx->preStrongbranchingBasisFreed() );

   /* set basis representation and algorithm type */
   lpi->spx->setRep(rep);
   lpi->spx->setType(type);

#ifdef WITH_LPSCHECK
   lpi->spx->setDoubleCheck(CHECK_SPXSOLVE);
#endif

   SPxSolver::Status status = lpi->spx->solve();
   SCIPdebugMessage(" -> SoPlex status: %d, basis status: %d\n", lpi->spx->getStatus(), lpi->spx->basis().status());
   lpi->solved = TRUE;

   switch( status )
   {
   case SPxSolver::ABORT_TIME:
   case SPxSolver::ABORT_ITER:
   case SPxSolver::ABORT_VALUE:
   case SPxSolver::SINGULAR:
   case SPxSolver::REGULAR:
   case SPxSolver::UNKNOWN:
   case SPxSolver::OPTIMAL:
   case SPxSolver::UNBOUNDED:
   case SPxSolver::INFEASIBLE:
      return SCIP_OKAY;
   default:
      return SCIP_LPERROR;
   }  /*lint !e788*/
}

/** calls primal simplex to solve the LP */
SCIP_RETCODE SCIPlpiSolvePrimal(
   SCIP_LPI*             lpi                 /**< LP interface structure */
   )
{
   SCIPdebugMessage("calling SCIPlpiSolvePrimal()\n");

   SCIP_RETCODE retcode;
   SCIP_Bool rowrep;

   assert(lpi != NULL);
   assert(lpi->spx != NULL);

   /* first decide if we want to switch the basis representation; in order to avoid oscillatory behaviour, we add the
      factor 1.1 for switching back to column representation */
   if( lpi->rowrepswitch >= 0 )
   {
      rowrep = lpi->spx->rep() == SPxSolver::ROW;

      if( !rowrep )
         rowrep = lpi->spx->nRows() > lpi->spx->nCols() * (lpi->rowrepswitch);
      else
         rowrep = lpi->spx->nRows() * 1.1 > lpi->spx->nCols() * (lpi->rowrepswitch);
   }
   else
      rowrep = FALSE;

   /* SoPlex doesn't distinct between the primal and dual simplex; however
    * we can force SoPlex to start with the desired method:
    * If the representation is COLUMN:
    * - ENTER = PRIMAL
    * - LEAVE = DUAL
    *
    * If the representation is ROW:
    * - ENTER = DUAL
    * - LEAVE = PRIMAL
    */
   retcode = rowrep ? spxSolve(lpi, SPxSolver::ROW, SPxSolver::LEAVE) : spxSolve(lpi, SPxSolver::COLUMN, SPxSolver::ENTER);
   assert(!rowrep || lpi->spx->rep() == SPxSolver::ROW);
   assert(rowrep || lpi->spx->rep() == SPxSolver::COLUMN);

   return retcode;
}

/** calls dual simplex to solve the LP */
SCIP_RETCODE SCIPlpiSolveDual(
   SCIP_LPI*             lpi                 /**< LP interface structure */
   )
{
   SCIPdebugMessage("calling SCIPlpiSolveDual()\n");

   SCIP_RETCODE retcode;
   SCIP_Bool rowrep;

   assert(lpi != NULL);
   assert(lpi->spx != NULL);

   /* first decide if we want to switch the basis representation; in order to avoid oscillatory behaviour, we add the
      factor 1.1 for switching back to column representation */
   if( lpi->rowrepswitch >= 0 )
   {
      rowrep = lpi->spx->rep() == SPxSolver::ROW;

      if( !rowrep )
         rowrep = lpi->spx->nRows() > lpi->spx->nCols() * (lpi->rowrepswitch);
      else
         rowrep = lpi->spx->nRows() * 1.1 > lpi->spx->nCols() * (lpi->rowrepswitch);
   }
   else
      rowrep = FALSE;

   /* SoPlex doesn't distinct between the primal and dual simplex; however
    * we can force SoPlex to start with the desired method:
    * If the representation is COLUMN:
    * - ENTER = PRIMAL
    * - LEAVE = DUAL
    *
    * If the representation is ROW:
    * - ENTER = DUAL
    * - LEAVE = PRIMAL
    */
   retcode = rowrep ? spxSolve(lpi, SPxSolver::ROW, SPxSolver::ENTER) : spxSolve(lpi, SPxSolver::COLUMN, SPxSolver::LEAVE);
   assert(!rowrep || lpi->spx->rep() == SPxSolver::ROW);
   assert(rowrep || lpi->spx->rep() == SPxSolver::COLUMN);

   return retcode;
}

/** calls barrier or interior point algorithm to solve the LP with crossover to simplex basis */
SCIP_RETCODE SCIPlpiSolveBarrier(
   SCIP_LPI*             lpi,                /**< LP interface structure */
   SCIP_Bool             crossover           /**< perform crossover */
   )
{  /*lint --e{715}*/
   SCIPdebugMessage("calling SCIPlpiSolveBarrier()\n");

   /* SoPlex does not support barrier (yet) */
   SCIPerrorMessage("SCIPlpiSolveBarrier() not supported by SoPlex\n");
   return SCIP_INVALIDCALL;
}

/** start strong branching - call before any strongbranching */
SCIP_RETCODE SCIPlpiStartStrongbranch(
   SCIP_LPI*             lpi                 /**< LP interface structure */
   )
{
   assert( lpi->spx->preStrongbranchingBasisFreed() );
   lpi->spx->savePreStrongbranchingBasis();

   return SCIP_OKAY;
}

/** end strong branching - call after any strongbranching */
SCIP_RETCODE SCIPlpiEndStrongbranch(
   SCIP_LPI*             lpi                 /**< LP interface structure */
   )
{
   assert( ! lpi->spx->preStrongbranchingBasisFreed() );
   lpi->spx->restorePreStrongbranchingBasis();
   lpi->spx->freePreStrongbranchingBasis();

   return SCIP_OKAY;
}

/** performs strong branching iterations on one arbitrary candidate */
static
SCIP_RETCODE lpiStrongbranch(
   SCIP_LPI*             lpi,                /**< LP interface structure */
   int                   col,                /**< column to apply strong branching on */
   SCIP_Real             psol,               /**< current primal solution value of column */
   int                   itlim,              /**< iteration limit for strong branchings */
   SCIP_Real*            down,               /**< stores dual bound after branching column down */
   SCIP_Real*            up,                 /**< stores dual bound after branching column up */
   SCIP_Bool*            downvalid,          /**< stores whether the returned down value is a valid dual bound;
                                              *   otherwise, it can only be used as an estimate value */
   SCIP_Bool*            upvalid,            /**< stores whether the returned up value is a valid dual bound;
                                              *   otherwise, it can only be used as an estimate value */
   int*                  iter                /**< stores total number of strong branching iterations, or -1; may be NULL */
   )
{
   SPxSCIP* spx;
   SPxSolver::Status status;
   SCIP_Real oldlb;
   SCIP_Real oldub;
   SCIP_Real newlb;
   SCIP_Real newub;
   bool fromparentbasis;
   bool error;
   int oldItlim;

   SCIPdebugMessage("calling SCIPlpiStrongbranch() on variable %d (%d iterations)\n", col, itlim);

   assert(lpi != NULL);
   assert(lpi->spx != NULL);
   /*  assert(down != NULL);
    * assert(up != NULL); temporary hack for cloud branching */
   assert(downvalid != NULL);
   assert(upvalid != NULL);

   spx = lpi->spx;
   status = SPxSolver::UNKNOWN;
   fromparentbasis = false;
   error = false;
   oldItlim = spx->getIterationLimit();

   /* get current bounds of column */
   oldlb = spx->lower(col);
   oldub = spx->upper(col);

   *downvalid = FALSE;
   *upvalid = FALSE;

   if( iter != NULL )
      *iter = 0;

   /* set the algorithm type to use dual simplex */
   lpi->spx->setType( lpi->spx->rep() == SPxSolver::ROW ? SPxSolver::ENTER : SPxSolver::LEAVE);

   /* down branch */
   newub = EPSCEIL(psol-1.0, lpi->spx->feastol());
   if( newub >= oldlb - 0.5 && down != NULL )
   {
      SCIPdebugMessage("strong branching down on x%d (%g) with %d iterations\n", col, psol, itlim);

      spx->changeUpper(col, newub);
      assert(spx->lower(col) <= spx->upper(col));

      spx->setIterationLimit(itlim);
      do
      {
#ifdef WITH_LPSCHECK
         spx->setDoubleCheck(CHECK_SPXSTRONGBRANCH);
#endif
         status = spx->solve();
         SCIPdebugMessage(" --> Terminate with status %d\n", status);
         switch( status )
         {
         case SPxSolver::OPTIMAL:
            *down = spx->value();
            *downvalid = TRUE;
            SCIPdebugMessage(" --> Terminate with value %f\n", spx->value());
            break;
         case SPxSolver::ABORT_TIME: /* SoPlex does not return a proven dual bound, if it is aborted */
         case SPxSolver::ABORT_ITER:
         case SPxSolver::ABORT_CYCLING:
            *down = spx->value();
            break;
         case SPxSolver::ABORT_VALUE:
         case SPxSolver::INFEASIBLE:
            *down = spx->terminationValue();
            *downvalid = TRUE;
            break;
         default:
            error = true;
            break;
         }  /*lint !e788*/
         if( iter != NULL )
            (*iter) += spx->iterations();

#ifdef STRONGBRANCH_RESTOREBASIS
         /* we restore the pre-strong-branching basis by default (and don't solve again) */
         assert( ! spx->preStrongbranchingBasisFreed() );
         spx->restorePreStrongbranchingBasis();
         fromparentbasis = false;
#else
         /* if cycling or singular basis occured and we started not from the pre-strong-branching basis, then we restore the
          * pre-strong-branching basis and try again with reduced iteration limit */
         if( (status == SPxSolver::ABORT_CYCLING || status == SPxSolver::SINGULAR) && !fromparentbasis && spx->iterations() < itlim )
         {
            SCIPdebugMessage(" --> Repeat strong branching down with %d iterations after restoring basis\n", itlim - spx->iterations());
            spx->setIterationLimit(itlim - spx->iterations());
            assert( ! spx->hasPreStrongbranchingBasis() );
            spx->restorePreStrongbranchingBasis();
            fromparentbasis = true;
            error = false;
         }
         /* otherwise don't solve again */
         else
            fromparentbasis = false;
#endif
      }
      while( fromparentbasis );

      spx->changeUpper(col, oldub);
      assert(spx->lower(col) <= spx->upper(col));
   }
   else if( down != NULL )
   {
      *down = spx->terminationValue();
      *downvalid = TRUE;
   }
   else
      *downvalid = TRUE;

   /* up branch */
   if( !error )
   {
      newlb = EPSFLOOR(psol+1.0, lpi->spx->feastol());
      if( newlb <= oldub + 0.5 && up != NULL )
      {
         SCIPdebugMessage("strong branching  up  on x%d (%g) with %d iterations\n", col, psol, itlim);

         spx->changeLower(col, newlb);
         assert(spx->lower(col) <= spx->upper(col));

         spx->setIterationLimit(itlim);
         do
         {
#ifdef WITH_LPSCHECK
            spx->setDoubleCheck(CHECK_SPXSTRONGBRANCH);
#endif
            status = spx->solve();
            SCIPdebugMessage(" --> Terminate with status %d\n", status);
            switch( status )
            {
            case SPxSolver::OPTIMAL:
               *up = spx->value();
               *upvalid = TRUE;
               SCIPdebugMessage(" --> Terminate with value %f\n", spx->value());
               break;
            case SPxSolver::ABORT_TIME: /* SoPlex does not return a proven dual bound, if it is aborted */
            case SPxSolver::ABORT_ITER:
            case SPxSolver::ABORT_CYCLING:
               *up = spx->value();
               break;
            case SPxSolver::ABORT_VALUE:
            case SPxSolver::INFEASIBLE:
               *up = spx->terminationValue();
               *upvalid = TRUE;
               break;
            default:
               error = true;
               break;
            }  /*lint !e788*/
            if( iter != NULL )
               (*iter) += spx->iterations();

#ifdef STRONGBRANCH_RESTOREBASIS
            /* we restore the pre-strong-branching basis by default (and don't solve again) */
            assert( ! spx->preStrongbranchingBasisFreed() );
            spx->restorePreStrongbranchingBasis();
            fromparentbasis = false;
#else
            /* if cycling or singular basis occured and we started not from the pre-strong-branching basis, then we restore the
             * pre-strong-branching basis and try again with reduced iteration limit */
            else if( (status == SPxSolver::ABORT_CYCLING || status == SPxSolver::SINGULAR) && !fromparentbasis && spx->iterations() < itlim )
            {
               SCIPdebugMessage(" --> Repeat strong branching  up  with %d iterations after restoring basis\n", itlim - spx->iterations());
               assert( ! spx->hasPreStrongbranchingBasis() );
               spx->restorePreStrongbranchingBasis();
               spx->setIterationLimit(itlim - spx->iterations());
               error = false;
               fromparentbasis = true;
            }
            /* otherwise don't solve again */
            else
               fromparentbasis = false;
#endif
         }
         while( fromparentbasis );

         spx->changeLower(col, oldlb);
         assert(spx->lower(col) <= spx->upper(col));
      }
      else if( up != NULL )
      {
         *up = spx->terminationValue();
         *upvalid = TRUE;
      }
      else
         *upvalid = TRUE;
   }

   /* reset old iteration limit */
   spx->setIterationLimit(oldItlim);

   if( error )
   {
      SCIPdebugMessage("SCIPlpiStrongbranch() returned SoPlex status %d\n", int(status));
      return SCIP_LPERROR;
   }

   return SCIP_OKAY;
}

/** performs strong branching iterations on one @b fractional candidate */
SCIP_RETCODE SCIPlpiStrongbranchFrac(
   SCIP_LPI*             lpi,                /**< LP interface structure */
   int                   col,                /**< column to apply strong branching on */
   SCIP_Real             psol,               /**< fractional current primal solution value of column */
   int                   itlim,              /**< iteration limit for strong branchings */
   SCIP_Real*            down,               /**< stores dual bound after branching column down */
   SCIP_Real*            up,                 /**< stores dual bound after branching column up */
   SCIP_Bool*            downvalid,          /**< stores whether the returned down value is a valid dual bound;
                                              *   otherwise, it can only be used as an estimate value */
   SCIP_Bool*            upvalid,            /**< stores whether the returned up value is a valid dual bound;
                                              *   otherwise, it can only be used as an estimate value */
   int*                  iter                /**< stores total number of strong branching iterations, or -1; may be NULL */
   )
{
   SCIP_RETCODE retcode;

   /* pass call on to lpiStrongbranch() */
   retcode = lpiStrongbranch(lpi, col, psol, itlim, down, up, downvalid, upvalid, iter);

   /* pass SCIP_LPERROR to SCIP without a back trace */
   if( retcode == SCIP_LPERROR )
      return SCIP_LPERROR;

   /* evaluate retcode */
   SCIP_CALL( retcode );

   return SCIP_OKAY;
}

/** performs strong branching iterations on given @b fractional candidates */
SCIP_RETCODE SCIPlpiStrongbranchesFrac(
   SCIP_LPI*             lpi,                /**< LP interface structure */
   int*                  cols,               /**< columns to apply strong branching on */
   int                   ncols,              /**< number of columns */
   SCIP_Real*            psols,              /**< fractional current primal solution values of columns */
   int                   itlim,              /**< iteration limit for strong branchings */
   SCIP_Real*            down,               /**< stores dual bounds after branching columns down */
   SCIP_Real*            up,                 /**< stores dual bounds after branching columns up */
   SCIP_Bool*            downvalid,          /**< stores whether the returned down values are valid dual bounds;
                                              *   otherwise, they can only be used as an estimate values */
   SCIP_Bool*            upvalid,            /**< stores whether the returned up values are a valid dual bounds;
                                              *   otherwise, they can only be used as an estimate values */
   int*                  iter                /**< stores total number of strong branching iterations, or -1; may be NULL */
   )
{
   SCIP_RETCODE retcode;

   assert( iter != NULL );
   assert( cols != NULL );
   assert( psols != NULL );
   assert( down != NULL );
   assert( up != NULL );
   assert( downvalid != NULL );
   assert( upvalid != NULL );
   assert( down != NULL );

   if ( iter != NULL )
      *iter = 0;

   for (int j = 0; j < ncols; ++j)
   {
      /* pass call on to lpiStrongbranch() */
      retcode = lpiStrongbranch(lpi, cols[j], psols[j], itlim, &(down[j]), &(up[j]), &(downvalid[j]), &(upvalid[j]), iter);

      /* pass SCIP_LPERROR to SCIP without a back trace */
      if( retcode == SCIP_LPERROR )
         return SCIP_LPERROR;

      /* evaluate retcode */
      SCIP_CALL( retcode );
   }
   return SCIP_OKAY;
}

/** performs strong branching iterations on one candidate with @b integral value */
SCIP_RETCODE SCIPlpiStrongbranchInt(
   SCIP_LPI*             lpi,                /**< LP interface structure */
   int                   col,                /**< column to apply strong branching on */
   SCIP_Real             psol,               /**< current integral primal solution value of column */
   int                   itlim,              /**< iteration limit for strong branchings */
   SCIP_Real*            down,               /**< stores dual bound after branching column down */
   SCIP_Real*            up,                 /**< stores dual bound after branching column up */
   SCIP_Bool*            downvalid,          /**< stores whether the returned down value is a valid dual bound;
                                              *   otherwise, it can only be used as an estimate value */
   SCIP_Bool*            upvalid,            /**< stores whether the returned up value is a valid dual bound;
                                              *   otherwise, it can only be used as an estimate value */
   int*                  iter                /**< stores total number of strong branching iterations, or -1; may be NULL */
   )
{
   SCIP_RETCODE retcode;

   /* pass call on to lpiStrongbranch() */
   retcode = lpiStrongbranch(lpi, col, psol, itlim, down, up, downvalid, upvalid, iter);

   /* pass SCIP_LPERROR to SCIP without a back trace */
   if( retcode == SCIP_LPERROR )
      return SCIP_LPERROR;

   /* evaluate retcode */
   SCIP_CALL( retcode );

   return SCIP_OKAY;
}

/** performs strong branching iterations on given candidates with @b integral values */
SCIP_RETCODE SCIPlpiStrongbranchesInt(
   SCIP_LPI*             lpi,                /**< LP interface structure */
   int*                  cols,               /**< columns to apply strong branching on */
   int                   ncols,              /**< number of columns */
   SCIP_Real*            psols,              /**< current integral primal solution values of columns */
   int                   itlim,              /**< iteration limit for strong branchings */
   SCIP_Real*            down,               /**< stores dual bounds after branching columns down */
   SCIP_Real*            up,                 /**< stores dual bounds after branching columns up */
   SCIP_Bool*            downvalid,          /**< stores whether the returned down values are valid dual bounds;
                                              *   otherwise, they can only be used as an estimate values */
   SCIP_Bool*            upvalid,            /**< stores whether the returned up values are a valid dual bounds;
                                              *   otherwise, they can only be used as an estimate values */
   int*                  iter                /**< stores total number of strong branching iterations, or -1; may be NULL */
   )
{
   SCIP_RETCODE retcode;

   assert( iter != NULL );
   assert( cols != NULL );
   assert( psols != NULL );
   assert( down != NULL );
   assert( up != NULL );
   assert( downvalid != NULL );
   assert( upvalid != NULL );
   assert( down != NULL );

   if ( iter != NULL )
      *iter = 0;

   for (int j = 0; j < ncols; ++j)
   {
      /* pass call on to lpiStrongbranch() */
      retcode = lpiStrongbranch(lpi, cols[j], psols[j], itlim, &(down[j]), &(up[j]), &(downvalid[j]), &(upvalid[j]), iter);

      /* pass SCIP_LPERROR to SCIP without a back trace */
      if( retcode == SCIP_LPERROR )
         return SCIP_LPERROR;

      /* evaluate retcode */
      SCIP_CALL( retcode );
   }

   return SCIP_OKAY;
}
/**@} */




/*
 * Solution Information Methods
 */

/**@name Solution Information Methods */
/**@{ */

/** returns whether a solve method was called after the last modification of the LP */
SCIP_Bool SCIPlpiWasSolved(
   SCIP_LPI*             lpi                 /**< LP interface structure */
   )
{
   assert(lpi != NULL);

   return lpi->solved;
}

/** gets information about primal and dual feasibility of the current LP solution */
SCIP_RETCODE SCIPlpiGetSolFeasibility(
   SCIP_LPI*             lpi,                /**< LP interface structure */
   SCIP_Bool*            primalfeasible,     /**< stores primal feasibility status */
   SCIP_Bool*            dualfeasible        /**< stores dual feasibility status */
   )
{
   SCIPdebugMessage("calling SCIPlpiGetSolFeasibility()\n");

   assert(lpi != NULL);
   assert(primalfeasible != NULL);
   assert(dualfeasible != NULL);

   *primalfeasible = SCIPlpiIsPrimalFeasible(lpi);
   *dualfeasible = SCIPlpiIsDualFeasible(lpi);

   return SCIP_OKAY;
}

/** returns TRUE iff LP is proven to have a primal unbounded ray (but not necessary a primal feasible point);
 *  this does not necessarily mean, that the solver knows and can return the primal ray
 */
SCIP_Bool SCIPlpiExistsPrimalRay(
   SCIP_LPI*             lpi                 /**< LP interface structure */
   )
{
   SCIPdebugMessage("calling SCIPlpiExistsPrimalRay()\n");

   assert(lpi != NULL);
   assert(lpi->spx != NULL);

   return (lpi->spx->getStatus() == SPxSolver::UNBOUNDED);
}

/** returns TRUE iff LP is proven to have a primal unbounded ray (but not necessary a primal feasible point),
 *  and the solver knows and can return the primal ray
 */
SCIP_Bool SCIPlpiHasPrimalRay(
   SCIP_LPI*             lpi                 /**< LP interface structure */
   )
{
   SCIPdebugMessage("calling SCIPlpiHasPrimalRay()\n");

   assert(lpi != NULL);
   assert(lpi->spx != NULL);

#if ((SOPLEX_VERSION == 150 && SOPLEX_SUBVERSION >= 2) || SOPLEX_VERSION > 150)
   return (lpi->spx->getStatus() == SPxSolver::UNBOUNDED);
#else
   return FALSE;
#endif
}

/** returns TRUE iff LP is proven to be primal unbounded */
SCIP_Bool SCIPlpiIsPrimalUnbounded(
   SCIP_LPI*             lpi                 /**< LP interface structure */
   )
{
   SCIPdebugMessage("calling SCIPlpiIsPrimalUnbounded()\n");

   assert(lpi != NULL);
   assert(lpi->spx != NULL);

   assert(lpi->spx->getStatus() != SPxSolver::UNBOUNDED || lpi->spx->basis().status() == SPxBasis::UNBOUNDED);

   /* if SoPlex returns unbounded, this may only mean that an unbounded ray is available, not necessarily a primal
    * feasible point; hence we have to check the perturbation
    */
   return (lpi->spx->getStatus() == SPxSolver::UNBOUNDED && !lpi->spx->isPerturbed());
}

/** returns TRUE iff LP is proven to be primal infeasible */
SCIP_Bool SCIPlpiIsPrimalInfeasible(
   SCIP_LPI*             lpi                 /**< LP interface structure */
   )
{
   SCIPdebugMessage("calling SCIPlpiIsPrimalInfeasible()\n");

   assert(lpi != NULL);
   assert(lpi->spx != NULL);

   return (lpi->spx->getStatus() == SPxSolver::INFEASIBLE);
}

/** returns TRUE iff LP is proven to be primal feasible */
SCIP_Bool SCIPlpiIsPrimalFeasible(
   SCIP_LPI*             lpi                 /**< LP interface structure */
   )
{
   SPxBasis::SPxStatus basestatus;

   SCIPdebugMessage("calling SCIPlpiIsPrimalFeasible()\n");

   assert(lpi != NULL);
   assert(lpi->spx != NULL);

   basestatus = lpi->spx->basis().status();

   /* note that the solver status may be ABORT_VALUE and the basis status optimal; if we are optimal, isPerturbed() may
    * still return true as long as perturbation plus violation is within tolerances
    */
   assert(basestatus == SPxBasis::OPTIMAL || lpi->spx->getStatus() != SPxSolver::OPTIMAL);

   return basestatus == SPxBasis::OPTIMAL ||
      ((basestatus == SPxBasis::PRIMAL || basestatus == SPxBasis::UNBOUNDED) && !lpi->spx->isPerturbed());
}

/** returns TRUE iff LP is proven to have a dual unbounded ray (but not necessary a dual feasible point);
 *  this does not necessarily mean, that the solver knows and can return the dual ray
 */
SCIP_Bool SCIPlpiExistsDualRay(
   SCIP_LPI*             lpi                 /**< LP interface structure */
   )
{
   SCIPdebugMessage("calling SCIPlpiExistsDualRay()\n");

   assert(lpi != NULL);
   assert(lpi->spx != NULL);

   return (lpi->spx->getStatus() == SPxSolver::INFEASIBLE);
}

/** returns TRUE iff LP is proven to have a dual unbounded ray (but not necessary a dual feasible point),
 *  and the solver knows and can return the dual ray
 */
SCIP_Bool SCIPlpiHasDualRay(
   SCIP_LPI*             lpi                 /**< LP interface structure */
   )
{
   SCIPdebugMessage("calling SCIPlpiHasDualRay()\n");

   assert(lpi != NULL);
   assert(lpi->spx != NULL);

   return (lpi->spx->getStatus() == SPxSolver::INFEASIBLE);
}

/** returns TRUE iff LP is dual unbounded */
SCIP_Bool SCIPlpiIsDualUnbounded(
   SCIP_LPI*             lpi                 /**< LP interface structure */
   )
{
   SCIPdebugMessage("calling SCIPlpiIsDualUnbounded()\n");

   assert(lpi != NULL);
   assert(lpi->spx != NULL);

   return (lpi->spx->getStatus() == SPxSolver::INFEASIBLE && lpi->spx->basis().status() == SPxBasis::DUAL
      && !lpi->spx->isPerturbed());
}

/** returns TRUE iff LP is dual infeasible */
SCIP_Bool SCIPlpiIsDualInfeasible(
   SCIP_LPI*             lpi                 /**< LP interface structure */
   )
{
   SCIPdebugMessage("calling SCIPlpiIsDualInfeasible()\n");

   assert(lpi != NULL);
   assert(lpi->spx != NULL);

   return (lpi->spx->getStatus() == SPxSolver::UNBOUNDED);
}

/** returns TRUE iff LP is proven to be dual feasible */
SCIP_Bool SCIPlpiIsDualFeasible(
   SCIP_LPI*             lpi                 /**< LP interface structure */
   )
{
   SCIPdebugMessage("calling SCIPlpiIsDualFeasible()\n");

   assert(lpi != NULL);
   assert(lpi->spx != NULL);

   /* note that the solver status may be ABORT_VALUE and the basis status optimal; if we are optimal, isPerturbed() may
    * still return true as long as perturbation plus violation is within tolerances
    */
   assert(lpi->spx->basis().status() == SPxBasis::OPTIMAL || lpi->spx->getStatus() != SPxSolver::OPTIMAL);

   return (lpi->spx->basis().status() == SPxBasis::OPTIMAL) ||
      (lpi->spx->basis().status() == SPxBasis::DUAL && !lpi->spx->isPerturbed());
}

/** returns TRUE iff LP was solved to optimality */
SCIP_Bool SCIPlpiIsOptimal(
   SCIP_LPI*             lpi                 /**< LP interface structure */
   )
{
   SCIPdebugMessage("calling SCIPlpiIsOptimal()\n");

   assert(lpi != NULL);
   assert((lpi->spx->basis().status() == SPxBasis::OPTIMAL)
      == (SCIPlpiIsPrimalFeasible(lpi) && SCIPlpiIsDualFeasible(lpi)));

   /* note that the solver status may be ABORT_VALUE and the basis status optimal; if we are optimal, isPerturbed() may
    * still return true as long as perturbation plus violation is within tolerances
    */
   return (lpi->spx->basis().status() == SPxBasis::OPTIMAL);
}

/** returns TRUE iff current LP basis is stable */
SCIP_Bool SCIPlpiIsStable(
   SCIP_LPI*             lpi                 /**< LP interface structure */
   )
{
   SCIPdebugMessage("calling SCIPlpiIsStable()\n");

   assert(lpi != NULL);
   assert(lpi->spx != NULL);

#if ((SOPLEX_VERSION == 172 && SOPLEX_SUBVERSION >= 5) || SOPLEX_VERSION > 172)
   /* If the condition number of the basis should be checked, everything above the specified threshold is counted
    * as instable.
    */
   if( lpi->checkcondition && (SCIPlpiIsOptimal(lpi) || SCIPlpiIsObjlimExc(lpi)) )
   {
#ifndef NDEBUG
      SCIP_RETCODE retcode;
#endif
      SCIP_Real kappa;

#ifndef NDEBUG
      retcode =
#endif
         SCIPlpiGetRealSolQuality(lpi, SCIP_LPSOLQUALITY_ESTIMCONDITION, &kappa);
      assert(kappa != SCIP_INVALID);
      assert(retcode == SCIP_OKAY);

      if( kappa > lpi->conditionlimit )
         return FALSE;
   }
#endif

   return (lpi->spx->getStatus() != SPxSolver::ERROR && lpi->spx->getStatus() != SPxSolver::SINGULAR);
}

/** returns TRUE iff the objective limit was reached */
SCIP_Bool SCIPlpiIsObjlimExc(
   SCIP_LPI*             lpi                 /**< LP interface structure */
   )
{
   SCIPdebugMessage("calling SCIPlpiIsObjlimExc()\n");

   assert(lpi != NULL);
   assert(lpi->spx != NULL);

   return (lpi->spx->getStatus() == SPxSolver::ABORT_VALUE);
}

/** returns TRUE iff the iteration limit was reached */
SCIP_Bool SCIPlpiIsIterlimExc(
   SCIP_LPI*             lpi                 /**< LP interface structure */
   )
{
   SCIPdebugMessage("calling SCIPlpiIsIterlimExc()\n");

   assert(lpi != NULL);
   assert(lpi->spx != NULL);

   return (lpi->spx->getStatus() == SPxSolver::ABORT_ITER);
}

/** returns TRUE iff the time limit was reached */
SCIP_Bool SCIPlpiIsTimelimExc(
   SCIP_LPI*             lpi                 /**< LP interface structure */
   )
{
   SCIPdebugMessage("calling SCIPlpiIsTimelimExc()\n");

   assert(lpi != NULL);
   assert(lpi->spx != NULL);

   return (lpi->spx->getStatus() == SPxSolver::ABORT_TIME);
}

/** returns the internal solution status of the solver */
int SCIPlpiGetInternalStatus(
   SCIP_LPI*             lpi                 /**< LP interface structure */
   )
{
   SCIPdebugMessage("calling SCIPlpiIsTimelimExc()\n");

   assert(lpi != NULL);
   assert(lpi->spx != NULL);

   return static_cast<int>(lpi->spx->getStatus());
}

/** tries to reset the internal status of the LP solver in order to ignore an instability of the last solving call */
SCIP_RETCODE SCIPlpiIgnoreInstability(
   SCIP_LPI*             lpi,                /**< LP interface structure */
   SCIP_Bool*            success             /**< pointer to store, whether the instability could be ignored */
   )
{  /*lint --e{715}*/
   SCIPdebugMessage("calling SCIPlpiIgnoreInstability()\n");

   assert(lpi != NULL);
   assert(lpi->spx != NULL);

   /* instable situations cannot be ignored */
   *success = FALSE;

   return SCIP_OKAY;
}

/** gets objective value of solution */
SCIP_RETCODE SCIPlpiGetObjval(
   SCIP_LPI*             lpi,                /**< LP interface structure */
   SCIP_Real*            objval              /**< stores the objective value */
   )
{
   SCIPdebugMessage("calling SCIPlpiGetObjval()\n");

   assert(lpi != NULL);
   assert(lpi->spx != NULL);
   assert(objval != NULL);

   *objval = lpi->spx->value();

   return SCIP_OKAY;
}

/** gets primal and dual solution vectors */
SCIP_RETCODE SCIPlpiGetSol(
   SCIP_LPI*             lpi,                /**< LP interface structure */
   SCIP_Real*            objval,             /**< stores the objective value, may be NULL if not needed */
   SCIP_Real*            primsol,            /**< primal solution vector, may be NULL if not needed */
   SCIP_Real*            dualsol,            /**< dual solution vector, may be NULL if not needed */
   SCIP_Real*            activity,           /**< row activity vector, may be NULL if not needed */
   SCIP_Real*            redcost             /**< reduced cost vector, may be NULL if not needed */
   )
{
   SCIPdebugMessage("calling SCIPlpiGetSol()\n");

   assert(lpi != NULL);
   assert(lpi->spx != NULL);

   if( objval != NULL )
      *objval = lpi->spx->value();

   try
   {
      if( primsol != NULL )
      {
         Vector tmp(lpi->spx->nCols(), primsol);
         (void)lpi->spx->getPrimal(tmp);
      }
      if( dualsol != NULL )
      {
         Vector tmp(lpi->spx->nRows(), dualsol);
         (void)lpi->spx->getDual(tmp);
      }
      if( activity != NULL )
      {
         Vector tmp(lpi->spx->nRows(), activity);
         (void)lpi->spx->getSlacks(tmp);  /* in SoPlex, the activities are called "slacks" */
      }
      if( redcost != NULL )
      {
         Vector tmp(lpi->spx->nCols(), redcost);
         (void)lpi->spx->getRedCost(tmp);
      }
   }
   catch( const SPxException& x )
   {
#ifndef NDEBUG
      std::string s = x.what();
      SCIPmessagePrintWarning(lpi->messagehdlr, "SoPlex threw an exception: %s\n", s.c_str());
#endif
      return SCIP_LPERROR;
   }

   return SCIP_OKAY;
}

/** gets primal ray for unbounded LPs */
SCIP_RETCODE SCIPlpiGetPrimalRay(
   SCIP_LPI*             lpi,                /**< LP interface structure */
   SCIP_Real*            ray                 /**< primal ray */
   )
{  /*lint --e{715}*/
   SCIPdebugMessage("calling SCIPlpiGetPrimalRay()\n");

   assert(lpi != NULL);
   assert(lpi->spx != NULL);

#if ((SOPLEX_VERSION == 150 && SOPLEX_SUBVERSION >= 2) || SOPLEX_VERSION > 150)
   try
   {
      Vector tmp(lpi->spx->nCols(), ray);
      (void)lpi->spx->getPrimalray(tmp);
   }
   catch( const SPxException& x )
   {
#ifndef NDEBUG
      std::string s = x.what();
      SCIPmessagePrintWarning(lpi->messagehdlr, "SoPlex threw an exception: %s\n", s.c_str());
#endif
      return SCIP_LPERROR;
   }

   return SCIP_OKAY;
#else
   SCIPerrorMessage("SCIPlpiGetPrimalRay() not supported by SoPlex versions <= 1.5.0\n");
   return SCIP_LPERROR;
#endif
}

/** gets dual farkas proof for infeasibility */
SCIP_RETCODE SCIPlpiGetDualfarkas(
   SCIP_LPI*             lpi,                /**< LP interface structure */
   SCIP_Real*            dualfarkas          /**< dual farkas row multipliers */
   )
{
   SCIPdebugMessage("calling SCIPlpiGetDualfarkas()\n");

   assert(lpi != NULL);
   assert(lpi->spx != NULL);

   try
   {
      Vector tmp(lpi->spx->nRows(), dualfarkas);
      (void)lpi->spx->getDualfarkas(tmp);
   }
   catch( const SPxException& x )
   {
#ifndef NDEBUG
      std::string s = x.what();
      SCIPmessagePrintWarning(lpi->messagehdlr, "SoPlex threw an exception: %s\n", s.c_str());
#endif
      return SCIP_LPERROR;
   }

   return SCIP_OKAY;
}

/** gets the number of LP iterations of the last solve call */
SCIP_RETCODE SCIPlpiGetIterations(
   SCIP_LPI*             lpi,                /**< LP interface structure */
   int*                  iterations          /**< pointer to store the number of iterations of the last solve call */
   )
{
   SCIPdebugMessage("calling SCIPlpiGetIterations()\n");

   assert(lpi != NULL);
   assert(lpi->spx != NULL);

   *iterations = lpi->spx->iterations();

   return SCIP_OKAY;
}

/** gets information about the quality of an LP solution
 *
 *  Such information is usually only available, if also a (maybe not optimal) solution is available.
 *  The LPI should return SCIP_INVALID for @p quality, if the requested quality is not available.
 */
SCIP_RETCODE SCIPlpiGetRealSolQuality(
   SCIP_LPI*             lpi,                /**< LP interface structure */
   SCIP_LPSOLQUALITY     qualityindicator,   /**< indicates which quality should be returned */
   SCIP_Real*            quality             /**< pointer to store quality number */
   )
{
   SCIPdebugMessage("calling SCIPlpiGetRealSolQuality()\n");

   assert(lpi != NULL);
   assert(quality != NULL);

#if ((SOPLEX_VERSION == 172 && SOPLEX_SUBVERSION >= 5) || SOPLEX_VERSION > 172)
   int maxiter;
   Real tolerance;

   assert(lpi != NULL);
   assert(quality != NULL);

   SCIPdebugMessage("requesting solution quality from SoPlex: quality %d\n", qualityindicator);

   switch( qualityindicator )
   {
      case SCIP_LPSOLQUALITY_ESTIMCONDITION:
         maxiter = 20;
         tolerance = 1e-6;
         break;

      case SCIP_LPSOLQUALITY_EXACTCONDITION:
         maxiter = 10000;
         tolerance = 1e-9;
         break;

      default:
         SCIPerrorMessage("Solution quality %d unknown.\n", qualityindicator);
         return SCIP_INVALIDDATA;
   }

   *quality = lpi->spx->basis().condition(maxiter, tolerance);
#else
   *quality = SCIP_INVALID;
#endif
   return SCIP_OKAY;
}

/**@} */




/*
 * LP Basis Methods
 */

/**@name LP Basis Methods */
/**@{ */

/** Return reduced cost of column @c col if this is readily available, otherwise return 0.0 */
static
SCIP_RETCODE getRedCostEst(SPxSCIP* spx, int col, SCIP_Real* val)
{
   assert( spx != NULL );
   assert( val != NULL );

   *val = 0.0;

   /* Return if the vectors are not set up. The vectors are not set up if for instance we preformed
    * strong branching before. */
   if (! spx->isInitialized() )
      return SCIP_OKAY;

   assert( 0 <= col && col < spx->nCols() );

   if( spx->rep() == SPxSolver::COLUMN )
   {
      /* in column case the reduced costs are available: */
      if (spx->getSense() == SPxLP::MINIMIZE)
         *val = spx->pVec()[col] - spx->maxObj()[col];
      else
         *val = spx->maxObj()[col] - spx->pVec()[col];
   }
   else
   {
      assert( spx->rep() == SPxSolver::ROW );

      /* In row case for computing the reduced costs one needs to pass through the basis. We skip this expensive part. */
#ifdef SCIP_DISABLED_CODE
      /* Here is the code necessary to compute the reduced costs for row representation: */
      SCIP_Real sign = 1.0;
      if ( spx->getSense() == SPxLP::MINIMIZE )
         sign = -1.0;

      if ( spx->isColBasic(col) )
      {
         /* It seems necessary to search through the basis in order to find the correct position */
         for (int i = spx->dim() - 1; i >= 0; --i)
         {
            SPxId id = spx->basis().baseId(i);
            if ( id.isSPxColId() && col == spx->number(SPxColId(id)) )
            {
               *val = sign * spx->fVec()[i];
               break;
            }
         }
      }
#endif
   }

   return SCIP_OKAY;
}



/** gets current basis status for columns and rows; arrays must be large enough to store the basis status */
SCIP_RETCODE SCIPlpiGetBase(
   SCIP_LPI*             lpi,                /**< LP interface structure */
   int*                  cstat,              /**< array to store column basis status, or NULL */
   int*                  rstat               /**< array to store row basis status, or NULL */
   )
{
   int i;

   SCIPdebugMessage("calling SCIPlpiGetBase()\n");

   assert(lpi != NULL);
   assert(lpi->spx != NULL);

   assert( lpi->spx->preStrongbranchingBasisFreed() );

   if( rstat != NULL )
   {
      for( i = 0; i < lpi->spx->nRows(); ++i )
      {
         switch( lpi->spx->getBasisRowStatus(i) )
         {
         case SPxSolver::BASIC:
            rstat[i] = SCIP_BASESTAT_BASIC; /*lint !e641*/
            break;
         case SPxSolver::FIXED:
         case SPxSolver::ON_LOWER:
            rstat[i] = SCIP_BASESTAT_LOWER; /*lint !e641*/
            break;
         case SPxSolver::ON_UPPER:
            rstat[i] = SCIP_BASESTAT_UPPER; /*lint !e641*/
            break;
         case SPxSolver::ZERO:
            SCIPerrorMessage("slack variable has basis status ZERO (should not occur)\n");
            return SCIP_LPERROR;
         default:
            SCIPerrorMessage("invalid basis status\n");
            SCIPABORT();
            return SCIP_INVALIDDATA; /*lint !e527*/
         }
      }
   }

   if( cstat != NULL )
   {
      for( i = 0; i < lpi->spx->nCols(); ++i )
      {
         SCIP_Real val = 0.0;
         switch( lpi->spx->getBasisColStatus(i) )
         {
         case SPxSolver::BASIC:
            cstat[i] = SCIP_BASESTAT_BASIC; /*lint !e641*/
            break;
         case SPxSolver::FIXED:
            /* Get reduced cost estimation. If the estimation is not correct this should not hurt:
             * If the basis is loaded into SoPlex again, the status is converted to FIXED again; in
             * this case there is no problem at all. If the basis is saved and/or used in some other
             * solver, it usually is very cheap to perform the pivots necessary to get an optimal
             * basis. */
            SCIP_CALL( getRedCostEst(lpi->spx, i, &val) );
            if( val < 0.0 )  /* reduced costs < 0 => UPPER  else => LOWER */
               cstat[i] = SCIP_BASESTAT_UPPER; /*lint !e641*/
            else
               cstat[i] = SCIP_BASESTAT_LOWER; /*lint !e641*/
            break;
         case SPxSolver::ON_LOWER:
            cstat[i] = SCIP_BASESTAT_LOWER; /*lint !e641*/
            break;
         case SPxSolver::ON_UPPER:
            cstat[i] = SCIP_BASESTAT_UPPER; /*lint !e641*/
            break;
         case SPxSolver::ZERO:
            cstat[i] = SCIP_BASESTAT_ZERO; /*lint !e641*/
            break;
         default:
            SCIPerrorMessage("invalid basis status\n");
            SCIPABORT();
            return SCIP_INVALIDDATA; /*lint !e527*/
         }
      }
   }

   return SCIP_OKAY;
}

/** sets current basis status for columns and rows */
SCIP_RETCODE SCIPlpiSetBase(
   SCIP_LPI*             lpi,                /**< LP interface structure */
   int*                  cstat,              /**< array with column basis status */
   int*                  rstat               /**< array with row basis status */
   )
{
   int i;

   SCIPdebugMessage("calling SCIPlpiSetBase()\n");

   assert(lpi != NULL);
   assert(lpi->spx != NULL);
   assert(cstat != NULL || lpi->spx->nCols() == 0);
   assert(rstat != NULL || lpi->spx->nRows() == 0);

   assert( lpi->spx->preStrongbranchingBasisFreed() );
   invalidateSolution(lpi);

   SPxSolver::VarStatus* spxcstat = NULL;
   SPxSolver::VarStatus* spxrstat = NULL;
   SCIP_ALLOC( BMSallocMemoryArray(&spxcstat, lpi->spx->nCols()) );
   SCIP_ALLOC( BMSallocMemoryArray(&spxrstat, lpi->spx->nRows()) );

   for( i = 0; i < lpi->spx->nRows(); ++i )
   {
      switch( rstat[i] )
      {
      case SCIP_BASESTAT_LOWER:
         spxrstat[i] = SPxSolver::ON_LOWER;
         break;
      case SCIP_BASESTAT_BASIC:
         spxrstat[i] = SPxSolver::BASIC;
         break;
      case SCIP_BASESTAT_UPPER:
         spxrstat[i] = SPxSolver::ON_UPPER;
         break;
      case SCIP_BASESTAT_ZERO:
         SCIPerrorMessage("slack variable has basis status ZERO (should not occur)\n");
         BMSfreeMemoryArrayNull(&spxcstat);
         BMSfreeMemoryArrayNull(&spxrstat);
         return SCIP_LPERROR; /*lint !e429*/
      default:
         SCIPerrorMessage("invalid basis status\n");
         SCIPABORT();
         return SCIP_INVALIDDATA; /*lint !e527*/
      }
   }

   for( i = 0; i < lpi->spx->nCols(); ++i )
   {
      switch( cstat[i] )
      {
      case SCIP_BASESTAT_LOWER:
         spxcstat[i] = SPxSolver::ON_LOWER;
         break;
      case SCIP_BASESTAT_BASIC:
         spxcstat[i] = SPxSolver::BASIC;
         break;
      case SCIP_BASESTAT_UPPER:
         spxcstat[i] = SPxSolver::ON_UPPER;
         break;
      case SCIP_BASESTAT_ZERO:
         spxcstat[i] = SPxSolver::ZERO;
         break;
      default:
         SCIPerrorMessage("invalid basis status\n");
         SCIPABORT();
         return SCIP_INVALIDDATA; /*lint !e527*/
      }
   }

   SOPLEX_TRY( lpi->messagehdlr, lpi->spx->setBasis(spxrstat, spxcstat) );
   lpi->spx->updateStatus();

   BMSfreeMemoryArrayNull(&spxcstat);
   BMSfreeMemoryArrayNull(&spxrstat);

   return SCIP_OKAY;
}

/** returns the indices of the basic columns and rows; basic column n gives value n, basic row m gives value -1-m */
SCIP_RETCODE SCIPlpiGetBasisInd(
   SCIP_LPI*             lpi,                /**< LP interface structure */
   int*                  bind                /**< pointer to store basis indices ready to keep number of rows entries */
   )
{
   SCIPdebugMessage("calling SCIPlpiGetBasisInd()\n");

   SPxSolver* spx;

   assert(lpi != NULL);
   assert(lpi->spx != NULL);

   assert( lpi->spx->preStrongbranchingBasisFreed() );

   /* the LPi defines the basis as column basis, i.e., as the set of (indices of) non-fixed columns and rows; if SoPlex
    * uses row representation, this is just the complement of the basis
    */
   spx = lpi->spx;

   /* for column representation, return the basis */
   if( spx->rep() == SPxSolver::COLUMN )
   {
      for( int i = 0; i < spx->nRows(); ++i )
      {
         SPxId id = spx->basis().baseId(i);

         bind[i] = (id.isSPxColId() ? spx->number(id) : - 1 - spx->number(id));
      }
   }
   /* for row representation, return the complement of the basis; for this, we need to loop through all rows and columns */
   else
   {
      int k = 0;

      assert( spx->rep() == SPxSolver::ROW );

      for( int i = 0; i < spx->nRows(); ++i )
      {
         if( !spx->isRowBasic(i) )
            bind[k++] = -1 - i;
      }

      for( int j = 0; j < spx->nCols(); ++j )
      {
         if( !spx->isColBasic(j) )
            bind[k++] = j;
      }

      assert(k == spx->nRows());
   }

   return SCIP_OKAY;
}

#ifdef OLD_BINV
/* prepare a factorization of the basis matrix in column representation */
static
SCIP_RETCODE prepareFactorization(
   SCIP_LPI*   lpi
   )
{
   SCIPdebugMessage("Preparing factorization for computation of basis inverse.\n");

   try
   {
      /* if the factorization has not been set up, we compute a new factorization */
      if ( lpi->factorization == 0 )
      {
         SPxSolver* spx = lpi->spx;

         /* matrix to store columns */
         DataArray <const SVector*> matrix(spx->nRows());

         int k = 0;
         for (int i = 0; i < spx->nRows(); ++i)
         {
            if ( ! spx->isRowBasic(i) )
               matrix[k++] = new UnitVector(i);
         }
         for (int j = 0; j < spx->nCols(); ++j)
         {
            if ( ! spx->isColBasic(j) )
               matrix[k++] = &spx->colVector(j);
         }
         assert( k == spx->nRows() );
         assert( k == matrix.size() );

         /* compute factorization */
         lpi->factorization = new SLUFactor;
#ifndef NDEBUG
         SLinSolver::Status status = lpi->factorization->load(matrix.get_ptr(), k);
#else
         (void) lpi->factorization->load(matrix.get_ptr(), k);
#endif
         assert( status == SLinSolver::OK );
         assert( k == lpi->factorization->dim() );

         /* delete matrix columns corresponding to unit vectors */
         k = 0;
         for (int i = 0; i < spx->nRows(); ++i)
         {
            if ( ! spx->isRowBasic(i) )
               delete matrix[k++];
         }
      }
   }
   catch( const SPxException& x )
   {
#ifndef NDEBUG
      std::string s = x.what();
      SCIPmessagePrintWarning(lpi->messagehdlr, "SoPlex threw an exception: %s\n", s.c_str());
#endif
      return SCIP_LPERROR;
   }

   return SCIP_OKAY;
}
#endif

/** get row of inverse basis matrix B^-1 */
SCIP_RETCODE SCIPlpiGetBInvRow(
   SCIP_LPI*             lpi,                /**< LP interface structure */
   int                   r,                  /**< row number */
   SCIP_Real*            coef,               /**< pointer to store the coefficients of the row */
   int*                  inds,               /**< array to store the non-zero indices, or NULL */
   int*                  ninds               /**< pointer to store the number of non-zero indices, or NULL
                                               *  (-1: if we do not store sparsity informations) */
   )
{
   SCIPdebugMessage("calling SCIPlpiGetBInvRow()\n");

   assert( lpi != NULL );
   assert( lpi->spx != NULL );
   assert( lpi->spx->preStrongbranchingBasisFreed() );

   assert(r >= 0);
   assert(r < lpi->spx->nRows());

   try
   {
      SPxSolver* spx = lpi->spx;

      /* in the column case use the existing factorization */
      if ( spx->rep() == SPxSolver::COLUMN )
      {
         SSVector x(spx->nRows());
         spx->basis().coSolve(x, spx->unitVector(r));

         /* copy sparse data to dense result vector based on coef array */
         if( ninds != NULL && inds != NULL )
         {
            int idx;
            /* during solving SoPlex may have destroyed the sparsity structure so we need to restore it */
            x.setup();
            *ninds = x.size();
            for( int i = 0; i < *ninds; ++i )
            {
               idx = x.index(i);
               coef[idx] = x[idx];
               /* set sparsity pattern of coef array */
               inds[i] = idx;
            }
         }
         else
         {
            /* @todo check whether we only need to copy nonzeros to coef - is coef cleared? */
            Vector y(spx->nRows(), coef);
            y = x;
            if( ninds != NULL )
               *ninds = -1;
         }
      }
      else
      {
         assert(spx->rep() == SPxSolver::ROW);

#ifdef OLD_BINV
         DVector e(spx->nRows());

         /* prepare unit vector */
         e.clear();
         e[r] = 1.0;

         /* factorization is deleted in invalidateSolution() */
         SCIP_CALL( prepareFactorization(lpi) );
         assert( lpi->factorization != 0 );
         assert( lpi->factorization->dim() == spx->nRows() );

         /* solve system "x = e_r^T * B^-1" to get r'th row of B^-1 */
         lpi->factorization->solveLeft(x, e);
#else
         Vector x(spx->nRows(), coef); /* row of B^-1 has nrows entries - note that x is based on coef */
         /**@todo should rhs be a reference? */
         DSVector rhs(spx->nCols());
         SSVector y(spx->nCols());
         int* bind;
         int index;

         /**@todo should bind be stored globally in lpi?  */
         /* get ordering of column basis matrix */
         SCIP_ALLOC( BMSallocMemoryArray(&bind, spx->nRows()) );
         SCIP_CALL( SCIPlpiGetBasisInd(lpi, bind) );

         /* get vector corresponding to requested index r */
         index = bind[r];

         /* r corresponds to a row vector */
         if( index < 0 )
         {
            index = -index-1;

            /* should be a valid row index and in the column basis matrix, i.e., not basic w.r.t. row representation */
            assert(index >= 0);
            assert(index < spx->nRows());
            assert(!spx->isRowBasic(index));

            /* get row vector */
            rhs = spx->rowVector(index);
            rhs *= -1.0;
         }
         /* r corresponds to a column vector */
         else
         {
            /* should be a valid column index and in the column basis matrix, i.e., not basic w.r.t. row representation */
            assert(index < spx->nCols());
            assert(!spx->isColBasic(index));

            /* get unit vector */
            rhs = spx->unitVector(index);
         }

         /* solve system "y B = rhs", where B is the row basis matrix */
         spx->basis().solve(y, rhs);

         /* initialize result vector x as zero */
         BMSclearMemoryArray(coef, spx->nRows());

         /* add nonzero entries */
         for( int i = 0; i < spx->nCols(); ++i )
         {
            SPxId id = spx->basis().baseId(i);

            if( id.isSPxRowId() )
            {
               assert(spx->number(id) >= 0);
               assert(spx->number(id) < spx->nRows());
               assert(bind[r] >= 0 || spx->number(id) != index);

               x[spx->number(id)] = y[i];
            }
         }

         /* if r corresponds to a row vector, we have to add a 1 at position r */
         if( bind[r] < 0 )
         {
            assert(x[index] == 0.0);
            x[index] = 1.0;
         }

         /* @todo implement returning of sparsity information like in column wise case */
         if( ninds != NULL )
            *ninds = -1;

         /* free memory */
         BMSfreeMemoryArray(&bind);
#endif
      }
   }
   catch( const SPxException& x )
   {
#ifndef NDEBUG
      std::string s = x.what();
      SCIPmessagePrintWarning(lpi->messagehdlr, "SoPlex threw an exception: %s\n", s.c_str());
#endif
      return SCIP_LPERROR;
   }

   return SCIP_OKAY;
}

/** get dense solution of basis matrix B * coef = rhs */
static
SCIP_RETCODE lpiGetBInvVec(
   SCIP_LPI*             lpi,                /**< LP interface structure */
   SCIP_Real*            rhs,                /**< right-hand side vector */
   SCIP_Real*            coef                /**< vector to return coefficients */
   )
{
   SCIPdebugMessage("calling SCIPlpiGetBInvVec()\n");

   assert(lpi != NULL);
   assert(lpi->spx != NULL);
   assert(lpi->spx->preStrongbranchingBasisFreed());
   assert(rhs != NULL);
   assert(coef != NULL);

   try
   {
      SPxSolver* spx = lpi->spx;
      Vector v(spx->nRows(), rhs);
      Vector x(spx->nRows(), coef);

      /* in the column case use the existing factorization */
      if( spx->rep() == SPxSolver::COLUMN )
      {
         /* solve system "x = B^-1 * A_c" to get c'th column of B^-1 * A */
         spx->basis().solve(x, v);
      }
      else
      {
         assert(spx->rep() == SPxSolver::ROW);

#ifdef OLD_BINV
         /* factorization is deleted in invalidateSolution() */
         SCIP_CALL( prepareFactorization(lpi) );
         assert(lpi->factorization != 0);
         assert(lpi->factorization->dim() == spx->nRows());

         /* solve system B * x = v */
         lpi->factorization->solveRight(x, v);
#else
         DSVector rowrhs(spx->nCols());
         SSVector y(spx->nCols());
         int* bind;

         /**@todo should bind be stored globally in lpi?  */
         /* get ordering of column basis matrix */
         SCIP_ALLOC( BMSallocMemoryArray(&bind, spx->nRows()) );
         SCIP_CALL( SCIPlpiGetBasisInd(lpi, bind) );

         /* fill right-hand side for row-based system */
         for( int i = 0; i < spx->nCols(); ++i )
         {
            SPxId id = spx->basis().baseId(i);

            if( id.isSPxRowId() )
            {
               assert(spx->number(id) >= 0);
               assert(spx->number(id) < spx->nRows());

               rowrhs.add(i, v[spx->number(id)]);
            }
            else
            {
               assert(rowrhs[i] == 0.0);
            }
         }

         /* solve system "B y = rowrhs", where B is the row basis matrix */
         spx->basis().coSolve(y, rowrhs);

         /* fill result w.r.t. order given by bind */
         for( int i = 0; i < spx->nRows(); ++i )
         {
            int index;

            index = bind[i];

            if( index < 0 )
            {
               index = -index-1;

               /* should be a valid row index and in the column basis matrix, i.e., not basic w.r.t. row representation */
               assert(index >= 0);
               assert(index < spx->nRows());
               assert(!spx->isRowBasic(index));

               x[i] = v[index] - (spx->rowVector(index) * Vector(spx->nCols(), y.get_ptr()));
            }
            else
            {
               /* should be a valid column index and in the column basis matrix, i.e., not basic w.r.t. row representation */
               assert(index >= 0);
               assert(index < spx->nCols());
               assert(!spx->isColBasic(index));

               x[i] = y[index];
            }
         }

         /* free memory */
         BMSfreeMemoryArray(&bind);
#endif
      }
   }
   catch( const SPxException& x )
   {
#ifndef NDEBUG
      std::string s = x.what();
      SCIPmessagePrintWarning(lpi->messagehdlr, "SoPlex threw an exception: %s\n", s.c_str());
#endif
      return SCIP_LPERROR;
   }

   return SCIP_OKAY;
}

/** get column of inverse basis matrix B^-1 */
SCIP_RETCODE SCIPlpiGetBInvCol(
   SCIP_LPI*             lpi,                /**< LP interface structure */
   int                   c,                  /**< column number of B^-1; this is NOT the number of the column in the LP;
                                              *   you have to call SCIPlpiGetBasisInd() to get the array which links the
                                              *   B^-1 column numbers to the row and column numbers of the LP!
                                              *   c must be between 0 and nrows-1, since the basis has the size
                                              *   nrows * nrows */
   SCIP_Real*            coef,               /**< pointer to store the coefficients of the column */
   int*                  inds,               /**< array to store the non-zero indices, or NULL */
   int*                  ninds               /**< pointer to store the number of non-zero indices, or NULL
                                               *  (-1: if we do not store sparsity informations) */
   )
{
   SCIPdebugMessage("calling SCIPlpiGetBInvCol()\n");

   assert( lpi != NULL );
   assert( lpi->spx != NULL );
   assert( lpi->spx->preStrongbranchingBasisFreed() );

   /* mark sparsity pattern as invalid */
   if( ninds != NULL )
      *ninds = -1;

   /* prepare unit vector */
   DVector e(lpi->spx->nRows());

   e.clear();

   assert(c >= 0);
   assert(c < lpi->spx->nRows());
   e[c] = 1.0;

   /* solve */
   SCIP_CALL( lpiGetBInvVec(lpi, e.get_ptr(), coef) );

   return SCIP_OKAY;
}

/** get row of inverse basis matrix times constraint matrix B^-1 * A */
SCIP_RETCODE SCIPlpiGetBInvARow(
   SCIP_LPI*             lpi,                /**< LP interface structure */
   int                   r,                  /**< row number */
   const SCIP_Real*      binvrow,            /**< row in (A_B)^-1 from prior call to SCIPlpiGetBInvRow(), or NULL */
   SCIP_Real*            coef,               /**< vector to return coefficients */
   int*                  inds,               /**< array to store the non-zero indices, or NULL */
   int*                  ninds               /**< pointer to store the number of non-zero indices, or NULL
                                               *  (-1: if we do not store sparsity informations) */
   )
{
   SCIP_Real* buf;
   SCIP_Real* binv;
   int nrows;
   int ncols;
   int c;

   SCIPdebugMessage("calling SCIPlpiGetBInvARow()\n");

   assert(lpi != NULL);
   assert(lpi->spx != NULL);
   assert( lpi->spx->preStrongbranchingBasisFreed() );

   nrows = lpi->spx->nRows();
   ncols = lpi->spx->nCols();
   buf = NULL;

   /* get (or calculate) the row in B^-1 */
   if( binvrow == NULL )
   {
      SCIP_ALLOC( BMSallocMemoryArray(&buf, nrows) );
      SCIP_CALL( SCIPlpiGetBInvRow(lpi, r, buf, inds, ninds) );
      binv = buf;
   }
   else
      binv = const_cast<SCIP_Real*>(binvrow);

   assert(binv != NULL);

   /* mark sparsity pattern as invalid */
   if( ninds != NULL )
      *ninds = -1;

   /* calculate the scalar product of the row in B^-1 and A */
   soplex::Vector binvvec(nrows, binv);
   for( c = 0; c < ncols; ++c )
      coef[c] = binvvec * lpi->spx->colVector(c);  /* scalar product */ /*lint !e1702*/

   /* free memory if it was temporarily allocated */
   BMSfreeMemoryArrayNull(&buf);

   return SCIP_OKAY;
}

/** get column of inverse basis matrix times constraint matrix B^-1 * A */
SCIP_RETCODE SCIPlpiGetBInvACol(
   SCIP_LPI*             lpi,                /**< LP interface structure */
   int                   c,                  /**< column number */
   SCIP_Real*            coef,               /**< vector to return coefficients */
   int*                  inds,               /**< array to store the non-zero indices, or NULL */
   int*                  ninds               /**< pointer to store the number of non-zero indices, or NULL
                                               *  (-1: if we do not store sparsity informations) */
   )
{
   DVector col(lpi->spx->nRows());

   SCIPdebugMessage("calling SCIPlpiGetBInvACol()\n");

   assert( lpi != NULL );
   assert( lpi->spx != NULL );
   assert( lpi->spx->preStrongbranchingBasisFreed() );

   /* extract column c of A */
   assert(c >= 0);
   assert(c < lpi->spx->nCols());

   /* mark sparsity pattern as invalid */
   if( ninds != NULL )
      *ninds = -1;

   col.clear();
   col = lpi->spx->colVector(c);
   col.reDim(lpi->spx->nRows());

   /* solve */
   SCIP_CALL( lpiGetBInvVec(lpi, col.get_ptr(), coef) );

   return SCIP_OKAY;
}

/**@} */




/*
 * LP State Methods
 */

/**@name LP State Methods */
/**@{ */

/** stores LPi state (like basis information) into lpistate object */
SCIP_RETCODE SCIPlpiGetState(
   SCIP_LPI*             lpi,                /**< LP interface structure */
   BMS_BLKMEM*           blkmem,             /**< block memory */
   SCIP_LPISTATE**       lpistate            /**< pointer to LPi state information (like basis information) */
   )
{
   int ncols;
   int nrows;

   SCIPdebugMessage("calling SCIPlpiGetState()\n");

   assert(blkmem != NULL);
   assert(lpi != NULL);
   assert(lpi->spx != NULL);
   assert(lpistate != NULL);

   assert( lpi->spx->preStrongbranchingBasisFreed() );

   ncols = lpi->spx->nCols();
   nrows = lpi->spx->nRows();
   assert(ncols >= 0);
   assert(nrows >= 0);

   /* allocate lpistate data */
   SCIP_CALL( lpistateCreate(lpistate, blkmem, ncols, nrows) );

   /* allocate enough memory for storing uncompressed basis information */
   SCIP_CALL( ensureCstatMem(lpi, ncols) );
   SCIP_CALL( ensureRstatMem(lpi, nrows) );

   /* get unpacked basis information */
   SCIP_CALL( SCIPlpiGetBase(lpi, lpi->cstat, lpi->rstat) );

   /* pack LPi state data */
   (*lpistate)->ncols = ncols;
   (*lpistate)->nrows = nrows;
   lpistatePack(*lpistate, lpi->cstat, lpi->rstat);

   return SCIP_OKAY;
}

/** loads LPi state (like basis information) into solver; note that the LP might have been extended with additional
 *  columns and rows since the state was stored with SCIPlpiGetState()
 */
SCIP_RETCODE SCIPlpiSetState(
   SCIP_LPI*             lpi,                /**< LP interface structure */
   BMS_BLKMEM*           /*blkmem*/,         /**< block memory */
   SCIP_LPISTATE*        lpistate            /**< LPi state information (like basis information) */
   )
{
   int lpncols;
   int lpnrows;
   int i;

   SCIPdebugMessage("calling SCIPlpiSetState()\n");

   assert(lpi != NULL);
   assert(lpi->spx != NULL);
   assert(lpistate != NULL);

   assert( lpi->spx->preStrongbranchingBasisFreed() );

   lpncols = lpi->spx->nCols();
   lpnrows = lpi->spx->nRows();
   assert(lpistate->ncols <= lpncols);
   assert(lpistate->nrows <= lpnrows);

   /* allocate enough memory for storing uncompressed basis information */
   SCIP_CALL( ensureCstatMem(lpi, lpncols) );
   SCIP_CALL( ensureRstatMem(lpi, lpnrows) );

   /* unpack LPi state data */
   lpistateUnpack(lpistate, lpi->cstat, lpi->rstat);

   /* extend the basis to the current LP beyond the previously existing columns */
   for( i = lpistate->ncols; i < lpncols; ++i )
   {
      SCIP_Real bnd = lpi->spx->lower(i);
      if ( SCIPlpiIsInfinity(lpi, REALABS(bnd)) )
      {
         /* if lower bound is +/- infinity -> try upper bound */
         bnd = lpi->spx->lower(i);
         if ( SCIPlpiIsInfinity(lpi, REALABS(bnd)) )
            lpi->cstat[i] = SCIP_BASESTAT_ZERO;  /* variable is free */
         else
            lpi->cstat[i] = SCIP_BASESTAT_UPPER; /* use finite upper bound */
      }
      else
         lpi->cstat[i] = SCIP_BASESTAT_LOWER;    /* use finite lower bound */
   }
   for( i = lpistate->nrows; i < lpnrows; ++i )
      lpi->rstat[i] = SCIP_BASESTAT_BASIC; /*lint !e641*/

   /* load basis information */
   SCIP_CALL( SCIPlpiSetBase(lpi, lpi->cstat, lpi->rstat) );

   return SCIP_OKAY;
}

/** clears current LPi state (like basis information) of the solver */
SCIP_RETCODE SCIPlpiClearState(
   SCIP_LPI*             lpi                 /**< LP interface structure */
   )
{  /*lint --e{715}*/
   SCIPdebugMessage("calling SCIPlpiClearState()\n");

   assert(lpi != NULL);
   assert(lpi->spx != NULL);

   try
   {
      lpi->spx->reLoad();
   }
   catch( const SPxException& x )
   {
#ifndef NDEBUG
      std::string s = x.what();
      SCIPmessagePrintWarning(lpi->messagehdlr, "SoPlex threw an exception: %s\n", s.c_str());
#endif
      assert( lpi->spx->getStatus() != SPxSolver::OPTIMAL );
      return SCIP_LPERROR;
   }

   return SCIP_OKAY;
}

/** frees LPi state information */
SCIP_RETCODE SCIPlpiFreeState(
   SCIP_LPI*             lpi,                /**< LP interface structure */
   BMS_BLKMEM*           blkmem,             /**< block memory */
   SCIP_LPISTATE**       lpistate            /**< pointer to LPi state information (like basis information) */
   )
{  /*lint --e{715}*/
   SCIPdebugMessage("calling SCIPlpiFreeState()\n");

   assert(lpi != NULL);
   assert(lpistate != NULL);

   if ( *lpistate != NULL )
      lpistateFree(lpistate, blkmem);

   return SCIP_OKAY;
}

/** checks, whether the given LP state contains simplex basis information */
SCIP_Bool SCIPlpiHasStateBasis(
   SCIP_LPI*             lpi,                /**< LP interface structure */
   SCIP_LPISTATE*        lpistate            /**< LP state information (like basis information) */
   )
{  /*lint --e{715}*/
   return TRUE;
}

/** reads LP state (like basis information from a file */
SCIP_RETCODE SCIPlpiReadState(
   SCIP_LPI*             lpi,               /**< LP interface structure */
   const char*           fname              /**< file name */
   )
{
   SCIPdebugMessage("calling SCIPlpiReadState()\n");

   assert( lpi->spx->preStrongbranchingBasisFreed() );

   bool success;
   SOPLEX_TRY( lpi->messagehdlr, success = lpi->spx->readBasisFile(fname, 0, 0) );

   return success ? SCIP_OKAY : SCIP_LPERROR;
}

/** writes LP state (like basis information) to a file */
SCIP_RETCODE SCIPlpiWriteState(
   SCIP_LPI*             lpi,            /**< LP interface structure */
   const char*           fname           /**< file name */
   )
{
   SCIPdebugMessage("calling SCIPlpiWriteState()\n");

   assert( lpi->spx->preStrongbranchingBasisFreed() );

   bool res;
   SOPLEX_TRY( lpi->messagehdlr, res = lpi->spx->writeBasisFile(fname, 0, 0) );

   if ( ! res )
      return SCIP_LPERROR;

   return SCIP_OKAY;
}

/**@} */




/*
 * LP Pricing Norms Methods
 */

/**@name LP Pricing Norms Methods */
/**@{ */

/** stores LPi pricing norms information
 *  @todo should we store norm information?
 */
SCIP_RETCODE SCIPlpiGetNorms(
   SCIP_LPI*             lpi,                /**< LP interface structure */
   BMS_BLKMEM*           blkmem,             /**< block memory */
   SCIP_LPINORMS**       lpinorms            /**< pointer to LPi pricing norms information */
   )
{
   assert(lpinorms != NULL);

   (*lpinorms) = NULL;

   return SCIP_OKAY;
}

/** loads LPi pricing norms into solver; note that the LP might have been extended with additional
 *  columns and rows since the state was stored with SCIPlpiGetNorms()
 */
SCIP_RETCODE SCIPlpiSetNorms(
   SCIP_LPI*             lpi,                /**< LP interface structure */
   BMS_BLKMEM*           blkmem,             /**< block memory */
   SCIP_LPINORMS*        lpinorms            /**< LPi pricing norms information */
   )
{
   assert(lpinorms == NULL);

   /* no work necessary */
   return SCIP_OKAY;
}

/** frees pricing norms information */
SCIP_RETCODE SCIPlpiFreeNorms(
   SCIP_LPI*             lpi,                /**< LP interface structure */
   BMS_BLKMEM*           blkmem,             /**< block memory */
   SCIP_LPINORMS**       lpinorms            /**< pointer to LPi pricing norms information */
   )
{
   assert(lpinorms == NULL);

   /* no work necessary */
   return SCIP_OKAY;
}

/**@} */




/*
 * Parameter Methods
 */

/**@name Parameter Methods */
/**@{ */

/** gets integer parameter of LP */
SCIP_RETCODE SCIPlpiGetIntpar(
   SCIP_LPI*             lpi,                /**< LP interface structure */
   SCIP_LPPARAM          type,               /**< parameter number */
   int*                  ival                /**< buffer to store the parameter value */
   )
{
   SCIPdebugMessage("calling SCIPlpiGetIntpar()\n");

   assert(lpi != NULL);
   assert(lpi->spx != NULL);
   assert(ival != NULL);

   switch( type )
   {
   case SCIP_LPPAR_FROMSCRATCH:
      *ival = lpi->spx->getFromScratch();
      break;
   case SCIP_LPPAR_LPINFO:
      *ival = lpi->spx->getLpInfo();
      break;
   case SCIP_LPPAR_LPITLIM:
      *ival = lpi->spx->getIterationLimit();
      break;
   case SCIP_LPPAR_PRESOLVING:
      *ival = lpi->spx->getPresolving();
      break;
   case SCIP_LPPAR_PRICING:
      *ival = (int)lpi->pricing;
      break;
   case SCIP_LPPAR_SCALING:
      *ival = lpi->spx->getScaling();
      break;
#if SOPLEX_VERSION >= 201
   case SCIP_LPPAR_TIMING:
      *ival = (int) lpi->spx->getTiming();
      break;
#endif
   default:
      return SCIP_PARAMETERUNKNOWN;
   }  /*lint !e788*/

   return SCIP_OKAY;
}

/** sets integer parameter of LP */
SCIP_RETCODE SCIPlpiSetIntpar(
   SCIP_LPI*             lpi,                /**< LP interface structure */
   SCIP_LPPARAM          type,               /**< parameter number */
   int                   ival                /**< parameter value */
   )
{
   SCIPdebugMessage("calling SCIPlpiSetIntpar()\n");

   assert(lpi != NULL);
   assert(lpi->spx != NULL);

   switch( type )
   {
   case SCIP_LPPAR_FROMSCRATCH:
      assert(ival == TRUE || ival == FALSE);
      lpi->spx->setFromScratch(bool(ival));
      break;
   case SCIP_LPPAR_LPINFO:
      assert(ival == TRUE || ival == FALSE);
      lpi->spx->setLpInfo(bool(ival));
      break;
   case SCIP_LPPAR_LPITLIM:
      assert(ival >= -1);
      lpi->spx->setIterationLimit(ival);
      break;
   case SCIP_LPPAR_PRESOLVING:
      assert(ival == TRUE || ival == FALSE);
      lpi->spx->setPresolving(bool(ival));
      break;
   case SCIP_LPPAR_PRICING:
      lpi->pricing = (SCIP_PRICING)ival;
      switch( lpi->pricing )
      {
      case SCIP_PRICING_LPIDEFAULT:
      case SCIP_PRICING_AUTO:
         lpi->spx->setAutoPricer();
         break;
      case SCIP_PRICING_FULL:
         lpi->spx->setFullPricer();
         break;
      case SCIP_PRICING_PARTIAL:
         lpi->spx->setParmultPricer();
         break;
      case SCIP_PRICING_STEEP:
         lpi->spx->setSteepPricer();
         break;
      case SCIP_PRICING_STEEPQSTART:
         lpi->spx->setSteepQStartPricer();
         break;
      case SCIP_PRICING_DEVEX:
         lpi->spx->setDevexPricer();
         break;
      default:
         return SCIP_LPERROR;
      }
      break;
   case SCIP_LPPAR_SCALING:
      assert(ival == TRUE || ival == FALSE);
      lpi->spx->setScaling(bool(ival));
      break;
#if SOPLEX_VERSION >= 201
   case SCIP_LPPAR_TIMING:
      assert(ival >= 0 && ival < 3);
      lpi->spx->setTiming((Timer::TYPE) ival);
      break;
#endif
   default:
      return SCIP_PARAMETERUNKNOWN;
   }  /*lint !e788*/

   return SCIP_OKAY;
}

/** gets floating point parameter of LP */
SCIP_RETCODE SCIPlpiGetRealpar(
   SCIP_LPI*             lpi,                /**< LP interface structure */
   SCIP_LPPARAM          type,               /**< parameter number */
   SCIP_Real*            dval                /**< buffer to store the parameter value */
   )
{
   SCIPdebugMessage("calling SCIPlpiGetRealpar()\n");

   assert(lpi != NULL);
   assert(lpi->spx != NULL);
   assert(dval != NULL);

   switch( type )
   {
   case SCIP_LPPAR_FEASTOL:
      *dval = lpi->spx->feastol();
      break;
#if ((SOPLEX_VERSION == 160 && SOPLEX_SUBVERSION >= 5) || SOPLEX_VERSION > 160)
   case SCIP_LPPAR_DUALFEASTOL:
      *dval = lpi->spx->opttol();
      break;
#endif
   case SCIP_LPPAR_LOBJLIM:
      *dval = lpi->spx->getObjLoLimit();
      break;
   case SCIP_LPPAR_UOBJLIM:
      *dval = lpi->spx->getObjUpLimit();
      break;
   case SCIP_LPPAR_LPTILIM:
      *dval = lpi->spx->terminationTime();
      break;
   case SCIP_LPPAR_ROWREPSWITCH:
      *dval = lpi->rowrepswitch;
      break;
   case SCIP_LPPAR_CONDITIONLIMIT:
      *dval = lpi->conditionlimit;
      break;
   default:
      return SCIP_PARAMETERUNKNOWN;
   }  /*lint !e788*/

   return SCIP_OKAY;
}

/** sets floating point parameter of LP */
SCIP_RETCODE SCIPlpiSetRealpar(
   SCIP_LPI*             lpi,                /**< LP interface structure */
   SCIP_LPPARAM          type,               /**< parameter number */
   SCIP_Real             dval                /**< parameter value */
   )
{
   SCIPdebugMessage("calling SCIPlpiSetRealpar()\n");

   assert(lpi != NULL);
   assert(lpi->spx != NULL);

   switch( type )
   {
   case SCIP_LPPAR_FEASTOL:
      lpi->spx->setFeastol(dval);
      break;
#if ((SOPLEX_VERSION == 160 && SOPLEX_SUBVERSION >= 5) || SOPLEX_VERSION > 160)
   case SCIP_LPPAR_DUALFEASTOL:
      lpi->spx->setOpttol(dval);
      break;
#endif
   case SCIP_LPPAR_LOBJLIM:
      lpi->spx->setObjLoLimit(dval);
      break;
   case SCIP_LPPAR_UOBJLIM:
      lpi->spx->setObjUpLimit(dval);
      break;
   case SCIP_LPPAR_LPTILIM:
      lpi->spx->setTerminationTime(dval);
      break;
   case SCIP_LPPAR_ROWREPSWITCH:
      assert(dval >= -1.5);
      lpi->rowrepswitch = dval;
      break;
   case SCIP_LPPAR_CONDITIONLIMIT:
      lpi->conditionlimit = dval;
      lpi->checkcondition = (dval >= 0);
      break;
   default:
      return SCIP_PARAMETERUNKNOWN;
   }  /*lint !e788*/

   return SCIP_OKAY;
}

/**@} */




/*
 * Numerical Methods
 */

/**@name Numerical Methods */
/**@{ */

/** returns value treated as infinity in the LP solver */
SCIP_Real SCIPlpiInfinity(
   SCIP_LPI*             /*lpi*/             /**< LP interface structure */
   )
{
   SCIPdebugMessage("calling SCIPlpiInfinity()\n");

   return soplex::infinity;
}

/** checks if given value is treated as infinity in the LP solver */
SCIP_Bool SCIPlpiIsInfinity(
   SCIP_LPI*             /*lpi*/,            /**< LP interface structure */
   SCIP_Real             val
   )
{
   SCIPdebugMessage("calling SCIPlpiIsInfinity()\n");

   return (val >= soplex::infinity);
}

/**@} */




/*
 * File Interface Methods
 */

/**@name File Interface Methods */
/**@{ */

/** returns, whether the given file exists */
static
SCIP_Bool fileExists(
   const char*           filename            /**< file name */
   )
{
   FILE* f;

   f = fopen(filename, "r");
   if( f == NULL )
      return FALSE;

   fclose(f);

   return TRUE;
}

/** reads LP from a file */
SCIP_RETCODE SCIPlpiReadLP(
   SCIP_LPI*             lpi,                /**< LP interface structure */
   const char*           fname               /**< file name */
   )
{
   SCIPdebugMessage("calling SCIPlpiReadLP()\n");

   assert(lpi != NULL);
   assert(lpi->spx != NULL);

   assert( lpi->spx->preStrongbranchingBasisFreed() );

   if( !fileExists(fname) )
      return SCIP_NOFILE;

   try
   {
      if( !lpi->spx->readLP(fname) )
         return SCIP_READERROR;
   }
   catch( const SPxException& x )
   {
#ifndef NDEBUG
      std::string s = x.what();
      SCIPmessagePrintWarning(lpi->messagehdlr, "SoPlex threw an exception: %s\n", s.c_str());
#endif
      return SCIP_READERROR;
   }

   return SCIP_OKAY;
}

/** writes LP to a file */
SCIP_RETCODE SCIPlpiWriteLP(
   SCIP_LPI*             lpi,                /**< LP interface structure */
   const char*           fname               /**< file name */
   )
{
   SCIPdebugMessage("calling SCIPlpiWriteLP()\n");

   assert(lpi != NULL);
   assert(lpi->spx != NULL);

   try
   {
      lpi->spx->writeFile(fname);
   }
   catch( const SPxException& x )
   {
#ifndef NDEBUG
      std::string s = x.what();
      SCIPmessagePrintWarning(lpi->messagehdlr, "SoPlex threw an exception: %s\n", s.c_str());
#endif
      return SCIP_WRITEERROR;
   }

   return SCIP_OKAY;
}

/**@} */<|MERGE_RESOLUTION|>--- conflicted
+++ resolved
@@ -844,12 +844,11 @@
       /* delete starting basis if solving from scratch */
       if ( getFromScratch() )
       {
-<<<<<<< HEAD
          try
          {
             SPxSolver::reLoad();
          }
-         catch(SPxException x)
+         catch( const SPxException& x )
          {
             std::string s = x.what();
             SCIPmessagePrintWarning(m_messagehdlr, "SoPlex threw an exception: %s\n", s.c_str());
@@ -857,20 +856,6 @@
             assert( m_stat != SPxSolver::OPTIMAL );
             return m_stat;
          }
-=======
-	 try
-	 {
-	    SPxSolver::reLoad();
-	 }
-         catch( const SPxException& x )
-	 {
-	    std::string s = x.what();
-	    SCIPmessagePrintWarning(m_messagehdlr, "SoPlex threw an exception: %s\n", s.c_str());
-	    m_stat = SPxSolver::status();
-	    assert( m_stat != SPxSolver::OPTIMAL );
-	    return m_stat;
-	 }
->>>>>>> 1539b252
       }
       assert(!getFromScratch() || getBasisStatus() == SPxBasis::NO_PROBLEM);
 
