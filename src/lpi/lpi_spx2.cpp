/* * * * * * * * * * * * * * * * * * * * * * * * * * * * * * * * * * * * * * */
/*                                                                           */
/*                  This file is part of the program and library             */
/*         SCIP --- Solving Constraint Integer Programs                      */
/*                                                                           */
/*    Copyright (C) 2002-2014 Konrad-Zuse-Zentrum                            */
/*                            fuer Informationstechnik Berlin                */
/*                                                                           */
/*  SCIP is distributed under the terms of the ZIB Academic License.         */
/*                                                                           */
/*  You should have received a copy of the ZIB Academic License              */
/*  along with SCIP; see the file COPYING. If not email to scip@zib.de.      */
/*                                                                           */
/* * * * * * * * * * * * * * * * * * * * * * * * * * * * * * * * * * * * * * */

/**@file   lpi_spx.cpp
 * @ingroup LPIS
 * @brief  LP interface for SoPlex version 1.4 and higher
 * @author Tobias Achterberg
 * @author Timo Berthold
 * @author Ambros Gleixner
 * @author Marc Pfetsch
 *
 * This is an implementation of SCIP's LP interface for SoPlex. While the ratio test is fixed to SoPlex's standard,
 * different pricing methods can be chosen and an autopricing strategy (start with devex and switch to steepest edge
 * after too many iterations) is implemented directly. Scaler and simplifier may be applied if solving from scratch.
 *
 * For debugging purposes, the SoPlex results can be double checked with CPLEX if WITH_LPSCHECK is defined. This may
 * yield false positives, since the LP is dumped to a file for transfering it to CPLEX, hence, precision may be lost.
 */

/*--+----1----+----2----+----3----+----4----+----5----+----6----+----7----+----8----+----9----+----0----+----1----+----2*/

#define STRONGBRANCH_RESTOREBASIS            /**< if defined then in SCIPlpiStrongbranch() we restore the basis after the
                                              *   down branch and after the up branch; if false only after the end of a
                                              *   strong branching phase, which however seems to mostly increase strong
                                              *   branching time and iterations */

/* in this case the SoPlex results are double checked using CPLEX */
#ifdef WITH_LPSCHECK
#include <cplex.h>

#define CHECK_SPXSOLVE                  true /**< shall the SoPlex results in spxSolve() be double checked using CPLEX? */
#define CHECK_SPXSTRONGBRANCH           true /**< shall the SoPlex results in SCIPlpStrongbranch() be double checked using CPLEX? */
#define CHECK_START                     0    /**< skip first CHECK_START number of checks */
#define EXIT_AT_WRONG_RESULT            false/**< shall program be exited if CPLEX returns different result than SoPlex? */
#define EXIT_AT_CPXERROR                false/**< shall program be exited if CPLEX returns an error? */

#define CPX_CALL(x)                     do                                                                                  \
                                        {                                                                                   \
                                           int _cpxstat_;               \
                                           if( (_cpxstat_ = (x)) != 0 )                                                     \
                                           {                                                                                \
                                              SCIPmessagePrintWarning(_messagehdlr, "CPLEX error <%d>; SoPlex result unchecked\n", _cpxstat_); \
                                              if( EXIT_AT_CPXERROR )                                                        \
                                              {                                                                             \
                                                 exit(1);                                                                   \
                                              }                                                                             \
                                              else                                                                          \
                                              {                                                                             \
                                                 goto ENDCHECK;                                                             \
                                              }                                                                             \
                                           }                                                                                \
                                        }                                                                                   \
                                        while( false )
#endif

/* check the return value of setParam methods */
#define CHECK_SOPLEX_PARAM(x)                                                           \
   if( !x )                                                                             \
   {                                                                                    \
      SCIPmessagePrintWarning(_messagehdlr, "SoPlex: unsupported parameter value\n");   \
   }

/* remember the original value of the SCIP_DEBUG define and undefine it */
#ifdef SCIP_DEBUG
#define ___DEBUG
#undef SCIP_DEBUG
#endif

/* include SoPlex solver */
#include "soplex.h"

/* define subversion for versions <= 1.5.0.1 */
#ifndef SOPLEX_SUBVERSION
#define SOPLEX_SUBVERSION 0
#endif

/* check version */
#if (SOPLEX_VERSION < 200 || (SOPLEX_VERSION == 200 && SOPLEX_SUBVERSION < 2) || (SOPLEX_VERSION > 200 && SOPLEX_VERSION < 210))
#error "This interface is not compatible with SoPlex versions prior to 2.0.0.2"
#endif

#include "spxgithash.h"

/* reset the SCIP_DEBUG define to its original SCIP value */
#undef SCIP_DEBUG
#ifdef ___DEBUG
#define SCIP_DEBUG
#undef ___DEBUG
#endif

#define SOPLEX_VERBLEVEL                5    /**< verbosity level for LPINFO */

#include "scip/pub_message.h"

/********************************************************************/
/*----------------------------- C++ --------------------------------*/
/********************************************************************/

/* in C++ we have to use "0" instead of "(void*)0" */
#undef NULL
#define NULL 0

#include <cassert>
using namespace soplex;


/** Macro for a single SoPlex call for which exceptions have to be catched - return an LP error. We
 *  make no distinction between different exception types, e.g., between memory allocation and other
 *  exceptions.
 */
#ifndef NDEBUG
#define SOPLEX_TRY(messagehdlr, x)  do                                  \
   {                                                                    \
      try                                                               \
      {                                                                 \
         (x);                                                           \
      }                                                                 \
      catch(const SPxException& E)                                      \
      {                                                                 \
         std::string s = E.what();                                      \
         SCIPmessagePrintWarning((messagehdlr), "SoPlex threw an exception: %s\n", s.c_str()); \
         return SCIP_LPERROR;                                           \
      }                                                                 \
   }                                                                    \
   while( FALSE )

#else
#define SOPLEX_TRY(messagehdlr, x)  do                                  \
   {                                                                    \
      try                                                               \
      {                                                                 \
         (x);                                                           \
      }                                                                 \
      catch(const SPxException& E)                                      \
      {                                                                 \
         return SCIP_LPERROR;                                           \
      }                                                                 \
   }                                                                    \
   while( FALSE )
#endif

/* Macro for a single SoPlex call for which exceptions have to be catched - abort if they
 * arise. SCIP_ABORT() is not accessible here.
 */
#define SOPLEX_TRY_ABORT(x)  do                                         \
   {                                                                    \
      try                                                               \
      {                                                                 \
         (x);                                                           \
      }                                                                 \
      catch(const SPxException& E)                                      \
      {                                                                 \
         std::string s = E.what();                                      \
         SCIPerrorMessage("SoPlex threw an exception: %s\n", s.c_str()); \
         abort();                                                       \
      }                                                                 \
   }                                                                    \
   while( FALSE )



/** SCIP's SoPlex class */
class SPxSCIP : public SoPlex
{
   bool                  _lpinfo;
   bool                  _fromscratch;
   char*                 _probname;
   SPxSolver::VarStatus* _colStat;          /**< column basis status used for strong branching */
   SPxSolver::VarStatus* _rowStat;          /**< row basis status used for strong branching */
#ifdef WITH_LPSCHECK
   int                   _checknum;
   bool                  _doublecheck;
   CPXENVptr             _cpxenv;           /**< CPLEX memory environment */
   CPXLPptr              _cpxlp;            /**< CPLEX lp structure */
#endif
   SCIP_MESSAGEHDLR*     _messagehdlr;      /**< messagehdlr handler for printing messages, or NULL */

public:
   SPxSCIP(
      SCIP_MESSAGEHDLR*  messagehdlr = NULL, /**< message handler */
      const char*        probname = NULL     /**< name of problem */
      )
      : _lpinfo(false),
        _fromscratch(false),
        _probname(NULL),
        _colStat(NULL),
        _rowStat(NULL),
        _messagehdlr(messagehdlr)
   {
      if ( probname != NULL )
         SOPLEX_TRY_ABORT( setProbname(probname) );

#ifdef WITH_LPSCHECK
      int cpxstat;
      _checknum = 0;
      _doublecheck = false;
      _cpxenv = CPXopenCPLEX(&cpxstat);
      assert(_cpxenv != NULL);
      _cpxlp = CPXcreateprob(_cpxenv, &cpxstat, probname != NULL ? probname : "spxcheck");
      (void) CPXsetintparam(_cpxenv, CPX_PARAM_SCRIND, 0);
#endif
   }

   virtual ~SPxSCIP()
   {
      if( _probname != NULL )
         spx_free(_probname); /*lint !e1551*/

      if( _colStat != NULL )
         spx_free(_colStat); /*lint !e1551*/

      if( _rowStat != NULL )
         spx_free(_rowStat); /*lint !e1551*/

      freePreStrongbranchingBasis(); /*lint !e1551*/

#ifdef WITH_LPSCHECK
      (void) CPXfreeprob(_cpxenv, &_cpxlp);
      (void) CPXcloseCPLEX(&_cpxenv);
#endif
   }

   // we might need these methods to return the original values SCIP provided, even if they could not be set
   /** return feastol set by SCIPlpiSetRealpar(), which might be tighter than what SoPlex accepted */
   Real feastol() const
   {
      return realParam(FEASTOL);
   }

   /** set feastol and store value in case SoPlex only accepts a larger tolerance */
   void setFeastol(
      const Real d
      )
   {
      CHECK_SOPLEX_PARAM(setRealParam(FEASTOL, d));
   }

   /** return opttol set by SCIPlpiSetRealpar(), which might be tighter than what SoPlex accepted */
   Real opttol() const
   {
      return realParam(OPTTOL);
   }

   /** set opttol and store value in case SoPlex only accepts a larger tolerance */
   void setOpttol(
      const Real d
      )
   {
      CHECK_SOPLEX_PARAM(setRealParam(OPTTOL, d));
   }

   /** get objective limit according to objective sense */
   Real getObjLimit() const
   {
      return (intParam(SoPlex::OBJSENSE) == SoPlex::OBJSENSE_MINIMIZE)
         ? realParam(SoPlex::OBJLIMIT_UPPER)
         : realParam(SoPlex::OBJLIMIT_LOWER);
   }

   // @todo realize this with a member variable as before
   bool getFromScratch() const
   {
      return _fromscratch;
   }

   void setFromScratch(bool fs)
   {
      _fromscratch = fs;
   }

   // @todo member variable?
   bool getLpInfo() const
   {
      return _lpinfo;
   }

   void setLpInfo(bool lpinfo)
   {
      _lpinfo = lpinfo;
   }

   // @todo member variable?
   void setProbname(const char* probname)
   {
      int len;

      assert(probname != NULL);
      if( _probname != NULL )
         spx_free(_probname);
      len = (int)strlen(probname);
      spx_alloc(_probname, len + 1);
      strncpy(_probname, probname, len); /*lint !e732*/
      _probname[len] = '\0';
   }

   void setRep(SPxSolver::Representation p_rep)
   {
      if( p_rep == SPxSolver::COLUMN && intParam(REPRESENTATION) == REPRESENTATION_ROW )
      {
         SCIPdebugMessage("switching to column representation of the basis\n");
         CHECK_SOPLEX_PARAM(setIntParam(REPRESENTATION, REPRESENTATION_COLUMN));
      }
      else if( (p_rep == SPxSolver::ROW && intParam(REPRESENTATION) == REPRESENTATION_COLUMN) )
      {
         SCIPdebugMessage("switching to row representation of the basis\n");
         CHECK_SOPLEX_PARAM(setIntParam(REPRESENTATION, REPRESENTATION_ROW));
      }
   }

#ifdef WITH_LPSCHECK
   bool getDoubleCheck()
   {
      _checknum++;
      return _doublecheck && _checknum + 1 >= CHECK_START;
   }

   void setDoubleCheck(bool dc)
   {
      _doublecheck = dc;
   }

   const char* spxStatusString(const SPxSolver::Status stat)
   {
      switch( stat )
      {
      case SPxSolver::ABORT_TIME:
         return "ABORT_TIME";
      case SPxSolver::ABORT_ITER:
         return "ABORT_ITER";
      case SPxSolver::ABORT_VALUE:
         return "ABORT_VALUE";
      case SPxSolver::SINGULAR:
         return "SINGULAR";
      case SPxSolver::REGULAR:
         return "REGULAR";
      case SPxSolver::UNKNOWN:
         return "UNKNOWN";
      case SPxSolver::OPTIMAL:
         return "OPTIMAL";
      case SPxSolver::UNBOUNDED:
         return "UNBOUNDED";
      case SPxSolver::INFEASIBLE:
         return "INFEASIBLE";
      default:
         return "UNKNOWN";
      }  /*lint !e788*/

      return "UNKNOWN";
   }

   const char* cpxStatusString(const int stat)
   {
      switch( stat )
      {
      case CPX_STAT_ABORT_TIME_LIM:
         return "ABORT_TIME";
      case CPX_STAT_ABORT_IT_LIM:
         return "ABORT_ITER";
      case CPX_STAT_ABORT_OBJ_LIM:
         return "ABORT_VALUE";
      case CPX_STAT_OPTIMAL:
         return "OPTIMAL";
      case CPX_STAT_OPTIMAL_INFEAS:
         return "CPX_STAT_OPTIMAL_INFEAS: OPT SOL INFEASIBLE AFTER UNSCALING";
      case CPX_STAT_UNBOUNDED:
         return "UNBOUNDED";
      case CPX_STAT_INFEASIBLE:
         return "INFEASIBLE";
      case CPX_STAT_INForUNBD:
         return "INFEASIBLE or UNBOUNDED";
      case CPX_STAT_NUM_BEST:
         return "CPX_STAT_NUM_BEST: SOL AVAILABLE BUT NOT PROVEN OPTIMAL DUE TO NUM TROUBLE";
      default:
         return "UNKNOWN";
      }  /*lint !e788*/

      return "UNKNOWN";
   }
#endif

#ifndef NDEBUG
   bool checkConsistentBounds() const
   {
      for( int i = 0; i < numColsReal(); ++i )
      {
         if( lowerReal(i) > upperReal(i) )
         {
            SCIPerrorMessage("inconsistent bounds on column %d: lower=%.17g, upper=%.17g\n",
               i, lowerReal(i), upperReal(i));
            return false;
         }
      }

      return true;
   }

   bool checkConsistentSides() const
   {
      for( int i = 0; i < numRowsReal(); ++i )
      {
         if( lhsReal(i) > rhsReal(i) )
         {
            SCIPerrorMessage("inconsistent sides on row %d: lhs=%.17g, rhs=%.17g\n",
               i, lhsReal(i), rhsReal(i));
            return false;
         }
      }

      return true;
   }
#endif

   void trySolve(bool printwarning = true)
   {
      Real timespent;
      Real timelimit;

      try
      {
         (void) solve();
      }
      catch(const SPxException& x)
      {
         std::string s = x.what();
         if( printwarning )
         {
            SCIPmessagePrintWarning(_messagehdlr, "SoPlex threw an exception: %s\n", s.c_str());
         }

         /* since it is not clear if the status in SoPlex are set correctly
          * we want to make sure that if an error is thrown the status is
          * not OPTIMAL anymore.
          */
         assert(status() != SPxSolver::OPTIMAL);
      }

      assert(intParam(ITERLIMIT) < 0 || numIterations() <= intParam(ITERLIMIT));

      /* update time limit */
      timespent = solveTime();
      if( timespent > 0 )
      {
         /* get current time limit */
         timelimit = realParam(TIMELIMIT);
         if( timelimit > timespent )
            timelimit -= timespent;
         else
            timelimit = 0;
         /* set new time limit */
         assert(timelimit >= 0);
         CHECK_SOPLEX_PARAM(setRealParam(TIMELIMIT, timelimit));
      }
   }

   SPxSolver::Status doSolve(bool printwarning = true)
   {
      int verbosity;

      SPxSolver::Status spxStatus;

      /* store and set verbosity */
      verbosity = Param::verbose();
      Param::setVerbose(getLpInfo() ? SOPLEX_VERBLEVEL : 0);

      assert(checkConsistentBounds());
      assert(checkConsistentSides());

#ifdef WITH_LPSCHECK
      /* dump LP with current basis and settings saved in SoPlex */
      if( getDoubleCheck() )
         writeStateReal("spxcheck", NULL, NULL);
#endif

      trySolve(printwarning);
      spxStatus = status();

      /* for safety reset iteration limit */
//       setTerminationIter(_itlim);

#ifdef WITH_LPSCHECK
      bool minimize = intParam(OBJSENSE) == OBJSENSE_MINIMIZE;
      Real objLimitUpper = realParam(OBJLIMIT_UPPER);
      Real objLimitLower = realParam(OBJLIMIT_LOWER);

      /* if SoPlex gave a definite answer, we double check if it is consistent with CPLEX's answer */
      if( getDoubleCheck() && (spxStatus == SPxSolver::OPTIMAL || spxStatus == SPxSolver::UNBOUNDED || spxStatus == SPxSolver::INFEASIBLE || spxStatus == SPxSolver::ABORT_VALUE) )
      {
         SCIP_Real cpxobj;
         int cpxstat;

         /* read LP with basis */
         CPX_CALL( CPXreadcopyprob(_cpxenv, _cpxlp, "spxcheck.mps", NULL) );
         CPX_CALL( CPXreadcopybase(_cpxenv, _cpxlp, "spxcheck.bas") );

         /* set tolerances */
         CPX_CALL( CPXsetdblparam(_cpxenv, CPX_PARAM_EPOPT, MAX(opttol(), 1e-9)) );
         CPX_CALL( CPXsetdblparam(_cpxenv, CPX_PARAM_EPRHS, MAX(feastol(), 1e-9)) );

         /* solve LP */
         CPX_CALL( CPXlpopt(_cpxenv, _cpxlp) );

         /* get solution status and objective value */
         CPX_CALL( CPXsolution(_cpxenv, _cpxlp, &cpxstat, &cpxobj, NULL, NULL, NULL, NULL) );
         if( !minimize )
            cpxobj *= -1.0;

         /* check for inconsistent statuses */
         if( cpxstat == CPX_STAT_OPTIMAL_INFEAS )
         {
            SCIPerrorMessage("In %s: SoPlex status=%d (%s) while CPLEX status=%d (%s)\n",
               _probname, spxStatus, spxStatusString(spxStatus), cpxstat, cpxStatusString(cpxstat));
            if( EXIT_AT_CPXERROR )
               exit(1);
         }
         else if( (spxStatus == SPxSolver::OPTIMAL && cpxstat != CPX_STAT_OPTIMAL)
            || (spxStatus == SPxSolver::UNBOUNDED && cpxstat != CPX_STAT_UNBOUNDED)
            || (spxStatus == SPxSolver::INFEASIBLE && cpxstat != CPX_STAT_INFEASIBLE) )
         {
            SCIPerrorMessage("In %s: SoPlex status=%d (%s) while CPLEX status=%d (%s) (checknum=%d)\n",
               _probname, spxStatus, spxStatusString(spxStatus), cpxstat, cpxStatusString(cpxstat), _checknum);
            if( EXIT_AT_WRONG_RESULT )
               exit(1);
         }
         else if( spxStatus == SPxSolver::ABORT_VALUE )
         {
            switch( cpxstat )
            {
            case CPX_STAT_OPTIMAL:
               if( (minimize && LTrel(cpxobj, objLimitUpper, 2*opttol()))
                  || (!minimize && GTrel(cpxobj, objLimitLower, 2*opttol())) )
               {
                  SCIPerrorMessage("In %s: SoPlex returned status=%d (%s) while CPLEX claims obj=%.10f %s %.10f=obj.limit (%s) (checknum=%d)\n",
                     _probname, spxStatus, spxStatusString(spxStatus), cpxobj, minimize ? "<" : ">",
                     minimize ? objLimitUpper : objLimitLower, cpxStatusString(cpxstat), _checknum);
                  if( EXIT_AT_WRONG_RESULT )
                     exit(1);
               }
               else if( (minimize && cpxobj < objLimitUpper) || (!minimize && cpxobj > objLimitLower) )
               {
                  SCIPerrorMessage("In %s: SoPlex returned status=%d (%s) while CPLEX claims obj=%.10f %s %.10f=obj.limit (%s) (checknum=%d)\n",
                     _probname, spxStatus, spxStatusString(spxStatus), cpxobj, minimize? "<" : ">",
                     minimize ? objLimitUpper : objLimitLower, cpxStatusString(cpxstat), _checknum);
               }
               break;
            case CPX_STAT_OPTIMAL_INFEAS:
            case CPX_STAT_NUM_BEST:
               if( (minimize && cpxobj < objLimitUpper) || (!minimize && cpxobj > objLimitLower) )
               {
                  SCIPerrorMessage("In %s: SoPlex returned status=%d (%s) while CPLEX claims obj=%.10f %s %.10f=obj.limit (%s) (checknum=%d)\n",
                     _probname, spxStatus, spxStatusString(spxStatus), cpxobj, minimize ? "<" : ">",
                     minimize ? objLimitUpper : objLimitLower, cpxStatusString(cpxstat), _checknum);
               }
               break;
            case CPX_STAT_INFEASIBLE:
               break;
            case CPX_STAT_UNBOUNDED:
               SCIPerrorMessage("In %s: SoPlex status=%d (%s) while CPLEX status=%d (%s) (checknum=%d)\n",
                  _probname, spxStatus, spxStatusString(spxStatus), cpxstat, cpxStatusString(cpxstat), _checknum);
               if( EXIT_AT_WRONG_RESULT )
                  exit(1);
               break;
            case CPX_STAT_INForUNBD:
            default:
               SCIPerrorMessage("In %s: SoPlex status=%d (%s) while CPLEX status=%d (%s) (checknum=%d)\n",
                  _probname, spxStatus, spxStatusString(spxStatus), cpxstat, cpxStatusString(cpxstat), _checknum);
               break;
            }  /*lint !e788*/
         }
         /* check for same objective values */
         else if( spxStatus == SPxSolver::OPTIMAL )
         {
            if( (minimize && LTrel(objValueReal(), cpxobj, 2*opttol()))
               || (!minimize && GTrel(objValueReal(), cpxobj, 2*opttol())) )
            {
               /* SCIPerrorMessage("In %s: LP optimal; SoPlex value=%.10f %s CPLEX value=%.10f too good (checknum=%d)\n", value(),
                  _probname, getSense() == SPxSolver::MINIMIZE ? "<" : ">", cpxobj, _checknum); */
            }
            else if( (minimize && GTrel(objValueReal(), cpxobj, 2*opttol()))
               || (!minimize && LTrel(objValueReal(), cpxobj, 2*opttol())) )
            {
               SCIPerrorMessage("In %s: LP optimal; SoPlex value=%.10f %s CPLEX value=%.10f suboptimal (checknum=%d)\n", objValueReal(),
                  _probname, minimize ? ">" : "<", cpxobj, _checknum);
               if( EXIT_AT_WRONG_RESULT )
                  exit(1);
            }
         }
      }

   ENDCHECK:
#endif

      /* restore verbosity */
      Param::setVerbose(verbosity);

      return spxStatus;
   }

   /** save the current basis */
   void savePreStrongbranchingBasis()
   {
      assert(_rowStat == NULL);
      assert(_colStat == NULL);

      spx_alloc(_rowStat, numRowsReal());
      spx_alloc(_colStat, numColsReal());

      try
      {
         getBasis(_rowStat, _colStat);
      }
      catch(const SPxException& x)
      {
#ifndef NDEBUG
         std::string s = x.what();
         SCIPmessagePrintWarning(_messagehdlr, "SoPlex threw an exception: %s\n", s.c_str());

         /* since it is not clear if the status in SoPlex are set correctly
          * we want to make sure that if an error is thrown the status is
          * not OPTIMAL anymore.
          */
         assert(status() != SPxSolver::OPTIMAL);
#endif
      }
   }

   /** restore basis */
   void restorePreStrongbranchingBasis()
   {
      assert(_rowStat != NULL);
      assert(_colStat != NULL);

      try
      {
         setBasis(_rowStat, _colStat);
      }
      catch(const SPxException& x)
      {
#ifndef NDEBUG
         std::string s = x.what();
         SCIPmessagePrintWarning(_messagehdlr, "SoPlex threw an exception: %s\n", s.c_str());
#endif
         /* since it is not clear if the status in SoPlex are set correctly
          * we want to make sure that if an error is thrown the status is
          * not OPTIMAL anymore.
          */
         assert(status() != SPxSolver::OPTIMAL);
      }
   }

   /** if basis is in store, delete it without restoring it */
   void freePreStrongbranchingBasis()
   {
      if( _rowStat != NULL )
         spx_free(_rowStat);
      if( _colStat != NULL )
         spx_free(_colStat);
   }

   /** is pre-strong-branching basis freed? */
   bool preStrongbranchingBasisFreed() const
   {
      return ((_rowStat == NULL ) && (_colStat == NULL));
   }

}; /*lint !e1748*/




/********************************************************************/
/*-----------------------------  C  --------------------------------*/
/********************************************************************/

#include "lpi/lpi.h"
#include "scip/bitencode.h"

typedef SCIP_DUALPACKET COLPACKET;           /* each column needs two bits of information (basic/on_lower/on_upper) */
#define COLS_PER_PACKET SCIP_DUALPACKETSIZE
typedef SCIP_DUALPACKET ROWPACKET;           /* each row needs two bit of information (basic/on_lower/on_upper) */
#define ROWS_PER_PACKET SCIP_DUALPACKETSIZE



/** LP interface */
struct SCIP_LPi
{
   SPxSCIP*              spx;                /**< our SoPlex implementation */
   int*                  cstat;              /**< array for storing column basis status */
   int*                  rstat;              /**< array for storing row basis status */
   int                   cstatsize;          /**< size of cstat array */
   int                   rstatsize;          /**< size of rstat array */
   SCIP_PRICING          pricing;            /**< current pricing strategy */
   SCIP_Bool             solved;             /**< was the current LP solved? */
   SCIP_Real             conditionlimit;     /**< maximum condition number of LP basis counted as stable (-1.0: no limit) */
   SCIP_Bool             checkcondition;     /**< should condition number of LP basis be checked for stability? */
   SCIP_MESSAGEHDLR*     messagehdlr;        /**< messagehdlr handler to printing messages, or NULL */
};

/** LPi state stores basis information */
struct SCIP_LPiState
{
   int                   ncols;              /**< number of LP columns */
   int                   nrows;              /**< number of LP rows */
   COLPACKET*            packcstat;          /**< column basis status in compressed form */
   ROWPACKET*            packrstat;          /**< row basis status in compressed form */
};




/*
 * dynamic memory arrays
 */

/** resizes cstat array to have at least num entries */
static
SCIP_RETCODE ensureCstatMem(
   SCIP_LPI*             lpi,                /**< LP interface structure */
   int                   num                 /**< minimal number of entries in array */
   )
{
   assert(lpi != NULL);

   if( num > lpi->cstatsize )
   {
      int newsize;

      newsize = MAX(2*lpi->cstatsize, num);
      SCIP_ALLOC( BMSreallocMemoryArray(&lpi->cstat, newsize) );
      lpi->cstatsize = newsize;
   }
   assert(num <= lpi->cstatsize);

   return SCIP_OKAY;
}

/** resizes rstat array to have at least num entries */
static
SCIP_RETCODE ensureRstatMem(
   SCIP_LPI*             lpi,                /**< LP interface structure */
   int                   num                 /**< minimal number of entries in array */
   )
{
   assert(lpi != NULL);

   if( num > lpi->rstatsize )
   {
      int newsize;

      newsize = MAX(2*lpi->rstatsize, num);
      SCIP_ALLOC( BMSreallocMemoryArray(&lpi->rstat, newsize) );
      lpi->rstatsize = newsize;
   }
   assert(num <= lpi->rstatsize);

   return SCIP_OKAY;
}




/*
 * LPi state methods
 */

/** returns the number of packets needed to store column packet information */
static
int colpacketNum(
   int                   ncols               /**< number of columns to store */
   )
{
   return (ncols+(int)COLS_PER_PACKET-1)/(int)COLS_PER_PACKET;
}

/** returns the number of packets needed to store row packet information */
static
int rowpacketNum(
   int                   nrows               /**< number of rows to store */
   )
{
   return (nrows+(int)ROWS_PER_PACKET-1)/(int)ROWS_PER_PACKET;
}

/** store row and column basis status in a packed LPi state object */
static
void lpistatePack(
   SCIP_LPISTATE*       lpistate,            /**< pointer to LPi state data */
   const int*           cstat,               /**< basis status of columns in unpacked format */
   const int*           rstat                /**< basis status of rows in unpacked format */
   )
{
   assert(lpistate != NULL);
   assert(lpistate->packcstat != NULL);
   assert(lpistate->packrstat != NULL);

   SCIPencodeDualBit(cstat, lpistate->packcstat, lpistate->ncols);
   SCIPencodeDualBit(rstat, lpistate->packrstat, lpistate->nrows);
}

/** unpacks row and column basis status from a packed LPi state object */
static
void lpistateUnpack(
   const SCIP_LPISTATE* lpistate,            /**< pointer to LPi state data */
   int*                 cstat,               /**< buffer for storing basis status of columns in unpacked format */
   int*                 rstat                /**< buffer for storing basis status of rows in unpacked format */
   )
{
   assert(lpistate != NULL);
   assert(lpistate->packcstat != NULL);
   assert(lpistate->packrstat != NULL);

   SCIPdecodeDualBit(lpistate->packcstat, cstat, lpistate->ncols);
   SCIPdecodeDualBit(lpistate->packrstat, rstat, lpistate->nrows);
}

/** creates LPi state information object */
static
SCIP_RETCODE lpistateCreate(
   SCIP_LPISTATE**       lpistate,           /**< pointer to LPi state */
   BMS_BLKMEM*           blkmem,             /**< block memory */
   int                   ncols,              /**< number of columns to store */
   int                   nrows               /**< number of rows to store */
   )
{
   assert(lpistate != NULL);
   assert(blkmem != NULL);
   assert(ncols >= 0);
   assert(nrows >= 0);

   int nColPackets = colpacketNum(ncols);
   int nRowPackets = rowpacketNum(nrows);

   SCIP_ALLOC( BMSallocBlockMemory(blkmem, lpistate) );
   SCIP_ALLOC( BMSallocBlockMemoryArray(blkmem, &(*lpistate)->packcstat, nColPackets) );
   SCIP_ALLOC( BMSallocBlockMemoryArray(blkmem, &(*lpistate)->packrstat, nRowPackets) );

   return SCIP_OKAY;
}

/** frees LPi state information */
static
void lpistateFree(
   SCIP_LPISTATE**       lpistate,           /**< pointer to LPi state information (like basis information) */
   BMS_BLKMEM*           blkmem              /**< block memory */
   )
{
   assert(blkmem != NULL);
   assert(lpistate != NULL);
   assert(*lpistate != NULL);

   int nColPackets = colpacketNum((*lpistate)->ncols);
   int nRowPackets = rowpacketNum((*lpistate)->nrows);

   BMSfreeBlockMemoryArray(blkmem, &(*lpistate)->packcstat, nColPackets);
   BMSfreeBlockMemoryArray(blkmem, &(*lpistate)->packrstat, nRowPackets);
   BMSfreeBlockMemory(blkmem, lpistate);
}




/*
 * local methods
 */


/** marks the current LP to be unsolved */
static
void invalidateSolution(SCIP_LPI* lpi)
{
   assert(lpi != NULL);
   lpi->solved = FALSE;
}



/*
 * LP Interface Methods
 */


/*
 * Miscellaneous Methods
 */

static char spxname[100];
static char spxdesc[200];

/**@name Miscellaneous Methods */
/**@{ */

/** gets name and version of LP solver */
const char* SCIPlpiGetSolverName(
   void
   )
{
   SCIPdebugMessage("calling SCIPlpiGetSolverName()\n");

#if (SOPLEX_SUBVERSION > 0)
   sprintf(spxname, "SoPlex2 %d.%d.%d.%d", SOPLEX_VERSION/100, (SOPLEX_VERSION % 100)/10, SOPLEX_VERSION % 10, SOPLEX_SUBVERSION); /*lint !e778*/
#else
   sprintf(spxname, "SoPlex2 %d.%d.%d", SOPLEX_VERSION/100, (SOPLEX_VERSION % 100)/10, SOPLEX_VERSION % 10); /*lint !e778*/
#endif
   return spxname;
}

/** gets description of LP solver (developer, webpage, ...) */
const char* SCIPlpiGetSolverDesc(
   void
   )
{
   sprintf(spxdesc, "%s", "Linear Programming Solver developed at Zuse Institute Berlin (soplex.zib.de)");
   sprintf(spxdesc, "%s [GitHash: %s]", spxdesc, getGitHash());
#ifdef WITH_LPSCHECK
   sprintf(spxdesc, "%s %s", spxdesc, "- including CPLEX double check");
#endif
   return spxdesc;
}

/** gets pointer for LP solver - use only with great care */
void* SCIPlpiGetSolverPointer(
   SCIP_LPI*             lpi                 /**< pointer to an LP interface structure */
   )
{
   return (void*) lpi->spx;
}
/**@} */




/*
 * LPI Creation and Destruction Methods
 */

/**@name LPI Creation and Destruction Methods */
/**@{ */

/** creates an LP problem object */
SCIP_RETCODE SCIPlpiCreate(
   SCIP_LPI**            lpi,                /**< pointer to an LP interface structure */
   SCIP_MESSAGEHDLR*     messagehdlr,        /**< message handler to use for printing messages, or NULL */
   const char*           name,               /**< problem name */
   SCIP_OBJSEN           objsen              /**< objective sense */
   )
{
   assert(lpi != NULL);

   /* create SoPlex object */
   SCIP_ALLOC( BMSallocMemory(lpi) );

   /* we use this construction to allocate the memory for the SoPlex class also via the blockmemshell */
   (*lpi)->spx = static_cast<SPxSCIP*>(BMSallocMemoryCPP(sizeof(SPxSCIP)));
   SOPLEX_TRY( messagehdlr, (*lpi)->spx = new ((*lpi)->spx) SPxSCIP(messagehdlr, name) );
   (*lpi)->spx->setIntParam(SoPlex::SYNCMODE, SoPlex::SYNCMODE_ONLYREAL);
   (*lpi)->spx->setIntParam(SoPlex::SOLVEMODE, SoPlex::SOLVEMODE_REAL);
   (*lpi)->spx->setIntParam(SoPlex::REPRESENTATION, SoPlex::REPRESENTATION_AUTO);

   (*lpi)->cstat = NULL;
   (*lpi)->rstat = NULL;
   (*lpi)->cstatsize = 0;
   (*lpi)->rstatsize = 0;
   (*lpi)->pricing = SCIP_PRICING_LPIDEFAULT;
   (*lpi)->conditionlimit = -1.0;
   (*lpi)->checkcondition = FALSE;
   (*lpi)->messagehdlr = messagehdlr;

   invalidateSolution(*lpi);

   /* set objective sense */
   SCIP_CALL( SCIPlpiChgObjsen(*lpi, objsen) );

   /* set default pricing */
   SCIP_CALL( SCIPlpiSetIntpar(*lpi, SCIP_LPPAR_PRICING, (int)(*lpi)->pricing) );

   {
      int verbosity = Param::verbose();
      Param::setVerbose((*lpi)->spx->getLpInfo() ? SOPLEX_VERBLEVEL : 0);
      (*lpi)->spx->printVersion();
      Param::setVerbose(verbosity);
   }

   return SCIP_OKAY;
}

/** deletes an LP problem object */
SCIP_RETCODE SCIPlpiFree(
   SCIP_LPI**            lpi                 /**< pointer to an LP interface structure */
   )
{
   assert(lpi != NULL);
   assert(*lpi != NULL);
   assert((*lpi)->spx != NULL);

   /* free LP using destructor and free memory via blockmemshell */
   (*lpi)->spx->~SPxSCIP();
   BMSfreeMemory(&((*lpi)->spx));

   /* free memory */
   BMSfreeMemoryArrayNull(&(*lpi)->cstat);
   BMSfreeMemoryArrayNull(&(*lpi)->rstat);
   BMSfreeMemory(lpi);

   return SCIP_OKAY;
}

/**@} */




/*
 * Modification Methods
 */

/**@name Modification Methods */
/**@{ */

/** copies LP data with column matrix into LP solver */
SCIP_RETCODE SCIPlpiLoadColLP(
   SCIP_LPI*             lpi,                /**< LP interface structure */
   SCIP_OBJSEN           objsen,             /**< objective sense */
   int                   ncols,              /**< number of columns */
   const SCIP_Real*      obj,                /**< objective function values of columns */
   const SCIP_Real*      lb,                 /**< lower bounds of columns */
   const SCIP_Real*      ub,                 /**< upper bounds of columns */
   char**                colnames,           /**< column names, or NULL */
   int                   nrows,              /**< number of rows */
   const SCIP_Real*      lhs,                /**< left hand sides of rows */
   const SCIP_Real*      rhs,                /**< right hand sides of rows */
   char**                /*rownames*/,       /**< row names, or NULL */
   int                   nnonz,              /**< number of nonzero elements in the constraint matrix */
   const int*            beg,                /**< start index of each column in ind- and val-array */
   const int*            ind,                /**< row indices of constraint matrix entries */
   const SCIP_Real*      val                 /**< values of constraint matrix entries */
   )
{
   SCIPdebugMessage("calling SCIPlpiLoadColLP()\n");

   assert(lpi != NULL);
   assert(lpi->spx != NULL);
   assert(lhs != NULL);
   assert(rhs != NULL);

   invalidateSolution(lpi);
   assert(lpi->spx->preStrongbranchingBasisFreed());

   try
   {
      SPxSCIP* spx = lpi->spx;
      LPRowSet rows(nrows);
      DSVector emptyVector(0);
      int i;

      spx->clearLPReal();

      /* set objective sense */
      (void) spx->setIntParam(SoPlex::OBJSENSE, (objsen == SCIP_OBJSEN_MINIMIZE ? SoPlex::OBJSENSE_MINIMIZE : SoPlex::OBJSENSE_MAXIMIZE));

      /* create empty rows with given sides */
      for( i = 0; i < nrows; ++i )
         rows.add(lhs[i], emptyVector, rhs[i]);
      spx->addRowsReal(rows);

      /* create column vectors with coefficients and bounds */
      SCIP_CALL( SCIPlpiAddCols(lpi, ncols, obj, lb, ub, colnames, nnonz, beg, ind, val) );
   }
   catch(const SPxException& x)
   {
#ifndef NDEBUG
      std::string s = x.what();
      SCIPmessagePrintWarning(lpi->messagehdlr, "SoPlex threw an exception: %s\n", s.c_str());
#endif
      return SCIP_LPERROR;
   }

   return SCIP_OKAY;
}

/** adds columns to the LP */
SCIP_RETCODE SCIPlpiAddCols(
   SCIP_LPI*             lpi,                /**< LP interface structure */
   int                   ncols,              /**< number of columns to be added */
   const SCIP_Real*      obj,                /**< objective function values of new columns */
   const SCIP_Real*      lb,                 /**< lower bounds of new columns */
   const SCIP_Real*      ub,                 /**< upper bounds of new columns */
   char**                /*colnames*/,       /**< column names, or NULL */
   int                   nnonz,              /**< number of nonzero elements to be added to the constraint matrix */
   const int*            beg,                /**< start index of each column in ind- and val-array, or NULL if nnonz == 0 */
   const int*            ind,                /**< row indices of constraint matrix entries, or NULL if nnonz == 0 */
   const SCIP_Real*      val                 /**< values of constraint matrix entries, or NULL if nnonz == 0 */
   )
{
   SCIPdebugMessage("calling SCIPlpiAddCols()\n");

   assert(lpi != NULL);
   assert(lpi->spx != NULL);
   assert(obj != NULL);
   assert(lb != NULL);
   assert(ub != NULL);
   assert(nnonz == 0 || beg != NULL);
   assert(nnonz == 0 || ind != NULL);
   assert(nnonz == 0 || val != NULL);

   invalidateSolution(lpi);

   assert( lpi->spx->preStrongbranchingBasisFreed() );

   SPxSCIP* spx = lpi->spx;
   try
   {
      LPColSet cols(ncols);
      DSVector colVector(ncols);
      int start;
      int last;
      int i;

      /* create column vectors with coefficients and bounds */
      for( i = 0; i < ncols; ++i )
      {
         colVector.clear();
         if( nnonz > 0 )
         {
            start = beg[i];
            last = (i == ncols-1 ? nnonz : beg[i+1]);
            colVector.add( last-start, &ind[start], &val[start] );
         }
         cols.add(obj[i], lb[i], colVector, ub[i]);
      }
      spx->addColsReal(cols);
   }
   catch(const SPxException& x)
   {
#ifndef NDEBUG
      std::string s = x.what();
      SCIPmessagePrintWarning(lpi->messagehdlr, "SoPlex threw an exception: %s\n", s.c_str());
#endif
      return SCIP_LPERROR;
   }

   return SCIP_OKAY;
}

/** deletes all columns in the given range from LP */
SCIP_RETCODE SCIPlpiDelCols(
   SCIP_LPI*             lpi,                /**< LP interface structure */
   int                   firstcol,           /**< first column to be deleted */
   int                   lastcol             /**< last column to be deleted */
   )
{
   SCIPdebugMessage("calling SCIPlpiDelCols()\n");

   assert(lpi != NULL);
   assert(lpi->spx != NULL);
   assert(0 <= firstcol && firstcol <= lastcol && lastcol < lpi->spx->numColsReal());

   invalidateSolution(lpi);

   assert( lpi->spx->preStrongbranchingBasisFreed() );

   SOPLEX_TRY( lpi->messagehdlr, lpi->spx->removeColRangeReal(firstcol, lastcol) );

   return SCIP_OKAY;
}

/** deletes columns from SCIP_LP; the new position of a column must not be greater that its old position */
SCIP_RETCODE SCIPlpiDelColset(
   SCIP_LPI*             lpi,                /**< LP interface structure */
   int*                  dstat               /**< deletion status of columns
                                              *   input:  1 if column should be deleted, 0 if not
                                              *   output: new position of column, -1 if column was deleted */
   )
{
   int ncols;
   int i;

   SCIPdebugMessage("calling SCIPlpiDelColset()\n");

   assert(lpi != NULL);
   assert(lpi->spx != NULL);

   invalidateSolution(lpi);

   assert( lpi->spx->preStrongbranchingBasisFreed() );

   ncols = lpi->spx->numColsReal();

   /* SoPlex removeCols() method deletes the columns with dstat[i] < 0, so we have to negate the values */
   for( i = 0; i < ncols; ++i )
      dstat[i] *= -1;

   SOPLEX_TRY( lpi->messagehdlr, lpi->spx->removeColsReal(dstat) );

   return SCIP_OKAY;
}

/** adds rows to the LP */
SCIP_RETCODE SCIPlpiAddRows(
   SCIP_LPI*             lpi,                /**< LP interface structure */
   int                   nrows,              /**< number of rows to be added */
   const SCIP_Real*      lhs,                /**< left hand sides of new rows */
   const SCIP_Real*      rhs,                /**< right hand sides of new rows */
   char**                /*rownames*/,       /**< row names, or NULL */
   int                   nnonz,              /**< number of nonzero elements to be added to the constraint matrix */
   const int*            beg,                /**< start index of each row in ind- and val-array, or NULL if nnonz == 0 */
   const int*            ind,                /**< column indices of constraint matrix entries, or NULL if nnonz == 0 */
   const SCIP_Real*      val                 /**< values of constraint matrix entries, or NULL if nnonz == 0 */
   )
{
   SCIPdebugMessage("calling SCIPlpiAddRows()\n");

   assert(lpi != NULL);
   assert(lpi->spx != NULL);
   assert(lhs != NULL);
   assert(rhs != NULL);
   assert(nnonz == 0 || beg != NULL);
   assert(nnonz == 0 || ind != NULL);
   assert(nnonz == 0 || val != NULL);

   invalidateSolution(lpi);

   assert( lpi->spx->preStrongbranchingBasisFreed() );

   try
   {
      SPxSCIP* spx = lpi->spx;
      LPRowSet rows(nrows);
      DSVector rowVector;
      int start;
      int last;
      int i;

      /* create row vectors with given sides */
      for( i = 0; i < nrows; ++i )
      {
         rowVector.clear();
         if( nnonz > 0 )
         {
            start = beg[i];
            last = (i == nrows-1 ? nnonz : beg[i+1]);
            rowVector.add( last-start, &ind[start], &val[start] );
         }
         rows.add(lhs[i], rowVector, rhs[i]);
      }
      spx->addRowsReal(rows);
   }
   catch(const SPxException& x)
   {
#ifndef NDEBUG
      std::string s = x.what();
      SCIPmessagePrintWarning(lpi->messagehdlr, "SoPlex threw an exception: %s\n", s.c_str());
#endif
      return SCIP_LPERROR;
   }

   return SCIP_OKAY;
}

/** deletes all rows in the given range from LP */
SCIP_RETCODE SCIPlpiDelRows(
   SCIP_LPI*             lpi,                /**< LP interface structure */
   int                   firstrow,           /**< first row to be deleted */
   int                   lastrow             /**< last row to be deleted */
   )
{
   SCIPdebugMessage("calling SCIPlpiDelRows()\n");

   assert(lpi != NULL);
   assert(lpi->spx != NULL);
   assert(0 <= firstrow && firstrow <= lastrow && lastrow < lpi->spx->numRowsReal());

   invalidateSolution(lpi);

   assert( lpi->spx->preStrongbranchingBasisFreed() );

   SOPLEX_TRY( lpi->messagehdlr, lpi->spx->removeRowRangeReal(firstrow, lastrow) );

   return SCIP_OKAY;
}

/** deletes rows from SCIP_LP; the new position of a row must not be greater that its old position */
SCIP_RETCODE SCIPlpiDelRowset(
   SCIP_LPI*             lpi,                /**< LP interface structure */
   int*                  dstat               /**< deletion status of rows
                                              *   input:  1 if row should be deleted, 0 if not
                                              *   output: new position of row, -1 if row was deleted */
   )
{
   int nrows;
   int i;

   SCIPdebugMessage("calling SCIPlpiDelRowset()\n");

   assert(lpi != NULL);
   assert(lpi->spx != NULL);

   invalidateSolution(lpi);

   assert( lpi->spx->preStrongbranchingBasisFreed() );

   nrows = lpi->spx->numRowsReal();

   /* SoPlex removeRows() method deletes the rows with dstat[i] < 0, so we have to negate the values */
   for( i = 0; i < nrows; ++i )
      dstat[i] *= -1;

   SOPLEX_TRY( lpi->messagehdlr, lpi->spx->removeRowsReal(dstat) );

   return SCIP_OKAY;
}

/** clears the whole LP */
SCIP_RETCODE SCIPlpiClear(
   SCIP_LPI*             lpi                 /**< LP interface structure */
   )
{
   SCIPdebugMessage("calling SCIPlpiClear()\n");

   assert(lpi != NULL);
   assert(lpi->spx != NULL);

   invalidateSolution(lpi);

   assert( lpi->spx->preStrongbranchingBasisFreed() );
   SOPLEX_TRY( lpi->messagehdlr, lpi->spx->clearLPReal() );

   return SCIP_OKAY;
}

/** changes lower and upper bounds of columns */
SCIP_RETCODE SCIPlpiChgBounds(
   SCIP_LPI*             lpi,                /**< LP interface structure */
   int                   ncols,              /**< number of columns to change bounds for */
   const int*            ind,                /**< column indices */
   const SCIP_Real*      lb,                 /**< values for the new lower bounds */
   const SCIP_Real*      ub                  /**< values for the new upper bounds */
   )
{
   int i;

   SCIPdebugMessage("calling SCIPlpiChgBounds()\n");

   assert(lpi != NULL);
   assert(lpi->spx != NULL);
   assert(ind != NULL);
   assert(lb != NULL);
   assert(ub != NULL);

   invalidateSolution(lpi);

   assert( lpi->spx->preStrongbranchingBasisFreed() );

   try
   {
      for( i = 0; i < ncols; ++i )
      {
         assert(0 <= ind[i] && ind[i] < lpi->spx->numColsReal());
         lpi->spx->changeBoundsReal(ind[i], lb[i], ub[i]);
         assert(lpi->spx->lowerReal(ind[i]) <= lpi->spx->upperReal(ind[i]));
      }
   }
   catch(const SPxException& x)
   {
#ifndef NDEBUG
      std::string s = x.what();
      SCIPmessagePrintWarning(lpi->messagehdlr, "SoPlex threw an exception: %s\n", s.c_str());
#endif
      return SCIP_LPERROR;
   }

   return SCIP_OKAY;
}

/** changes left and right hand sides of rows */
SCIP_RETCODE SCIPlpiChgSides(
   SCIP_LPI*             lpi,                /**< LP interface structure */
   int                   nrows,              /**< number of rows to change sides for */
   const int*            ind,                /**< row indices */
   const SCIP_Real*      lhs,                /**< new values for left hand sides */
   const SCIP_Real*      rhs                 /**< new values for right hand sides */
   )
{
   int i;

   SCIPdebugMessage("calling SCIPlpiChgSides()\n");

   assert(lpi != NULL);
   assert(lpi->spx != NULL);
   assert(ind != NULL);
   assert(lhs != NULL);
   assert(rhs != NULL);

   invalidateSolution(lpi);

   assert( lpi->spx->preStrongbranchingBasisFreed() );

   try
   {
      for( i = 0; i < nrows; ++i )
      {
         assert(0 <= ind[i] && ind[i] < lpi->spx->numRowsReal());
         lpi->spx->changeRangeReal(ind[i], lhs[i], rhs[i]);
         assert(lpi->spx->lhsReal(ind[i]) <= lpi->spx->rhsReal(ind[i]));
      }
   }
   catch(const SPxException& x)
   {
#ifndef NDEBUG
      std::string s = x.what();
      SCIPmessagePrintWarning(lpi->messagehdlr, "SoPlex threw an exception: %s\n", s.c_str());
#endif
      return SCIP_LPERROR;
   }

   return SCIP_OKAY;
}

/** changes a single coefficient */
SCIP_RETCODE SCIPlpiChgCoef(
   SCIP_LPI*             lpi,                /**< LP interface structure */
   int                   row,                /**< row number of coefficient to change */
   int                   col,                /**< column number of coefficient to change */
   SCIP_Real             newval              /**< new value of coefficient */
   )
{
   SCIPdebugMessage("calling SCIPlpiChgCoef()\n");

   assert(lpi != NULL);
   assert(lpi->spx != NULL);
   assert(0 <= row && row < lpi->spx->numRowsReal());
   assert(0 <= col && col < lpi->spx->numColsReal());

   invalidateSolution(lpi);

   assert( lpi->spx->preStrongbranchingBasisFreed() );

   SOPLEX_TRY( lpi->messagehdlr, lpi->spx->changeElementReal(row, col, newval) );

   return SCIP_OKAY;
}

/** changes the objective sense */
SCIP_RETCODE SCIPlpiChgObjsen(
   SCIP_LPI*             lpi,                /**< LP interface structure */
   SCIP_OBJSEN           objsen              /**< new objective sense */
   )
{
   SCIPdebugMessage("calling SCIPlpiChgObjsen()\n");

   assert(lpi != NULL);
   assert(lpi->spx != NULL);

   invalidateSolution(lpi);

   assert( lpi->spx->preStrongbranchingBasisFreed() );

   SOPLEX_TRY( lpi->messagehdlr, (void) lpi->spx->setIntParam(SoPlex::OBJSENSE, objsen == SCIP_OBJSEN_MINIMIZE ? SoPlex::OBJSENSE_MINIMIZE : SoPlex::OBJSENSE_MAXIMIZE ) );

   return SCIP_OKAY;
}

/** changes objective values of columns in the LP */
SCIP_RETCODE SCIPlpiChgObj(
   SCIP_LPI*             lpi,                /**< LP interface structure */
   int                   ncols,              /**< number of columns to change objective value for */
   int*                  ind,                /**< column indices to change objective value for */
   SCIP_Real*            obj                 /**< new objective values for columns */
   )
{
   int i;

   SCIPdebugMessage("calling SCIPlpiChgObj()\n");

   assert(lpi != NULL);
   assert(lpi->spx != NULL);
   assert(ind != NULL);
   assert(obj != NULL);

   invalidateSolution(lpi);

   assert( lpi->spx->preStrongbranchingBasisFreed() );

   try
   {
      for( i = 0; i < ncols; ++i )
      {
         assert(0 <= ind[i] && ind[i] < lpi->spx->numColsReal());
         lpi->spx->changeObjReal(ind[i], obj[i]);
      }
   }
   catch(const SPxException& x)
   {
#ifndef NDEBUG
      std::string s = x.what();
      SCIPmessagePrintWarning(lpi->messagehdlr, "SoPlex threw an exception: %s\n", s.c_str());
#endif
      return SCIP_LPERROR;
   }

   return SCIP_OKAY;
}

/** multiplies a row with a non-zero scalar; for negative scalars, the row's sense is switched accordingly */
SCIP_RETCODE SCIPlpiScaleRow(
   SCIP_LPI*             lpi,                /**< LP interface structure */
   int                   row,                /**< row number to scale */
   SCIP_Real             scaleval            /**< scaling multiplier */
   )
{
   SCIP_Real lhs;
   SCIP_Real rhs;

   SCIPdebugMessage("calling SCIPlpiScaleRow()\n");

   assert(lpi != NULL);
   assert(lpi->spx != NULL);
   assert(scaleval != 0.0);

   try
   {
      invalidateSolution(lpi);

      assert( lpi->spx->preStrongbranchingBasisFreed() );

      /* get the row vector and the row's sides */
      SVector rowvec = lpi->spx->rowVectorReal(row);
      lhs = lpi->spx->lhsReal(row);
      rhs = lpi->spx->rhsReal(row);

      /* scale the row vector */
      rowvec *= scaleval;

      /* adjust the sides */
      if( lhs > -lpi->spx->realParam(SoPlex::INFTY) )
         lhs *= scaleval;
      else if( scaleval < 0.0 )
         lhs = lpi->spx->realParam(SoPlex::INFTY);
      if( rhs < lpi->spx->realParam(SoPlex::INFTY) )
         rhs *= scaleval;
      else if( scaleval < 0.0 )
         rhs = -lpi->spx->realParam(SoPlex::INFTY);
      if( scaleval < 0.0 )
      {
         SCIP_Real oldlhs = lhs;
         lhs = rhs;
         rhs = oldlhs;
      }

      /* create the new row */
      LPRow lprow(lhs, rowvec, rhs);

      /* change the row in the LP */
      lpi->spx->changeRowReal(row, lprow);
      assert(lpi->spx->lhsReal(row) <= lpi->spx->rhsReal(row));
   }
   catch(const SPxException& x)
   {
#ifndef NDEBUG
      std::string s = x.what();
      SCIPmessagePrintWarning(lpi->messagehdlr, "SoPlex threw an exception: %s\n", s.c_str());
#endif
      return SCIP_LPERROR;
   }

   return SCIP_OKAY;
}

/** multiplies a column with a non-zero scalar; the objective value is multiplied with the scalar, and the bounds
 *  are divided by the scalar; for negative scalars, the column's bounds are switched
 */
SCIP_RETCODE SCIPlpiScaleCol(
   SCIP_LPI*             lpi,                /**< LP interface structure */
   int                   col,                /**< column number to scale */
   SCIP_Real             scaleval            /**< scaling multiplier */
   )
{
   SCIP_Real obj;
   SCIP_Real lb;
   SCIP_Real ub;

   SCIPdebugMessage("calling SCIPlpiScaleCol()\n");

   assert(lpi != NULL);
   assert(lpi->spx != NULL);
   assert(scaleval != 0.0);

   try
   {
      invalidateSolution(lpi);

      assert( lpi->spx->preStrongbranchingBasisFreed() );

      /* get the col vector and the col's bounds and objective value */
      SVector colvec = lpi->spx->colVectorReal(col);
      obj = lpi->spx->objReal(col);
      lb = lpi->spx->lowerReal(col);
      ub = lpi->spx->upperReal(col);

      /* scale the col vector */
      colvec *= scaleval;

      /* scale the objective value */
      obj *= scaleval;

      /* adjust the bounds */
      if( lb > -lpi->spx->realParam(SoPlex::INFTY) )
         lb /= scaleval;
      else if( scaleval < 0.0 )
         lb = lpi->spx->realParam(SoPlex::INFTY);
      if( ub < lpi->spx->realParam(SoPlex::INFTY) )
         ub /= scaleval;
      else if( scaleval < 0.0 )
         ub = -lpi->spx->realParam(SoPlex::INFTY);
      if( scaleval < 0.0 )
      {
         SCIP_Real oldlb = lb;
         lb = ub;
         ub = oldlb;
      }

      /* create the new col (in LPCol's constructor, the upper bound is given first!) */
      LPCol lpcol(obj, colvec, ub, lb);

      /* change the col in the LP */
      lpi->spx->changeColReal(col, lpcol);
      assert(lpi->spx->lowerReal(col) <= lpi->spx->upperReal(col));
   }
   catch(const SPxException& x)
   {
#ifndef NDEBUG
      std::string s = x.what();
      SCIPmessagePrintWarning(lpi->messagehdlr, "SoPlex threw an exception: %s\n", s.c_str());
#endif
      return SCIP_LPERROR;
   }

   return SCIP_OKAY;
}

/**@} */




/*
 * Data Accessing Methods
 */

/**@name Data Accessing Methods */
/**@{ */

/** gets the number of rows in the LP */
SCIP_RETCODE SCIPlpiGetNRows(
   SCIP_LPI*             lpi,                /**< LP interface structure */
   int*                  nrows               /**< pointer to store the number of rows */
   )
{
   SCIPdebugMessage("calling SCIPlpiGetNRows()\n");

   assert(lpi != NULL);
   assert(lpi->spx != NULL);
   assert(nrows != NULL);

   *nrows = lpi->spx->numRowsReal();

   return SCIP_OKAY;
}

/** gets the number of columns in the LP */
SCIP_RETCODE SCIPlpiGetNCols(
   SCIP_LPI*             lpi,                /**< LP interface structure */
   int*                  ncols               /**< pointer to store the number of cols */
   )
{
   SCIPdebugMessage("calling SCIPlpiGetNCols()\n");

   assert(lpi != NULL);
   assert(lpi->spx != NULL);
   assert(ncols != NULL);

   *ncols = lpi->spx->numColsReal();

   return SCIP_OKAY;
}

/** gets the number of nonzero elements in the LP constraint matrix */
SCIP_RETCODE SCIPlpiGetNNonz(
   SCIP_LPI*             lpi,                /**< LP interface structure */
   int*                  nnonz               /**< pointer to store the number of nonzeros */
   )
{
   int i;

   SCIPdebugMessage("calling SCIPlpiGetNNonz()\n");

   assert(lpi != NULL);
   assert(lpi->spx != NULL);
   assert(nnonz != NULL);

   /* SoPlex has no direct method to return the number of nonzeros, so we have to count them manually */
   *nnonz = 0;
   if( lpi->spx->numRowsReal() < lpi->spx->numColsReal() )
   {
      for( i = 0; i < lpi->spx->numRowsReal(); ++i )
         (*nnonz) += lpi->spx->rowVectorReal(i).size();
   }
   else
   {
      for( i = 0; i < lpi->spx->numColsReal(); ++i )
         (*nnonz) += lpi->spx->colVectorReal(i).size();
   }

   return SCIP_OKAY;
}

/** gets columns from LP problem object; the arrays have to be large enough to store all values
 *  Either both, lb and ub, have to be NULL, or both have to be non-NULL,
 *  either nnonz, beg, ind, and val have to be NULL, or all of them have to be non-NULL.
 */
SCIP_RETCODE SCIPlpiGetCols(
   SCIP_LPI*             lpi,                /**< LP interface structure */
   int                   firstcol,           /**< first column to get from LP */
   int                   lastcol,            /**< last column to get from LP */
   SCIP_Real*            lb,                 /**< buffer to store the lower bound vector, or NULL */
   SCIP_Real*            ub,                 /**< buffer to store the upper bound vector, or NULL */
   int*                  nnonz,              /**< pointer to store the number of nonzero elements returned, or NULL */
   int*                  beg,                /**< buffer to store start index of each column in ind- and val-array, or NULL */
   int*                  ind,                /**< buffer to store column indices of constraint matrix entries, or NULL */
   SCIP_Real*            val                 /**< buffer to store values of constraint matrix entries, or NULL */
   )
{
   int i;
   int j;

   SCIPdebugMessage("calling SCIPlpiGetCols()\n");

   assert(lpi != NULL);
   assert(lpi->spx != NULL);
   assert(0 <= firstcol && firstcol <= lastcol && lastcol < lpi->spx->numColsReal());

   if( lb != NULL )
   {
      assert(ub != NULL);

      const Vector& lbvec = lpi->spx->lowerReal();
      const Vector& ubvec = lpi->spx->upperReal();
      for( i = firstcol; i <= lastcol; ++i )
      {
         lb[i-firstcol] = lbvec[i];
         ub[i-firstcol] = ubvec[i];
      }
   }
   else
      assert(ub == NULL);

   if( nnonz != NULL )
   {
      *nnonz = 0;
      for( i = firstcol; i <= lastcol; ++i )
      {
         beg[i-firstcol] = *nnonz;
         const SVector& cvec = lpi->spx->colVectorReal(i);
         for( j = 0; j < cvec.size(); ++j )
         {
            ind[*nnonz] = cvec.index(j);
            val[*nnonz] = cvec.value(j);
            (*nnonz)++;
         }
      }
   }
   else
   {
      assert(beg == NULL);
      assert(ind == NULL);
      assert(val == NULL);
   }

   return SCIP_OKAY;
}

/** gets rows from LP problem object; the arrays have to be large enough to store all values.
 *  Either both, lhs and rhs, have to be NULL, or both have to be non-NULL,
 *  either nnonz, beg, ind, and val have to be NULL, or all of them have to be non-NULL.
 */
SCIP_RETCODE SCIPlpiGetRows(
   SCIP_LPI*             lpi,                /**< LP interface structure */
   int                   firstrow,           /**< first row to get from LP */
   int                   lastrow,            /**< last row to get from LP */
   SCIP_Real*            lhs,                /**< buffer to store left hand side vector, or NULL */
   SCIP_Real*            rhs,                /**< buffer to store right hand side vector, or NULL */
   int*                  nnonz,              /**< pointer to store the number of nonzero elements returned, or NULL */
   int*                  beg,                /**< buffer to store start index of each row in ind- and val-array, or NULL */
   int*                  ind,                /**< buffer to store row indices of constraint matrix entries, or NULL */
   SCIP_Real*            val                 /**< buffer to store values of constraint matrix entries, or NULL */
   )
{
   int i;
   int j;

   SCIPdebugMessage("calling SCIPlpiGetRows()\n");

   assert(lpi != NULL);
   assert(lpi->spx != NULL);
   assert(0 <= firstrow && firstrow <= lastrow && lastrow < lpi->spx->numRowsReal());

   if( lhs != NULL )
   {
      assert(rhs != NULL);

      const Vector& lhsvec = lpi->spx->lhsReal();
      const Vector& rhsvec = lpi->spx->rhsReal();
      for( i = firstrow; i <= lastrow; ++i )
      {
         lhs[i-firstrow] = lhsvec[i];
         rhs[i-firstrow] = rhsvec[i];
      }
   }
   else
      assert(rhs == NULL);

   if( nnonz != NULL )
   {
      *nnonz = 0;
      for( i = firstrow; i <= lastrow; ++i )
      {
         beg[i-firstrow] = *nnonz;
         const SVector& rvec = lpi->spx->rowVectorReal(i);
         for( j = 0; j < rvec.size(); ++j )
         {
            ind[*nnonz] = rvec.index(j);
            val[*nnonz] = rvec.value(j);
            (*nnonz)++;
         }
      }
   }
   else
   {
      assert(beg == NULL);
      assert(ind == NULL);
      assert(val == NULL);
   }

   return SCIP_OKAY;
}

/** gets column names */
SCIP_RETCODE SCIPlpiGetColNames(
   SCIP_LPI*             lpi,                /**< LP interface structure */
   int                   firstcol,           /**< first column to get name from LP */
   int                   lastcol,            /**< last column to get name from LP */
   char**                colnames,           /**< pointers to column names (of size at least lastcol-firstcol+1) */
   char*                 namestorage,        /**< storage for col names */
   int                   namestoragesize,    /**< size of namestorage (if 0, storageleft returns the storage needed) */
   int*                  storageleft         /**< amount of storage left (if < 0 the namestorage was not big enough) */
   )
{
   assert( lpi != NULL );
   assert( lpi->spx != NULL );
   assert( colnames != NULL || namestoragesize == 0 );
   assert( namestorage != NULL || namestoragesize == 0 );
   assert( namestoragesize >= 0 );
   assert( storageleft != NULL );
   assert( 0 <= firstcol && firstcol <= lastcol && lastcol < lpi->spx->numColsReal() );

   SCIPdebugMessage("getting column names %d to %d\n", firstcol, lastcol);

//    lpi->spx->getColNames(firstcol, lastcol, colnames, namestorage, namestoragesize, storageleft);

   return SCIP_OKAY;
}

/** gets row names */
SCIP_RETCODE SCIPlpiGetRowNames(
   SCIP_LPI*             lpi,                /**< LP interface structure */
   int                   firstrow,           /**< first row to get name from LP */
   int                   lastrow,            /**< last row to get name from LP */
   char**                rownames,           /**< pointers to row names (of size at least lastrow-firstrow+1) */
   char*                 namestorage,        /**< storage for row names */
   int                   namestoragesize,    /**< size of namestorage (if 0, -storageleft returns the storage needed) */
   int*                  storageleft         /**< amount of storage left (if < 0 the namestorage was not big enough) */
   )
{
   assert( lpi != NULL );
   assert( lpi->spx != NULL );
   assert( rownames != NULL || namestoragesize == 0 );
   assert( namestorage != NULL || namestoragesize == 0 );
   assert( namestoragesize >= 0 );
   assert( storageleft != NULL );
   assert( 0 <= firstrow && firstrow <= lastrow && lastrow < lpi->spx->numRowsReal() );

   SCIPdebugMessage("getting row names %d to %d\n", firstrow, lastrow);

//    lpi->spx->getRowNames(firstrow, lastrow, rownames, namestorage, namestoragesize, storageleft);

   return SCIP_OKAY;
}

/** gets objective sense of the LP */
SCIP_RETCODE SCIPlpiGetObjsen(
   SCIP_LPI*             lpi,                /**< LP interface structure */
   SCIP_OBJSEN*          objsen              /**< pointer to store objective sense */
   )
{
   SCIPdebugMessage("calling SCIPlpiGetObjsen()\n");

   assert(lpi != NULL);
   assert(lpi->spx != NULL);
   assert(objsen != NULL);

   *objsen = (lpi->spx->intParam(SoPlex::OBJSENSE) == SoPlex::OBJSENSE_MINIMIZE) ? SCIP_OBJSEN_MINIMIZE : SCIP_OBJSEN_MAXIMIZE;

   return SCIP_OKAY;
}

/** gets objective coefficients from LP problem object */
SCIP_RETCODE SCIPlpiGetObj(
   SCIP_LPI*             lpi,                /**< LP interface structure */
   int                   firstcol,           /**< first column to get objective coefficient for */
   int                   lastcol,            /**< last column to get objective coefficient for */
   SCIP_Real*            vals                /**< array to store objective coefficients */
   )
{
   int i;

   SCIPdebugMessage("calling SCIPlpiGetObj()\n");

   assert(lpi != NULL);
   assert(lpi->spx != NULL);
   assert(0 <= firstcol && firstcol <= lastcol && lastcol < lpi->spx->numColsReal());
   assert(vals != NULL);

   for( i = firstcol; i <= lastcol; ++i )
      vals[i-firstcol] = lpi->spx->objReal(i);

   return SCIP_OKAY;
}

/** gets current bounds from LP problem object */
SCIP_RETCODE SCIPlpiGetBounds(
   SCIP_LPI*             lpi,                /**< LP interface structure */
   int                   firstcol,           /**< first column to get objective value for */
   int                   lastcol,            /**< last column to get objective value for */
   SCIP_Real*            lbs,                /**< array to store lower bound values, or NULL */
   SCIP_Real*            ubs                 /**< array to store upper bound values, or NULL */
   )
{
   int i;

   SCIPdebugMessage("calling SCIPlpiGetBounds()\n");

   assert(lpi != NULL);
   assert(lpi->spx != NULL);
   assert(0 <= firstcol && firstcol <= lastcol && lastcol < lpi->spx->numColsReal());

   for( i = firstcol; i <= lastcol; ++i )
   {
      if( lbs != NULL )
         lbs[i-firstcol] = lpi->spx->lowerReal(i);
      if( ubs != NULL )
         ubs[i-firstcol] = lpi->spx->upperReal(i);
   }

   return SCIP_OKAY;
}

/** gets current row sides from LP problem object */
SCIP_RETCODE SCIPlpiGetSides(
   SCIP_LPI*             lpi,                /**< LP interface structure */
   int                   firstrow,           /**< first row to get sides for */
   int                   lastrow,            /**< last row to get sides for */
   SCIP_Real*            lhss,               /**< array to store left hand side values, or NULL */
   SCIP_Real*            rhss                /**< array to store right hand side values, or NULL */
   )
{
   int i;

   SCIPdebugMessage("calling SCIPlpiGetSides()\n");

   assert(lpi != NULL);
   assert(lpi->spx != NULL);
   assert(0 <= firstrow && firstrow <= lastrow && lastrow < lpi->spx->numRowsReal());

   for( i = firstrow; i <= lastrow; ++i )
   {
      if( lhss != NULL )
         lhss[i-firstrow] = lpi->spx->lhsReal(i);
      if( rhss != NULL )
         rhss[i-firstrow] = lpi->spx->rhsReal(i);
   }

   return SCIP_OKAY;
}

/** gets a single coefficient */
SCIP_RETCODE SCIPlpiGetCoef(
   SCIP_LPI*             lpi,                /**< LP interface structure */
   int                   row,                /**< row number of coefficient */
   int                   col,                /**< column number of coefficient */
   SCIP_Real*            val                 /**< pointer to store the value of the coefficient */
   )
{
   SCIPdebugMessage("calling SCIPlpiGetCoef()\n");

   assert(lpi != NULL);
   assert(lpi->spx != NULL);
   assert(0 <= col && col < lpi->spx->numColsReal());
   assert(0 <= row && row < lpi->spx->numRowsReal());
   assert(val != NULL);

   *val = lpi->spx->colVectorReal(col)[row];

   return SCIP_OKAY;
}

/**@} */




/*
 * Solving Methods
 */

/**@name Solving Methods */
/**@{ */

/** solves LP -- used for both, primal and dual simplex, because SoPlex doesn't distinct the two cases */
static
SCIP_RETCODE spxSolve(
   SCIP_LPI*             lpi                 /**< LP interface structure */
   )
{
   assert( lpi != NULL );
   assert( lpi->spx != NULL );

   int verbosity;
   /* store and set verbosity */
   verbosity = Param::verbose();
   Param::setVerbose(lpi->spx->getLpInfo() ? SOPLEX_VERBLEVEL : 0);

   SCIPdebugMessage("calling SoPlex solve(): %d cols, %d rows\n", lpi->spx->numColsReal(), lpi->spx->numRowsReal());

   invalidateSolution(lpi);

   assert( lpi->spx->preStrongbranchingBasisFreed() );

<<<<<<< HEAD
=======
   /* set basis representation and algorithm type */
   if( rep == SPxSolver::COLUMN )
      (void) lpi->spx->setIntParam(SoPlex::REPRESENTATION, SoPlex::REPRESENTATION_COLUMN);
   else
      (void) lpi->spx->setIntParam(SoPlex::REPRESENTATION, SoPlex::REPRESENTATION_ROW);
   if( type == SPxSolver::LEAVE )
      (void) lpi->spx->setIntParam(SoPlex::ALGORITHM, SoPlex::ALGORITHM_LEAVE);
   else
      (void) lpi->spx->setIntParam(SoPlex::ALGORITHM, SoPlex::ALGORITHM_ENTER);

>>>>>>> 42613d11
#ifdef WITH_LPSCHECK
   CHECK_SOPLEX_PARAM(lpi->spx->setDoubleCheck(CHECK_SPXSOLVE));
#endif

   /* delete starting basis if solving from scratch */
   if( lpi->spx->getFromScratch() )
   {
      try
      {
         lpi->spx->clearBasis();
      }
      catch(SPxException x)
      {
#ifndef NDEBUG
         std::string s = x.what();
         SCIPmessagePrintWarning(lpi->messagehdlr, "SoPlex threw an exception: %s\n", s.c_str());
#endif
         assert( lpi->spx->status() != SPxSolver::OPTIMAL );
         return SCIP_LPERROR;
      }
   }
   assert(!lpi->spx->getFromScratch() || lpi->spx->status() == SPxSolver::NO_PROBLEM);

   SPxSolver::Status status = lpi->spx->doSolve();
   SCIPdebugMessage(" -> SoPlex status: %d, basis status: %d\n", lpi->spx->status(), lpi->spx->basisStatus());
   lpi->solved = TRUE;

   /* restore verbosity */
   Param::setVerbose(verbosity);

   switch( status )
   {
   case SPxSolver::ABORT_TIME:
   case SPxSolver::ABORT_ITER:
   case SPxSolver::ABORT_VALUE:
   case SPxSolver::SINGULAR:
   case SPxSolver::REGULAR:
   case SPxSolver::UNKNOWN:
   case SPxSolver::OPTIMAL:
   case SPxSolver::UNBOUNDED:
   case SPxSolver::INFEASIBLE:
      return SCIP_OKAY;
   default:
      return SCIP_LPERROR;
   }  /*lint !e788*/
}

/** calls primal simplex to solve the LP */
SCIP_RETCODE SCIPlpiSolvePrimal(
   SCIP_LPI*             lpi                 /**< LP interface structure */
   )
{
   SCIPdebugMessage("calling SCIPlpiSolvePrimal()\n");

   assert(lpi != NULL);
   assert(lpi->spx != NULL);

   lpi->spx->setIntParam(SoPlex::ALGORITHM, SoPlex::ALGORITHM_PRIMAL);
   return spxSolve(lpi);
}

/** calls dual simplex to solve the LP */
SCIP_RETCODE SCIPlpiSolveDual(
   SCIP_LPI*             lpi                 /**< LP interface structure */
   )
{
   SCIPdebugMessage("calling SCIPlpiSolveDual()\n");

   assert(lpi != NULL);
   assert(lpi->spx != NULL);

   lpi->spx->setIntParam(SoPlex::ALGORITHM, SoPlex::ALGORITHM_DUAL);
   return spxSolve(lpi);
}

/** calls barrier or interior point algorithm to solve the LP with crossover to simplex basis */
SCIP_RETCODE SCIPlpiSolveBarrier(
   SCIP_LPI*             lpi,                /**< LP interface structure */
   SCIP_Bool             crossover           /**< perform crossover */
   )
{  /*lint --e{715}*/
   SCIPdebugMessage("calling SCIPlpiSolveBarrier()\n");

   /* Since SoPlex does not support barrier we switch to DUAL */
   return SCIPlpiSolveDual(lpi);
}

/** start strong branching - call before any strongbranching */
SCIP_RETCODE SCIPlpiStartStrongbranch(
   SCIP_LPI*             lpi                 /**< LP interface structure */
   )
{
   assert( lpi->spx->preStrongbranchingBasisFreed() );
   lpi->spx->savePreStrongbranchingBasis();

   return SCIP_OKAY;
}

/** end strong branching - call after any strongbranching */
SCIP_RETCODE SCIPlpiEndStrongbranch(
   SCIP_LPI*             lpi                 /**< LP interface structure */
   )
{
   assert( ! lpi->spx->preStrongbranchingBasisFreed() );
   lpi->spx->restorePreStrongbranchingBasis();
   lpi->spx->freePreStrongbranchingBasis();

   return SCIP_OKAY;
}

/** performs strong branching iterations on one arbitrary candidate */
static
SCIP_RETCODE lpiStrongbranch(
   SCIP_LPI*             lpi,                /**< LP interface structure */
   int                   col,                /**< column to apply strong branching on */
   SCIP_Real             psol,               /**< current primal solution value of column */
   int                   itlim,              /**< iteration limit for strong branchings */
   SCIP_Real*            down,               /**< stores dual bound after branching column down */
   SCIP_Real*            up,                 /**< stores dual bound after branching column up */
   SCIP_Bool*            downvalid,          /**< stores whether the returned down value is a valid dual bound;
                                              *   otherwise, it can only be used as an estimate value */
   SCIP_Bool*            upvalid,            /**< stores whether the returned up value is a valid dual bound;
                                              *   otherwise, it can only be used as an estimate value */
   int*                  iter                /**< stores total number of strong branching iterations, or -1; may be NULL */
   )
{
   SPxSCIP* spx;
   SPxSolver::Status status;
   SCIP_Real oldlb;
   SCIP_Real oldub;
   SCIP_Real newlb;
   SCIP_Real newub;
   bool fromparentbasis;
   bool error;
   int oldItlim;
   int verbosity;

   /* store and set verbosity */
   verbosity = Param::verbose();
   Param::setVerbose(lpi->spx->getLpInfo() ? SOPLEX_VERBLEVEL : 0);

   SCIPdebugMessage("calling SCIPlpiStrongbranch() on variable %d (%d iterations)\n", col, itlim);

   assert(lpi != NULL);
   assert(lpi->spx != NULL);
   /*  assert(down != NULL);
    * assert(up != NULL); temporary hack for cloud branching */
   assert(downvalid != NULL);
   assert(upvalid != NULL);

   spx = lpi->spx;
   status = SPxSolver::UNKNOWN;
   fromparentbasis = false;
   error = false;
   oldItlim = spx->intParam(SoPlex::ITERLIMIT);

   /* get current bounds of column */
   oldlb = spx->lowerReal(col);
   oldub = spx->upperReal(col);

   *downvalid = FALSE;
   *upvalid = FALSE;

   if( iter != NULL )
      *iter = 0;

   /* set the algorithm type to use dual simplex */
<<<<<<< HEAD
   spx->setIntParam(SoPlex::ALGORITHM, SoPlex::ALGORITHM_DUAL);
=======
   (void) spx->setIntParam(SoPlex::ALGORITHM, spx->intParam(SoPlex::REPRESENTATION) == SoPlex::REPRESENTATION_ROW
      ? SoPlex::ALGORITHM_ENTER : SoPlex::ALGORITHM_LEAVE);
>>>>>>> 42613d11

   /* down branch */
   newub = EPSCEIL(psol-1.0, lpi->spx->feastol());
   if( newub >= oldlb - 0.5 && down != NULL )
   {
      SCIPdebugMessage("strong branching down on x%d (%g) with %d iterations\n", col, psol, itlim);

      spx->changeUpperReal(col, newub);
      assert(spx->lowerReal(col) <= spx->upperReal(col));

      (void) spx->setIntParam(SoPlex::ITERLIMIT, itlim);
      do
      {
#ifdef WITH_LPSCHECK
         spx->setDoubleCheck(CHECK_SPXSTRONGBRANCH);
#endif
         status = spx->solve();
         SCIPdebugMessage(" --> Terminate with status %d\n", status);
         switch( status )
         {
         case SPxSolver::OPTIMAL:
            *down = spx->objValueReal();
            *downvalid = TRUE;
            SCIPdebugMessage(" --> Terminate with value %f\n", *down);
            break;
         case SPxSolver::ABORT_TIME: /* SoPlex does not return a proven dual bound, if it is aborted */
         case SPxSolver::ABORT_ITER:
         case SPxSolver::ABORT_CYCLING:
            *down = spx->objValueReal();
            break;
         case SPxSolver::ABORT_VALUE:
         case SPxSolver::INFEASIBLE:
            *down = spx->getObjLimit();
            *downvalid = TRUE;
            break;
         default:
            error = true;
            break;
         }  /*lint !e788*/
         if( iter != NULL )
            (*iter) += spx->numIterations();

#ifdef STRONGBRANCH_RESTOREBASIS
         /* we restore the pre-strong-branching basis by default (and don't solve again) */
         assert( ! spx->preStrongbranchingBasisFreed() );
         spx->restorePreStrongbranchingBasis();
         fromparentbasis = false;
#else
         /* if cycling or singular basis occured and we started not from the pre-strong-branching basis, then we restore the
          * pre-strong-branching basis and try again with reduced iteration limit */
         if( (status == SPxSolver::ABORT_CYCLING || status == SPxSolver::SINGULAR) && !fromparentbasis && spx->numIterations() < itlim )
         {
            SCIPdebugMessage(" --> Repeat strong branching down with %d iterations after restoring basis\n",
                             itlim - spx->numIterations());
            spx->setIntParam(SoPlex::ITERLIMIT, itlim - spx->numIterations());
            assert( ! spx->hasPreStrongbranchingBasis() );
            spx->restorePreStrongbranchingBasis();
            fromparentbasis = true;
            error = false;
         }
         /* otherwise don't solve again */
         else
            fromparentbasis = false;
#endif
      }
      while( fromparentbasis );

      spx->changeUpperReal(col, oldub);
      assert(spx->lowerReal(col) <= spx->upperReal(col));
   }
   else if( down != NULL )
   {
      *down = spx->getObjLimit();
      *downvalid = TRUE;
   }
   else
      *downvalid = TRUE;

   /* up branch */
   if( !error )
   {
      newlb = EPSFLOOR(psol+1.0, lpi->spx->feastol());
      if( newlb <= oldub + 0.5 && up != NULL )
      {
         SCIPdebugMessage("strong branching  up  on x%d (%g) with %d iterations\n", col, psol, itlim);

         spx->changeLowerReal(col, newlb);
         assert(spx->lowerReal(col) <= spx->upperReal(col));

         (void) spx->setIntParam(SoPlex::ITERLIMIT, itlim);
         do
         {
#ifdef WITH_LPSCHECK
            spx->setDoubleCheck(CHECK_SPXSTRONGBRANCH);
#endif
            status = spx->solve();
            SCIPdebugMessage(" --> Terminate with status %d\n", status);
            switch( status )
            {
            case SPxSolver::OPTIMAL:
               *up = spx->objValueReal();
               *upvalid = TRUE;
               SCIPdebugMessage(" --> Terminate with value %f\n", spx->objValueReal());
               break;
            case SPxSolver::ABORT_TIME: /* SoPlex does not return a proven dual bound, if it is aborted */
            case SPxSolver::ABORT_ITER:
            case SPxSolver::ABORT_CYCLING:
               *up = spx->objValueReal();
               break;
            case SPxSolver::ABORT_VALUE:
            case SPxSolver::INFEASIBLE:
               *up = spx->getObjLimit();
               *upvalid = TRUE;
               break;
            default:
               error = true;
               break;
            }  /*lint !e788*/
            if( iter != NULL )
               (*iter) += spx->numIterations();

#ifdef STRONGBRANCH_RESTOREBASIS
            /* we restore the pre-strong-branching basis by default (and don't solve again) */
            assert( ! spx->preStrongbranchingBasisFreed() );
            spx->restorePreStrongbranchingBasis();
            fromparentbasis = false;
#else
            /* if cycling or singular basis occured and we started not from the pre-strong-branching basis, then we restore the
             * pre-strong-branching basis and try again with reduced iteration limit */
            else if( (status == SPxSolver::ABORT_CYCLING || status == SPxSolver::SINGULAR) && !fromparentbasis && spx->numIterations() < itlim )
            {
               SCIPdebugMessage(" --> Repeat strong branching  up  with %d iterations after restoring basis\n", itlim - spx->numIterations());
               assert( ! spx->hasPreStrongbranchingBasis() );
               spx->restorePreStrongbranchingBasis();
               spx->setIntParam(SoPlex::ITERLIMIT, itlim - spx->numIterations());
               error = false;
               fromparentbasis = true;
            }
            /* otherwise don't solve again */
            else
               fromparentbasis = false;
#endif
         }
         while( fromparentbasis );

         spx->changeLowerReal(col, oldlb);
         assert(spx->lowerReal(col) <= spx->upperReal(col));
      }
      else if( up != NULL )
      {
         *up = spx->getObjLimit();
         *upvalid = TRUE;
      }
      else
         *upvalid = TRUE;
   }

   /* reset old iteration limit */
   (void) spx->setIntParam(SoPlex::ITERLIMIT, oldItlim);

   /* restore verbosity */
   Param::setVerbose(verbosity);

   if( error )
   {
      SCIPdebugMessage("SCIPlpiStrongbranch() returned SoPlex status %d\n", int(status));
      return SCIP_LPERROR;
   }

   return SCIP_OKAY;
}

/** performs strong branching iterations on one @b fractional candidate */
SCIP_RETCODE SCIPlpiStrongbranchFrac(
   SCIP_LPI*             lpi,                /**< LP interface structure */
   int                   col,                /**< column to apply strong branching on */
   SCIP_Real             psol,               /**< fractional current primal solution value of column */
   int                   itlim,              /**< iteration limit for strong branchings */
   SCIP_Real*            down,               /**< stores dual bound after branching column down */
   SCIP_Real*            up,                 /**< stores dual bound after branching column up */
   SCIP_Bool*            downvalid,          /**< stores whether the returned down value is a valid dual bound;
                                              *   otherwise, it can only be used as an estimate value */
   SCIP_Bool*            upvalid,            /**< stores whether the returned up value is a valid dual bound;
                                              *   otherwise, it can only be used as an estimate value */
   int*                  iter                /**< stores total number of strong branching iterations, or -1; may be NULL */
   )
{
   SCIP_RETCODE retcode;

   /* pass call on to lpiStrongbranch() */
   retcode = lpiStrongbranch(lpi, col, psol, itlim, down, up, downvalid, upvalid, iter);

   /* pass SCIP_LPERROR to SCIP without a back trace */
   if( retcode == SCIP_LPERROR )
      return SCIP_LPERROR;

   /* evaluate retcode */
   SCIP_CALL( retcode );

   return SCIP_OKAY;
}

/** performs strong branching iterations on given @b fractional candidates */
SCIP_RETCODE SCIPlpiStrongbranchesFrac(
   SCIP_LPI*             lpi,                /**< LP interface structure */
   int*                  cols,               /**< columns to apply strong branching on */
   int                   ncols,              /**< number of columns */
   SCIP_Real*            psols,              /**< fractional current primal solution values of columns */
   int                   itlim,              /**< iteration limit for strong branchings */
   SCIP_Real*            down,               /**< stores dual bounds after branching columns down */
   SCIP_Real*            up,                 /**< stores dual bounds after branching columns up */
   SCIP_Bool*            downvalid,          /**< stores whether the returned down values are valid dual bounds;
                                              *   otherwise, they can only be used as an estimate values */
   SCIP_Bool*            upvalid,            /**< stores whether the returned up values are a valid dual bounds;
                                              *   otherwise, they can only be used as an estimate values */
   int*                  iter                /**< stores total number of strong branching iterations, or -1; may be NULL */
   )
{
   SCIP_RETCODE retcode;

   assert( cols != NULL );
   assert( psols != NULL );
   assert( down != NULL );
   assert( up != NULL );
   assert( downvalid != NULL );
   assert( upvalid != NULL );
   assert( down != NULL );

   if ( iter != NULL )
      *iter = 0;

   for (int j = 0; j < ncols; ++j)
   {
      /* pass call on to lpiStrongbranch() */
      retcode = lpiStrongbranch(lpi, cols[j], psols[j], itlim, &(down[j]), &(up[j]), &(downvalid[j]), &(upvalid[j]), iter);

      /* pass SCIP_LPERROR to SCIP without a back trace */
      if( retcode == SCIP_LPERROR )
         return SCIP_LPERROR;

      /* evaluate retcode */
      SCIP_CALL( retcode );
   }
   return SCIP_OKAY;
}

/** performs strong branching iterations on one candidate with @b integral value */
SCIP_RETCODE SCIPlpiStrongbranchInt(
   SCIP_LPI*             lpi,                /**< LP interface structure */
   int                   col,                /**< column to apply strong branching on */
   SCIP_Real             psol,               /**< current integral primal solution value of column */
   int                   itlim,              /**< iteration limit for strong branchings */
   SCIP_Real*            down,               /**< stores dual bound after branching column down */
   SCIP_Real*            up,                 /**< stores dual bound after branching column up */
   SCIP_Bool*            downvalid,          /**< stores whether the returned down value is a valid dual bound;
                                              *   otherwise, it can only be used as an estimate value */
   SCIP_Bool*            upvalid,            /**< stores whether the returned up value is a valid dual bound;
                                              *   otherwise, it can only be used as an estimate value */
   int*                  iter                /**< stores total number of strong branching iterations, or -1; may be NULL */
   )
{
   SCIP_RETCODE retcode;

   /* pass call on to lpiStrongbranch() */
   retcode = lpiStrongbranch(lpi, col, psol, itlim, down, up, downvalid, upvalid, iter);

   /* pass SCIP_LPERROR to SCIP without a back trace */
   if( retcode == SCIP_LPERROR )
      return SCIP_LPERROR;

   /* evaluate retcode */
   SCIP_CALL( retcode );

   return SCIP_OKAY;
}

/** performs strong branching iterations on given candidates with @b integral values */
SCIP_RETCODE SCIPlpiStrongbranchesInt(
   SCIP_LPI*             lpi,                /**< LP interface structure */
   int*                  cols,               /**< columns to apply strong branching on */
   int                   ncols,              /**< number of columns */
   SCIP_Real*            psols,              /**< current integral primal solution values of columns */
   int                   itlim,              /**< iteration limit for strong branchings */
   SCIP_Real*            down,               /**< stores dual bounds after branching columns down */
   SCIP_Real*            up,                 /**< stores dual bounds after branching columns up */
   SCIP_Bool*            downvalid,          /**< stores whether the returned down values are valid dual bounds;
                                              *   otherwise, they can only be used as an estimate values */
   SCIP_Bool*            upvalid,            /**< stores whether the returned up values are a valid dual bounds;
                                              *   otherwise, they can only be used as an estimate values */
   int*                  iter                /**< stores total number of strong branching iterations, or -1; may be NULL */
   )
{
   SCIP_RETCODE retcode;

   assert( cols != NULL );
   assert( psols != NULL );
   assert( down != NULL );
   assert( up != NULL );
   assert( downvalid != NULL );
   assert( upvalid != NULL );
   assert( down != NULL );

   if ( iter != NULL )
      *iter = 0;

   for (int j = 0; j < ncols; ++j)
   {
      /* pass call on to lpiStrongbranch() */
      retcode = lpiStrongbranch(lpi, cols[j], psols[j], itlim, &(down[j]), &(up[j]), &(downvalid[j]), &(upvalid[j]), iter);

      /* pass SCIP_LPERROR to SCIP without a back trace */
      if( retcode == SCIP_LPERROR )
         return SCIP_LPERROR;

      /* evaluate retcode */
      SCIP_CALL( retcode );
   }

   return SCIP_OKAY;
}
/**@} */




/*
 * Solution Information Methods
 */

/**@name Solution Information Methods */
/**@{ */

/** returns whether a solve method was called after the last modification of the LP */
SCIP_Bool SCIPlpiWasSolved(
   SCIP_LPI*             lpi                 /**< LP interface structure */
   )
{
   assert(lpi != NULL);

   return lpi->solved;
}

/** gets information about primal and dual feasibility of the current LP solution */
SCIP_RETCODE SCIPlpiGetSolFeasibility(
   SCIP_LPI*             lpi,                /**< LP interface structure */
   SCIP_Bool*            primalfeasible,     /**< stores primal feasibility status */
   SCIP_Bool*            dualfeasible        /**< stores dual feasibility status */
   )
{
   SCIPdebugMessage("calling SCIPlpiGetSolFeasibility()\n");

   assert(lpi != NULL);
   assert(primalfeasible != NULL);
   assert(dualfeasible != NULL);

   *primalfeasible = SCIPlpiIsPrimalFeasible(lpi);
   *dualfeasible = SCIPlpiIsDualFeasible(lpi);

   return SCIP_OKAY;
}

/** returns TRUE iff LP is proven to have a primal unbounded ray (but not necessary a primal feasible point);
 *  this does not necessarily mean, that the solver knows and can return the primal ray
 */
SCIP_Bool SCIPlpiExistsPrimalRay(
   SCIP_LPI*             lpi                 /**< LP interface structure */
   )
{
   SCIPdebugMessage("calling SCIPlpiExistsPrimalRay()\n");

   assert(lpi != NULL);
   assert(lpi->spx != NULL);

   return (lpi->spx->status() == SPxSolver::UNBOUNDED);
}

/** returns TRUE iff LP is proven to have a primal unbounded ray (but not necessary a primal feasible point),
 *  and the solver knows and can return the primal ray
 */
SCIP_Bool SCIPlpiHasPrimalRay(
   SCIP_LPI*             lpi                 /**< LP interface structure */
   )
{
   SCIPdebugMessage("calling SCIPlpiHasPrimalRay()\n");

   assert(lpi != NULL);
   assert(lpi->spx != NULL);

   return (lpi->spx->status() == SPxSolver::UNBOUNDED);
}

/** returns TRUE iff LP is proven to be primal unbounded */
SCIP_Bool SCIPlpiIsPrimalUnbounded(
   SCIP_LPI*             lpi                 /**< LP interface structure */
   )
{
   SCIPdebugMessage("calling SCIPlpiIsPrimalUnbounded()\n");

   assert(lpi != NULL);
   assert(lpi->spx != NULL);

   assert(lpi->spx->status() != SPxSolver::UNBOUNDED || lpi->spx->basisStatus() == SPxBasis::UNBOUNDED);

   /* if SoPlex returns unbounded, this may only mean that an unbounded ray is available, not necessarily a primal
    * feasible point; hence we have to check the perturbation
    */
   return lpi->spx->status() == SPxSolver::UNBOUNDED;
}

/** returns TRUE iff LP is proven to be primal infeasible */
SCIP_Bool SCIPlpiIsPrimalInfeasible(
   SCIP_LPI*             lpi                 /**< LP interface structure */
   )
{
   SCIPdebugMessage("calling SCIPlpiIsPrimalInfeasible()\n");

   assert(lpi != NULL);
   assert(lpi->spx != NULL);

   return (lpi->spx->status() == SPxSolver::INFEASIBLE);
}

/** returns TRUE iff LP is proven to be primal feasible */
SCIP_Bool SCIPlpiIsPrimalFeasible(
   SCIP_LPI*             lpi                 /**< LP interface structure */
   )
{
   SPxBasis::SPxStatus basestatus;

   SCIPdebugMessage("calling SCIPlpiIsPrimalFeasible()\n");

   assert(lpi != NULL);
   assert(lpi->spx != NULL);

   basestatus = lpi->spx->basisStatus();

   /* note that the solver status may be ABORT_VALUE and the basis status optimal; if we are optimal, isPerturbed() may
    * still return true as long as perturbation plus violation is within tolerances
    */
   assert(basestatus == SPxBasis::OPTIMAL || lpi->spx->status() != SPxSolver::OPTIMAL);

   return basestatus == SPxBasis::OPTIMAL || basestatus == SPxBasis::PRIMAL;
}

/** returns TRUE iff LP is proven to have a dual unbounded ray (but not necessary a dual feasible point);
 *  this does not necessarily mean, that the solver knows and can return the dual ray
 */
SCIP_Bool SCIPlpiExistsDualRay(
   SCIP_LPI*             lpi                 /**< LP interface structure */
   )
{
   SCIPdebugMessage("calling SCIPlpiExistsDualRay()\n");

   assert(lpi != NULL);
   assert(lpi->spx != NULL);

   return (lpi->spx->status() == SPxSolver::INFEASIBLE);
}

/** returns TRUE iff LP is proven to have a dual unbounded ray (but not necessary a dual feasible point),
 *  and the solver knows and can return the dual ray
 */
SCIP_Bool SCIPlpiHasDualRay(
   SCIP_LPI*             lpi                 /**< LP interface structure */
   )
{
   SCIPdebugMessage("calling SCIPlpiHasDualRay()\n");

   assert(lpi != NULL);
   assert(lpi->spx != NULL);

   return (lpi->spx->status() == SPxSolver::INFEASIBLE);
}

/** returns TRUE iff LP is dual unbounded */
SCIP_Bool SCIPlpiIsDualUnbounded(
   SCIP_LPI*             lpi                 /**< LP interface structure */
   )
{
   SCIPdebugMessage("calling SCIPlpiIsDualUnbounded()\n");

   assert(lpi != NULL);
   assert(lpi->spx != NULL);

   return lpi->spx->status() == SPxSolver::INFEASIBLE && lpi->spx->basisStatus() == SPxBasis::DUAL;
}

/** returns TRUE iff LP is dual infeasible */
SCIP_Bool SCIPlpiIsDualInfeasible(
   SCIP_LPI*             lpi                 /**< LP interface structure */
   )
{
   SCIPdebugMessage("calling SCIPlpiIsDualInfeasible()\n");

   assert(lpi != NULL);
   assert(lpi->spx != NULL);

   return (lpi->spx->status() == SPxSolver::UNBOUNDED);
}

/** returns TRUE iff LP is proven to be dual feasible */
SCIP_Bool SCIPlpiIsDualFeasible(
   SCIP_LPI*             lpi                 /**< LP interface structure */
   )
{
   SCIPdebugMessage("calling SCIPlpiIsDualFeasible()\n");

   assert(lpi != NULL);
   assert(lpi->spx != NULL);

   /* note that the solver status may be ABORT_VALUE and the basis status optimal; if we are optimal, isPerturbed() may
    * still return true as long as perturbation plus violation is within tolerances
    */
   assert(lpi->spx->basisStatus() == SPxBasis::OPTIMAL || lpi->spx->status() != SPxSolver::OPTIMAL);

   return (lpi->spx->basisStatus() == SPxBasis::OPTIMAL) || lpi->spx->basisStatus() == SPxBasis::DUAL;
}

/** returns TRUE iff LP was solved to optimality */
SCIP_Bool SCIPlpiIsOptimal(
   SCIP_LPI*             lpi                 /**< LP interface structure */
   )
{
   SCIPdebugMessage("calling SCIPlpiIsOptimal()\n");

   assert(lpi != NULL);
   assert((lpi->spx->basisStatus() == SPxBasis::OPTIMAL)
      == (SCIPlpiIsPrimalFeasible(lpi) && SCIPlpiIsDualFeasible(lpi)));

   /* note that the solver status may be ABORT_VALUE and the basis status optimal; if we are optimal, isPerturbed() may
    * still return true as long as perturbation plus violation is within tolerances
    */
   return (lpi->spx->basisStatus() == SPxBasis::OPTIMAL);
}

/** returns TRUE iff current LP basis is stable */
SCIP_Bool SCIPlpiIsStable(
   SCIP_LPI*             lpi                 /**< LP interface structure */
   )
{
   SCIPdebugMessage("calling SCIPlpiIsStable()\n");

   assert(lpi != NULL);
   assert(lpi->spx != NULL);

   if( lpi->spx->status() == SPxSolver::ERROR || lpi->spx->status() == SPxSolver::SINGULAR )
      return FALSE;

   /* only if we have a regular basis and the condition limit is set, we compute the condition number of the basis;
    * everything above the specified threshold is then counted as instable
    */
   if( lpi->checkcondition && (SCIPlpiIsOptimal(lpi) || SCIPlpiIsObjlimExc(lpi)) )
   {
      SCIP_RETCODE retcode;
      SCIP_Real kappa;

      retcode = SCIPlpiGetRealSolQuality(lpi, SCIP_LPSOLQUALITY_ESTIMCONDITION, &kappa);
      if( retcode != SCIP_OKAY )
      {
         SCIPABORT();
      }
      assert(kappa != SCIP_INVALID); /*lint !e777*/

      if( kappa > lpi->conditionlimit )
         return FALSE;
   }

   return TRUE;
}

/** returns TRUE iff the objective limit was reached */
SCIP_Bool SCIPlpiIsObjlimExc(
   SCIP_LPI*             lpi                 /**< LP interface structure */
   )
{
   SCIPdebugMessage("calling SCIPlpiIsObjlimExc()\n");

   assert(lpi != NULL);
   assert(lpi->spx != NULL);

   return (lpi->spx->status() == SPxSolver::ABORT_VALUE);
}

/** returns TRUE iff the iteration limit was reached */
SCIP_Bool SCIPlpiIsIterlimExc(
   SCIP_LPI*             lpi                 /**< LP interface structure */
   )
{
   SCIPdebugMessage("calling SCIPlpiIsIterlimExc()\n");

   assert(lpi != NULL);
   assert(lpi->spx != NULL);

   return (lpi->spx->status() == SPxSolver::ABORT_ITER);
}

/** returns TRUE iff the time limit was reached */
SCIP_Bool SCIPlpiIsTimelimExc(
   SCIP_LPI*             lpi                 /**< LP interface structure */
   )
{
   SCIPdebugMessage("calling SCIPlpiIsTimelimExc()\n");

   assert(lpi != NULL);
   assert(lpi->spx != NULL);

   return (lpi->spx->status() == SPxSolver::ABORT_TIME);
}

/** returns the internal solution status of the solver */
int SCIPlpiGetInternalStatus(
   SCIP_LPI*             lpi                 /**< LP interface structure */
   )
{
   SCIPdebugMessage("calling SCIPlpiIsTimelimExc()\n");

   assert(lpi != NULL);
   assert(lpi->spx != NULL);

   return static_cast<int>(lpi->spx->status());
}

/** tries to reset the internal status of the LP solver in order to ignore an instability of the last solving call */
SCIP_RETCODE SCIPlpiIgnoreInstability(
   SCIP_LPI*             lpi,                /**< LP interface structure */
   SCIP_Bool*            success             /**< pointer to store, whether the instability could be ignored */
   )
{  /*lint --e{715}*/
   SCIPdebugMessage("calling SCIPlpiIgnoreInstability()\n");

   assert(lpi != NULL);
   assert(lpi->spx != NULL);

   /* instable situations cannot be ignored */
   *success = FALSE;

   return SCIP_OKAY;
}

/** gets objective value of solution */
SCIP_RETCODE SCIPlpiGetObjval(
   SCIP_LPI*             lpi,                /**< LP interface structure */
   SCIP_Real*            objval              /**< stores the objective value */
   )
{
   SCIPdebugMessage("calling SCIPlpiGetObjval()\n");

   assert(lpi != NULL);
   assert(lpi->spx != NULL);
   assert(objval != NULL);

   *objval = lpi->spx->objValueReal();

   return SCIP_OKAY;
}

/** gets primal and dual solution vectors */
SCIP_RETCODE SCIPlpiGetSol(
   SCIP_LPI*             lpi,                /**< LP interface structure */
   SCIP_Real*            objval,             /**< stores the objective value, may be NULL if not needed */
   SCIP_Real*            primsol,            /**< primal solution vector, may be NULL if not needed */
   SCIP_Real*            dualsol,            /**< dual solution vector, may be NULL if not needed */
   SCIP_Real*            activity,           /**< row activity vector, may be NULL if not needed */
   SCIP_Real*            redcost             /**< reduced cost vector, may be NULL if not needed */
   )
{
   SCIPdebugMessage("calling SCIPlpiGetSol()\n");

   assert(lpi != NULL);
   assert(lpi->spx != NULL);

   if( objval != NULL )
      *objval = lpi->spx->objValueReal();

   try
   {
      if( primsol != NULL )
      {
         Vector tmp(lpi->spx->numColsReal(), primsol);
         (void)lpi->spx->getPrimalReal(tmp);
      }
      if( dualsol != NULL )
      {
         Vector tmp(lpi->spx->numRowsReal(), dualsol);
         (void)lpi->spx->getDualReal(tmp);
      }
      if( activity != NULL )
      {
         Vector tmp(lpi->spx->numRowsReal(), activity);
         (void)lpi->spx->getSlacksReal(tmp);  /* in SoPlex, the activities are called "slacks" */
      }
      if( redcost != NULL )
      {
         Vector tmp(lpi->spx->numColsReal(), redcost);
         (void)lpi->spx->getRedCostReal(tmp);
      }
   }
   catch(const SPxException& x)
   {
#ifndef NDEBUG
      std::string s = x.what();
      SCIPmessagePrintWarning(lpi->messagehdlr, "SoPlex threw an exception: %s\n", s.c_str());
#endif
      return SCIP_LPERROR;
   }

   return SCIP_OKAY;
}

/** gets primal ray for unbounded LPs */
SCIP_RETCODE SCIPlpiGetPrimalRay(
   SCIP_LPI*             lpi,                /**< LP interface structure */
   SCIP_Real*            ray                 /**< primal ray */
   )
{  /*lint --e{715}*/
   SCIPdebugMessage("calling SCIPlpiGetPrimalRay()\n");

   assert(lpi != NULL);
   assert(lpi->spx != NULL);

   try
   {
      Vector tmp(lpi->spx->numColsReal(), ray);
      (void)lpi->spx->getPrimalRayReal(tmp);
   }
   catch(const SPxException& x)
   {
#ifndef NDEBUG
      std::string s = x.what();
      SCIPmessagePrintWarning(lpi->messagehdlr, "SoPlex threw an exception: %s\n", s.c_str());
#endif
      return SCIP_LPERROR;
   }

   return SCIP_OKAY;
}

/** gets dual farkas proof for infeasibility */
SCIP_RETCODE SCIPlpiGetDualfarkas(
   SCIP_LPI*             lpi,                /**< LP interface structure */
   SCIP_Real*            dualfarkas          /**< dual farkas row multipliers */
   )
{
   SCIPdebugMessage("calling SCIPlpiGetDualfarkas()\n");

   assert(lpi != NULL);
   assert(lpi->spx != NULL);

   try
   {
      Vector tmp(lpi->spx->numRowsReal(), dualfarkas);
      (void)lpi->spx->getDualFarkasReal(tmp);
   }
   catch(const SPxException& x)
   {
#ifndef NDEBUG
      std::string s = x.what();
      SCIPmessagePrintWarning(lpi->messagehdlr, "SoPlex threw an exception: %s\n", s.c_str());
#endif
      return SCIP_LPERROR;
   }

   return SCIP_OKAY;
}

/** gets the number of LP iterations of the last solve call */
SCIP_RETCODE SCIPlpiGetIterations(
   SCIP_LPI*             lpi,                /**< LP interface structure */
   int*                  iterations          /**< pointer to store the number of iterations of the last solve call */
   )
{
   SCIPdebugMessage("calling SCIPlpiGetIterations()\n");

   assert(lpi != NULL);
   assert(lpi->spx != NULL);

   *iterations = lpi->spx->numIterations();

   return SCIP_OKAY;
}

/** gets information about the quality of an LP solution
 *
 *  Such information is usually only available, if also a (maybe not optimal) solution is available.
 *  The LPI should return SCIP_INVALID for @p quality, if the requested quantity is not available.
 */
SCIP_RETCODE SCIPlpiGetRealSolQuality(
   SCIP_LPI*             lpi,                /**< LP interface structure */
   SCIP_LPSOLQUALITY     qualityindicator,   /**< indicates which quality should be returned */
   SCIP_Real*            quality             /**< pointer to store quality number */
   )
{
   SCIPdebugMessage("calling SCIPlpiGetRealSolQuality()\n");

   assert(lpi != NULL);
   assert(quality != NULL);

   bool success;

   assert(lpi != NULL);
   assert(quality != NULL);

   SCIPdebugMessage("requesting solution quality from SoPlex: quality %d\n", qualityindicator);

   switch( qualityindicator )
   {
      case SCIP_LPSOLQUALITY_ESTIMCONDITION:
         success = lpi->spx->getEstimatedCondition(*quality);
         break;

      case SCIP_LPSOLQUALITY_EXACTCONDITION:
         success = lpi->spx->getExactCondition(*quality);
         break;

      default:
         SCIPerrorMessage("Solution quality %d unknown.\n", qualityindicator);
         return SCIP_INVALIDDATA;
   }

   if( !success )
   {
      SCIPdebugMessage("problem computing condition number\n");
      *quality = SCIP_INVALID;
   }

   return SCIP_OKAY;
}

/**@} */




/*
 * LP Basis Methods
 */

/**@name LP Basis Methods */
/**@{ */


/** gets current basis status for columns and rows; arrays must be large enough to store the basis status */
SCIP_RETCODE SCIPlpiGetBase(
   SCIP_LPI*             lpi,                /**< LP interface structure */
   int*                  cstat,              /**< array to store column basis status, or NULL */
   int*                  rstat               /**< array to store row basis status, or NULL */
   )
{
   int i;

   SCIPdebugMessage("calling SCIPlpiGetBase()\n");

   assert(lpi != NULL);
   assert(lpi->spx != NULL);

   assert( lpi->spx->preStrongbranchingBasisFreed() );

   if( rstat != NULL && cstat != NULL )
   {
      for( i = 0; i < lpi->spx->numRowsReal(); ++i )
      {
         switch( lpi->spx->basisRowStatus(i) )
         {
         case SPxSolver::BASIC:
            rstat[i] = SCIP_BASESTAT_BASIC; /*lint !e641*/
            break;
         case SPxSolver::FIXED:
         case SPxSolver::ON_LOWER:
            rstat[i] = SCIP_BASESTAT_LOWER; /*lint !e641*/
            break;
         case SPxSolver::ON_UPPER:
            rstat[i] = SCIP_BASESTAT_UPPER; /*lint !e641*/
            break;
         case SPxSolver::ZERO:
            SCIPerrorMessage("slack variable has basis status ZERO (should not occur)\n");
            return SCIP_LPERROR;
         case SPxSolver::UNDEFINED:
         default:
            SCIPerrorMessage("invalid basis status\n");
            SCIPABORT();
            return SCIP_INVALIDDATA; /*lint !e527*/
         }
      }
   }

   if( cstat != NULL )
   {
      for( i = 0; i < lpi->spx->numColsReal(); ++i )
      {
//         SCIP_Real val = 0.0;
         switch( lpi->spx->basisColStatus(i) )
         {
         case SPxSolver::BASIC:
            cstat[i] = SCIP_BASESTAT_BASIC; /*lint !e641*/
            break;
         case SPxSolver::FIXED:
         /* Get reduced cost estimation. If the estimation is not correct this should not hurt:
         * If the basis is loaded into SoPlex again, the status is converted to FIXED again; in
         * this case there is no problem at all. If the basis is saved and/or used in some other
         * solver, it usually is very cheap to perform the pivots necessary to get an optimal
         * basis.
         * @todo implement getRedCostEst()
         * */
//          SCIP_CALL( getRedCostEst(lpi->spx, i, &val) );
//            if( val < 0.0 )  /* reduced costs < 0 => UPPER  else => LOWER */
//               cstat[i] = SCIP_BASESTAT_UPPER; /*lint !e641*/
//            else
            cstat[i] = SCIP_BASESTAT_LOWER; /*lint !e641*/
            break;
         case SPxSolver::ON_LOWER:
            cstat[i] = SCIP_BASESTAT_LOWER; /*lint !e641*/
            break;
         case SPxSolver::ON_UPPER:
            cstat[i] = SCIP_BASESTAT_UPPER; /*lint !e641*/
            break;
         case SPxSolver::ZERO:
            cstat[i] = SCIP_BASESTAT_ZERO; /*lint !e641*/
            break;
         case SPxSolver::UNDEFINED:
         default:
            SCIPerrorMessage("invalid basis status\n");
            SCIPABORT();
            return SCIP_INVALIDDATA; /*lint !e527*/
         }
      }
   }

   return SCIP_OKAY;
}

/** sets current basis status for columns and rows */
SCIP_RETCODE SCIPlpiSetBase(
   SCIP_LPI*             lpi,                /**< LP interface structure */
   int*                  cstat,              /**< array with column basis status */
   int*                  rstat               /**< array with row basis status */
   )
{
   int i;
   int nCols = lpi->spx->numColsReal();
   int nRows = lpi->spx->numRowsReal();

   SCIPdebugMessage("calling SCIPlpiSetBase()\n");

   assert(lpi != NULL);
   assert(lpi->spx != NULL);
   assert(cstat != NULL || nCols == 0);
   assert(rstat != NULL || nRows == 0);

   assert( lpi->spx->preStrongbranchingBasisFreed() );
   invalidateSolution(lpi);

   SPxSolver::VarStatus* spxcstat = NULL;
   SPxSolver::VarStatus* spxrstat = NULL;
   SCIP_ALLOC( BMSallocMemoryArray(&spxcstat, nCols) );
   SCIP_ALLOC( BMSallocMemoryArray(&spxrstat, nRows) );

   for( i = 0; i < nRows; ++i )
   {
      switch( rstat[i] ) /*lint !e613*/
      {
      case SCIP_BASESTAT_LOWER:
         spxrstat[i] = SPxSolver::ON_LOWER;
         break;
      case SCIP_BASESTAT_BASIC:
         spxrstat[i] = SPxSolver::BASIC;
         break;
      case SCIP_BASESTAT_UPPER:
         spxrstat[i] = SPxSolver::ON_UPPER;
         break;
      case SCIP_BASESTAT_ZERO:
         SCIPerrorMessage("slack variable has basis status ZERO (should not occur)\n");
         BMSfreeMemoryArrayNull(&spxcstat);
         BMSfreeMemoryArrayNull(&spxrstat);
         return SCIP_LPERROR; /*lint !e429*/
      default:
         SCIPerrorMessage("invalid basis status\n");
         SCIPABORT();
         return SCIP_INVALIDDATA; /*lint !e527*/
      }
   }

   for( i = 0; i < nCols; ++i )
   {
      switch( cstat[i] ) /*lint !e613*/
      {
      case SCIP_BASESTAT_LOWER:
         spxcstat[i] = SPxSolver::ON_LOWER;
         break;
      case SCIP_BASESTAT_BASIC:
         spxcstat[i] = SPxSolver::BASIC;
         break;
      case SCIP_BASESTAT_UPPER:
         spxcstat[i] = SPxSolver::ON_UPPER;
         break;
      case SCIP_BASESTAT_ZERO:
         spxcstat[i] = SPxSolver::ZERO;
         break;
      default:
         SCIPerrorMessage("invalid basis status\n");
         SCIPABORT();
         return SCIP_INVALIDDATA; /*lint !e527*/
      }
   }

   SOPLEX_TRY( lpi->messagehdlr, lpi->spx->setBasis(spxrstat, spxcstat) );
   // do we still need this?
//    lpi->spx->updateStatus();

   BMSfreeMemoryArrayNull(&spxcstat);
   BMSfreeMemoryArrayNull(&spxrstat);

   return SCIP_OKAY;
}

/** returns the indices of the basic columns and rows; basic column n gives value n, basic row m gives value -1-m */
SCIP_RETCODE SCIPlpiGetBasisInd(
   SCIP_LPI*             lpi,                /**< LP interface structure */
   int*                  bind                /**< pointer to store basis indices ready to keep number of rows entries */
   )
{
   SCIPdebugMessage("calling SCIPlpiGetBasisInd()\n");

   assert(lpi != NULL);
   assert(lpi->spx != NULL);

   assert(lpi->spx->preStrongbranchingBasisFreed());

   lpi->spx->getBasisInd(bind);

   return SCIP_OKAY;
}


<<<<<<< HEAD
/** get row of inverse basis matrix B^-1 */
=======
/** get dense row of inverse basis matrix B^-1
 *
 *  @note The LP interface defines slack variables to have coefficient +1. This means that if, internally, the LP solver
 *        uses a -1 coefficient, then rows associated with slacks variables whose coefficient is -1, should be negated;
 *        see also the explanation in lpi.h.
 */
>>>>>>> 42613d11
SCIP_RETCODE SCIPlpiGetBInvRow(
   SCIP_LPI*             lpi,                /**< LP interface structure */
   int                   r,                  /**< row number */
   SCIP_Real*            coef,               /**< pointer to store the coefficients of the row */
   int*                  inds,               /**< array to store the non-zero indices */
   int*                  ninds               /**< pointer to store the number of non-zero indices
                                               *  (-1: if we do not store sparsity informations) */
   )
{
   SCIPdebugMessage("calling SCIPlpiGetBInvRow()\n");

   assert( lpi != NULL);
   assert(lpi->spx != NULL);
   assert(lpi->spx->preStrongbranchingBasisFreed());

   assert(r >= 0);
   assert(r < lpi->spx->numRowsReal());

   if( ! lpi->spx->getBasisInverseRowReal(r, coef, inds, ninds) )
      return SCIP_LPERROR;

   return SCIP_OKAY;
}

<<<<<<< HEAD
/** get column of inverse basis matrix B^-1 */
=======
/** get dense column of inverse basis matrix B^-1
 *
 *  @note The LP interface defines slack variables to have coefficient +1. This means that if, internally, the LP solver
 *        uses a -1 coefficient, then rows associated with slacks variables whose coefficient is -1, should be negated;
 *        see also the explanation in lpi.h.
 */
>>>>>>> 42613d11
SCIP_RETCODE SCIPlpiGetBInvCol(
   SCIP_LPI*             lpi,                /**< LP interface structure */
   int                   c,                  /**< column number of B^-1; this is NOT the number of the column in the LP;
                                              *   you have to call SCIPlpiGetBasisInd() to get the array which links the
                                              *   B^-1 column numbers to the row and column numbers of the LP!
                                              *   c must be between 0 and nrows-1, since the basis has the size
                                              *   nrows * nrows */
   SCIP_Real*            coef,               /**< pointer to store the coefficients of the column */
   int*                  inds,               /**< array to store the non-zero indices */
   int*                  ninds               /**< pointer to store the number of non-zero indices
                                               *  (-1: if we do not store sparsity informations) */
   )
{
   SCIPdebugMessage("calling SCIPlpiGetBInvCol()\n");

   assert( lpi != NULL );
   assert( lpi->spx != NULL );
   assert( lpi->spx->preStrongbranchingBasisFreed() );

   if( ! lpi->spx->getBasisInverseColReal(c, coef, inds, ninds) )
      return SCIP_LPERROR;

   return SCIP_OKAY;
}

<<<<<<< HEAD
/** get row of inverse basis matrix times constraint matrix B^-1 * A */
=======
/** get dense row of inverse basis matrix times constraint matrix B^-1 * A
 *
 *  @note The LP interface defines slack variables to have coefficient +1. This means that if, internally, the LP solver
 *        uses a -1 coefficient, then rows associated with slacks variables whose coefficient is -1, should be negated;
 *        see also the explanation in lpi.h.
 */
>>>>>>> 42613d11
SCIP_RETCODE SCIPlpiGetBInvARow(
   SCIP_LPI*             lpi,                /**< LP interface structure */
   int                   r,                  /**< row number */
   const SCIP_Real*      binvrow,            /**< row in (A_B)^-1 from prior call to SCIPlpiGetBInvRow(), or NULL */
   SCIP_Real*            coef,               /**< vector to return coefficients */
   int*                  inds,               /**< array to store the non-zero indices */
   int*                  ninds               /**< pointer to store the number of non-zero indices
                                               *  (-1: if we do not store sparsity informations) */
   )
{
   SCIP_Real* buf;
   SCIP_Real* binv;
   int nrows;
   int ncols;
   int c;

   SCIPdebugMessage("calling SCIPlpiGetBInvARow()\n");

   assert(lpi != NULL);
   assert(lpi->spx != NULL);
   assert( lpi->spx->preStrongbranchingBasisFreed() );

   nrows = lpi->spx->numRowsReal();
   ncols = lpi->spx->numColsReal();
   buf = NULL;

   /* get (or calculate) the row in B^-1 */
   if( binvrow == NULL )
   {
      SCIP_ALLOC( BMSallocMemoryArray(&buf, nrows) );
      SCIP_CALL( SCIPlpiGetBInvRow(lpi, r, buf, inds, ninds) );
      binv = buf;
   }
   else
      binv = const_cast<SCIP_Real*>(binvrow);

   assert(binv != NULL);

   /* mark sparsity pattern as invalid */
   *ninds = -1;

   // @todo exploit sparsity in binv by looping over nrows
   /* calculate the scalar product of the row in B^-1 and A */
   Vector binvvec(nrows, binv);
   for( c = 0; c < ncols; ++c )
      coef[c] = binvvec * lpi->spx->colVectorReal(c);  /* scalar product */ /*lint !e1702*/

   /* free memory if it was temporarily allocated */
   BMSfreeMemoryArrayNull(&buf);

   return SCIP_OKAY;
}

<<<<<<< HEAD
/** get column of inverse basis matrix times constraint matrix B^-1 * A */
=======
/** get dense column of inverse basis matrix times constraint matrix B^-1 * A
 *
 *  @note The LP interface defines slack variables to have coefficient +1. This means that if, internally, the LP solver
 *        uses a -1 coefficient, then rows associated with slacks variables whose coefficient is -1, should be negated;
 *        see also the explanation in lpi.h.
 */
>>>>>>> 42613d11
SCIP_RETCODE SCIPlpiGetBInvACol(
   SCIP_LPI*             lpi,                /**< LP interface structure */
   int                   c,                  /**< column number */
   SCIP_Real*            coef,               /**< vector to return coefficients */
   int*                  inds,               /**< array to store the non-zero indices */
   int*                  ninds               /**< pointer to store the number of non-zero indices
                                               *  (-1: if we do not store sparsity informations) */
   )
{
   /* create a new uninitialized full vector */
   DVector col(lpi->spx->numRowsReal());

   SCIPdebugMessage("calling SCIPlpiGetBInvACol()\n");

   assert( lpi != NULL );
   assert( lpi->spx != NULL );
   assert( lpi->spx->preStrongbranchingBasisFreed() );

   /* extract column c of A */
   assert(c >= 0);
   assert(c < lpi->spx->numColsReal());

   /* @todo implement this with sparse vectors */
   /* mark sparsity pattern as invalid */
   *ninds = -1;

   /* col needs to be cleared because copying colVectorReal only regards nonzeros */
   col.clear();
   col = lpi->spx->colVectorReal(c);

   /* solve */
   if( ! lpi->spx->getBasisInverseTimesVecReal(col.get_ptr(), coef) )
      return SCIP_LPERROR;

   return SCIP_OKAY;
}

/**@} */




/*
 * LP State Methods
 */

/**@name LP State Methods */
/**@{ */

/** stores LPi state (like basis information) into lpistate object */
SCIP_RETCODE SCIPlpiGetState(
   SCIP_LPI*             lpi,                /**< LP interface structure */
   BMS_BLKMEM*           blkmem,             /**< block memory */
   SCIP_LPISTATE**       lpistate            /**< pointer to LPi state information (like basis information) */
   )
{
   int ncols;
   int nrows;

   SCIPdebugMessage("calling SCIPlpiGetState()\n");

   assert(blkmem != NULL);
   assert(lpi != NULL);
   assert(lpi->spx != NULL);
   assert(lpistate != NULL);

   assert( lpi->spx->preStrongbranchingBasisFreed() );

   ncols = lpi->spx->numColsReal();
   nrows = lpi->spx->numRowsReal();
   assert(ncols >= 0);
   assert(nrows >= 0);

   /* allocate lpistate data */
   SCIP_CALL( lpistateCreate(lpistate, blkmem, ncols, nrows) );

   /* allocate enough memory for storing uncompressed basis information */
   SCIP_CALL( ensureCstatMem(lpi, ncols) );
   SCIP_CALL( ensureRstatMem(lpi, nrows) );

   /* get unpacked basis information */
   SCIP_CALL( SCIPlpiGetBase(lpi, lpi->cstat, lpi->rstat) );

   /* pack LPi state data */
   (*lpistate)->ncols = ncols;
   (*lpistate)->nrows = nrows;
   lpistatePack(*lpistate, lpi->cstat, lpi->rstat);

   return SCIP_OKAY;
}

/** loads LPi state (like basis information) into solver; note that the LP might have been extended with additional
 *  columns and rows since the state was stored with SCIPlpiGetState()
 */
SCIP_RETCODE SCIPlpiSetState(
   SCIP_LPI*             lpi,                /**< LP interface structure */
   BMS_BLKMEM*           /*blkmem*/,         /**< block memory */
   SCIP_LPISTATE*        lpistate            /**< LPi state information (like basis information) */
   )
{
   int lpncols;
   int lpnrows;
   int i;

   SCIPdebugMessage("calling SCIPlpiSetState()\n");

   assert(lpi != NULL);
   assert(lpi->spx != NULL);
   assert(lpistate != NULL);

   assert( lpi->spx->preStrongbranchingBasisFreed() );

   lpncols = lpi->spx->numColsReal();
   lpnrows = lpi->spx->numRowsReal();
   assert(lpistate->ncols <= lpncols);
   assert(lpistate->nrows <= lpnrows);

   /* allocate enough memory for storing uncompressed basis information */
   SCIP_CALL( ensureCstatMem(lpi, lpncols) );
   SCIP_CALL( ensureRstatMem(lpi, lpnrows) );

   /* unpack LPi state data */
   lpistateUnpack(lpistate, lpi->cstat, lpi->rstat);

   /* extend the basis to the current LP beyond the previously existing columns */
   for( i = lpistate->ncols; i < lpncols; ++i )
   {
      SCIP_Real bnd = lpi->spx->lowerReal(i);
      if ( SCIPlpiIsInfinity(lpi, REALABS(bnd)) )
      {
         /* if lower bound is +/- infinity -> try upper bound */
         bnd = lpi->spx->lowerReal(i);
         if ( SCIPlpiIsInfinity(lpi, REALABS(bnd)) )
            /* variable is free */
            lpi->cstat[i] = SCIP_BASESTAT_ZERO;  /*lint !e641*/
         else
            /* use finite upper bound */
            lpi->cstat[i] = SCIP_BASESTAT_UPPER; /*lint !e641*/
      }
      else
         /* use finite lower bound */
         lpi->cstat[i] = SCIP_BASESTAT_LOWER; /*lint !e641*/
   }
   for( i = lpistate->nrows; i < lpnrows; ++i )
      lpi->rstat[i] = SCIP_BASESTAT_BASIC; /*lint !e641*/

   /* load basis information */
   SCIP_CALL( SCIPlpiSetBase(lpi, lpi->cstat, lpi->rstat) );

   return SCIP_OKAY;
}

/** clears current LPi state (like basis information) of the solver */
SCIP_RETCODE SCIPlpiClearState(
   SCIP_LPI*             lpi                 /**< LP interface structure */
   )
{  /*lint --e{715}*/
   SCIPdebugMessage("calling SCIPlpiClearState()\n");

   assert(lpi != NULL);
   assert(lpi->spx != NULL);

   try
   {
      lpi->spx->clearBasis();
   }
   catch(const SPxException& x)
   {
#ifndef NDEBUG
      std::string s = x.what();
      SCIPmessagePrintWarning(lpi->messagehdlr, "SoPlex threw an exception: %s\n", s.c_str());
#endif
      assert( lpi->spx->status() != SPxSolver::OPTIMAL );
      return SCIP_LPERROR;
   }

   return SCIP_OKAY;
}

/** frees LPi state information */
SCIP_RETCODE SCIPlpiFreeState(
   SCIP_LPI*             lpi,                /**< LP interface structure */
   BMS_BLKMEM*           blkmem,             /**< block memory */
   SCIP_LPISTATE**       lpistate            /**< pointer to LPi state information (like basis information) */
   )
{  /*lint --e{715}*/
   SCIPdebugMessage("calling SCIPlpiFreeState()\n");

   assert(lpi != NULL);
   assert(lpistate != NULL);

   if ( *lpistate != NULL )
      lpistateFree(lpistate, blkmem);

   return SCIP_OKAY;
}

/** checks, whether the given LP state contains simplex basis information */
SCIP_Bool SCIPlpiHasStateBasis(
   SCIP_LPI*             lpi,                /**< LP interface structure */
   SCIP_LPISTATE*        lpistate            /**< LP state information (like basis information) */
   )
{  /*lint --e{715}*/
   return TRUE;
}

/** reads LP state (like basis information from a file */
SCIP_RETCODE SCIPlpiReadState(
   SCIP_LPI*             lpi,               /**< LP interface structure */
   const char*           fname              /**< file name */
   )
{
   SCIPdebugMessage("calling SCIPlpiReadState()\n");

   assert( lpi->spx->preStrongbranchingBasisFreed() );

   bool success;
   SOPLEX_TRY( lpi->messagehdlr, success = lpi->spx->readBasisFile(fname, 0, 0) );

   return success ? SCIP_OKAY : SCIP_LPERROR;
}

/** writes LP state (like basis information) to a file */
SCIP_RETCODE SCIPlpiWriteState(
   SCIP_LPI*             lpi,            /**< LP interface structure */
   const char*           fname           /**< file name */
   )
{
   SCIPdebugMessage("calling SCIPlpiWriteState()\n");

   assert( lpi->spx->preStrongbranchingBasisFreed() );

   bool res;
   SOPLEX_TRY( lpi->messagehdlr, res = lpi->spx->writeBasisFile(fname, 0, 0) );

   if ( ! res )
      return SCIP_LPERROR;

   return SCIP_OKAY;
}

/**@} */




/*
 * LP Pricing Norms Methods
 */

/**@name LP Pricing Norms Methods */
/**@{ */

/** stores LPi pricing norms information
 *  @todo should we store norm information?
 */
SCIP_RETCODE SCIPlpiGetNorms(
   SCIP_LPI*             lpi,                /**< LP interface structure */
   BMS_BLKMEM*           blkmem,             /**< block memory */
   SCIP_LPINORMS**       lpinorms            /**< pointer to LPi pricing norms information */
   )
{  /*lint --e{715}*/
   assert(lpinorms != NULL);

   (*lpinorms) = NULL;

   return SCIP_OKAY;
}

/** loads LPi pricing norms into solver; note that the LP might have been extended with additional
 *  columns and rows since the state was stored with SCIPlpiGetNorms()
 */
SCIP_RETCODE SCIPlpiSetNorms(
   SCIP_LPI*             lpi,                /**< LP interface structure */
   BMS_BLKMEM*           blkmem,             /**< block memory */
   SCIP_LPINORMS*        lpinorms            /**< LPi pricing norms information */
   )
{  /*lint --e{715}*/
   assert(lpinorms == NULL);

   /* no work necessary */
   return SCIP_OKAY;
}

/** frees pricing norms information */
SCIP_RETCODE SCIPlpiFreeNorms(
   SCIP_LPI*             lpi,                /**< LP interface structure */
   BMS_BLKMEM*           blkmem,             /**< block memory */
   SCIP_LPINORMS**       lpinorms            /**< pointer to LPi pricing norms information */
   )
{  /*lint --e{715}*/
   assert(lpinorms == NULL);

   /* no work necessary */
   return SCIP_OKAY;
}

/**@} */




/*
 * Parameter Methods
 */

/**@name Parameter Methods */
/**@{ */

/** gets integer parameter of LP */
SCIP_RETCODE SCIPlpiGetIntpar(
   SCIP_LPI*             lpi,                /**< LP interface structure */
   SCIP_LPPARAM          type,               /**< parameter number */
   int*                  ival                /**< buffer to store the parameter value */
   )
{
   SCIPdebugMessage("calling SCIPlpiGetIntpar()\n");

   assert(lpi != NULL);
   assert(lpi->spx != NULL);
   assert(ival != NULL);

   switch( type )
   {
   case SCIP_LPPAR_FROMSCRATCH:
      *ival = lpi->spx->getFromScratch();
      break;
   case SCIP_LPPAR_LPINFO:
      *ival = lpi->spx->getLpInfo();
      break;
   case SCIP_LPPAR_LPITLIM:
      *ival = lpi->spx->intParam(SoPlex::ITERLIMIT);
      break;
   case SCIP_LPPAR_PRESOLVING:
      *ival = lpi->spx->intParam(SoPlex::SIMPLIFIER) == SoPlex::SIMPLIFIER_AUTO;
      break;
   case SCIP_LPPAR_PRICING:
      *ival = (int) lpi->pricing;
      break;
   case SCIP_LPPAR_SCALING:
      *ival = (int) (lpi->spx->intParam(SoPlex::SCALER) != SoPlex::SCALER_OFF);
      break;
#if SOPLEX_VERSION >= 201
   case SCIP_LPPAR_TIMING:
      *ival = (int) (lpi->spx->intParam(SoPlex::TIMER));
      break;
#endif
   default:
      return SCIP_PARAMETERUNKNOWN;
   }  /*lint !e788*/

   return SCIP_OKAY;
}

/** sets integer parameter of LP */
SCIP_RETCODE SCIPlpiSetIntpar(
   SCIP_LPI*             lpi,                /**< LP interface structure */
   SCIP_LPPARAM          type,               /**< parameter number */
   int                   ival                /**< parameter value */
   )
{
   SCIPdebugMessage("calling SCIPlpiSetIntpar()\n");

   assert(lpi != NULL);
   assert(lpi->spx != NULL);

   switch( type )
   {
   case SCIP_LPPAR_FROMSCRATCH:
      assert(ival == TRUE || ival == FALSE);
      lpi->spx->setFromScratch(bool(ival));
      break;
   case SCIP_LPPAR_LPINFO:
      assert(ival == TRUE || ival == FALSE);
      lpi->spx->setLpInfo(bool(ival));
      break;
   case SCIP_LPPAR_LPITLIM:
      assert(ival >= -1);
      (void) lpi->spx->setIntParam(SoPlex::ITERLIMIT, ival);
      break;
   case SCIP_LPPAR_PRESOLVING:
      assert(ival == TRUE || ival == FALSE);
      (void) lpi->spx->setIntParam(SoPlex::SIMPLIFIER, (ival ? SoPlex::SIMPLIFIER_AUTO : SoPlex::SIMPLIFIER_OFF));
      break;
   case SCIP_LPPAR_PRICING:
      lpi->pricing = (SCIP_PRICING)ival;
      switch( lpi->pricing )
      {
      case SCIP_PRICING_LPIDEFAULT:
      case SCIP_PRICING_AUTO:
         (void) lpi->spx->setIntParam(SoPlex::PRICER, SoPlex::PRICER_AUTO);
         break;
      case SCIP_PRICING_FULL:
         (void) lpi->spx->setIntParam(SoPlex::PRICER, SoPlex::PRICER_STEEP);
         break;
      case SCIP_PRICING_PARTIAL:
         (void) lpi->spx->setIntParam(SoPlex::PRICER, SoPlex::PRICER_PARMULT);
         break;
      case SCIP_PRICING_STEEP:
         (void) lpi->spx->setIntParam(SoPlex::PRICER, SoPlex::PRICER_STEEP);
         break;
      case SCIP_PRICING_STEEPQSTART:
         (void) lpi->spx->setIntParam(SoPlex::PRICER, SoPlex::PRICER_QUICKSTEEP);
         break;
      case SCIP_PRICING_DEVEX:
         (void) lpi->spx->setIntParam(SoPlex::PRICER, SoPlex::PRICER_DEVEX);
         break;
      default:
         return SCIP_LPERROR;
      }
      break;
   case SCIP_LPPAR_SCALING:
      assert(ival == TRUE || ival == FALSE);
      (void) lpi->spx->setIntParam(SoPlex::SCALER, ( ival ? SoPlex::SCALER_BIEQUI : SoPlex::SCALER_OFF));
      break;
#if SOPLEX_VERSION >= 201
   case SCIP_LPPAR_TIMING:
      assert(ival >= 0 && ival < 3);
      (void) lpi->spx->setIntParam(SoPlex::TIMER, ival);
      break;
#endif
   default:
      return SCIP_PARAMETERUNKNOWN;
   }  /*lint !e788*/

   return SCIP_OKAY;
}

/** gets floating point parameter of LP */
SCIP_RETCODE SCIPlpiGetRealpar(
   SCIP_LPI*             lpi,                /**< LP interface structure */
   SCIP_LPPARAM          type,               /**< parameter number */
   SCIP_Real*            dval                /**< buffer to store the parameter value */
   )
{
   SCIPdebugMessage("calling SCIPlpiGetRealpar()\n");

   assert(lpi != NULL);
   assert(lpi->spx != NULL);
   assert(dval != NULL);

   switch( type )
   {
   case SCIP_LPPAR_FEASTOL:
      *dval = lpi->spx->feastol();
      break;
   case SCIP_LPPAR_DUALFEASTOL:
      *dval = lpi->spx->opttol();
      break;
   case SCIP_LPPAR_LOBJLIM:
      *dval = lpi->spx->realParam(SoPlex::OBJLIMIT_LOWER);
      break;
   case SCIP_LPPAR_UOBJLIM:
      *dval = lpi->spx->realParam(SoPlex::OBJLIMIT_UPPER);
      break;
   case SCIP_LPPAR_LPTILIM:
      *dval = lpi->spx->realParam(SoPlex::TIMELIMIT);
      break;
   case SCIP_LPPAR_ROWREPSWITCH:
      *dval = lpi->spx->realParam(SoPlex::REPRESENTATION_SWITCH);
      if( *dval >= SCIPlpiInfinity(lpi) )
         *dval = -1.0;
      break;
   case SCIP_LPPAR_CONDITIONLIMIT:
      *dval = lpi->conditionlimit;
      break;
   default:
      return SCIP_PARAMETERUNKNOWN;
   }  /*lint !e788*/

   return SCIP_OKAY;
}

/** sets floating point parameter of LP */
SCIP_RETCODE SCIPlpiSetRealpar(
   SCIP_LPI*             lpi,                /**< LP interface structure */
   SCIP_LPPARAM          type,               /**< parameter number */
   SCIP_Real             dval                /**< parameter value */
   )
{
   SCIPdebugMessage("calling SCIPlpiSetRealpar()\n");

   assert(lpi != NULL);
   assert(lpi->spx != NULL);

   switch( type )
   {
   case SCIP_LPPAR_FEASTOL:
      lpi->spx->setFeastol(dval);
      break;
   case SCIP_LPPAR_DUALFEASTOL:
      lpi->spx->setOpttol(dval);
      break;
   case SCIP_LPPAR_LOBJLIM:
      (void) lpi->spx->setRealParam(SoPlex::OBJLIMIT_LOWER, dval);
      break;
   case SCIP_LPPAR_UOBJLIM:
      (void) lpi->spx->setRealParam(SoPlex::OBJLIMIT_UPPER, dval);
      break;
   case SCIP_LPPAR_LPTILIM:
      (void) lpi->spx->setRealParam(SoPlex::TIMELIMIT, dval);
      break;
   case SCIP_LPPAR_ROWREPSWITCH:
      assert(dval >= -1.5);
      if( dval < 0.0 )
         lpi->spx->setRealParam(SoPlex::REPRESENTATION_SWITCH, SCIPlpiInfinity(lpi));
      else
         lpi->spx->setRealParam(SoPlex::REPRESENTATION_SWITCH, dval);
      break;
   case SCIP_LPPAR_CONDITIONLIMIT:
      lpi->conditionlimit = dval;
      lpi->checkcondition = (dval >= 0);
      break;
   default:
      return SCIP_PARAMETERUNKNOWN;
   }  /*lint !e788*/

   return SCIP_OKAY;
}

/**@} */




/*
 * Numerical Methods
 */

/**@name Numerical Methods */
/**@{ */

/** returns value treated as infinity in the LP solver */
SCIP_Real SCIPlpiInfinity(
   SCIP_LPI*             lpi                 /**< LP interface structure */
   )
{
   SCIPdebugMessage("calling SCIPlpiInfinity()\n");

   return lpi->spx->realParam(SoPlex::INFTY);
}

/** checks if given value is treated as infinity in the LP solver */
SCIP_Bool SCIPlpiIsInfinity(
   SCIP_LPI*             lpi,                /**< LP interface structure */
   SCIP_Real             val
   )
{
   SCIPdebugMessage("calling SCIPlpiIsInfinity()\n");

   return (val >= lpi->spx->realParam(SoPlex::INFTY));
}

/**@} */




/*
 * File Interface Methods
 */

/**@name File Interface Methods */
/**@{ */

/** returns, whether the given file exists */
static
SCIP_Bool fileExists(
   const char*           filename            /**< file name */
   )
{
   FILE* f;

   f = fopen(filename, "r");
   if( f == NULL )
      return FALSE;

   fclose(f);

   return TRUE;
}

/** reads LP from a file */
SCIP_RETCODE SCIPlpiReadLP(
   SCIP_LPI*             lpi,                /**< LP interface structure */
   const char*           fname               /**< file name */
   )
{
   SCIPdebugMessage("calling SCIPlpiReadLP()\n");

   assert(lpi != NULL);
   assert(lpi->spx != NULL);

   assert( lpi->spx->preStrongbranchingBasisFreed() );

   if( !fileExists(fname) )
      return SCIP_NOFILE;

   try
   {
      assert(lpi->spx->intParam(SoPlex::READMODE) == SoPlex::READMODE_REAL);
      if( !lpi->spx->readFile(fname) )
         return SCIP_READERROR;
   }
   catch(const SPxException& x)
   {
#ifndef NDEBUG
      std::string s = x.what();
      SCIPmessagePrintWarning(lpi->messagehdlr, "SoPlex threw an exception: %s\n", s.c_str());
#endif
      return SCIP_READERROR;
   }

   return SCIP_OKAY;
}

/** writes LP to a file */
SCIP_RETCODE SCIPlpiWriteLP(
   SCIP_LPI*             lpi,                /**< LP interface structure */
   const char*           fname               /**< file name */
   )
{
   SCIPdebugMessage("calling SCIPlpiWriteLP()\n");

   assert(lpi != NULL);
   assert(lpi->spx != NULL);

   try
   {
      (void) lpi->spx->writeFileReal(fname);
   }
   catch(const SPxException& x)
   {
#ifndef NDEBUG
      std::string s = x.what();
      SCIPmessagePrintWarning(lpi->messagehdlr, "SoPlex threw an exception: %s\n", s.c_str());
#endif
      return SCIP_WRITEERROR;
   }

   return SCIP_OKAY;
}

/**@} */<|MERGE_RESOLUTION|>--- conflicted
+++ resolved
@@ -2056,19 +2056,6 @@
 
    assert( lpi->spx->preStrongbranchingBasisFreed() );
 
-<<<<<<< HEAD
-=======
-   /* set basis representation and algorithm type */
-   if( rep == SPxSolver::COLUMN )
-      (void) lpi->spx->setIntParam(SoPlex::REPRESENTATION, SoPlex::REPRESENTATION_COLUMN);
-   else
-      (void) lpi->spx->setIntParam(SoPlex::REPRESENTATION, SoPlex::REPRESENTATION_ROW);
-   if( type == SPxSolver::LEAVE )
-      (void) lpi->spx->setIntParam(SoPlex::ALGORITHM, SoPlex::ALGORITHM_LEAVE);
-   else
-      (void) lpi->spx->setIntParam(SoPlex::ALGORITHM, SoPlex::ALGORITHM_ENTER);
-
->>>>>>> 42613d11
 #ifdef WITH_LPSCHECK
    CHECK_SOPLEX_PARAM(lpi->spx->setDoubleCheck(CHECK_SPXSOLVE));
 #endif
@@ -2236,12 +2223,9 @@
       *iter = 0;
 
    /* set the algorithm type to use dual simplex */
-<<<<<<< HEAD
-   spx->setIntParam(SoPlex::ALGORITHM, SoPlex::ALGORITHM_DUAL);
-=======
-   (void) spx->setIntParam(SoPlex::ALGORITHM, spx->intParam(SoPlex::REPRESENTATION) == SoPlex::REPRESENTATION_ROW
-      ? SoPlex::ALGORITHM_ENTER : SoPlex::ALGORITHM_LEAVE);
->>>>>>> 42613d11
+
+   (void) spx->setIntParam(SoPlex::ALGORITHM, SoPlex::ALGORITHM_DUAL);
+
 
    /* down branch */
    newub = EPSCEIL(psol-1.0, lpi->spx->feastol());
@@ -3275,16 +3259,12 @@
 }
 
 
-<<<<<<< HEAD
-/** get row of inverse basis matrix B^-1 */
-=======
 /** get dense row of inverse basis matrix B^-1
  *
  *  @note The LP interface defines slack variables to have coefficient +1. This means that if, internally, the LP solver
  *        uses a -1 coefficient, then rows associated with slacks variables whose coefficient is -1, should be negated;
  *        see also the explanation in lpi.h.
  */
->>>>>>> 42613d11
 SCIP_RETCODE SCIPlpiGetBInvRow(
    SCIP_LPI*             lpi,                /**< LP interface structure */
    int                   r,                  /**< row number */
@@ -3309,16 +3289,12 @@
    return SCIP_OKAY;
 }
 
-<<<<<<< HEAD
-/** get column of inverse basis matrix B^-1 */
-=======
 /** get dense column of inverse basis matrix B^-1
  *
  *  @note The LP interface defines slack variables to have coefficient +1. This means that if, internally, the LP solver
  *        uses a -1 coefficient, then rows associated with slacks variables whose coefficient is -1, should be negated;
  *        see also the explanation in lpi.h.
  */
->>>>>>> 42613d11
 SCIP_RETCODE SCIPlpiGetBInvCol(
    SCIP_LPI*             lpi,                /**< LP interface structure */
    int                   c,                  /**< column number of B^-1; this is NOT the number of the column in the LP;
@@ -3344,16 +3320,12 @@
    return SCIP_OKAY;
 }
 
-<<<<<<< HEAD
-/** get row of inverse basis matrix times constraint matrix B^-1 * A */
-=======
 /** get dense row of inverse basis matrix times constraint matrix B^-1 * A
  *
  *  @note The LP interface defines slack variables to have coefficient +1. This means that if, internally, the LP solver
  *        uses a -1 coefficient, then rows associated with slacks variables whose coefficient is -1, should be negated;
  *        see also the explanation in lpi.h.
  */
->>>>>>> 42613d11
 SCIP_RETCODE SCIPlpiGetBInvARow(
    SCIP_LPI*             lpi,                /**< LP interface structure */
    int                   r,                  /**< row number */
@@ -3407,16 +3379,12 @@
    return SCIP_OKAY;
 }
 
-<<<<<<< HEAD
-/** get column of inverse basis matrix times constraint matrix B^-1 * A */
-=======
 /** get dense column of inverse basis matrix times constraint matrix B^-1 * A
  *
  *  @note The LP interface defines slack variables to have coefficient +1. This means that if, internally, the LP solver
  *        uses a -1 coefficient, then rows associated with slacks variables whose coefficient is -1, should be negated;
  *        see also the explanation in lpi.h.
  */
->>>>>>> 42613d11
 SCIP_RETCODE SCIPlpiGetBInvACol(
    SCIP_LPI*             lpi,                /**< LP interface structure */
    int                   c,                  /**< column number */
