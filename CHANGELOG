--- conflicted
+++ resolved
@@ -46,11 +46,8 @@
 
 ### Cmake
 
-<<<<<<< HEAD
+- add missing GMP dependency when compiling with SYM=bliss
 - add DL library when linking to CPLEX to avoid linker errors
-=======
-- add missing GMP dependency when compiling with SYM=bliss
->>>>>>> 4e6af784
 
 ### Makefile
 
