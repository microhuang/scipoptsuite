--- conflicted
+++ resolved
@@ -654,12 +654,9 @@
 - fixed a case when activities of a linear constraint got unreliable but where still used for reductions
 - ensure that lhs <= rhs for linear constraints (without tolerances)
 - make handling of read errors in SCIPfread() consistent between version with and without ZLIB
-<<<<<<< HEAD
 - correclty drop variable events in cons_indicator in restart
 - fixed bug in cons_orbitope with upgrading of orbitope constraints
-=======
 - additional checks in some presolvers for time limit being exceeded
->>>>>>> 5c8f419e
 
 Miscellaneous
 -------------
