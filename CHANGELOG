--- conflicted
+++ resolved
@@ -618,11 +618,8 @@
 - avoid using implications on multiaggregated variables when propagating implications
 - fixed creation of (Lagrangian) variable bounds in the OBBT propagator
 - fixed sorting of primal solutions
-<<<<<<< HEAD
+- fixed cleaning of clean buffer in conflict analysis
 - avoid probing on variables with huge bounds in shift and propagate heuristic
-=======
-- fixed cleaning of clean buffer in conflict analysis
->>>>>>> 5435330b
 
 Miscellaneous
 -------------
