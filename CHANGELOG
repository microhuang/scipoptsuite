--- conflicted
+++ resolved
@@ -55,11 +55,8 @@
 ----------
 
 - fixed handling of weights in cons_sos1 and cons_sos2 (NULL pointer to weights)
-<<<<<<< HEAD
 - fixed handling of unbounded LPs in SCIP and in several LPIs; added heuristic method to guess solution
-=======
 - the STO reader is capable of handling scenarios defined using lower case "rhs"
->>>>>>> 63d5f2c0
 
 Miscellaneous
 -------------
