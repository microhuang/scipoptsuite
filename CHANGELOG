--- conflicted
+++ resolved
@@ -63,13 +63,11 @@
 - fixed bug when freeing the transformed problem via interactive shell if reoptimization is enabled
 - fixed two issues related to (near-)redundant logicor constraints in presolving
 - fixed counting of aggregations in XOR constraint handler
-<<<<<<< HEAD
-- tighten sides of linear constraints before trying to upgrade them to more specialized constraints (knapsack, logic-or etc.) when calling SCIPupgradeConsLinear()
-=======
 - fixed handling of unbounded solutions
 - fixed update of LP size information when an LP error occured during probing
 - handle special case of variable bound constraints during aggregating variables
->>>>>>> 2c8dd06c
+- tighten sides of linear constraints before trying to upgrade them to more specialized constraints (knapsack, logic-or etc.) when calling SCIPupgradeConsLinear()
+
 
 Miscellaneous
 -------------
