@page RNNEXT Release notes for SCIP NEXT

@section RNNEXT SCIP NEXT
*************************

Features
--------

- Using the parameter "propagating/orbitalfixing/recomputerestart" one can now decide to recompute symmetries after a
  restart or not. Previously one could just turn off symmetry computation after a restart.
- extended relaxators statistics in solve statistics about information on number of cutoffs, improved bounds, etc.

- extends SMPS file reader for the stochastic information, the sto files, to read a lower bound for the discrete
  scenarios. The lower bound is used when creating the auxiliary variables for Benders' decomposition.

- extended Benders framework to solve NLPs and generate optimality and feasibility cuts from their solution
  when the subproblem is nonlinear. Currently, it is assumed that the NLP is convex.

Performance improvements
------------------------

- Extended cut presolving by removing variables that been fixed at their bounds

- Improved branching point selection when branching on externals branching candidates. Instead of using exactly the
  LP solution, a point closer to the middle of the variables domain is chosen.

- Matrix presolvers that do not work on incomplete matrices now skip matrix creation if unsupported constraint types are detected.

- consLockBenders callback implemented to add down locks on the Benders' decomposition auxiliary variables and
  up and down locks per subproblem for all master problem variables. This allows the use of presolving and propagation
  with Benders' decomposition.

- improved performance of orbital fixing in several ways:
  store permutations in transposed form to improve cache efficency;
  reverse order to speed up filtering of permutations;
  handle variables globally fixed to 1 in list;
  use event handler to catch global fixings;
  speed up orbit computations;
  change handling of restarts;


Examples and applications
-------------------------

Interface changes
-----------------

### New and changed callbacks

### Deleted and changed API methods

- LPI:
  + now for all lp interfaces consistent requirements on SCIP_LPPAR:
    LPITLIM and BARRIERCONVTOL positive or zero; FEASTOL, DUALFEASTOL, LPTILIM strictly positive
  + now projecting SCIP_LPPAR values on feasible values for each lp interface
- Symmetry:
  + removed method SCIP_RETCODE SCIPseparateCoversOrbisack() in cons_orbisack.h since the orbitope constraint
    handler has its own implementation of this routine with advanced features now
- SCIPallowObjProp() and SCIPallowDualReds() are deprecated and replaced by SCIPallowWeakDualReds() and SCIPallowStrongDualReds(), respectively
- Benders' decomposition
<<<<<<< HEAD
  + changed SCIPstoreBenderscutCut() in scip_benders.c to SCIPstoreBendersCut(). Where this function used to take a
    SCIP_BENDERSCUT pointer, it now accepts a SCIP_BENDERS pointer.
=======
  + the functions SCIPsolveBendersSubproblem() no longer accepts the parameter type. The type is not a necessary
    argument for the subproblem solving method.
  + arguments of functions SCIPbendersSolveSubproblemLP() and SCIPbendersSolveSubproblemCIP() changed
>>>>>>> 2dd9f23e

- new argument "onlyifcomplete" in SCIPmatrixCreate() to skip matrix creation right after detecting unsupported constraint types

- new argument "threadsafe" in SCIPcopy(), SCIPcopyConsCompression(), SCIPcopyOrig(), SCIPcopyOrigConsCompression and
  SCIPcopyBenders(). This argument must only be set to TRUE if the source and target SCIP instances are to be solved in
  parallel. Setting this argument to TRUE has a performance cost.

### New API functions

- SCIPallowWeakDualReds() and SCIPallowStrongDualReds() replace the deprecated SCIPallowObjProp() and SCIPallowDualReds(), respectively
- methods have been added to facilitate the transfer of Benders' decomposition cuts between solvers in UG. These include
  SCIPapplyBendersStoredCuts(), SCIPbendersGetNStoredCuts(), SCIPbendersGetStoredCutData and
  SCIPbendersGetStoredCutOrigData().

### Command line interface

### Interfaces to external software

### Changed parameters

- renamed parameter "propagating/orbitalfixing/enableafterrestart" to ".../recomputerestart"
- Parameter "misc/allowdualreds" is now called "misc/allowstrongdualreds"
- Parameter "misc/allowobjprop" is now called "misc/allowweakdualreds"
- changed default values of propagation (new value: 1, old value: 5) and separation frequency (new value: 0, old value: 5) in cons_orbitope.c

### New parameters

- the possibility to define the Benders' decomposition auxiliary variables as implicit integer is provided. This
  behavior is controlled with an additional parameter in the Benders' decomposition framework.
- constraints/orbitope/usedynamicprop: the possibility to propagate orbitope constraints by reordering the rows based on the
  branching strategy is provided

- Added parameters branching/midpull and branching/midpullreldomtrig to control by how much to move
  the branching point for an external branching candidate closer to the middle of the candidates domain. The
  default of 0.75 and 0.5, respectively, uses a point that is 75*alpha% closer to the middle of the domain, where
  alpha is the relative width of the candidates domain (width of local domain divided by width of global domain),
  if the latter is below 0.5, and alpha=1.0 otherwise. That is, with the default settings, a branching point is
  chosen closer to the middle of the candidates domain if the variables local domain is still similar to its
  global domain, but is chosen closer to the LP solution if the local domain is much smaller than the global
  domain.

### Data structures

### Build system

- The default value for DFLAGS in the non-cmake buildsystem has changed from -MM to -MMD. This will break the
  generation of depend.* files if that was done by a compiler call that relied on -MM. The new preferred way
  to handle compilation dependencies is to additionally use $(DFLAGS) when compiling the object files (.o) and
  to include the generated .d files in the Makefile, see also "Build system / Makefile" below.

Deleted files
-------------

Unit tests
----------

Testing
-------

Build system
------------

### Cmake

### Makefile

- Removed static object compilation dependency files (depend.*). If using a GCC compatible compiler, then dependency
  files are now dynamically created and updated during build. The new dependency files (*.d) reside next to each object
  file (.o) in the corresponding obj subdirectory.

Fixed bugs
----------

- fix and improve memory handling in symmetry computation

Miscellaneous
-------------

Known bugs
----------

@page RN60 Release notes for SCIP 6.0

@section RN601 SCIP 6.0.1
*************************

Features
--------

- when using a debug solution every (multi-)aggregation will be checked w.r.t. this solution

Performance improvements
------------------------

Examples and applications
-------------------------

Interface changes
-----------------

### New and changed callbacks

### Deleted and changed API methods and macros

- The preprocessor macro NO_CONFIG_HEADER now needs to be defined when
  including SCIP header files from a SCIP build or installation that
  has been build via the Makefile-only build system.

- The following preprocessor macros have been renamed:
  WITH_ZLIB to SCIP_WITH_ZLIB, WITH_GMP to SCIP_WITH_GMP, WITH_READLINE
  to SCIP_WITH_READLINE, NO_SIGACTION to SCIP_NO_SIGACTION, NO_STRTOK_R
  to SCIP_NO_STRTOK_R, ROUNDING_FE to SCIP_ROUNDING_FE, ROUNDING_FP to
  SCIP_ROUNDING_FP, ROUNDING_MS to SCIP_ROUNDING_MS. Note, however, that
  the names of macros NO_RAND_R and NO_STRERROR_R have not been changed
  so far.

### New API functions

- SCIPhashmapInsertInt(), SCIPhashmapSetImageInt(), and SCIPhashmapGetImageInt() to use integer values as images in hashmaps

### Command line interface

### Interfaces to external software

### Changed parameters

- default clock type for timing is now wallclock

### New parameters

### Data structures

Deleted files
-------------

Unit tests
----------

Testing
-------

Build system
------------

### Cmake

- add missing GMP dependency when compiling with SYM=bliss
- add DL library when linking to CPLEX to avoid linker errors
- new config.h header defining the current build configuration, e.g. SCIP_WITH_GMP

### Makefile

Fixed bugs
----------

- fixed handling of weights in cons_sos1 and cons_sos2 (NULL pointer to weights)
- fixed handling of unbounded LPs in SCIP and in several LPIs; added heuristic method to guess solution
- the STO reader is capable of handling scenarios defined using lower case "rhs"
- fixed OPB reader for instances without explicit plus signs
- correct dual solution values for bound constraints
- fixed recognition of variable with only one lock in cons_bivariate, cons_quadratic, and cons_nonlinear
- fixed update of constraint violations in solution repair in cons_bivariate, cons_quadratic, and cons_nonlinear
- print error message and terminate if matrix entries of a column are not consecutive in mps format
- fixed incorrect handling of fixed variables when transfer of cuts from LNS heuristic for Benders' decomposition
- fix returning local infeasible status by Ipopt interface if Ipopt finds problem locally infeasible
- skip attempt to apply fixings in linear constraint handler during solving stage as LP rows cannot change anymore
- fixed bug when reading >= indicator constraints in MPS format
- fix issue with nodes without domain changes if we ran into solution limit in prop_orbitalfixing
- fixed unresolved reference to CppAD's microsoft_timer() function on builds with MS/Intel compilers on Windows
- ignore implications added through SCIPvarAddImplication() that are redundant to global bounds also in the
  special case of an implication between two binary variables.
- fixed bug with aggregated variables that are aggregated in propagation of cons_sos1

Miscellaneous
-------------

Known bugs
----------

@section RN600 SCIP 6.0.0
*************************

Features
--------

- new diving heuristic farkasdiving that dives into the direction of the pseudosolution and tries to construct Farkas-proofs
- new diving heuristic conflictdiving that considers locks from conflict constraints
- restructuring of timing of symmetry computation that allows to add symmetry handling components within presolving
- `lp/checkstability` is properly implemented for SoPlex LPI (spx2)
- new branching rule lookahead that evaluates potential child and grandchild nodes to determine a branching decision
- limits on the number of presolving rounds a presolver (maxrounds) or propagator/constraint handler (maxprerounds)
  participates in are now compared to the number of calls of the particular presolving method, not the number of
  presolving rounds in general, anymore
- new miscellaneous methods for constraints that have a one-row linear representation in pub_misc_linear.h
- a Benders' decomposition framework has been added. This framework provides the functionality for a user to solve a
  decomposed problem using Benders' decomposition. The framework includes classical optimality and feasibility cuts,
  integer optimality cuts and no-good cuts.
- add statistic that presents the number of resolves for instable LPs
- new readers for stochastic programming problems in SMPS format (reader_sto.h, reader_smps.h)

Performance improvements
------------------------

- cuts generated from certain quadratic constraints with convex feasible region are now global
- performance improvements for Adaptive Large Neighborhood Search heur_alns.c
  + all neighborhoods now start conservatively from maximum fixing rate
  + new default parameter settings for bandit selection parameters
  + no adjustment of minimum improvement by default
- improved bound tightening for some quadratic equations
- constraint handler checking order for original solutions has been modified to check those with negative check priority
  that don't need constraints after all other constraint handlers and constraints have been checked
- deactivate gauge cuts

Examples and applications
-------------------------

- new example `brachistochrone` in CallableLibrary examples collection; this example implements a discretized model to
  obtain the trajectory associated with the shortest time to go from point A to B for a particle under gravity only
- new example `circlepacking` in CallableLibrary examples collection; this example models two problems about packing
  circles of given radii into a rectangle
- new price-and-branch application for the ringpacking problem
- new stochastic capacitated facility location example demonstrating the use of the Benders' decomposition framework

Interface changes
-----------------

### New and changed callbacks

- added parameter locktype to `SCIP_DECL_CONSLOCK` callback to indicate the type of variable locks

### Deleted and changed API methods

- Symmetry:
  + removed function SCIPgetTimingSymmetry() in presol_symmetry.h since this presolver does not compute symmetries independent
    of other components anymore
  + additional argument `recompute` to SCIPgetGeneratorsSymmetry() to allow recomputation of symmetries

- Random generators:
  + the seed of SCIPinitializeRandomSeed() is now an unsigned int
  + the seed of SCIPsetInitializeRandomSeed() is now an unsigned int and it returns an unsigned int
  + new parameter for SCIPcreateRandom() to specify whether the global random seed shift should be used in the creation of
    the random number generator

- Miscellaneous:
  + additional arguments `preferrecent`, `decayfactor` and `avglim` to SCIPcreateBanditEpsgreedy() to choose between
    weights that are simple averages or higher weights for more recent observations (the previous default).
    The last two parameters are used for a finer control of the exponential decay.
  + functions SCIPintervalSolveUnivariateQuadExpression(), SCIPintervalSolveUnivariateQuadExpressionPositive(), and
    SCIPintervalSolveUnivariateQuadExpressionPositiveAllScalar() now take an additional argument to specify already
    existing bounds on x, providing an entire interval ([-infinity,infinity]) gives previous behavior

### New API functions

- SCIPintervalSolveUnivariateQuadExpressionNegative()
- SCIPvarGetNLocksDownType() and SCIPvarGetNLocksUpType()
- SCIPaddConsLocksType()
- SCIPconsIsLockedTypePos(), SCIPconsIsLockedTypeNeg(), SCIPconsIsLockedType(), SCIPconsGetNLocksTypePos() and SCIPconsGetNLocksTypeNeg()
- SCIPstrncpy(), a safe version of strncpy()

### Changed parameters

- Removed parameters:
  - `heuristics/alns/stallnodefactor` as the stall nodes are now controlled directly by the target node limit within the heuristic
  - `presolving/symmetry/computepresolved` since this presolver does not compute symmetries independent of other components anymore
  - `separating/maxincrounds`

### New parameters

- `lp/checkfarkas` that enables the check of infeasibility proofs from the LP
- `heuristics/alns/unfixtol` to specify tolerance to exceed the target fixing rate before unfixing variables, (default: 0.1)
- `propagating/orbitalfixing/symcomptiming` to change the timining of symmetry computation for orbital fixing
- `lp/alwaysgetduals` ensure that the dual solutions are always computed from the recent LP solve
- `display/relevantstats` indicates whether the small relevant statistics are displayed at the end of solving
- `propagating/orbitalfixing/performpresolving` that enables orbital fixing in presolving
- `presolving/symbreak/addconsstiming` to change the timining of symmetry computation for symmetry handling inequalities
- `propagating/orbitalfixing/enabledafterrestarts` to control whether orbital fixing is enabled after restarts
- `benders/*` new submenu for Benders' decomposition related settings. This includes the settings related to the
  included Benders' decompositions and the general Benders' decomposition settings.
- `benders/<decompname>/benderscuts/*` submenu within each included Benders' decomposition to control the Benders'
  decomposition cuts. The cuts are added to each decomposition separately, so the setting are unique to each
  decomposition.

### Data structures

- new enum `SCIP_LOCKTYPE` to distinguish between variable locks implied by model (check) constraints (`SCIP_LOCKYPE_MODEL`)
  and variable locks implied by conflict constraints (`SCIP_LOCKYPE_CONFLICT`)
- expression interpreter objects are now stored in the block memory

Deleted files
-------------

- removed presolving plugin presol_implfree
- separated scip.c into several smaller implementation files scip_*.c for better code overview; scip.c was removed,
  but the central user header scip.h remains, which contains includes of the separated headers

Fixed bugs
----------

- fixed bug in gcd reductions of cons_linear regarding an outdated flag for variable types
- fixed bug in heur_dualval regarding fixing routine for integer variables
- suppress debug solution warnings during problem creation stage
- fixed check for activated debugging solution in components constraint handler
- fixed potential bug concerning solution linking to LP in SCIPperformGenericDivingAlgorithm()
- fixed reward computation in ALNS on continuous, especially nonlinear, problems
- fixed bug in freeing reoptimization data if problem was solved during presolving
- fixed check of timing in heur_completesol
- fixed wrong propagation in optcumulative constraint handler
- fixed non-deterministic behavior in OBBT propagator
- don't disable LP presolving when using Xpress as LP solver
- fixed possible `NULL` pointer usage in cons_pseudoboolean
- ensured that SCIPgetDualbound() returns global dual bound instead of the dual bound of the remaining search tree
- fixed rare division-by-zero when solving bivariate quadratic interval equation
- use total memory for triggering memory saving mode
- fix parsing of version number in the CMake module for Ipopt
- fixed handling of implicit integer variables when attempting to solve sub-MIP in nlpdiving heuristic
- added workaround for bug when solving certain bivariate quadratic interval equations with unbounded second variable
- fixed bug with releasing slack variable and linear constraint in cons_indicator
- fixed problem when writing MPS file with indicator constraints with corresponding empty linear constraints
- fixed bug in heur_vbound triggered when new variables were added while constructing the LP
- fixed bug with unlinked columns in SCIProwGetLPSolCutoffDistance()

Miscellaneous
-------------

- updated CppAD to version 20180000.0
- remove LEGACY mode, compiler needs to be C++11-compliant

@page RN50 Release notes for SCIP 5.0

@section RN501 SCIP 5.0.1
*************************

Features
--------

- SCIP executable handles the `SIGTERM` signal. If the process receives a `SIGTERM`, SCIP terminates the solution process with a
  new `SCIP_STATUS` code `SCIP_STATUS_TERMINATE` and displays all relevant statistics before exiting.
- add number of conflict constraints found by diving heuristics to statistics
- allow output of lower bounds for visualization
- added symmetry detection for linking constraints

Performance improvements
------------------------

- disable disaggregation of quadratic constraints by changing the default for `constraints/quadratic/maxdisaggrsize` to 1
  (disaggregation can still be very helpful on some instances, but also seems hurtful on others)

- Cuts:
  - increased threshold when to scale up cuts that are generated by nonlinear constraint handlers
  - test additional scaling factors in CMIR cut generation heuristic
  - cleaned up implementation of the cut selection procedure and added new cut quality measure
  - use random tie-breaking in cut selection

Interface changes
-----------------

### New API functions

- new methods SCIPtryTerminate() and SCIPterminated() in scip/interrupt.h for handling of SIGTERM signals.
- new method SCIPselectCuts() to run SCIP's cut selection procedure on a given array of cuts

### Changed parameters

- rename parameter `constraints/orbisack/orbisack/coverseparation` to `constraints/orbisack/coverseparation`

### New parameters

- `visual/displb` that enables output of lower bounds for visualization
- `presolving/symmetry/displaynorbitvars` (whether we display the number of affected variables in the statistics)
- `separating/efficacyfac` to change the weight of the efficacy in cut score calculation
- `separating/dircutoffdistfac` to change the weight of the directed cutoff distance in cut score calculation

### Data structures

- new `SCIP_STATUS` code `SCIP_STATUS_TERMINATE` in scip/interrupt.h for handling of SIGTERM signals.

Unit tests
----------

- expanded unit tests of the lpis
- added check to unit tests that problem is not solved after every change

Fixed bugs
----------

- fixed LP status to unsolved when marking LP to be resolved if objective limit has changed
- copy parameter settings to sub-SCIPs in SCIPcopyLargeNeighborhoodSearch() also when copying only LP rows
- fixed a check for fixed variables in Binpacking example
- generate deprecation warnings when using SCIPaddCut
- fix bug in sepa_gomory if cut is a bound change
- fixed handling of infinite bounds in cons_sos1

- Constraints:
  - fixed bug while scaling linear constraints
  - don't delete conflict constraints that were transformed into model constraints during a restart
  - fixed treatment of variable aggregations in knapsack constraint handler that led to wrong propagations

- LP Interface:
  - fixed LPI status after changing objective in lpi_cpx, lpi_grb, lpi_xprs, lpi_msk
  - fixed and unified asserts in LPIs
  - retrieve interior solution instead of (possibly non-existing) basic solution from mosek after using barrier without crossover in lpi_msk
  - fixed bug with `NULL` pointer handling in LPIs

- Heuristics:
  - fixed wrong cast in LP iteration limit computation in proximity search heuristic
  - fixed check for time limit in heur_nlpdiving
  - improved numerics and fixed stop criterion in zirounding heuristic

@section RN500 SCIP 5.0.0
*************************

Features
--------

- new numerical solution violations get printed when checksol is called
- added analysis of the clique table which identifies possible aggregations via the search for
  strongly connected components and may detect infeasible assignments on the way
- added macros to do computations with a higher precision by using double-double arithmetic
- extended conflict analysis by analyzing dual solutions of boundexceeding LPs
- revised internal debugging mechanism to check against a user given debug solution (debug.h)

- Heuristic:
  - add new heuristic MPEC that solves a MPEC reformulation of a mixed-binary nonlinear problem by regularized NLP reformulations
  - new primal heuristic ALNS that orchestrates eight different LNS heuristics adaptively
    using algorithms for the multi-armed bandit problem
  - three bandit selection algorithms to face sequential decision problems under uncertainty

- Presolving and symmetry:
  - added presol_symmetry.c for computing and storing symmetry information of a MIP
  - added presol_symbreak.c to detect special symmetry structures and to add symmetry handling constraints
  - SCIP can now automatically detect and compute symmetries in MIPs (if a graph automorphism code is linked in)
  - added cons_symresack.c to handle permutation symmetries in a binary programs via inequalities and propagation
  - added cons_orbisack.c to handle special permutation symmetries in a binary programs via inequalities and propagation
  - cons_orbitope.c can now handle full orbitopes as well

- Propagator:
  - added new propagator orbital fixing
  - utilizing linear inequalities to compute stronger linearizations for bilinear terms; the inequalities are computed in
    the OBBT propagator

- Cuts:
  - added API for aggregating rows for generating cuts which uses double-double arithmetic internally
  - added filtering of parallel cuts in the cut pool

- Plugins:
  + added new plugin type `table` for adding user-defined statistics tables
  + new presolving plugin presol_sparsify that tries to cancel nonzero coefficients in linear constraints by adding
    multiples of linear equalities

Performance improvements
------------------------

- use disjoint set to reduce peak memory usage and time to compute of clique table connectedness information
- add and use RESTRICT macro for some pointers
- improved the implementation of SCIPvarGetActiveRepresentatives
- speed-up reverse propagation
- removed bestrelaxsol and directly access relaxation solution instead to decrease overhead when using relaxation handlers
- for fast presolving emphasis, disable use of implications in logicor presolving
- use limit on the total number of nonzeros added to the clique table during the greedyCliqueAlgorithm of cons_knapsack.c
- revised disaggregation of quadratic constraints: the number of created constraints can now be controlled and the
  disaggregated constraints are scaled in order to increase numerical accuracy
- disabled reformulation of products of a binary variable with a linear term that does not solely involve binary variables
- speed up creation of LP in the computation of relative interior points
- improved dual ray analysis
- drop events of disabled linear constraints to reduce event processing effort

- Separation:
  - new implementation of zerohalf separator
  - enabled cutting plane separation in the tree
  - improved cut selection and management
  - improved cut post-processing: apply coefficient tightening, enforce maximal dynamism

- Heuristics:
  - improved selection of rows in CMIR aggregation heuristic
  - generate lifted flowcover cuts in CMIR cut generation heuristic
  - faster implementation of CMIR cut generation heuristic
  - use LP solution polishing during probing and diving mode to activate it during many primal heuristics; remains disabled
    during strong branching and OBBT
  - improved versions of the clique and variable bound pre-root heuristics that are often able to fix many more variables

Interface changes
-----------------

### New and changed callbacks

- New types:
  - added new abstract selection algorithm `SCIP_BANDIT` together with callbacks
  - added new types for symmetry handling

- LP interface:
  - dropped NLP termination status `SCIP_NLPTERMSTAT_UOBJLIM`

- NLP callbacks:
  - added parameter `objval` to `SCIP_DECL_NLPIGETSOLUTION` for returning the optimal objective value (can be set to `NULL`)

- Separation callbacks:
  - added parameter `allowlocal` to `SCIP_DECL_SEPAEXECLP` and `SCIP_DECL_SEPAEXECSOL` to switch generation of locally valid cuts
  - added parameter `dstatssize` to `SCIP_DECL_NLPIDELVARSET` and `SCIP_DECL_NLPIDELCONSSET`

### Deleted and changed API methods

- Branching rules:
  - removed parameter `allowaddcons` from SCIPselectVarPseudoStrongBranching(), SCIPselectVarStrongBranching(), and
    SCIPincludeBranchruleRelpscost()

- Constraint Handlers:
  - generalized SCIPcreateConsOrbitope() and SCIPcreateConsBasicOrbitope() method to three orbitope types (full, partitioning, packing)

- Cutting plane separation methods:
  - changed function signature of SCIPcalcMIR()
  - changed function signature of SCIPcalcStrongCG()
  - new method SCIPaddRow() to replace deprecated SCIPaddCut()
  - removed parameter `scaling` from SCIPgetRowprepViolation()
  - added parameter `allowlocal` to SCIPseparateSol()

- LP interface:
  - replaced LP parameters `SCIP_LPPARAM_LOBJLIM` and `SCIP_LPPARAM_UOBJLIM` by `SCIP_LPPARAM_OBJLIM`

- NLP interface:
  - SCIPnlpStatisticsCreate() and SCIPnlpStatisticsFree() now require a pointer to blockmemory as parameter
  - added parameter `objval` to SCIPnlpiGetSolution() of NLPIs for returning the optimal objective value (can be set to `NULL`)
  - added parameter `varnameslength` to SCIPexprParse()
  - added parameter `dstatssize` to SCIPnlpiDelVarSet() and SCIPnlpiDelConsSet()
  - added modifier const to `exprtree` parameter of SCIPnlpiChgExprtree()

- Primal heuristics:
  - SCIPheurPassIndicator() has a new parameter which allows to pass the objective of the solution

- Relaxator methods:
  - added parameter `includeslp` to SCIPmarkRelaxSolValid(), SCIPsetRelaxSolVals() and SCIPsetRelaxSolValsSol();
  - removed parameter `includeslp` from SCIPrelaxCreate() and SCIPincludeRelax()
  - removed functions SCIPrelaxIncludesLp() and SCIPrelaxSetIncludesLp()
  - replaced method SCIPgetRelaxFeastolFactor() by SCIPrelaxfeastol() and added SCIPchgRelaxfeastol()

- Misc:
  - changed return type of SCIPcliqueGetId() from `int` to `unsigned int`
  - SCIPsolveParallel() is deprecated; use SCIPsolveConcurrent() instead
  - removed SCIPvarGetCliqueComponentIdx(); the connectedness information of the clique table is now stored as a
    `SCIP_DISJOINTSET` member of the clique table and cannot be publicly accessed
  - added parameter `copytables` to SCIPcopyPlugins()
  - SCIPsolveParallel() has been deprecated, use the new method SCIPsolveConcurrent() instead
  - allowed SCIPgetNConss() in stage `SCIP_STAGE_INITSOLVE`

### New API functions

- SCIPaddRow() to replace deprecated SCIPaddCut()
- methods to display linear constraint classification types; use SCIPclassifyConstraintTypesLinear()
  after reading a problem to classify linear constraint types
- public methods SCIPvariableGraphBreadthFirst() and SCIPvariableGraph{Create,Free}() to
  perform breadth-first search on the variable constraint graph used by the GINS and ALNS heuristics
- SCIPsetProbingLPState() to install given LP state and/or norms at the current probing node
- SCIPbranchcandGetLPMaxPrio() and SCIPbranchcandGetExternMaxPrio() to query the maximal branching priority of given
  branching candidates; also added SCIPbranchcandGetNPrioLPCands() to access the number of LP candidates with this priority.
- SCIPupdateSolIntegralityViolation(), SCIPupdateSolBoundViolation(), SCIPupdateSolLPRowViolation(),
  SCIPupdateSolConsViolation() and SCIPupdateSolLPConsViolation() for updating numerical solution violations, as well as
  SCIPactivateSolViolationUpdates() and SCIPdeactivateSolViolationUpdates() for activating/deactivating violation updates globally
- SCIPsetSubscipDepth() to set the depth of SCIP as a copied subproblem during problem stage
- SCIPdivesetGetNSols() to query the number of found solutions from a diveset.
- SCIPnextafter() that wraps different nextafter methods to return the next representable value after a given value
- SCIPlinConsStats{Create,Free,GetTypeCount,GetSum}() and SCIPprintLinConsStats() to work with linear constraint classification through the C API
- SCIPgetRowNumIntCols() that returns the number of integer columns in a row
- SCIPsetSlackVarUb() to control upper bound of slack variable in cons_indicator

- Data structures:
  - methods SCIPrandomCreate() and SCIPrandomFree() are no longer public and should be replaced by SCIPcreateRandom() and
    SCIPfreeRandom(), respectively (the new methods respect the global parameter `randomization/randomseedshift` automatically)
  - methods SCIPdigraphCreate() and SCIPdigraphCopy() are no longer public and should be replaced by SCIPcreateDigraph() and
    SCIPcopyDigraph(), respectively, which receive a \SCIP argument and are more robust towards future interface changes

- Bilinear:
  - SCIPgetAllBilinearTermsQuadratic() to access data of all existing bilinear terms in quadratic constraints
  - SCIPaddBilinearIneqQuadratic() to propose an inequality with two variables that appear in a bilinear term
  - SCIPcomputeBilinEnvelope{1,2}() to compute a linearization of a bilinear term when considering at most two linear inequalities

- Clique:
  - SCIPcliqueGetIndex() which returns the unique identifier for the given clique
  - SCIPgetNCliquesCreated() which returns the number of cliques created so far

- Cutting plane separation methods:
  - SCIPisCutNew() that returns whether a cut is already present in the global cut pool
  - SCIPgetSepaMinEfficacy() to access separating/minefficacy(root)

- Interfaces:
  - interface methods to create and use bandit algorithms implemented as SCIP core plugins
  - interface methods for aggregating rows and computating MIP cuts, see cuts.h
  - interface method SCIPsetRandomSeed() to (re)set a random number generator seed

### Command line interface

- new interactive shell functionality to display linear constraint classification types;
  use `display linclass` after reading a problem to classify linear constraint types
- new command line parameter `-r` to pass a nonnegative integer as random seed.

### Interfaces to external software

- added interface to the NLP solver WORHP
- added interface to the NLP solver FilterSQP
- added interface to graph automorphism algorithms in `src/symmetry/` (initially only to BLISS)
- unify handling of objective limit in LPIs by replacing LPI parameters `SCIP_LPPAR_LOBJLIM` and `SCIP_LPPAR_UOBJLIM` by
  `SCIP_LPPAR_OBJLIM`
- dropped support for MOSEK < 7.0.0.0

### Changed parameters

- changed and removed several parameters for zerohalf separator
- replaced `constraints/quadratic/disaggregate` by `constraints/quadratic/maxdisaggrsize` to bound
  the total number of created constraints when disaggregating a quadratic constraint
- new value 3 for parameter `lp/solutionpolishing` to enable LP polishing only during probing and diving mode
- parameter `conflict/useboundlp` has new values `d` (only dual solution analysis) and `b` (both, conflict and dual solution analysis)

- Heuristics:
  - fixed typo `heuristics/completesol/maxunkownrate` has changed to `heuristics/completesol/maxunknownrate`
  - replaced parameter `heuristics/{clique,vbounds}/minfixingrate` by `heuristics/{clique,vbounds}/minintfixingrate` and
    `heuristics/{clique,vbounds}/minmipfixingrate`, which check the fixing rate before LP solving and after sub-MIP presolve

- Separating:
  - parameter `separating/maxstallrounds` only applies to nodes in the tree (not the root node, anymore); use the new
    parameter `separating/maxstallroundsroot` for the root node
  - moved parameters for flowcover and cmir separators to `separating/aggregation`

- Removed parameters:
  - `constraints/{abspower,bivariate,nonlinear,quadratic,soc}/scaling`
  - `constraints/{abspower,bivariate,quadratic,nonlinear}/mincutefficacysepa`
  - `constraints/{abspower,bivariate,quadratic,nonlinear}/mincutefficacyenfofac`
  - `constraints/soc/minefficacy`
  - `conflict/usemir`
  - `conflict/prefermir`
  - `heuristics/clique/{multiplier,initseed}`
  - `separating/feastolfac`
  - `separating/orthofac`
  - `separating/cgmip/allowlocal` (use parameter passed to separation callback instead)
  - `separating/{gomory,strongcg}/maxweightrange`

### New parameters

- `conflict/prefinfproof` (prefer infeasibility proof to boundexceeding proof)
- `conflict/sepaaltproofs`
- `constraints/indicator/maxsepanonviolated` to stop separation after separation of non violated cuts
- `constraints/orbisack/coverseparation` (whether orbisack cover inequalities should be separated)
- `constraints/orbisack/orbiSeparation` (whether facet defining inequalities for orbisack should be separated)
- `constraints/orbisack/coeffbound` (maximal value of coefficients in orbisack facet inequalities)
- `constraints/orbisack/checkpporbisack` (check whether orbisacks can be strengthened by packing/partitioning constraints)
- `constraints/orbisack/checkalwaysfeas` (whether conscheck returns always `SCIP_FEASIBLE`)
- `constraints/orbitope/checkpporbitope` (check packing/partitioning orbitopes)
- `constraints/orbitope/sepafullorbitope` (separate full orbitopes)
- `constraints/orbitope/checkalwaysfeas` (whether conscheck returns always `SCIP_FEASIBLE`)
- `constraints/quadratic/{usebilinineqbranch,minscorebilinterms,bilinineqmaxseparounds}`
- `constraints/quadratic/disaggrmergemethod` to change the strategy of how to merge independent blocks of quadratic constraints
- `constraints/quadratic/mincurvcollectbilinterms` to change the minimal curvature of constraints
  to be considered when returning bilinear terms to other plugins
- `constraints/quadratic/binreformbinaryonly` to disable reformulation of products of binary and non-binary variables
- `constraints/symresack/ppsymresack` (check whether symresacks can be strengthend by packing/partitining constraints)
- `constraints/symresack/checkalwaysfeas` (whether conscheck returns always `SCIP_FEASIBLE`)
- `expbackoff` to all separators which increases the frequency exponentially over the depth in the tree
- `heuristics/completesol/{beforepresol,maxlpiter,maxcontvars}`
- `heuristics/{clique,vbounds}/maxbacktracks` to limit the number of backtracks in the fix-and-propagate phase
- `heuristics/{clique,vbounds}/uselockfixings` to enable fixing of additional variables based on variable locks
- `heuristics/vbounds/{feasvariant,tightenvariant}` to specify the fixing variants used by the vbounds heuristic
- `lp/refactorinterval` to change the refactorization interval of the LP solver
- `misc/debugsol` to specify a debug solution that should be checked during the solve
- `misc/usesymmetry` to determine whether symmetry handling should be used
- `presolving/symbreak/conssaddlp` (whether symmetry handling inequalities should be added to the LP)
- `presolving/symbreak/addsymresacks` (whether symresacks should be used to handle symmetries)
- `presolving/symbreak/computeorbits` (whether symmetry orbits should be computed)
- `presolving/symbreak/detectorbitopes` (whether it should be checked if some symmetries can be handled by orbitopes)
- `presolving/symmetry/computepresolved` (Whether symmetries are computed after presolving)
- `presolving/symmetry/maxgenerators` (maximal number of generators generated by symmetry detection)
- `presolving/symmetry/checksymmetries` (whether validity of computed symmetries should be verified)
- `propagating/obbt/{itlimitfactorbilin,minnonconvexity,createbilinineqs}`
- `propagating/vbounds/minnewcliques` to specify the minimum number of new cliques to trigger another clique table analysis
- `propagating/vbounds/{maxcliquesmedium,maxcliquesexhaustive}` to limit the number of cliques relative to the
  number of binary variable for performing clique table analysis
- `separating/maxincrounds`
- `separating/maxlocalbounddist`, `separating/maxcoefratio` and `separating/intsupportfac`

### Data structures

- new type `SCIP_Shortbool` (equal to uint8_t) for storing Boolean values in a more compact manner
- new disjoint set data structure `SCIP_DISJOINTSET` to incrementally update connectedness information for a graph on nodes {0,...,n-1}
- new red black tree data structure defined in `src/scip/rbtree.{c,h}`
- new object `SCIP_LINCONSSTATS`, see type_cons.h, to work with linear constraint classification through the C API
- added new type `SCIP_TABLE` together with callbacks to output SCIP statistics

Unit tests
----------

- added several tests for the LP interface
- added tests that cover nonempty linear constraint classification types
- added tests for the double double arithmetic, the new red black tree data structure, the nlpi, obbt, interval arithmetics,
  symmetry computation, objective function changes in probing, computing envelopes of bilinear function, relaxation enforcement

Build system
------------

- added interface to the NLP solver WORHP; set `WORHP=true` in order to link to WORHP
- added interface to the NLP solver FilterSQP; set `FILTERSQP=true` in order to link to FilterSQP

### Cmake

- added support for sanitizers in debug mode and options SANITIZE_ADDRESS, SANITIZE_MEMORY, SANITIZE_UNDEFINED, SANITIZE_THREAD
- added option SYM to specify which graph automorphism package (bliss, none) should be used, if available
- disable non-standard compliant floating point optimizations in combination with intel compilers
- improve Visual Studio compilation
- only accept IPOPT version 3.12.0 or higher
- preserve correct rpath in library (e.g. path to libipopt) when installing

### Makefile

- new flag `DEBUGSOL={true,false}` to enable checks against a user given debug solution
- added flag SYM to specify which graph automorphism package (bliss, none) should be used
- default value for ZIMPL in the Makefile is now `false`

Fixed bugs
----------

- fix wrong statistic display of diving leaf solutions
- fixed order of SCIPcalcCliquePartition() in corner case where no cliques are available
- fix treatment of infinite lower bound in proximity objective cutoff
- fixed minor issue in expression graph simplification

- Separator:
  - fix linear knapsack relaxation during separation if a binary variable does not have a solution value in [0,1].
  - fixed potential ressource leaks in SCIPsolveLinearProb(), expr.c, sepa_eccuts, cons_cumulative.c, cons_nonlinear.c
  - fixed bug in cons_orbitope.c, where wrong terminating index in separation of SCIs was used
  - fixed wrong mapping of permuted basis indices in gomory separator
  - fixed integer objective separator for objective scales < 1

- Presolver:
  - fixed numerical issues in boundshift presolver when aggregating integer variables
  - fixed aggregation of variables in boundshift presolver that contain large variable bounds

- Heuristic:
  - fixed bug in feasibility pump heuristic when switching on the `usefp20` parameter
  - fixed handling of LOOSE variables in locks heuristic
  - fixed creation of conflicts in clique heuristic for incomplete LPs

- Constraints:
  - fixed bug in mps reader. Reader now prints `OBJSENSE` section and tries to generate unique names of constraints
  - fixed upgrade to a varbound constraint if abspower constraint contains a multi-aggregated variable
  - fixed several bugs related to hashing of constraints/rows in cutpool.c and cons_linear.c
  - fixed registration of almost fixed nonlinear variables in abspower constraints

- Propagator:
  - fixed releasing of variables in the genvbounds propagator in case the problem could be solved during presolving of a restart
  - fixed numerical issues in bound widening of variable bound constraint handler and vbound propagator during conflict analysis

@page RN40 Release notes for SCIP 4.0

@section RN401 SCIP 4.0.1
*************************

Features
--------

- added parsing functionality to cardinality constraint handler for CIP format
- allow to relax objective limit in reoptimization in presolved stage
- suppress excessive printing about numerical troubles in LP on default verblevel (high)

Performance improvements
------------------------

- only accept passed improving solutions in heur_indicator
- add and use RESTRICT macro for some pointers
- sorting of parents and children for some expression types is now independent of memory layout

- Constraints:
  - widened a bottleneck in simplifying long signomial sums in a nonlinear constraint
  - unified and extended code that improves numerics of cuts generated by nonlinear constraint handlers

- Separation:
  - stop separation in cons_indicator after maxsepanonviolated many non violated separated cuts
  - improve choice of variable to enter support in separation of cons_indicator

Interface changes
-----------------

### New API functions

- SCIPvalidateSolve() to compare solving result with an external primal and dual reference value
- SCIPisObjChangedProbing() to check whether the objective function has changed during probing mode
- SCIPgetDualSolVal() to get the dual solution value of a constraint
- SCIPisLPPrimalReliable() and SCIPisLPDualReliable() to check whether the current primal / dual LP solution
  were successfully checked for feasibility

### Command line interface

- New option in the interactive shell to validate the solution against an external primal and dual reference value
- added command line option `-o` and command `validatesolve` in interactive shell
  to validate the solution against an external primal and dual reference value.

### Interfaces to external software

- Updated and new interfaces to Mosek 8.1, GAMS and Gurobi
- new LP interface to Glop (Google OR tools); CMake only

### Changed parameters

- renamed parameter `heuristics/completesol/maxunkownrate` to `heuristics/completesol/maxunknownrate`

Testing
-------

- add options to make test target (see Makefile section)

Build system
------------

### Cmake

- New CMake build system alongside the usual Makefile setup

### Makefile

- added make options for specifying EXECUTABLE and OUTPUTDIR variables for the make test target

Fixed bugs
----------

- fixed unintended behavior of interrupt signal handler inside SCIP copies
- fixed uninitialized values in SCIP's digraph data structure after calling SCIPdigraphResize()
- fixed issue related to SCIPcreateFiniteSolCopy() not being able to remove all infinite fixings
- fixed issue in SCIPcopyLimits() w.r.t. soft time limit
- fixed bug in dynamic resizing of hashtables and hashmaps
- added workaround for bug in primal simplex of cplex 12.7.1.0 occuring when attempting to solve LPs without rows without presolving
- fixed bug in binpacking example that might have led to doing the same branching several times
- fixed memory issue in binpacking example
- in GAMS writer, forbid also various parenthesis characters in gams symbol names
- added missing definition of `SCIP_UNUSED` in memory.h if def.h is not included
- treat reopt bugs: Avoid numerical problems with changing objective; fix check for changed objective
- fixed reading issue in mps reader: integer variables fixed to 0 or 1 are treated as binaries now,
  allowing to use them as indicator variables
- afternode heuristics are now called even if the node limit was reached and the solving process will be stopped
  after the current node
- fixed bug when activating probing mode with a non-empty separation storage

- LP interfaces:
  - fixed guard against using old Gurobi versions in lpi_grb.c: Gurobi 7.5 was not permitted
  - fixed wrong handling of unboundedness status in lpi_grb.c
  - fixed wrong handling of row basis status in lpi_grb.c

- Propagator:
  - fixed bug in shift and propagate--variable information with a negation transformation is correctly reset after backtracking
  - fixed bug in genvbounds propagator when applying a restart after the root node

- Constraints:
  - fixed bug in varbound coefficient tightening: if a varbound constraint only contained one variable afterwards,
    it may have been deleted without applying the induced bound, if the change was too small, this is now forced
  - fixed potential wrong locks update after a varbound constraint became redundant in coefficient tightening
  - fixed potentially wrong cleanup of fixed variables in nonlinear constraint handler
  - fixed memory leak in OSiL reader when using SOS constraints

- Solution:
  - improved handling of infinite values in a primal solution in quadratic and nonlinear constraints
  - fixed bug in computing violation and cut for certain nonlinear constraints when LP solution is slightly out of bounds
  - fixed debug solution check that appeared in probing mode when the objective function has changed
  - relaxed a too strong assert concerning solutions close to the objective limit

@section RN400 SCIP 4.0.0
*************************

Features
--------

- Introduced support for partial or infeasible user solutions, which SCIP tries to complete/repair heuristically
- implemented linear time methods for (weighted) median selection for joint arrays of various types
- added adaptive solving behavior of SCIP based on solving phases and heuristic transitions, if enabled via `solvingphases/enabled`
- can now solve relaxations within probing
- in case of multiple relaxators the best solution is saved instead of the last one
- added write callback for reader_bnd
- added possibility to use a reference value for advanced analysis of the tree search. If a finite reference value
  (an objective value in original objective space) is passed via misc/referencevalue, SCIP keeps track of the
  number of nodes exceeding the reference value and the number of early backtracks -- path switches in the tree when
  a child node with lower bound smaller than the reference value was available.
- added reading capabilities for partial solutions with extension *.mst
- new global shift off all random seeds (randomization/randomseedshift) and unification of all existing random seeds
- use new macros SCIPdebugMsg(), SCIPsetDebugMsg(), SCIPstatDebugMsg() at all places where it makes sense
- new random number generator in pub_misc.h
- add check whether variables have been released when freeing SCIP
- a print callback can now be specified for user expressions

- LP Solutions:
  - will now enforce relaxation solution instead of lp or pseudosolution if lowerbound is better and the whole lp is included in the relaxation
  - new feature solution polishing to improve integrality of LP solutions

- Constraints:
  - new constraint handler for cardinality constraints
  - added interval-evaluation of sine and cosine
  - allow to create constraints of constraint handlers that don't need constraints
  - New constraint handlers cardinality and components

- Conflicts:
  - implement a storage for conflicts to have more control over active conflicts
  - Improved conflict analysis through central conflict pool and dual ray analysis for primal infeasible LPs; can now analyze dual
    unbounded rays of primal infeasible LPs

- Presolving:
  - New presolvers that disaggregate SOC constraints and reformulate QP's by adding KKT conditions
  - new presolving step for variables contained in a single quadratic constraint with proper square coefficients
  - add new presolving step to disaggregate second order cone constraints
  - new presolving method presol_qpkktref to add the KKT conditions of a QP
  - implemented and extended stuffing presolving in linear constraint handler
  - new components constraint handler which replaces the components presolver; it searches for independent subproblems
    and solves small ones as sub-SCIPs during presolve, larger ones are solved alternatingly during the main solving process
  - new presolving timing FINAL: presolving methods with this timing are only called once after all other presolvers with timings
    FAST, MEDIUM and EXHAUSTIVE are finished; during this timing only reductions are allowed that are self-contained, e.g.,
    fixing all variables and deleting all constraints of an independent component; note that reductions found in this timing
    do not trigger a new presolving round

- Separation and Cuts:
  - can now separate perspective cuts for indicator constraints
  - add sepa_convexproj, a separator which projects onto convex relaxation and build gradient cuts at the projection
  - add sepa_gauge, a separator which computes an interior point of a convex relaxation and performs a binary search in the segment joining
    the interior point and the point to separate until it finds a point in the boundary of the feasible region where to build a gradient cut
  - changed handling of coupling constraints in cons_indicator; the cuts will not be added to the pool, but are separated by default
  - concurrent solving mode that allows to run multiple SCIP instances, that share solutions and global variable bounds, in parallel
  - Revised pseudo random number generation and introduced central random seed for all plugins

- Heuristics:
  - new Graph induced neighborhood search (GINS) primal heuristic that uses neighborhoods
    based on distances in the variable constraint connectivity graph.
    In addition, the heuristic supports a rolling horizon-like procedure to solve auxiliary problems
    for neighborhoods with increasing distance from the starting neighborhood.
  - new primal heuristic LP face that tries to find an integer solution inside the optimal LP face.
  - new heuristic that tries to complete partial solutions
  - the subnlp heuristic now gives ownership of a found solution to the heuristic that constructed the starting point, if any;
    as a consequence, MIP heuristics may now be shown more frequently for having found a solution when solving MINLPs, even
    though the solutions required an additional NLP solve

- Propagator:
  - add prop_nlobbt, a nonlinear optimization-based bound propagator solving two convex NLP relaxations for each variable
  - nodes can now be postponed; currently, this can only be triggered by BEFORELP propagation callbacks

- Statistic:
  + Extended statistic output displayable via the interactive shell
  + new statistic computed: `Root LP Estimate` that shows the root LP best-estimate with every pseudo-cost update
  + added leaf statistics about LP objective limit|feasible|infeasible leaves to the statistics output and
    to the callable library: SCIPgetNObjlimLeaves(), SCIPgetNFeasibleLeaves(), SCIPgetNInfeasibleLeaves()
  + next to the number of found solution, also the number of new best solutions is now printed for each heuristic
    (and relaxation solutions) in the statistics in the `Primal Heuristic` section.

Performance improvements
------------------------

- Extended the presolving timings by an additional timing FINAL for self-contained reductions
- Randomized tie-breaking in different parts of the code to reduce performance variability
- use connectedness information of the clique table to speed up the clique partitioning algorithm
- knapsack approximation algorithms use linear-time weighted median selection instead of sorting
- improved greedy solution in SCIPsolveKnapsackApproximatelyLT() for the flow cover separation
- reduce performance variability by using random numbers as tie-breaker for external branching candidates

- Heuristics:
  - adjusted most Large Neighborhood Search heuristics such that they collect their variable fixings first in an array,
    and only create and populate a sub-SCIP if enough variables will be fixed.
  - reduce performance variability by using a small perturbation in the undercover heuristic
  - 1-opt heuristic can now be repeatedly executed as long as new incumbents are found

- Constraints:
  - Improved and extended stuffing inside of linear constraint handler
  - Changed handling of coupling constraints in cons_indicator
  - SCIP supports constraint compression for problem copies; constraint compression denotes the immediate
    removal of fixed variables from constraint data at creation time to reduce memory requirements.

- Propagation:
  - rewrote the propagate-and-cut-and-price loop so that successful propagations with DURINGLPLOOP timing, bound changes found by separation,
    and new primal solutions now trigger a new round of node solving, starting with propagation; improved tuning of propagation and heuristic timings
  - tuned propagation methods of several constraint handlers
  - make more use of SCIPmarkConsPropagate() to mark constraints for propagation and improved the internal handling of marked constraints
  - improve propagation of absolute-value expression in the case that the sign of the argument is fixed

Interface changes
-----------------

### New and changed callbacks

- Concurrent SCIP:
  - extended interface to support concurrent solving mode

- Constraint Handlers:
  - new optional callback `CONSENFORELAX` to enforce a relaxation solution, see \ref CONS
  - `CONSINITLP` callback now has a new parameter `infeasible`, which is a pointer to store whether infeasibility
    was detected while building the initial LP relaxation

### Deleted and changed API methods

- setting a parameter to a non-valid value now produces an error message instead of a warning
- bound reader uses angle bracket around variable names
- the parameters of SCIPlpiChgObj(), SCIPlpiSetBase(), SCIPlpiSetState(), SCIPlpiSetNorms() have been declared as const
- SCIPapplyHeurSubNlp() can now return the solution found by the sub-NLP heuristic

- Random:
  - methods SCIPrandomGetInt() substitutes SCIPgetRandomInt() (marked to be deprecated)
  - methods SCIPrandomGetReal() substitutes SCIPgetRandomReal() (marked to be deprecated)
  - methods SCIPrandomPermuteArray() substitutes SCIPpermuteRandomArray() (marked to be deprecated)
  - methods SCIPrandomPermuteIntArray() substitutes SCIPpermuteRandomIntArray() (marked to be deprecated)
  - method SCIPrandomGetSubset() substitutes SCIPgetRandomSubset() (marked to be deprecated)

- Conflict Analysis:
  - added parameters `conftype` and `iscutoffinvolved` to SCIPinitConflictAnalysis()
    that indicate the type of the conflict and whether the current cutoff bound is used or not

- Constraint Handlers:
  - added parameter `infeasible` to SCIPinitlpCons()

- Copying:
  - added parameters `fixedvars`, `fixedvals`, `nfixedvars` to SCIPcopyVars()
  - added parameters `fixedvars`, `fixedvals`, `nfixedvars` to SCIPcopyOrigVars()
  - renamed parameter `success` to `valid` in SCIPgetConsCopy()

- Hashmap and Hashtable:
  - removed function SCIPcalcHashtableSize() since not required anymore for `SCIP_HASHTABLE` and `SCIP_HASHMAP`
  - based on the initial size `SCIP_HASHTABLE` and `SCIP_HASHMAP` choose an appropriate size internally to allow insertion of that
    many elements without resizing
  - `SCIP_MULTIHASH` behaves like the old `SCIP_HASHTABLE` and SCIPcalcMultihashSize() should be used as replacement for
    SCIPcalcHashtableSize()

- Nonlinear Relaxation:
  - added parameter `curvature` to SCIPcreateNlRow()

- Parameters:
  - the following new methods return a bool indicating whether the given value is valid for the parameter instead of printing a warning
    message and returning an error code if the value is invalid
    - renamed method SCIPcheckBoolParam() to SCIPisBoolParamValid()
    - renamed method SCIPcheckLongintParam() to SCIPisLongintParamValid()
    - renamed method SCIPcheckCharParam() to SCIPisCharParamValid()
    - renamed method SCIPcheckStringParam() to SCIPisStringParamValid()
    - renamed method SCIPcheckRealParam() to SCIPisRealParamValid()
  - in param.c/h: the new methods return a bool whether the given value is valid for the parameter instead of printing a warning message
    and returning an error code if the value is invalid
    - rename SCIPparamCheckBool() to SCIPparamIsValidBool()
    - rename SCIPparamCheckString() to SCIPparamIsValidString()
    - rename SCIPparamCheckChar() to SCIPparamIsValidChar()
    - rename SCIPparamCheckLongint() to SCIPparamIsValidLongint()

- Primal Heuristics:
  - added parameter `initialseed` to SCIPcreateDiveset()
  - introduced new type `SCIP_HEURTIMING` for primal heuristic timing masks
  - changed type of parameter `timingmask` from unsigned int to `SCIP_HEURTIMING` in SCIPincludeHeur(), SCIPincludeHeurBasic()

- Relaxators:
  - new parameter `includeslp` for SCIPincludeRelax() and SCIPincludeRelaxBasic()
    to indicate whether relaxation includes all linear rows and can be enforced

- Reoptimization:
  - rename method SCIPgetReopSolsRun() to SCIPgetReoptSolsRun()

- Solutions:
  - added parameter `completely` to SCIPtrySol(), SCIPtrySolFree(), SCIPcheckSol() to check all constraints when
    printing violations

- Variables:
  - removed SCIPvarGetLbAtIndex() and added SCIPgetVarLbAtIndex()
  - removed SCIPvarGetUbAtIndex() and added SCIPgetVarUbAtIndex()
  - removed SCIPVarGetBdAtIndex() and added SCIPgetVarBdAtIndex()
  - removed SCIPvarWasFixedAtIndex() and added SCIPgetVarWasFixedAtIndex()
  - Removed method SCIPvarGetNBinImpls()

### New API functions

- added functions for concurrent solving mode (see concurrent.h, concsolver.h)
- SCIPcreateNlpiProb(), SCIPupdateNlpiProb() and SCIPaddNlpiProbRows() to create and update a nonlinear relaxation
- SCIPgetNObjlimLeaves(), SCIPgetNFeasibleLeaves(), SCIPgetNInfeasibleLeaves() for statistics output
  about LP objective leaves
- SCIPcheckCopyLimits() which can be used to check that enough time and memory is left to run a sub-SCIP after
  subtracting time and memory used by the main-SCIP and SCIPcopyLimits() which copies these limits accordingly and disables
  all other limits (need to be set by the plugin, if needed)
- SCIPcopyLargeNeighborhoodSearch() in heuristics.h that supports compressed copying and two kinds of problem copy: the MIP-relaxation or
  a 1-1 problem copy (by copying the constraints and not the LP relaxation)
- SCIPsolveProbingRelax() to solve a relaxation within probing
- SCIPgetLastStrongbranchingLPSolstat() to query the LP statuses after strong branching on a variable
- SCIPinitializeRandomSeed()
- SCIPswapReals() to swap two real values
- SCIPgetNNZs() to get the number of active non-zeros in the transformed/presolved problem

- Debug Messages:
  - SCIPprintDebugMessage(), SCIPsetPrintDebugMessage(), SCIPstatPrintDebugMessage() that output debug messages and also print the
    subscip depth; the first two output via the message handler; also added macros SCIPdebugMsg(), SCIPsetDebugMsg(), SCIPstatDebugMsg()
  - SCIPdebugMsgPrint()/SCIPsetDebugMsgPrint() that output a message without `[debug]` prefix via the message handler (compare SCIPdebugPrintf())

- Solution:
  - SCIPisDualSolAvailable() to query the dual solution availability
  - SCIPlpiSetIntegralityInformation() to improve SoPlex' solution polishing

- Constraints:
  - library methods SCIPcopyConsCompression(), SCIPcopyOrigConsCompression() that accept an array of variables that are immediately
    fixed in the copy. Alternatively, local instead of global bounds can be used for compression.
  - library methods SCIPenableConsCompression(), SCIPisConsCompressionEnabled(), SCIPcopyConsCompression(), SCIPcopyOrigConsCompression()
  - SCIPgetIntVarXor() to access integer variable of XOR constraints
  - SCIPcreateConsCardinality() to create a cardinality constraint
  - SCIPcreateConsBasicCardinality() to create a basic cardinality constraint
  - SCIPchgCardvalCardinality() to changes cardinality value of cardinality constraint (i.e., right hand side of cardinality constraint)
  - SCIPaddVarCardinality() to add a variable to a cardinality constraint
  - SCIPappendVarCardinality() to append a variable to a cardinality constraint
  - SCIPgetNVarsCardinality() to get the number of variables in a cardinality constraint
  - SCIPgetVarsCardinality() to get the array of variables in a cardinality constraint
  - SCIPgetCardvalCardinality() to get the cardinality value of a cardinality constraint (i.e., right hand side of cardinality constraint)
  - SCIPgetWeightsCardinality() to get the array of weights of a cardinality constraint
  - SCIPgetLinvarMay{Decrease,Increase}Quadratic() to get index of a variable in linear term of quadratic constraint that may be decreased
    without making any other constraint infeasible

- Parameters:
  - add SCIPparamIsValidInt() and SCIPparamIsValidReal() to param.c/h
  - add missing functions SCIPisIntParamValid() and SCIPisRealParamValid() to scip.c/h

### Command line interface

- new command line parameter `-v` to print detailed build options

### Interfaces to external software

- Interfaces for Python and Java are, among others, now available via http://www.github.com/scip-interfaces
- Revised documentation of the SCIP C-API to group methods more comprehensively by topics
- dropped support for Ipopt < 3.11
- Additional I/O-functionalities for debugging and logging in SCIP and in the AMPL interface
- updated CppAD to 20160000
- for users of the ampl interface, the display/logfile option has been added to set the name of a
  file to write the SCIP log to (additionally to stdout)

- LP Interfaces:
  - SCIP uses the lpi_spx2 interface by default
  - Improved Gurobi interface that can handle ranged rows (requires Gurobi >= 7.0.2)
  - the CPLEX LPI now also compiles with CPLEX 12.7.0.0

### Changed parameters

- setting a value for a fixed parameter will no longer return with an error, if the new value equals the one to which the parameter is fixed
- changed value of parameter `separating/clique/cliquedensity` to 0.0 such that the separator always constructs a dense clique table
  which proved to be faster on the benchmarks MMM and stableset.
- parameters `misc/permutationseed`, `misc/permuteconss` and `misc/permutevars` changed to `randomization/permutationseed`,
  `randomization/permuteconss` and `randomization/permutevars`
- parameters `conflict/useinflp` and `conflict/useboundlp` are now of type char (before bool)
- all parameters of the components presolver (starting with `presolving/components/`) are now parameters of the components
  constraint handler (starting with `constraints/components/`)

### New parameters

- class randomization
- `branching/sumadjustweight` to adjust branching scores by adding a sum epsilon in order to keep score differences
  near zero, which are otherwise completely disregarded (they are adjusted to at least sum epsilon)
- `concurrent/* ` and `parallel/* ` for configuring the concurrent solving mode
- `constraints/cardinality/branchbalanced` to decide whether to use a balanced branching scheme in the enforcing of cardinality
  constraints
- `constraints/cardinality/balanceddepth` to set the maximal depth until balanced branching is turned off
- `constraints/cardinality/balancedcutoff` to determine that balanced branching is only used if the branching cut off value
  w.r.t. the current LP solution is greater than a given value
- `constraints/indicator/sepaperspective` to turn on separation of perspective cuts for indicator constraints
- `constraints/indicator/sepapersplocal` to decide whether local cuts can be used for perspective cuts for indicator constraints
- `constraints/quadratic/projectedcuts` to enable convex quadratics to generate gradients cuts at the
  projection of the point onto the region described by the constraint, which is supporting
- `lp/solutionpolishing` to enable LP polishing only at the root LP or always
- `misc/referencevalue` to pass a reference value for further analysis of the tree search, see also in `features`
- `presolving/qpkktref/addkktbinary` to allow the presence of binary variables for the KKT update
- `presolving/qpkktref/updatequadbounded` to add the KKT conditions to QPs only if all variables are bounded
- `presolving/qpkktref/updatequadindef` to add the KKT conditions to QPs only if the quadratic matrix is indefinite
- `randomization/lpseed` to set the initial seed of the LP solver
- `solvingphases/enabled` to activate adaptive behavior during the solution process; several further parameters
  in the solvingphases-section to control how to switch the parameters and whether a restart should be performed between the phases.

### Data structures

- new `SCIP_REGRESSION` data structure in pub_misc.h to incrementally compute a best-fit line through pairs of observations
- add maximum branch-and-bound tree depth constant `SCIP_MAXTREEDEPTH` (replaces SCIPgetDepthLimit() and SCIPtreeGetDepthLimit())
- new files heuristics.c/heuristics.h to collect methods that are frequently used by heuristics
- merged dive.c/pub_dive.h with heuristics.c/heuristics.h, removed dive.c/pub_dive.h
- separated header pub_misc.h from repeated methods for sorting and (weighted) median selection;
  those are also available in separate headers pub_misc_sort.h
  and pub_misc_select.h, but included into pub_misc.h

Unit tests
----------

- New unit testing system built on the Criterion framework

Build system
------------

### Makefile

- All makefiles in `examples/` and `applications/` have been updated.
- `make.project` defines a variable `SCIP_VERSION` containing the SCIP version number
- revise sub-makefiles for MSVC on MinGW
- make shared libraries aware of their dependencies
- sub-makefile for CrayXC systems added

- Places:
  - All objective files are now placed in `obj/static` or `obj/shared`, depending on `SHARED=false` or `SHARED=true`, respectively.
  - All internal and external libraries are placed in `lib/static` and `lib/shared`, the include files are in `lib/include`.
  - The binaries now contain an rpath to the SCIP directory, such that shared libraries are found.

- Linking:
  - link binary to shared libs when compiling with `SHARED=true`
  - External projects (including make.project) can use the makefile variable LINKCXXSCIPALL or LINKCCSCIPALL to link all SCIP libraries.
  - Building with `SHARED=true` automatically generates the combined library libscipsolver.so for easier linking

- Targets:
  - Running `make help` lists all makefile options.
  - `make install` copies now all header files
  - new target `dll` to build Windows dlls with MSVC
  - rename `dll` target to `windowslib`

Fixed bugs
----------

- fixed bug in event system: bound change events of the new focus node must be processed, even if the bound
  is the same as at the last focus node
- avoid numerically unstable (multi-)aggregations
- fixed bug in XML reader concerning comments
- the AMPL interface now writes a solve status (solve_result_num) into the .sol file
- in the cmpres.awk (allcmpres.sh) output, the counts in the time column are now with respect to the
  whole set of processed instances (as with fail and solv), while before it was with respect to the
  set of instances where no solver failed (eval set); thus, now proc = fail + time + solv.
- writing of solutions or parameters to a file now works also with the message handler set to quiet
- ignore lower and upper bound tightenigs beyond +/-infinity during solving
- time limit of SCIP-infinity is converted to LPI-infinity when setting it
- fix LP activity of a row that has been modified

- Propagation:
  - fixed possible segmentation fault in genvbounds propagator
  - fixed bug with sorting of propagators in presolving: the order can be changed by calling probing; thus, there is a copy of the
    propagators, which is sorted by presolving priority
  - added missing capturing and releasing mechanism in genvbounds propagator
  - fix wrong propagation of product expressions

- Constraints:
  - fixed wrong representation of SOC constraints in NLP
  - fixed a few issues within redundant constraint detection of (specialized) linear constraint handlers
  - fixed issue in reader_opb concerning writing of fixed variables contained in no constraints

- Memory:
  - fixed memory bug in `SCIP_DIGRAPH`
  - improved counting of memory consumption by using more block memory and counting all allocated memory
  - fix memory leaks in TSP example
  - return `SCIP_ERROR` when a memory exception is caught in SoPlex (was `SCIP_LPERROR`)
  - fixed memory leak in OSiL reader

- Objective:
  - fixed bug while changing the objective value of an original value after transforming the problem
  - fixed bug with solutions from previous runs not satisfying an objective limit
  - SCIPisObjIntegral() now works correctly in `SCIP_STAGE_PROBLEM`

- Heuristics:
  - fixed two bugs in heur_indicator: use improvesols parameter now and update pointer to indicator constraint handler
  - fix wrong NLP representation of logic-or constraints in the dual value heuristic
  - correct handling of implicit integer variables with fractional solution value in simplerounding heuristic
  - fixed bug in heur_octane with uninitialized ray direction

@page RN32 Release notes for SCIP 3.2

@section RN321 SCIP 3.2.1
*************************

Features
--------

- new `force` parameter in (root)redcost propagator to run the propagator also with active pricers

Performance improvements
------------------------

- do not transfer solutions to original space, if SCIP is being freed
- modified implication graph analysis of SOS1 constraint handler; a new component allows to deduce zero fixings of variables
- made SOS1 constraint handler specific diving selection rule faster for the case that the SOS1 constraints do not overlap
- improved disjunctive cuts by the `monoidal cut strengthening` procedure of Balas and Jeroslow

Examples and applications
-------------------------

- several improvements of SCIP-Jack (STP application): extended presolving for STP variants, STP-specific branching
  rule, dual heuristic to generate initial LP relaxation
  SCIP-Jack is now competitive with problem specific state-of-the-art solvers on several well-known STP variants,
  e.g., the (rooted) prize-collecting Steiner tree problem.
- MultiObjective application renamed to PolySCIP; several improvements: better command line argument processing,
  overhaul of much of the source code, installation via CMake

Interface changes
-----------------

- made debug solution functionality thread safe (see debug.h for further information)

### Deleted and changed API methods

- add SCIPcomputeHyperplaneThreePoints() to compute a hyperplane containing three given 3-dimensional points
- SCIPsolveLinearProb() now uses a 1-dimensional matrix representation

### Command line interface

- added interactive shell command `display finitesolution` to print solution with infinite fixings removed,
  added reference to that method to `display solution` output if there are infinite fixings
- new interactive shell command `write history` to write the command line history (only when compiled with Readline)

### Interfaces to external software

- significantly improved Python interface to support user callbacks as well as linear and quadratic expressions

### New parameters

- `constraints/sos1/branchingrule` to decide whether to use neighborhood, bipartite, or SOS1 branching (this parameter
  replaces the old parameters `constraints/sos1/neighbranch`, `constraints/sos1/bipbranch`, and `constraints/sos1/sos1branch`)
- `constraints/sos1/depthimplanalysis` to limit the number of recursive calls of implication graph analysis
- `constraints/sos1/perfimplanalysis` to perform an implication graph analysis to deduce variable fixings and
  additional SOS1 constraints (this parameter replaces the old parameter `constraints/sos1/updateconflpresol`)
- `misc/transsolorig` for transfering transformed solutions to the original space (default: true)
- `propagating/rootredcost/onlybinary` to propagate root reduced costs of binary variables only

### Data structures

- renamed MIP matrix structure to `SCIP_MATRIX`
- changed the numeric values for `PRESOLTIMING` flags

Build system
------------

### Makefile

- new target `dll` to build Windows dlls with MSVC
- add new compiling flag OPENSOURCE to allow/forbid the usage of third party software

Fixed bugs
----------

- fixed wrong objective sense when copying the original problem
- fixed a bug in merge step of cliques during clean up phase; method did not correctly handle infeasibility in the case of multiple
  variable-negation pairs
- fixed a previously untreated case in the linear cons simplification where coefficients only differ by slightly more than an epsilon
- fixed bug in parsing emphasis parameters which formerly led to completely wrong results
- fixed bug in the computation of the Wilcoxon test
- do not use the relative and absolute gap limit if no primal solution has been found so far
- fixed bug in conflict.c with wrong reset of bounds used
- fixed bug with transferring solutions to new runs (need to recompute objective before checking)
- fixed issue with infinite values when checking cuts for redundancy
- fixed library problems on Windows operating systems

- Variables:
  - fixed wrong check when computing cuts for factorable quadratic functions bound tightening of a single variable
  - fixed wrong handling of loose variables in OBBT
  - fixed freeing of hash for binary variables
  - fixed bug during the computation of branching points for continuous variables which are almost fixed to +/- SCIPinfinity()
  - treated the case of integer variables as intermediate variables in the process of obtaining the active variable for a
    given binary variable

- LP:
  - fixed a bug in dive.c that occurred when lpsolvefreq was set to 1; after a cutoff, the solution values of the
    linked LP solution might have become invalid
  - do not analyse an infeasible LP for conflicts during diving mode when LHS/RHS of rows were changed
  - use LPi infinity when reverting bound changes in conflict analysis

- Heuristics:
  - fixed bug in heur_simplerounding in connection with relaxators
  - fixed bug in feaspump heuristic where last solution candidates were not updated correctly
  - fixed bug with infinite shift values in heur_shifting
  - fixed bug in shiftandpropagate heuristic: the heuristic did not correctly handle intermediate, global bound changes of the selected variable
    after its tentative fixing led to a cutoff.

- Propagator:
  - (root) reduced cost propagators are not run anymore when doing branch-and-price,
    since they may install upper bounds on variables which might interfere with the
    pricing (they may be enabled again by their force parameters)
  - fixed too hard assertion in pseudoobj propagator
  - fixed a bug in shiftandpropagate where column positions after sorting are now correctly linked to their variables after sorting
  - fixed potential memory leak in genvbound propagator

- Presolving:
  - fixed inconsistency in knapsack constraint handler data during presolving
  - fixed some problem with reoptimization when the problems are infeasible or have been solved in presolving
  - fixed endless loop in knapsack constraint handler when continuous variables change their types to binary during presolving
  - squares of binary variables might not have been replaced by the binary variable itself in presolve,
    if the variable was originally general integer and only became binary during presolve (due to bound tightening)
  - fixed bug in dive.c avoiding a check of constraints in the presence of indicator constraints

- Constraints:
  - fixed numerical problems in computation of cuts for bivariate functions in quadratic constraint handler
  - fixed bug in quadratic constraint handler when computing lifted-tangent inequalities
  - fixed bug in nonlinear constraint handler when replacing a violated nonlinear constraint leads to an infinite
  - fixed bug in SOS1 constraint handler with inconsistent data structure after restart
  - fixed wrong handling of negated variables in bound tightening procedure of SOS1 constraint handler
  - fixed bug in simple fixing heuristic of SOS1 constraint handler
  - fixed two bugs in pseudoboolean constraint handler with wrong sorting of and constraints
  - fixed issue: constraints being parallel to objective function (after restart) sometimes led to wrongly stating infeasible
  - fixed bug during coefficient tightening in varbound constraint handler
  - handle cutoffs in cons_indicator detected by infeasible inequalities
  - fixed late change of type of slack variables in cons_indicator, if the bounds are not integral
  - fixed	initsol and exitsol of cons_indicator, if problem has already been solved
  - fixed bug in cons_indicator with changing type of slackvariable

@section RN320 SCIP 3.2.0
*************************

Features
--------

- added reoptimization feature for optimization problems with changed objective function or tighter feasible region
- the original problem can now be permuted directly after reading (if `misc/permutationseed` has value >= 0)
- added methods to compute strongly connected components with Tarjan's Algorithm
- added method to propagate implications of SOS1 variables
- convex quadratic contraints can now generate gradient cuts which are supporting to the feasible region
- SoPlex interface can now (re)store dual steepest edge weights
- extended expression parsing to support power, realpower and signpower operators; started support for user-defined operators
  in expression trees/graphs
- possibility to set a soft time limit which becomes active only after the first primal solution was found
- added matrix module for getting access to the internal mixed inter linear problem matrix
- better handling of large values returned by the LP solver
- added more checks to SCIP{alloc,realloc,duplicate}BufferArray() to handle overflows properly
- new plugin for reoptimizing a sequence of optimization problem that differ in the objective function, e.g., sequences arising from
  column generation
- new plugin `compr` for rearranging the search tree, currently this only works on the reoptimization tree
- moved assertions in comparison methods from scip.c to set.c

- Constraints:
  - we can now upgrade quadratic constraints with one bilinear term to SOC constraints
  - we can also upgrade general quadratic constraints with a single negative eigenvalue to SOC constraints

- Branching:
  - tighter reliability notions introduced for reliability branching, based on pseudo-cost relative errors
    and comparing candidates with the best pseudo-candidate using a 2-sample student-T test. These methods
    are used in disjunction with the existing reliability notion that uses a fixed number as reliability
    threshold for every variable before turning off strong-branching. This means, the classical method
    must be turned off by setting parameters minreliable and maxreliable to 0. The behavior is
    controlled through several parameters.
  - new distribution branching rule to base decisions on row activity (normal) distribution over domain space
  - can now output information for BAK: Branch-and-bound Analysis Kit
  - new score in hybrid reliability pseudocost branching that prefers nonlinear variables when solving MINLPs
  - new branching rule multaggr which allows to branch on general disjunctions defined by fractional multi-aggregated variables
  - new branching rules for SOS1 constraints for branching on a neighborhood or a complete bipartite subgraph of
    the conflict graph. In addition to variable domain fixings, it is sometimes also possible to add complementarity
    constraints to the branching nodes. This results in a nonstatic conflict graph, which may change dynamically
    with every branching node.
  - new branching rule nodereopt to reconstruct the tree after changing the objective function

- Reader:
  - the MPS reader can now read semi-integer variables, they are handled by creating bound disjunction constraints
  - the MPS reader can now handle objective constants given as (the negation of) the RHS of the objective row

- Separation:
  - obbt propagator applies now additional separation and propagation in order to learn stronger and more bound tightenings
  - extended probing mode to allow separation and objective coefficient changes
  - improved separation procedure of SOS1 constraint handler, including bound (clique) cuts and implied bound cuts
  - new disjunctive cut separator for SOS1 constraints
  - new edge-concave cut separator for quadratic constraints

- Presolver:
  - Improved coordination of presolvers. There are three timings for presolvers now, FAST, MEDIUM and EXHAUSTIVE.
    Each presolving callback can specify one or more of these timings in which it will be called later.
    Within a presolving method, the current timing can be checked and the algorithms to be performed selected based on
    the timing. In one presolving round, first all presolving methods with timing FAST are called, sorted by priority.
    If they found enough reductions, a new round is started, otherwise, all presolving methods with timing MEDIUM are
    called. Again, with enough reductions, a new presolving round is started, too few reductions lead to running
    the EXHAUSTIVE presolvers. Similar to the delay concept used before, we are not neccessarily running all EXHAUSTIVE
    presolvers but stop as soon as one of them found enough reductions, starting a new presolving round immediately.
  - new presolving components for SOS1 constraints, including bound tightening and clique extension
  - new presolver tworowbnd for improving variable bounds and detecting redundant constraints added
  - new presolver dualagg for aggregating single up-/downlocked variables by a binary variable added
  - new presolver implfree for aggregating implied free variables added
  - new presolver redvub which can detect redundant variable upper bound constraints added
  - new presolver stuffing for fixing of singleton continuous variables added

- Heuristic:
  - improved clique and variable bound heuristics
  - new heuristic distribution diving that bases its score function on the changes regarding solution density
  - variable histories can be transferred between sub-SCIPs solved by LNS heuristics and the component presolver
    and the main SCIP to reuse this information.
  - new heuristic heur_indicator that tries to make partial solutions with indicator constraints feasible. It also
    tries to improve them (or external solutions) by a one-opt local search.
  - new heuristic (heur_bound) which fixes all integer variables to their lower/upper bounds and solves the remaining LP
  - modified diving heuristics to handle SOS1 constraints
  - new primal heuristic for reoptimization 'ofins': objective function induced neighborhood heuristic
  - new heuristic for reoptimization which constructs solutions based in the changes between the objective function and the optimal
    solution before changing the objective function

- Statistic:
  - extended variable branching statistics in the interactive shell by sample variance of unit gains
  - extended statistic output of interactive shell by more information on diving heuristic behavior

Performance improvements
------------------------

- improved treatment of nonlinearities in hybrid reliability pseudo cost branching
- using sparsity information of the SoPlex LP

- Constraints:
  - improved vartype upgradability from continuous to implicit variables in cons_linear.c, depending on their objective coefficients
  - improved propagation of SOS1 constraint handler using the information from a conflict

- Heuristics:
  - zi rounding heuristic uses buffer data structures, thereby decreasing total memory usage of SCIP
  - adjusted (hard) diving heuristics to solve fewer LPs. LP's are resolved only if a parameter-defined
    percentage of the variable bounds changed through domain propagation or at a predefined frequency.
  - some of the diving heuristics additionally consider indicator variables and SOS1 variables as candidate variables and try to
    make these constraint types feasible before passing a rounded solution to SCIPtrySol()

- Presolving:
  - new presolving/propagation algorithm using the gcd for ranged rows and equations in cons_linear
  - added presolving levels (FAST, MEDIUM and EXHAUSTIVE) to allow better balancing of presolvers

- Separation:
  - improved separation procedure of SOS1 constraint handler
  - improved separation procedure for convex quadratic constraints

Examples and applications
-------------------------

- two new applications for multi-objective optimization (PolySCIP) and the Steiner Tree Problem in Graphs
- new application for solving Steiner tree problems: SCIP-Jack can handle both the classical Steiner tree problem in graphs
  and 10 of its variants

Interface changes
-----------------

### New and changed callbacks

- new callback function `SCIP_DECL_CONSGETDIVEBDCHGS` to provide
  constraint handler method to suggest dive bound changes during the generic diving algorithm, see type_cons.h for details
- new callback `SCIP_DECL_DIVESETGETSCORE` to implement scoring function to guide diving

### Deleted and changed API methods

- avoid potential comparisons of different infinity values by adjusting the LP solution value
- SCIPintervalSign(),  SCIPintervalAbs(), SCIPintervalMax(), SCIPintervalMin(), SCIPexprgraphGetNodePolynomialMonomialCurvature(),
  and SCIPexprgraphTightenNodeBounds() need an infinity value to decide whether an interval is empty or not
- SCIPgetFeasibilityQuadratic() and SCIPgetActivityQuadratic() returns now a `SCIP_RETCODE` and needs an additional `SCIP_Real*` to
  store the result
- methods which support statistical tests in pub_misc.h, SCIPstudentTGetCriticalValue(), SCIPcomputeTwoSampleTTestValue() etc.
- SCIPsolveLinearProb() solves a linear problem of the form Ax=b for a regular square matrix A
- Added parameter `freesubscip` to SCIPapplyProximity()

- Data structures:
  - Renamed method SCIPdigraphGetSuccessorsDatas() to SCIPdigraphGetSuccessorsData()
  - Renamed method SCIPdigraphGetNodeDatas() to SCIPdigraphGetNodeData()
  - Renamed method SCIPdigraphSetNodeDatas() to SCIPdigraphSetNodeData()

- Constraint Handlers:
  - Renamed method SCIPconshdlrGetPropTimingmask() to SCIPconshdlrGetPropTiming()
  - new method SCIPconshdlrSetPropTiming()
  - Removed method SCIPconshdlrIsPresolvingDelayed()
  - Removed method SCIPconshdlrWasPresolvingDelayed()
  - SCIPmakeSOS1sFeasible() based on solution values, fixes variables to zero to turn all SOS1 constraints feasible
  - removed `delay(presol)` parameter from SCIPinclude{Conshdlr,Presol,Prop}() and added `(presol)timing` parameter
  - new parameter `presoltiming` for method SCIPpresolCons()
  - SCIPvarIsSOS1() returns whether some variable is involved in an SOS1 constraint
  - SCIPgetConflictgraphSOS1() gets conflict graph of SOS1 constraints
  - Added parameter `presoltiming` to SCIPpropCumulativeCondition()
  - Removed parameter `delaypos` from SCIPsetConshdlrPresol()
  - Added parameter `presoltiming` to SCIPsetConshdlrPresol()
  - Removed parameter `delaypos` from SCIPincludeConshdlr()
  - Added parameter `presoltiming` to SCIPincludeConshdlr()
  - Added parameter `consgetdivebdchgs` to SCIPincludeConshdlr() to provide a divebdchg-callback for the constraint handler
    to include

- Branching Rules:
  - Added parameter `forcestrongbranch` to SCIPselectVarStrongBranching()
  - Added parameter `executebranching` SCIPexecRelpscostBranching()
  - Added parameters `ndomredsdown` and `ndomredsup` to SCIPgetVarStrongbranchWithPropagation()

- LP and Cutting Planes:
  - Added parameters `inds` and `ninds` to SCIPgetLPBInvRow(), SCIPgetLPBInvCol(), SCIPgetLPBInvARow(), SCIPgetLPBInvACol(), and
    SCIPcalcStrongCG()
  - Added parameters `maxweight`, `weightinds`, `nweightinds`, and `rowlensum` to SCIPcalcMIR()

- Variables:
  - SCIPvarGetNodeSOS1() returns node of SOS1 variable in the conflict graph
  - SCIPnodeGetVarSOS1() returns SOS1 variable associated to some given node in the conflict graph
  - Removed method SCIPvarGetNBinImpls()

- Presolving:
  - Removed parameter `delaypos` from SCIPincludePresolBasic()
  - Added parameter `presoltiming` to SCIPincludePresolBasic()
  - Removed parameter `delaypos` from SCIPincludePresol()
  - Added parameter `presoltiming` to SCIPincludePresol()
  - Removed parameters `presoldelay` and `presoltiming` from SCIPincludePresol()
  - Removed parameters `presoldelay` and `presoltiming` from SCIPsetPropPresol()

- Misc:
  - Added parameter `isequation` to SCIPaddClique()
  - Removed parameter `writeimplications` from SCIPwriteCliqueGraph()
  - Removed method SCIPallocBufferSize()
  - Removed method SCIPduplicateBufferSize()
  - Removed method SCIPreallocBufferSize()
  - Removed method SCIPfreeBufferSize()
  - Removed method callback SCIPdialogExecConflictgraph()

### New API functions

- started support for user-defined operators in expression trees/graphs (see SCIPexprCreateUser()),
  interface will likely change again in future SCIP versions
- new methods for mixed inter linear matrix access (see pub_matrix.h) added
- SCIPcomputeArraysIntersection() to compute the set intersection of two ordered arrays
- SCIPcomputeArraysSetminus() to compute the set difference of two ordered arrays
- SCIPcutGetLPActivityQuot() in pub_cutpool.h to get the potion of LP's where this cut was sharp in an optimal basis.
- SCIPpresolGetTiming(), SCIPpresolSetTiming(), SCIP{conshdlr,prop}GetPresolTiming(), and SCIP{conshdlr,prop}SetPresolTiming()
- SCIPdigraphSetNSuccessors() sets the number of successors of some digraph node to a given value

- Diving:
  - SCIPcreateDiveset() to add a diveset to a heuristic. Heuristics may have multiple divesets under different names
  - SCIPperformGenericDivingAlgorithm() that performs diving with periodic LP resolve according to the diveset argument.

- Constraints:
  - new setter function SCIPsetConshdlrGetDiveBdChgs() in scip.h to set dive bound change callback for this constraint handler
  - SCIPaddDiveBoundChange() to add a diving bound change to the diving bound change storage of SCIP together with the information if this is a
    bound change for the preferred direction or not, to be used by constraint handlers inside the getDiveBdChgs-callback
  - SCIPchgCoefLinear() and SCIPdelCoefLinear() to modify linear constraint during problem creation

- Memory:
  - BMSallocClearBlockMemoryArray()/SCIPallocClearBlockMemoryArray() and
    BMSallocClearBufferMemoryArray(), SCIPallocClearBufferArray() to allocate arrays that are initialized to 0
  - SCIPbuffermem() to get buffer memory;

- Sort:
  - added new sorting functions SCIPsortRealRealRealBoolBoolPtr(), SCIPsortDownRealRealRealBoolBoolPtr()
  - added new sorting functions SCIPsortIntIntIntReal(), SCIPsortDownIntIntIntReal(), SCIPsortRealIntInt(), SCIPsortDownRealIntInt()

- Param:
  - SCIPwriteParam() to write a single parameter to a file
  - SCIPcheckParam{Bool,Char,...}() to check whether a parameter value is within the feasible domain

- Quadratic:
  - SCIPchgLhsQuadratic(), SCIPchgRhsQuadratic(), SCIPchgLinearCoefQuadratic(), SCIPchgSquareCoefQuadratic(),
    and SCIPchgBilinCoefQuadratic() to modify quadratic constraints during problem creation
  - SCIPgetFeasibilityQuadratic() and SCIPgetActivityQuadratic() to get the feasibility and activity of a quadratic constraint in a given solution
  - SCIPaddSquareLinearization(), SCIPaddSquareSecant(), SCIPaddBilinLinearization() and SCIPaddBilinMcCormick()
    in cons_quadratic.h to compute linear under- and overestimation for bilinear and quadratic terms

### Command line interface

- extended variable branching statistics and statistic output in the interactive shell (see Statistic section)
- submenu for setting `vbc` settings renamed to `visual`
- at the end of a command line run the best solution can now be output in the orignal space

### Interfaces to external software

- in the AMPL interface, variable and constraint attributes (flags) can now be set via suffixes, where 0 (unset) stands
  for the default, 1 for TRUE and other values for FALSE; see SCIPcreateVar() and SCIPcreateCons() for their meaning;
  for variables, `initial` and `removable` are recognized;
  for constraints, `initial`, `separate`, `enforce`, `check`, `propagate`, `dynamic` and `removable` are recognized
- the AMPL interface now passes an initial guess, if specified, as a solution (that will be checked for feasibility) to SCIP

### Changed parameters

- rowrepswitch set to 2.0, so row representation is activated if LP has at least 2 times more rows than columns
- one can now set emphasis parameters at the beginning of a settings file; it should start with `emphasis:` and
  the contain the emphasis string, e.g., `emphasis: feasibility` or `emphasis: heuristics off`.

- Renamed parameters:
  - `vbc/filename` to `visual/vbcfilename`
  - `vbc/realtime` to `visual/realtime`
  - `vbc/dispsols` to `visual/dispsols`

### New parameters

- added parameter to switch pseudo cost update in diving heuristics (enabled by default)
- `branching/relpscost/confidencelevel` to set the confidence level to be used by statistical tests
- `branching/relpscost/higherrortol` to define the highest reliability threshold for relative error based reliability
- `branching/relpscost/lowerrortol` to define a lower reliability threshold for relative error based reliability
- `branching/relpscost/nlscoreweight` for weight of nonlinear score when branching on MINLPs
- `branching/relpscost/usedynamicconfidence` to use a dynamic confidence level based on the amount of
  strong-branching simplex-iterations compared to the overall simplex iterations (default is FALSE)
- `branching/relpscost/usehyptestforreliability` to enable strong branching decisions based on a 2-sample student-T test of all prior
  pseudo-cost observations between the best pseudo-candidate and the candidate for which to decide whether strong-branching should be applied
- `branching/relpscost/userelerrorreliability` to enable relative error based reliability
- `branching/relpscost/skipbadinitcands` for skipping strong-branching candidates whose estimated gain
  is significantly worse than the one of the locally best (sb or pseudo) candidate
- `constraints/linear/multaggrremove` to perform multi-aggregations in linear constraint handler only if the constraint can be removed afterwards
- `constraints/linear/rangedrowpropagation` to disabled newly implemented propagtion algorithm for ranged rows and equations
- `constraints/quadratic/advanced/interiorcomputation` to select the way of computing and interior point for gauge cuts
- `constraints/quadratic/gaugecuts` to enable convex quadratics to generate gradients cuts which are supporting
- `constraints/soc/generalsocupgrade` to allow general quadratics to be upgraded to soc
- `constraints/SOS1/addcomps` to add local complementarity constraints to the branching nodes (can be used in combination
  with neighborhood or bipartite branching)
- `constraints/SOS1/addbdsfeas` to define a minimal feasibility value for local bound (clique) inequalities in order to be
  added to the branching node
- `constraints/SOS1/addcompsdepth` to define the maximal depth for adding complementarity constraints
- `constraints/SOS1/addcompsfeas` to define a minimal feasibility value for local complementarity constraints in order to be
  added to the branching node
- `constraints/SOS1/autocutsfromsos1` to automatically switch to separating bound cuts from SOS1 constraints if the SOS1
  constraints do not overlap
- `constraints/SOS1/autosos1branch` to switch to SOS1 branching if the SOS1 constraints do not overlap
- `constraints/SOS1/conflictprop` to define whether to use conflict graph propagation
- `constraints/SOS1/bipbranch` to branch on a complete bipartite subgraph of the conflict graph
- `constraints/SOS1/boundcutsdepth` to define the node depth of separating bound (clique) cuts
- `constraints/SOS1/boundcutsfreq` to define the frequency for separating bound (clique) cuts
- `constraints/SOS1/boundcutsfromgraph` to define whether to separate bound (clique) inequalities from the conflict graph
- `constraints/SOS1/boundcutsfromsos1` to define whether to separate bound (clique) inequalities from SOS1 constraints
- `constraints/SOS1/fixnonzero`: If neighborhood branching is used, then fix the branching variable (if positive in sign)
  to the value of the feasibility tolerance
- `constraints/SOS1/implcutsdepth` to define the node depth of separating implied bound cuts
- `constraints/SOS1/implcutsfreq` to define the frequency for separating implied bound cuts
- `constraints/SOS1/implprop` to define whether to use implication graph propagation
- `constraints/SOS1/maxaddcomps` to define the maximal number of complementarity constraints added per branching node
- `constraints/SOS1/maxboundcuts` to define the maximal number of bound (clique) cuts separated per branching node
- `constraints/SOS1/maxboundcutsroot` to define the maximal number of bound (clique) cuts separated per iteration in the root node
- `constraints/SOS1/maximplcuts` to define the maximal number of implied bound cuts separated per branching node
- `constraints/SOS1/maximplcutsroot` to define the maximal number of implied bound cuts separated per iteration in the root node
- `constraints/SOS1/maxextensions` to define maximal number of extensions that will be computed for each SOS1 constraint in presolving
- `constraints/SOS1/maxsosadjacency` to define that the adjacency matrix of the conflict graph is not created in presolving if
  the number of SOS1 variables is too large
- `constraints/SOS1/maxtightenbds` to define the maximal number of bound tightening rounds per presolving round
- `constraints/SOS1/neighbranch` to branch on a neighborhood of the conflict graph
- `constraints/SOS1/nstrongiter` to define the maximal number LP iterations to perform for each strong branching round
- `constraints/SOS1/nstrongrounds` to define the maximal number of strong branching rounds to perform for each node (only
  available for neighborhood and bipartite branching)
- `constraints/SOS1/sos1branch` to branch on a single SOS1 constraint, i.e., a clique of the conflict graph
- `constraints/SOS1/sosconsprop` to define whether to use SOS1 constraint propagation
- `constraints/SOS1/strthenboundcuts` to define whether to strengthen bound (clique) cuts in case bound variables are available
- `constraints/SOS1/updateconflpresol` to update the conflict graph during the presolving procedure
- `display/allviols` to print all violated constraints of the best solution during checksol in the scip shell
- `heur/indicator/improvesols` that turns on the improvement of external solutions by one-opt
- `heuristics/*diving/lpresolvedomchgquot` to determine the percentage of changed domains since previous LP to trigger
  an LP resolve [default: 0.15] (* stands for eight diving heuristics to support this feature)
- `heuristics/*diving/lpsolvefreq` to determine the frequency for resolving LP's during the execution of
  this heuristic [default: 1, use 0 for a dynamic setting based on the number of domain reductions]
  (* stands for eight diving heuristics to support this feature)
- `heuristics/shiftandpropagate/binlocksfirst` to set if binaries without locks should be preferred in ordering
- `heuristics/shiftandpropagate/maxcutoffquot` to select a maximum percentage of allowed cutoffs before stopping the heuristic (default is 0.0)
- `heuristics/shiftandpropagate/selectbest` to trigger if shiftandpropagate should select the best candidate in every round
  (set to FALSE for static order) (default is FALSE)
- `limits/autororestart` for triggering an automatic restart after this many nodes, or -1 for no auto restart [default is -1]
- `limits/softtime` to set a soft time limit (active only after first primal solution was found)
- `misc/allowobjprop` to allow objective function propagation
- `misc/allowdualreds` to allow dual reductions
- `misc/outputorigsol` to control whether at the end of a command line run the solution should be output in the orignal space
- `numerics/checkfeastolfac` to scale feasibility tolerance when checking the feasibility of best found solution
  after the solving process finished (e.g., checksol in scip shell)
- `separating/cutselrestart` for cut selection during restart copy process (`a`ge, activity `q`uotient) [default is `a`]
- `separating/cutselsubscip` for cut selection for sub SCIPs (`a`ge, activity `q`uotient) [default is `a`]
- `separating/disjunctive/maxconsdelay` to delay separation of disjunctive cuts if number of SOS1 constraints is larger than predefined value
- `separating/disjunctive/maxdepth` to define the node depth of separating disjunctive cuts
- `separating/disjunctive/maxinvcuts` to define the maximal number of disjunctive cuts investigated per iteration in a branching node
- `separating/disjunctive/maxinvcutsroot` to define the maximal number of disjunctive cuts investigated per iteration in the root node
- `separating/disjunctive/maxrank` to define the maximal permissible rank of a disjunctive cut that could not be scaled to integral coefficients
- `separating/disjunctive/maxrankintegral` to define the maximal permissible rank of a disjunctive cut that could be scaled
  to integral coefficients
- `separating/disjunctive/maxrounds` to define the maximal number of separation rounds of disjunctive cuts in a branching node
- `separating/disjunctive/maxweightrange` to define the maximal valid range of simplex tableau row weights

### Data structures

- new enum `SCIP_CONFIDENCE_LEVEL` for different levels of confidence for statistical tests.
- new struct `SCIP_DIVESET` that bundles options for SCIP's diving heuristics; all hard diving heuristics (those
  without `obj` at the beginning) include diveset and implement only the scoring callback.
- rename all file `*_vbc.?` to the more generic `*_visual.?`
- moved buffer memory handling to blockmemory/memory.?;
  remove files type_buffer.h, struct_buffer.h buffer.h buffer.c;
  removed functions SCIP*buffer*() from scip.? and replaced them by macros;
  redesigned buffer interface to be similar to block memory; added checks for strange sizes

Testing
-------

- added scripts and targets for testing with xpress (see Makefile section)

Build system
------------

### Makefile

- new parameter `DELHEADERS` for `uninstall`-target: scip headers are only removed when invoking `make uninstall DELHEADERS=true`
- added scripts check_xpress.awk, check_xpress.sh, evalcheck_xpress.sh and check_cluster_xpress.sh and target
  `testclusterxpress` and `testxpress`

Fixed bugs
----------

- fixed bug in primal.c and tree.c by using SCIPinfinity() as a cutoffbound to delete child nodes
- fixed bug in lp.c which leads to wrong primal and dual feasibility
- fixed wrong handling of infinite activities and primal values in sepastore.c and lp.c
- fixed bug that led to an erroneous warning about the clock type
- fix behavior of `make install` which now sets symbolic links and short links to binaries and libraries
- fix bug which lead to wrong global bound tightenings in prop_genvbounds.c
- fix call to random generator for Windows operating systems in misc.c
- fixed again a bug in backward propagation of linear expressions in expression graph

- NLP:
  - fixed bug in heur_nlpdiving.c: wrong counting of fix variables
  - fix wrong handling of `SCIP_NLPSOLSTAT_LOCALINFEASIBLE` solution status in nlp.c
  - fix characterization of logic or constraints in SCIP's NLP relaxation

- Branching:
  - fixed wrong comparison when executing branching rule for external branching candidates
  - fix spatial branching on implicit integer variables
  - fix wrong comparisons of values larger/less than +/- SCIPinfinity() in branch.c, lp.c and sol.c
  - fixed problem with lpisrelax flag in probing mode when doing branch-and-price

- Constraint Handlers:
  - try to handle fixings of multi-aggregated variable in cons_sos1 presolving and avoid error
  - fixed bug in pseudoboolean constraint handler about negated variables
  - fixed assert in cons_soc.c: now soc with 1 lhs variable are allowed
  - fixed wrong assert in cons_indicator (slack variables might be replaced by active variables that have nonzero objective)
  - fix late creation of auxiliary LP in cons_nonlinear.c, which lead to a segmentation fault with lpi_spx2.cpp
  - fixed bug in cons_abspower.c: do not generate cuts with infinity right-hand-side anymore
  - fixed setting of enforcement flag for constraints created by reformulation in nonlinear constraint handlers
  - fixed bug in cons_indicator with handling local bounds

- Memory:
  - fix potential memory leak in SoPlex LP interfaces when setting invalid basis
  - fix potential memory leak in method SCIPgetConsCopy()
  - fix potential memory leak in method detectRedundantConstraints() of the knapsack constraint handler

- Interval arithmetic:
  - fix handling of infinite intervals in SCIPintervalIsEmpty()
  - fixed bug in intervalarith.c: bivariate quadratic equations may have been solved wrongly if second variable is unbounded

- Quadratic Constraints:
  - fix wrong sorting of bilinear terms in cons_quadratic
  - fix potentially tightening of LB/UB of a variable to +/- infinity in cons_quadratic
  - fixed bug in cons_quadratic.c which leads to an overflow when SCIP allocates memory for a dense matrix
  - fixed bug in cons_quadratic.c: do not generate linearization cuts for disabled constraints
  - fix missing clean phase of bilinear terms with zero coefficient in cons_quadratic.c

@page RN31 Release notes for SCIP 3.1

@section RN311 SCIP 3.1.1
*************************

Features
--------

- use clock average to reduce number of system calls via `timing/rareclockcheck` parameter
- added copy mechanism for conjunction constraints
- added revised lpi_xprs for using XPRESS as LP solver

Performance improvements
------------------------

- improved solving of LPs in OBBT propagator
- improved activity-delta computation and thereby propagation for linear constraints
- improved memory management of proximity heuristic
- disabled statistic timing in all subscips via new parameter `timing/statistictiming`

Interface changes
-----------------

### New and changed callbacks

- rename array arcdatas in digraph to arcdata
- changes in clock type are now transferred to SoPlex
- corrected wrong primal bound in statistics for unbounded problems
- forbid to call SCIPfixVar() in `SCIP_STAGE_PRESOLVED` stage, which is not allowed since it calls SCIPchgVarLb/Ub()

### Deleted and changed API methods

- rename SCIPdigraphGetNodeDatas() to SCIPdigraphGetNodeData();
- rename SCIPdigraphSetNodeDatas() to SCIPdigraphSetNodeData()
- SCIPapplyProximity() has an additional parameter freesubscip, which causes the method to free
  the created subscip automatically at the end.

### New API functions

- SCIPhasPerformedPresolve() to check, e.g., whether LP duals are accessible
- SCIPconvertRealTo[Long]Int() to convert reals that represent integers to [long] ints.
- SCIPisDualfeasEQ() and related to perform checks w.r.t. to the dual feasibility tolerance
- SCIPdeleteSubproblemProximity() to free proximity subproblem manually as external caller

### Command line interface

- added dialog for writing the finite solution (calling SCIPcreateFiniteSolCopy() before writing)

### Interfaces to external software

- AMPL interface now returns dual multipliers if problem is an LP and presolving was turned off

### Changed parameters

- changed default value of parameter `heuristics/proximity/minimprove` to 0.02; previous value was 0.25
- changed default value of parameter `heuristics/proximity/usefinallp` to FALSE

### New parameters

- `timing/rareclockcheck` to call the system time less frequently, based on the current average time interval
  between two calls to SCIPsolveIsStopped(); the default value is FALSE
- `timing/statistictiming` to enable/disable all timers for statistic output of SCIP; the default value is TRUE

### Data structures

- renamed MIP matrix structure to `SCIP_MATRIX`
- changed the numeric values for `PRESOLTIMING` flags

Build system
------------

### Makefile

- added Makefile support for cygwin 64 Bit
- allow to turn off block and buffer memory by the makefile parameters NOBLKMEM, NOBUFMEM, NOBLKBUFMEM;
  also remove the now superfluous makefiles for noblkmem, nobufmem, noblkbufmem

Fixed bugs
----------

- fixed wrong conversion of reals representing negative integer values
- in debug mode, SCIP checks that no NaN's are introduced in SCIPsolSetVal()
- fixed bug 697 (and 699), calling SCIPsolve() after the problem was already solved and SCIPfreeSolve() was called now
  does nothing anymore
- added support for character `#` in variable names in old non-linear CIP format (i.e., names without `<` and `>`)
- fixed bug 702, removed too hard assert when casting too big values into `SCIP_Longint`
- branching for continuous variables with unbounded intervals now takes `branching/clamp` into account
- forbid aggregations with scalar smaller feastol or larger 1/feastol
- fixed bug 683, not recognizing errors/segfaults especially in free stage of SCIP by improving the check scripts
- fixed bug where quieting a message handler also disabled writing to files other than stdout
- fixed bug 708, special case of implications led to a fixing
- fixed bug, variable bounds detected wrong infeasibility
- another bug fix when computing the original variable sum of a given variable in SCIPvarGetOrigvarSum()
- fixed setting solution value of multi-aggregated var in xml-solution case
- fixed bug changing the variable type of an negated variable
- fixed numerical troubles in SCIPcreateFiniteSolCopy()
- fixed bug in SCIPpermuteProb(): if called before transforming the problem, data structures were not initialized yet
- fixed bug in aggregation procedure if two variables were of non-binary type but for one of the variables
  SCIPvarIsBinary() returned true
- treat activities of pseudo solutions as invalid when containing positive and negative infinity contributions
- fixed bug in GMI example: fractionality of slack variable is now computed correctly
- fixed LP interface of CPLEX: functions getBInv* return the correct sign of the coefficients.
- fixed bug in SCIPpermuteProb(), when called in transformed stage and non-active constraints exist

- Dual:
  - use dual feasibility tolerance for comparisons regarding reduced costs
  - fixed bug in prop_dualfixing: don't fix variables to infinite values during solving
  - fixed sign of the dual multipliers returned by AMPL interfaces for maximization

- Objective and Time Limit:
  - fixed wrong output of status when an objective limit was imposed but not reached yet
  - fixed the rare case that branching was performed even though strong branching found global bound changes leading to
    an infeasible/objlimit LP
  - fixed bug that objective limit was not reset correctly during SCIPfreeTransform() for maximization problems
  - fixed bug that hitting the time limit while solving a pure LP and then continuing the solving process lead to
    not solving the LP, but always creating a single child node until maximum depth is reached

- Heuristic:
  - fixed bug leading to an incorrect dual bound when solving probing LPs within a DURINGPRICINGLOOP heuristic
  - fixed bug in proximity heuristic which attempted to enter diving mode even at nodes without a constructed LP
  - fixed wrong pseudo cost updates during diving heuristic execution after backtracking
  - fixed bug in heur_oneopt: avoid bound violations if shift value is negative due to infeasibilities
  - fixed bug that reaching a solution limit by beforenode heuristics lead to disregarding the current node if the
    optimization process was restarted later
  - fixed bug in trysol heuristic not saving the best solution in maximization problems

- Presolve:
  - fixed bug in presolving of abspower constraints that lead to wrong variable locks
  - allow to call SCIPmarkConsPropagate() in INITPRESOLVE stage
  - fixed bug in components presolver with handling of dual fixable variables: unboundedness was not detected,
    better handle components with single variables by dual fixing propagator
  - issues in component solving by presol_components do not lead to stopping the overall process, anymore, the component
    is just disregarded

- Memory:
  - fixed bug with freeing problem: need to reset objective limit
  - fixed memory leaks in case of erroneous parsing of constraints, e.g., non-linear constraints
  - fixed missing memory allocation for node data in digraphs

- Constraints:
  - fixed bug in cons_quadratic which leads to wrong min/max activities
  - removed wrong break in cons_pseudoboolean
  - fixed bug in cons_varbound.c using the wrong constraint side for updating an upper bound
  - fixed bug in presolve of cons_nonlinear: wrong constraint upgrades may have been performed due to outdated bound
    information in expression graph
  - fixed bug in cons_setppc, wrongly aggregating variables if dual-presolving was disabled
  - fixed bug in cons_sos1: locks and events were not initialized if constraint was added to transformed problem
  - fixed bug in cons_setppc with dual presolving disabled
  - corrected copy of disjunction constraints

- Reading:
  - allow to read numbers like `42856.` in lp-format
  - fixed bug(?) in reader_mps: variables are now written in columns section even of they occur in no constraint
    and have an objective coefficient of 0 (otherwise, CPLEX and Gurobi cannot read the file)
  - fixed bug with reading `>=1` indicator constraints in LP-files
  - fixed bug in reader_lp which created two indicator constraints with the same name to trigger an equality
  - fixed bug when reading indicator constraints for linear constraints (equations/ranged rows) from MPS files

@section RN310 SCIP 3.1.0
*************************

Features
--------

- added breadth first search node selection
- new node selection rule UCT which balances exploration and exploitation by considering node visits
- added possibility to not set a cutoff bound in the LP solver (can be enabled by setting `lp/disablecutoff` to TRUE)
- added missing debugging solution check for cliques
- added a data pointer to each node of the `SCIP_DIGRAPH`
- SCIPgetVarCopy() will now copy the original bounds when called for an original variable
- added upgrade of continuous variables to implicit variables for linear equations even if the coefficient is
  not equal to 1
- probing supports implicit binary variables
- added scaling to computation of relative interior point in SCIPcomputeLPRelIntPoint()

- Solution:
  - added two methods to iterate over a sparse solution (`SCIP_SPARSESOLUTION`), see pub_misc.h
  - it is now possible to add an offset for the original problem instance, all original solutions will be initialized with
    this value and updated, when the offset is changed
  - extended and corrected dual feasibility checks for LP solution (controlled by parameter `lp/checkdualfeas`)

- Cuts and Separation:
  - the rank of cuts is now stored and taken into account to improve numerical stability
  - added possibility to separate a cutpool w.r.t. a given solution (instead of LP-solution)

- Branching:
  - new branching rule `cloud branching` that considers several alternative LP optima
  - additional vbc output added: branching information is printed earlier and also for nodes which were cut off
  - added support for strong branching with domain propagation in full strong and reliability pseudo cost branching
  - added strong branching with domain propagation support: in SCIPstartStrongbranch(), support for propagation can
    be enabled (uses the probing mode, some overhead compared to standard strong branching), after that
    SCIPgetVarStrongbranchWithPropagation() can be used to perform strong branching on a variable with previous domain
    propagation; similar to probing, valid bounds for variables are collected
  - strong branching with propagation can be enabled in fullstrong and relpscost branching rule
  - added possibility to store pricing norms of the LP solver (in addition to basis information) to speed up LP solving
    after a backtrack, e.g. in probing or strong branching with domain propagation
  - a pricer can now return that no further pricing should be done but rather early branching, even if it added variables

- LP interface:
  - SoPlex (>= 1.7.0.5) can compute condition number of current basis matrix via LP interface
  - LPI files (lpi*.[h|c]) all moved from src/scip to src/lpi

- Constraints:
  - added propagation method to cons_xor relying on Gaussian elimination, which can also produce feasible solutions
  - added first implication detection in cons_linear
  - cons_indicator can now try to construct feasible solutions from a cover
  - added possibility to forbid upgrading of linear constraints
  - new initial constraints are now added to the LP before solving a probing LP
  - first implementation of parsing for nonlinear constraints in CIP format
  - added upgrade from varbound constraints to set-packing constraints
  - added upgrade from bounddisjunction constraints to set-packing/logicor constraints
  - cumulative constraint handler adds disjunctive constraints (cumulative with capacity 1) for all jobs which cannot
    be processed in parallel
  - added new clique extraction algorithm for linear constraints
  - the slack variables of indicator constraints can now be scaled
  - added redundancy check of sides of ranged row varbound constraint
  - added coefficient tightening for ranged row varbound constraint
  - XOR constraint handler can add two extended formulations (flow/asymmetric, parameter `addflowextended/addextendedform`)
  - added multi-aggregation for binary variables with at most two uplocks and two downlocks, which emerge from set-
    partitioning or set-packing constraints
  - added upgrade from quadratic constraints to set-packing constraints
  - generalized the linking constraint handler

- Reader:
  - can now read and write CIP-files with (multi-)aggregated variables
  - all readers now take the global parameters `reading/dynamic{conss|cols|rows}` and `reading/initialconss` into account
  - added reader_pbm, which writes the constraint-variable incidence matrix in pbm format (possibly scaled to given size)
  - reader_osil can now read SOS1 and SOS2 constraints
  - reader_lp and reader_mps are now able to write and-constraints in form of their (weak/strict) relaxation
  - added reading capability to GAMS reader (if compiling with GAMS=true, requires a GAMS system)
  - added capability of writing SOS1/2 constraints to GAMS reader (introduces extra variables and equations)

- Heuristic:
  - new primal heuristics dual value
  - new LNS heuristic called `proximity`, which solves a problem in which a local branching constraint replaces the
    objective function which in turn is treated as additional constraint
  - new LP-based rounding heuristic (heur_randround) whose randomized rounding is biased towards the LP solution value;
    the heuristic uses the probing mode of SCIP to generate conflict clauses on the fractional variables

- Presolving:
  - added new dual presolving for setppc-constraints
  - changed dualfix presolver to propagator such that dual fixing can also be applied during repropagation of the root node
  - added full-dual presolving step in setppc constraint handler
  - dual solution can now be displayed for pure LPs when no presolving was performed
  - added clique presolving for xor constraints
  - added presolving using pairs of variable bound constraints that use the same variables
  - added more presolving to cons_indicator, checking whether indicator/slack variables are aggregated
  - added presolve.{c,h} which should be used for all preprocessing mechanisms executed from within SCIP, corresponding to
    solve.{c,h} and also for presprocessing methods which can be called from different plugins or from the core to avoid
    code doubling
  - return error if variable should be fixed to infinity after presolving (LP-solvers do not handle this consistently)
  - in verblevel `SCIP_VERBLEVEL_FULL`, the number of non-zeros will be output for the original and presolved model
  - new presolving step for tightening logicor constraints using implication and clique information
  - several new presolving steps for linear and knapsack constraints, using gcd information and many more

- Statistic:
  - added average gap based on primal-dual integral to solution statistics; can be disabled via parameter
    `misc/calcintegral`
  - the statistics now include the value of the first LP solved at the root node (without cuts)
  - added new statistic which distinguishes between internal nodes and leaves which got processed
  - new section `Root Node` in statistics, listing objective value, iterations and solving time for the first LP solved
    at the root node as well as final dual bound of the root node and LP iterations for processing the root node
    (those where listed in the `Solutions` section before, named `Root Dual Bound` and `Root Iterations`)

Performance improvements
------------------------

- allow multiaggregation of binary variables
- shorten conflicts and deriving global boundchanges from conflicts
- apply lowerbound provided by pricers already during pricing loop, stop pricing if the lower bound computed by pricing
  already exceeds the cutoff bound
- improved performance of SCIPcliquelistDel(), SCIPcliquetableAdd(), SCIPcliquetableCleanup()

- LP Solution:
  - strong branching LP solutions are checked for integrality
  - improved LP reoptimization for branch-and-price applications
  - improved numerical stability checks for LP solution
  - faster feasibility check of LP solutions (controlled by parameters `lp/checkprimfeas` and `lp/checkdualfeas`)

- Presolver:
  - improved methods SCIPlpiGetBInv{Row,Col,ACol} for row representation in SoPlex LP interface
  - improved performance of method SCIPsolRetransform() when called during presolving with many aggregations
  - minor presolving performance improvements in cons_logicor.c and cons_knapsack.c
  - dual fixing presolver was turned into a propagator
  - many presolving improvements in constraint handlers
  - improved dual-presolving for setppc constraints in special cases

- Constraints:
  - major improvements in pseudo-boolean constraint handler
  - performance improvement in domain propagation by marking constraints for propagation
  - added more constraint upgrading possibilities
  - improved handling of initial constraints created during solving
  - disabled scaling in feasibility check of nonlinear constraint handlers
  - conflict consisting of exactly two binary variables will be handled as set-packing constraint instead of an logicor
    constraint and the corresponding clique information is globally added
  - fasten repropagation for set-packing and -partitioning constraints
  - improved merging of and-constraints
  - disabled multi-aggregation in linear constraint handler when coefficients differ too much
  - improved multi-aggregation in linear constraint handler when only one variable in the aggregation has infinity
    contribution
  - added upgradability for implicit binary variable cases for linear constraints

Examples and applications
-------------------------

- new textbook Gomory mixed integer cuts example

Interface changes
-----------------

- removed all message length parameters in message.c and for printing error messages (not needed anymore)

### New and changed callbacks

- Domain Propagation:
  - added parameter `nmarkedconss` to SCIP_DECL_CONSPROP() callback which gives the number of constraints marked
    for propagation (these constraints are listed first in the conss array given as parameter).

- Primal Heuristics:
  - Added parameter `nodeinfeasible` to SCIP_DECL_HEUREXEC() callback which states whether the current subproblem was
    already detected to be infeasible. In this case, the current LP solution might not respect local bounds and the
    heuristic must not assume that it does.

- Variable Pricers:
  - Added parameter `stopearly` to callback method SCIP_DECL_PRICERREDCOST(). This boolean pointer should be used by the pricer
    to state whether early branching should be performed, even if new variables were added in the current pricing round.

- Branching Rules:
  - new possible return value `SCIP_DIDNOTFIND` for SCIP_DECL_BRANCHEXECLP(), SCIP_DECL_BRANCHEXECPS(), and
    SCIP_DECL_BRANCHEXECEXT() callbacks to state that the branching rule searched, but did not find a branching.

### Deleted and changed API methods

- SCIPcalcMIR() takes an additional parameter sidetypes to determine which side of the rows to use
  (relevant for ranged rows)
- SCIPvarParseOriginal() and SCIPvarParseTransformed() now return the end of the parsed string
- SCIPgetConsCopy() now always captures the created constraint

- Branching:
  - Added parameter `nfracimplvars` to SCIPgetLPBranchCands()
  - SCIPgetLPBranchCands() can be used to retrieve the number of implicit integer variables with fractional LP solution
    value via an additional pointer; the corresponding implicit integer variables can be accessed together with their
    fractionalities and solution values in the same way as binary and integer variables before; the arrays are sorted such
    that binary and integer variables precede the implicit integer variables; the method SCIPbranchcandGetLPCands()
    has been modified in the same way

- LP and Cutting Planes:
  - Added parameter `sidetypes` to SCIPcalcMIR() to specify the specify row side type to be used.
  - Added parameter `cutrank` to SCIPcalcMIR() and SCIPcalcStrongCG() which stores the rank of the returned cut;
     via SCIProwChgRank() the rank of a cut can be changed (default rank is 0)
  - Added parameter `infeasible` to SCIPaddCut() which is a pointer to store whether the cut is infeasible for the
    local bounds.
  - SCIPgetLPObjval() now returns the LP value of the current (suboptimal) basis if the iteration limit is hit during LP
    solving (instead of -infinity); this value is not necessarily a valid dual bound and must not be used as such, but can
    be used as an objective estimate, e.g., if strong branching is simulated using the probing mode
  - removed parameter `normtype` from function SCIPcomputeLPRelIntPoint()

- Misc:
  - Added parameter `lazyconss` to SCIPwriteMIP() to swith writing removable rows as lazy constraints.
  - Added parameter `enablepropagation` to SCIPstartStrongbranch(), which can be used to enable strong branching
    with domain propagation.
  - SCIPstartStrongbranch() has a new parameter `propagate` to enable or disable propagation support for strong branching
  - New method SCIPgetVarStrongbranchWithPropagation() which performs strong branching with propagation on a variable.
  - Added parameter `endptr` to SCIPparseVar() which stores the final string position after parsing.

### New API functions

- added SCIPdebugCheckConss() to the debugging mechanism and therefore created a `SCIP_SOL` (in original space) in debug.c
- before copying solutions to the original solution candidate storage, infinite solution values can now be removed using SCIPcreateFiniteSolCopy()
- SCIPsortLongPtrRealBool(), SCIPsortLongPtrRealRealBool(), SCIPsortLongPtrRealRealIntBool() and corresponding
  methods for sorting, insertion and deletion
- SCIPstoreSolutionGap() in scip.c, to store the gap when the first and last solution is found
- SCIPwriteCliqueGraph() which allows to write a graph with node weights for fractional variables

- Separation:
  - SCIPconshdlrIncNCutsFound(), SCIPsepaIncNCutsFound() and SCIPsepaIncNCutsFoundAtNode() to increase the number of found cuts
  - SCIPseparateSolCutpool() to separate a cutpool w.r.t. a given solution

- Constraint Handlers:
  - New method SCIPconshdlrGetStrongBranchPropTime() which returns the time used for domain propagation methods
    of the constraint handler during strong branching.
  - New method SCIPconsIsMarkedPropagate() which returns whether a constraint is marked for propagation.
  - New methods SCIPconsAddUpgradeLocks() and SCIPconsGetNUpgradeLocks() to increase or get the number of upgrade
    locks of a constraint.
  - New method SCIPgetNCheckConss() which returns the number of checked constraints.

- Data structures:
  - New methods SCIPsparseSolGetFirstSol() and SCIPsparseSolGetNextSol() to get the first sparse solution
    or iterate over the sparse solutions, respectively.
  - New methods for the `SCIP_QUEUE` data structure in pub_misc.h to handle a (circular) queue, e.g., SCIPqueueCreate(),
    SCIPqueueFree(), SCIPqueueInsert(), SCIPqueueRemove(), SCIPqueueFirst(), SCIPqueueIsEmpty(), SCIPqueueNElems()
  - New method SCIPgmlWriteNodeWeight() to write a node section including weight to a .gml graph file.
  - New methods for hash tables: SCIPhashtableRemoveAll(), SCIPhashtableGetNElements(), SCIPhashtableGetLoad()
  - New methods in pub_misc.h to handle a resource activity, e.g., SCIPactivityCreate(), SCIPactivityFree(),
    SCIPactivityGetVar(), SCIPactivityGetDemand() ...
  - New methods for digraphs: SCIPdigraphResize() to resize the graph and SCIPdigraphSetNodeDatas() and
    SCIPdigraphGetNodeDatas() to set and get the data attached to the nodes.

- Domain Propagation:
  - New method SCIPpropGetStrongBranchPropTime() which returns the time spent by a domain propagator during strong branching.
  - New methods SCIPmarkConsPropagate() and SCIPunmarkConsPropagate() to (un)mark a constraint for propagation.

- LP and Cutting Planes:
  - New methods SCIPchgRowLhsDive() and SCIPchgRowRhsDive() to change left and right hand side of a row during diving.
  - Added parameter `cutoff` to SCIPsolveDiveLP(), SCIPsolveProbingLP(), and SCIPsolveProbingLPWithPricing()
    which is a pointer to store whether the diving/probing LP was infeasible or the objective limit was reached.
  - SCIPgetFirstLP{Dual/Lower}boundRoot() which return the value of the first LP solved at the root node
  - SCIPgetNRootFirstLPIterations() which returns the number of LP iterations for the first LP solved at the root node
  - SCIPlpiGetNorms(), SCIPlpiSetNorms() and SCIPlpiFreeNorms() for getting the LP pricing norms from the LP
    solver, loading them back into the solver and freeing the data
  - New method SCIPgetFirstLPTime() and SCIPgetNRootFirstLPIterations() to return time and iterations for the first LP solve
    and SCIPgetFirstLPDualboundRoot() and SCIPgetFirstLPLowerboundRoot() to return the first root LP dual and lower bound.
  - New method SCIPprintDualSol() which prints the dual solution for a pure LP (works only with preprocessing disabled).
  - New method SCIPisCutApplicable() which returns whether a cut is good enough to be applied.

- Message Handler:
  - the main output routine of message.c (`bufferMessage` now handleMessage) has been rewritten: it now does not need
    a copy of the string to be output anymore, which makes the code much simpler (and also faster); it is passed a
    function pointer to the output function and uses it to directly output the (buffered) messages
  - New generic messagehandler output callback method SCIP_DECL_MESSAGEOUTPUTFUNC().
  - Removed parameter `msglength` from callback method SCIP_DECL_ERRORPRINTING().
  - New method SCIPmessageVPrintError() to print an error message.
  - Removed method SCIPmessagePrintWarningHeader().

- Parameters:
  - New method SCIPparamGetCharAllowedValues() to get the allowed values for a char parameter.
  - New method SCIPgetParam() to get the parameter with a given name.

- Variables:
  - SCIPapplyProbingVar() in prop_probing.h
    without deteriorating its objective value
  - SCIPshrinkDisjunctiveVarSet(), which takes an set of variables with corresponding bounds and boundtypes, and
    tries to derive global boundchanges and also to shorten this set of variables by using cliqe, implication and
    variable bound information
  - SCIPselectVarStrongBranching() to get the variable that fullstrongbranching would select
  - New method SCIPvarGetValuehistory() to get the value-based history of a variable.

- Misc:
  - New method SCIPdoNotMultaggr() which returns whether multi-aggregation was disabled.
  - New method SCIPcreateFiniteSolCopy() to create a copy of a solution with infinite fixings removed.
  - New method SCIPadjustImplicitSolVals() which sets implicit integer variables to an integer value in the given
    solution without deteriorating its objective value.
  - New method SCIPcopyOrig() to copy the original problem. Analoguosly, use SCIPcopyOrigProb(), SCIPcopyOrigVars(),
    and SCIPcopyOrigConss() to copy original problem data, variables, or constraints, respectively.
  - New method SCIPwriteCliqueGraph() to write the clique graph in GML format into a given file
  - New method SCIPaddOrigObjoffset() to add an offset to the objective function.
    in original space and updates all orignal solutions correspondingly
  - New method SCIPcopyImplicationsCliques() to copy implications and cliques to a copied SCIP instance.
  - New method SCIPgetOpenNodesData() which returns all unprocessed nodes.
  - Added parameter `endline` to SCIPprintDisplayLine() to switch printing a newline symbol at the end of the line.
  - New method SCIPgetNLimSolsFound() returning the number of feasible primal solution respecting the objective limit.

### Command line interface

- allow dialog option to write clique graph
- dual solution values can now be obtained in the interactive shell after solving a pure
  LP without presolving

### Interfaces to external software

- new SoPlex 2.0 interface, can be enabled with `LPS=spx2`
- add support for SOS1 and SOS2 constraints to AMPL interface (see `interfaces/check/testset/SOS/sos?a.mod` for example)
- added copy of GAMS interface from COIN-OR/GAMSlinks project; GAMS-reader in SCIP can now read model instances from .gms files
- beta version of a python interface for the scipoptsuite is now available under interfaces/python
- beta version of a Java native interface is now available under `interfaces/jni`

### Changed parameters

- parameter `branching/scorefunction` has new value `q` for for `q`uotient branching score function
- replaced parameter `lp/checkfeas` by two parameters `lp/checkprimfeas` and `lp/checkdualfeas` to decide on primal and dual
  feasibility checks individually
- removed all local parameters `reading/(READER)/dynamic{conss|cols|rows}` and replaced them by global parameters
  `reading/dynamic{conss|cols|rows}`
- changed default value of parameter `numerics/dualfeastol` to 1e-7 for safer dual bounds from LP solver
- new possible values for parameter `heuristics/shiftandpropagate/sortkey` for sorting variables w.r.t. their norm,
  default changed from `u` to `v`, which means sorting downwards by violations

- Constraints:
  - changed type of parameters `constraints/bivariate/scaling`, `constraints/quadratic/scaling`, `constraints/soc/scaling`
    from boolean to character
  - changed default for `constraints/{abspower,bivariate,nonlinear,quadratic,soc}/scaling` to off
  - changed default max coefficient for big-M constraint to be initial from 1e6 to 1e9

- Separation:
  - changed default value of gomory cut separation parameter `separating/gomory/maxrank` from 0 to 3, to take also gomory
    cuts that could not be scaled to integral coefficients, with maximal rank 3 into account
  - remove parameter `separating/closecuts/relintnormtype`

### New parameters

- `branching/checksol` and `branching/heursbsol` to specify whether the strong branching LP solution
  should be checked for feasibility and whether a simple rounding heuristic should be run on this solution
- `branching/firstsbchild` and `branching/forceall` to specify the first child node to be
  investigated during strong branching (`u`p, `d`down, `a`uto) and whether always both children should be solved (only for
  strong branching with domain propagation, per default, the second child is not looked at when the first is infeasible)
- `conflict/fullshortenconflict` to decide whether we want to stop shortening a conflict set, when no
  global bound changes can be found anymore
- `conflict/maxvarsdetectimpliedbounds` to decide whether the a valid conflict of what maximal length
  will be used to derive global bound changes
- `constraints/{linear,knapsack}/detectcutoffbound` and `constraints/{linear,knapsack}/detectlowerbound`
  to enable/disable detection of constraint parallel to the objective function that will add an cutoffbound or an
  lowerbound respectively and these constraints will be prevented from entering the LP
- `constraints/and/upgraderesultant` to upgrade resultants of and constraints from binary to implicit binary variables, default is TRUE
- `constraints/abspower/scaling` and `constraints/nonlinear/scaling`
- `constraints/indicator/scaleslackvar` for scaling of the slack variable in indicator constraints
- `constraints/indicator/trysolfromcover` for trying to construct a feasible solution from a cover
- `constraints/linear/checkrelmaxabs` for checking linear constraints with a side of 0.0 relative to
- `constraints/linear/detectpartialobjective` to enable/disable the detection of sub-equations of the objective function
- `constraints/logicor/strengthen`, should pairwise constraint comparison try to strengthen constraints by removing superflous non-zeros?
- `constraints/xor/addextendedform` to add an extended formulation in XOR-constraints
- `constraints/xor/addflowextended` to add use the extended flow formulation in XOR-constraints
- `heuristics/<heurname>/lplimfac` for LNS heuristics to limit the number of LPs solved in a subproblem
  the maximum absolute value in the activity instead of 1.0
- `heuristics/shiftandpropagate/fixbinlocks` for fixing binary variables with no locks in one direction to the corresponding bound
- `heuristics/shiftandpropagate/collectstats` which decides whether variable statistics are collected
- `heuristics/shiftandpropagate/impliscontinuous` to decide whether implicit integer variables are treated as continuous variables
- `heuristics/shiftandpropagate/preferbinaries` and `heuristics/shiftandpropagate/stopafterfeasible`,
  which decide whether binaries should be shifted first and the shifting should be stopped when no violations are left
- `lp/disablecutoff` to toggle usage of LP cutoff bound (0: enabled, 1: disabled, 2: auto = disabled if pricers are used)
- `misc/calcintegral` (default TRUE) to trigger calculation of primal-dual integral
- `misc/finitesolutionstore` to switch whether infinite fixings should be removed from solutions before
  copying them to the original solution store
- `misc/permuteconss` and `misc/permutevars` to control whether variables and/or constraints should be permuted, if permutationseed != -1
- `presolving/components/feastolfactor` to increase the feasibility tolerance in all sub-SCIPs, when solving a component
- `propagating/obbt/conditionlimit` to discard instable LP bases
- `reading/(READER)/initialconss` that determines whether model constraints are initial
- `reading/cipreader/writefixedvars` for disabling printing of fixed variables in CIP format
- `reading/lpreader/aggrlinearization-ands` and `reading/mpsreader/aggrlinearization-ands` to enable/disable
  the printing of the weak or strict relaxation of and-constraints in LP and MPS format, respectively
- `reading/lpreader/linearize-and-constraints` and `reading/mpsreader/linearize-and-constraints` to
  allow and-constraints to be linearized when printing in LP and MPS format, respectively
- `separating/feastolfac` to allow dynamic decrease of relaxation feasibility tolerance depending on feasibility to applied cuts,
  i.e., allow relaxation solutions to have a primal infeasibility of at most this factor times the infeasibility of applied cuts
- `separating/gomory/sidetypebasis` to decide whether the sides of ranged rows should be determined from the basis status
- `separating/oddcycle/cutthreshold` to run odd cycle separation if not enough cuts have been found
- `separating/zerohalf/delayedcuts` to use the delayed cutpool for the zerohalf separator
- `write/allconss` to enable that all constraints are written
- `write/genericnamesoffset` when writing a generic problem to define an offset on the variable numbering

### Data structures

- New structure to store value-based branching and inference history (see pub_history.h).
- new data structure for (circular) queues (`SCIP_QUEUE`)
- hash tables will now increase dynamically
- Moved LP solver interfaces to subdirectory `src/lpi`.

Testing
-------

- added McNemar tests and Wilcoxon signed rank tests to cmpres.awk evaluation scripts
- added passing MEM option of testgams(cluster) target as workspace option to GAMS jobs
- extended test scripts by statistical tests

Build system
------------

### Makefile

- default flag for ZIMPL is now `auto`, which means that it is built if and only if GMP is available (GMP=true)
- fixed make install for older Mac systems where install command does not have option -t
- dropped support for Ipopt < 3.10

Fixed bugs
----------

- fixed bug when adding (global) clique, implications or variable bound information in solving stage that lead to
  global bound changes which contradict local bounds and therefore need to be stored as pending bound changes
- unlinking a solution now copies solution values smaller than SCIPepsilon() avoiding some feasible solution in the
  transformed problem to be infeasible in the original problem
- fixed bug when flushing the warning buffer when SCIP is closed
- fixed bug when a bound change contradicts a local bound and is stored as pending, but the contradicting local
  bound becomes global afterwards (--> node where pending bound change is valid can be cut off)
- fixed statistics bug: externally given solutions and new solutions found while transforming existing ones
  are now listed in line `other solutions` of primal heuristics statistics
- fixed bug in random generators SCIPgetRandomInt() and SCIPgetRandomReal() for large intervals
- make sure that bound changes of negated original variables are correct

- Branching:
  - fixed bug w.r.t. changing the variable branching priority beyond the problem stage
  - allow again branching on continuous variables with huge bounds

- Separation:
  - fixed bug in sepa_cgmip computeObjWeightSize() w.r.t. equal sized rows
  - fixed wrong bound calculation in sepa_rapidlearning
  - fixed bug in flowcover separator to exclude unconstrained rows in aggregation

- LP and Interfaces:
  - fixed bug that lead to resolving the LP after diving instead of restoring the buffered solution
  - fixed rare bug with conflict analysis and LP/LPI having different states after diving
  - fixed several bugs in lpi_grb
  - fixed wrong strong branching results in lpi_grb.c and an invalid write
  - fixed bug in handling max-function in ampl interface; added support for min-function

- Presolving:
  - fixed bug in prop_dualfix w.r.t. to fixing of variables to infinity after presolving
  - fixed wrong presolving finished status which sometimes occurred when the time limit was hit during presolve
  - fixed bug where a limit on presolving rounds was exceeded by 1
  - fixed minor bugs in presolving in cons_setppc.c and cons_logicor.c
  - fixed minor bug in cons_linear w.r.t. disabled presolving

- Propagators:
  - fixed bug in genvbounds propagator occurring when objective offset or scale changes after a restart
  - fixed bug in genvbounds propagator by replacing non-active variables on right-hand side after presolving

- Readers:
  - fixed memory bug in reader_mps
  - fixed several minor bugs with handling of memory when writing aggregated variables (reader_lp, reader_mps)
  - fixed bug in reader_lp when writing bilinear terms (product sign was missing)
  - fixed bug in reading indicator constraints in mps-format
  - nonlinear readers now create auxiliary objective variables and constraints always as initial and not removable
    in order to avoid unbounded LPs due to loose variables with infinite best bound

- Constraints:
  - fixed several bugs where variables or constraints were not freed correctly
  - do not multi-aggregate variables if the constant would be a huge value in order to avoid numerical troubles
  - fixed bug with infinite multi-aggregation constants
  - fixed output of aggregated variables in indicator constraints in lp and mps-format
  - improved handling of initial constraints: constraints which are initial, but added during the search to an already
    treated node are kept and added to the LP at every node where they are active
  - fixed bug in cons_superindicator concerning names of upgraded constraints
  - fixed bug in cons_indicator with trying to create solution in problem stage
  - fixed bug in cons_orbitope with fixing upper right triangle in non-root nodes

Miscellaneous
-------------

- new SCIP Optimization Suite homepages

@page RN30 Release notes for SCIP 3.0

@section RN302 SCIP 3.0.2
*************************

Features
--------

- reading erroneous CIP files can now output some indication of syntax errors
- can now run splint on core files
- cons_xor now uses the integral variable in propagation
- allowed to switch on/off the solution debugging

Performance improvements
------------------------

- improved SCIPlpiAdd{Cols,Rows}() in SoPlex LPi

Examples and applications
-------------------------

Interface changes
-----------------

### New API functions

- SCIPmarkColNotRemovableLocal() and SCIPmarkRowNotRemovableLocal() to forbid removal of an column/row
  from the LP in the current node
- SCIPmessageVPrintError()

### Command line interface

- can now output the solutions in the solution pool in the interactive shell

### Interfaces to external software

- updated Mosek LP interface to compile with Mosek 7

Fixed bugs
----------

- fixed bugs in solution counting
- fixed fieldtypes in sorting template
- fixed bug concerning the userinterrupt flag, which was not reset
- fixed solution collection when counting solutions
- fixed bug with storing original solutions
- fixed bug with infinite multi-aggregation constants
- fixed bug that removing reverse implication did not reset closestvblpcount
- fixed bug that duplicate solutions stopped copying of solutions to original solution candidate store
- forbid branching on variables with huge bounds; such huge values cannot be enumerated with fixed precision
  floating point arithmetics
- fixed bug that Ipopt's error message was not fully shown due to exiting before the message handler buffer was emptied
- unlinking a solution now copies solution values smaller than SCIPepsilon() avoiding some feasible solution in the
  transformed problem to be infeasible in the original problem
- allow to add columns (rows) with nonzero indices beyond current number of rows (columns) in SoPlex LPi
- updated get.ASL script to cope with broken ftp access to netlib server

- Memory:
  - fixed bugs with freeing C++ object data for problem and variables
  - fixed memory leak in lp.c (probably never occurred so far since array was not used)
  - fixed bug in sepa_zerohalf.c where the maxcuts(root) parameters led to an invalid memory allocation call

- LP:
  - fixed assert in solve.c with branched status and LP reached the objective limit
  - fixed bug in heur_oneopt.c and heur_clique.c which was caused by side-effects when calling SCIPconstructLP(); when
    adding new variables in this method (e.g. adding new variables needed for a relaxation), this changes the variables
    array of SCIP
  - fixed problem that diving did not save status for infeasible LPs
  - fixed bug in SCIPlpComputeRelIntPoint() with wrong iteration limit and with wrong recompution
  - fixed bug that old LP size was not updated for deadend if no LP was solved

- Expressions:
  - fixed issues with ungraceful termination when encountering unsupported expression operands in AMPL interface
  - fixed bug in backward propagation of linear expressions in expression graph

- Propagation:
  - fixed potential performance issue with tree depth always assumed to be zero when propagating in probing mode
  - fixed bug in prop_vbound w.r.t. creation of variables during the search
  - fixed several bugs in propagation of cons_xor: need to take integral variables into account
  - fixed bug in cons_abspower.c handling infinity values in propagation
  - fixed bug in cons_and.c when a constraint was not correctly propagated which led to wrong dual-presolve reductions
  - fixed bug in cons_abspower: wrong infinity check when propagating bounds

- Presolving:
  - fixed bug that the number aggregated variables were not counted in presol_inttobinary.c
  - fixed bug in presol_domcol: locks are now checked to see whether rounding was forbidden for a variable

- Reader:
  - fixed bug in reader_gms.c w.r.t. writing nonlinear expressions with polynomials with constants
  - fixed bugs in parsing bounds from CIP-files, in reader_gms and AMPL interface
  - fixed bug when reading a mps formated file with a missing bound in the bound section

- Constraints:
  - fixed bug in cons_bounddisjunction with satisfied literal of multi-aggregated variable
  - fixed bug in upgrade method of cons_soc
  - fixed issue with negated variables in cons_xor.c
  - fixed several asserts in cons_xor presolving
  - fixed bug in cons_xor.c calling method on null pointer row
  - fixed bug using a too hard comparison on the objective-infeasible-decision in constraint enforcement
  - fixed possible cycling in enforcement of nonlinear constraints due to too early removal of newly added cuts from LP
  - fixed bug wrongly removing constraints locally while counting
  - fixed bugs in cons_bivariate.c when the nonlinear function is not differentiable on the boundary of the domain
  - fixed bug in cons_indicator.c:SCIPmakeIndicatorFeasible() with handling fixed variables
  - fixed bug in cons_integral: check integrality of implicit integer variables when a solution is checked for feasibility
  - fixed bug in Undercover with `pseudo-`quadratic constraints
  - fixed bug with quadratic constraints not being upgraded
  - fixed bug in intervalarith.c: bivariate quad. equations may have been solved wrongly if second variable is unbounded

- Separation:
  - fixed bug in sepa_zerohalf.c not copying the displays to the subscip, but still changing a display parameter there
  - fixed iteration limit determination in sepa_closecuts
  - fixed bug in sepa_closecuts: need to make sure that variable values of separation point satisfy bounds
  - fixed bugs in sepa_oddcylce: number of arcs have to be adjusted, handle implicit binary variables,
    fixed bug in heuristic separation method, fixed asserts
  - fixed wrong bound calculation in sepa_rapidlearning

@section RN301 SCIP 3.0.1
*************************

Features
--------

- added delayed cutpool which only gets separated if the sepastore is empty after a separation round
- sepa_cgmip can now take the objective row into account
- added possibility to run clang compiler
- statistics now include output on number of solutions that respect objective limit

Performance improvements
------------------------

- also copying active tight cuts from the delayed cut pool when calling SCIPcopyCuts()
- sort genvbounds only when root node is finished; apply more often

Examples and applications
-------------------------

Interface changes
-----------------

- when using an objective limit, heuristic characters are not displayed any longer for worse solutions

### Deleted and changed API methods

- fixed spelling in the method name SCIPgmlWriteClosing()

### New API functions

- SCIPgetNLimSolsFound() to get number of solutions that respect the objective limit

Fixed bugs
----------

- fixed issue with applying the effective root depth during the search
- fixed bug concerning usage of dualbound and lowerbound
- fixed bug trying to color probing nodes, which are not added to the vbc output anymore
- fixed bug in sorting template
- fixed bug leading to removing a ranged row parallel to the objective function, although one of the sides was still needed
- fixed a bug correcting the binvarssorted flag in cons_linear.c
- fixed bug in cons_varbound.c not resolving multi-aggregated variables
- relaxed assert in SCIPvarCh{Lb,Ub}{Global,Local} that new bound must be tighter to feastol
- fixed contra-intuitive behavior when using SCIP with objective limits and solution limit at the same time;
  SCIP now only stops when sufficiently many solutions better than the objective limit have been found
- fixed bug when adding binary implications with non-vartype binary variables
- fixed bug adding binary implications on binary variables with type != `SCIP_VARTYPE_BINARY`
- fixed bug concerning different tolerances for reached objective limit in case of pricing with fastmip

- LP:
  - fixed bug which disabled iteration limit in SCIPlpSolveAndEval()
  - ensure consistency of LP bounds during OBBT diving, i.e., that lower <= upper holds exactly
  - set lpsolstat to `SCIP_LPSOLSTAT_NOTSOLVED` in SCIPchg{Lp,Dual}feastol()
  - use tighter dual feasibility tolerance for LPs solved during optimization-based bound tightening
  - fixed bug with unflushed LP arising from global bound changes in strong branching

- Constraints:
  - fixed issue with deleting varbound constraints in case the bound change was not applied
  - fixed bugs in parsing dis-/conjunctive constraints
  - fixed bug with handling of empty logicor and bounddisjunction constraints
  - fixed issue in cumulative constraint and separation
  - fixed bug when sorting knapsack constraints with the same weights
  - fixed bug resulting in trying to delete an upgraded linear constraint a second time in exitpre callback
  - fixed minor bug in conjunctive constraint handler printing wrong constraint
  - fixed bug in disjunctive constraint handler when enforcing a constraint
  - fixed behaviour change of indicator constraint handler when solving another instance after solving one using the
    interactive shell
  - fixed several issues in cumulative constraint handler
  - fixed bug in cumulative constraint handler w.r.t. getting active variables
  - fixed bug in cumulative constraint handler concerning conflict analysis

- LPI and Interfaces:
  - fixed bug in CppAD in connection with abspower constraints
  - fixed bug in CppAD when using signpower functions with expression pointers that do not fit into an unsigned int
  - better handling of generalized (Lagrangian) variable bounds that are not in the LPI
  - fixed wrong basis rstat values in CPLEX LPI
  - fixed bug with LP not being flushed after bound changes on columns that are not in the LPI
  - methods SCIPlpiIs{PrimalFeasible,DualFeasible,DualUnbounded}() in SoPlex LPi now check that the LP is not perturbed,
    which may happen when stopping due to iteration or time limit
  - fixed inconsistencies between methods SCIPlpiIs{PrimalFeasible,DualFeasible,Optimal,...} in SoPlex LPi

- Propagation:
  - fixed bug when adding linear constraints with non active variables in solving process, during propagation this
    resulted in changing the row, which is not possible for unmodifiable constraints/locked rows
  - fixed small issue in pseudo objective propagator w.r.t. propagating the lower bound globally
  - fixed bug in cons_orbitope: in rare cases one cannot repropagate
  - fixed bug of wrong result code in propagation in prop_genvbound.c

- Presolve:
  - fixed bug in copying nonlinear constraints during presolve (resulted
    in wrongly declaring instances as infeasible when using component presolve)
  - fixed bug in copying nonlinear constraints during presolve (nonlinear part was not copied)

- Heuristics:
  - fixed wrong solving status (OPTIMAL) in case an unbounded solution was provided or found by heuristic before presolve
  - fixed bug in heur_subnlp running with tightened tolerances: sumepsilon must be tightened like feastol and epsilon
  - fixed bug in nlp diving heuristic for fractional variables with values slightly outside of their domain

- Numerics:
  - fixed several numeric issues
  - fixed numerical bug in conflict.c relaxing bounds while keeping an infeasibility proof
  - fixed feasibility decision bug when replacing inactive variables by their active counterparts, which might change the
    redundancy status of a bounddisjunction constraint due to numerics
  - fixed numerical bug adding a relaxed bound for conflict analysis in cons_varbound
  - fixed numerical bug in conflict analysis of genvbounds propagator

@section RN300 SCIP 3.0.0
*************************

Features
--------

- SCIPcomputeLPRelIntPoint() with normtype=`s` now uses homogenized LP for computing rel.int. point too and allow to
  set relaxrows = FALSE
- new column showing the pseudo objective value
- digraph structure added to misc.c and pub_misc.h that can be used to handle directed graphs, compute undirected
  components in the graph and sort these components (almost) topologically
- SCIP does now print an info message when the root LP could not be solved or is unbounded
- added counter and clock for SCIPcopy() calls
- correct initialization of steepest edge weights with SoPlex 1.6.0.4
- parameters can now be fixed, which means that their value cannot be changed unless they are unfixed, first;
  the fixing status of a parameter is copied to sub-SCIPs, which allows to ensure that certain parameters
  are also not changed when, e.g., heuristics change emphasis settings or also specific parameters
- automatic transfer of original solutions (e.g., provided by the user, from solution pool, after restart, from heuristic
  adding original solution during solve) to the transformed space (might fail due to, e.g., dual fixings)
- added possibility to use GUBs for lifting knapsack cuts (disabled)
- added pre- and post-conditions in doxygen documentation for all methods of scip.{c,h}
- added zeroobj heuristic that solves a copy of the problem without an objective function and with quite strict limits
  on the number of nodes and LP iterations
- complete reworking of the vbounds propagator: it now takes into account variable bounds, cliques and implications,
  stores bounds of variables which were changed and performs a forward propagation from these bounds, i.e., tries to
  derive new bounds for other variables; during propagation, bound changes are propagated in an (almost) topological order

- Constraints:
  - full version of cumulative constraint handler
  - new constraint handler `superindicator` for indicator constraints with slack constraints of arbitrary type
  - implemented first clique lifting procedure in cons_setppc.c (by default is off)
  - the conjunction and disjunction constraint handlers are now able to parse their CIP output format

- Memory:
  - better handling of memory limits, in particular for large problems
  - estimate memory consumption for sub-SCIP and do not copy them if close to memory limit

- Presolve:
  - time for initpre and exitpre methods is now also measured in presolving time
  - added dual presolving for and-constraints difficult instances (no guarantees)
  - oneopt can now be called before presolving
  - added a presolving step in the disjunctive constraint handler, removing disjunction, where a sub-constraint was
    deleted, which means this sub-constraint is redundant, which again means it is always TRUE or will be enforced by
    another constraint
  - added new presolver convertinttobin, which converts bounded integer variables to their binary representation, e.g.
    for integer variable 0 <= x <= 10 the binary variables y0, y1, y2 and y3 are created, such that
    1 y0 + 2 y1 + 4 y2 + 8 y3 <= 10 and x = 1 y0 + 2 y1 + 4 y2 + 8 y3
  - added new presolver gateextraction, which tries to find and-gates/constraints which are linearized
    e.g. (x + y + z >= 1, x + y <= 1 and x + z <= 1 => x == AND(~y,~z)), in special cases it also detects set-partitioning
    constraints e.g. (x + y + z >= 1, x + y <= 1, x + z <= 1 and y + z <= 1 => x + y + z == 1));
    gate-extractor is also able to detect logicor constraints and set-packing/-partitioning constraints with the same
    variables, to upgrade these both constraints to a set-partitioning constraint
  - added new presolver components, that searches for independent components in the problem structure and solves
    these components as sub-SCIPs when they are small enough (per default <= 20 discrete variables, nodelimit of 10000)
  - added new presolver domcol that looks for dominated columns in a MIP and tries to fix them

- Reader:
  - CNF reader now creates feasibility instances per default, usage of an objective has to be set by a parameter
  - added reader for MI(NL)Ps in OSiL (Optimization Services Instance Language) format

- Statistic:
  - new statistics and new statistic output messages
  - number of presolving calls of plugins is counted and displayed in the statistics,
    can be accessed via SCIPpresolGetNCalls() and SCIP{prop/conshdlr}getNPresolCalls()
  - the statistics shows for a branching rule the number of calls for LP, extern and pseudo candidates
  - new switch `SCIP_STATISTIC` and new macros SCIPstatisticMessage(), SCIPstatisticPrintf() and SCIPstatistic() to output
    statistic and execute code lines which are only needed therefor. Works as `SCIP_DEBUG` and SCIPdebugXyz()
  - added statistics on the number of cuts/rows that have actually been applied to the lp for each constraint handler and separator;
    use SCIPcreate(Empty)RowCons() and SCIPcreate(Empty)RowSepa() to support the statistics.

- NLP:
  - new propagators obbt and genvbounds for MINLP
  - new NLPI parameter `SCIP_NLPPAR_FASTFAIL` to enable convergence checks in NLP solver to stop early on seemingly
  - added nlpdiving heuristic that comprises several diving heuristics using an NLP relaxation

Performance improvements
------------------------

- improved scaling by choosing the smallest scaler
- if first root lp is solved and the optimality is rejected by SCIP, there won't be an unnecessary solving of the lp
  from scratch again
- several performance improvements for Pseudo-Boolean optimization, pseudo objective propagator
- streamlined initlp functions in cons_indicator, cons_sos1, cons_sos2 (add rows only if needed)
- improved time used for adding implications
- speed up in SCIPboolarrayExtend() in misc.c replacing a for loop with BMSmoveMemoryArray() call
- speed up in var.c changing some recursive calls into iterative calls and reducing the number of VARFIX event that are
  thrown for fixation, aggregation or multi-aggregations
- revised reduced cost propagator
- increased performance in SCIPcliqueAddVar(), adding a variable to a clique
- tighten primal and dual feasibility tolerances independently if they are not reached in LP solving

- Probing:
  - if probing reached the end of all variables it will restart the probing cycle correctly
  - improved probing by ordering the variables differently and applying the one-branch before the zero-branch

- Constraints:
  - improved scaling of linear constraints, linear constraints with integral variables will now be scale with
    1e+06/MAX(maximal absolute coefficient, 1.0) instead of 1e+03/MAX(maximal absolute coefficient, 1.0);
    if all coefficients are in absolute value equal they will be scaled by that
  - added clique presolving for and-constraints, which checks if two operands or one operand and the resultant are in a
    clique and then fixes the resultant to 0 and in the former case we can delete the and-constraint too
  - speed up in linear constraint handler replacing aggregated variables
  - when all nonlinearities have been fixed and the number of nonfixed variables is 1 in cons_nonlinear/cons_quadratic/
    cons_bivariate, handle it by a bound change instead of adding a linear constraint

- Separation:
  - automatically turn off separation in sepa_oddcycle if it was too unsuccessful within the last calls
  - use faster Dijkstra variants in sepa_oddcycle
  - improved tcliquegraphAddImplicsVars() in sepa_clique.c to faster add possible variables
  - changed emphasis settings: knapsack disaggregation is now allowed in fast presolving, CG-MIP separator disabled in
    aggressive separation

- Reader:
  - improved lp-, mps-, opb-reading time
  - speed up mps reader asking parameters only once

- Heuristics:
  - added parameters mincoveredrel and mincoveredabs to heur_undercover to only run if problem is sufficiently nonlinear
  - improved intdiving heuristic by activating backtracking to a different fixing value
  - heur_undercover treats indicator constraints as nonlinear and fixes the binary variable for linearization

Examples and applications
-------------------------

- new examples for scheduling and usage of the callable library with nonlinear problems
- the error messages are not handled via the message handler anymore; per default the error message a written to stderr

Interface changes
-----------------

- introduced basic inclusion and creation methods to simplify usage of the SCIP library
- allowed to start diving mode even if LP is not flushed, not solved, or not solved to optimality
- changed the message handler system within SCIP heavily such that it is thread save
- the resolve propagation methods for the constraint handler and propagator getting a new parameter called relaxedbd;
  explaining/resolving this relaxed bound is sufficient
- default integer comparer SCIPsortCompInt() (see pub_misc.h)

- LP interface:
  - SoPlex LPI supports setting of `SCIP_LPPAR_DUALFEASTOL` when using SoPlex version 1.6.0.5 and higher.

- Problem:
  - Forbid problem modifications in `SCIP_STAGE_{INIT,EXIT}PRESOLVE` (see pre-conditions for corresponding methods in scip.h).

- Miscellaneous:
  - New macro SCIPdebugPrintCons() to print constraint only if `SCIP_DEBUG` flag is set.
  - all objscip *.h file now use the default SCIP interface macros (this should avoid errors when changing the interface)

### New and changed callbacks

- Constraint Handler:
  - Added a propagation timing parameter `proptiming` to SCIP_DECL_CONSPROP(), giving the current timing at which
    this method is called (also to the corresponding c++ wrapper classes).
  - New optional callback methods in constraint handlers: `SCIP_DECL_CONSGETVARS` and `SCIP_DECL_CONSGETNVARS`.
    These callbacks, if implemented, should return an array of all variables and the number of all variables used
    by the given constraint, respectively. (This method might, e.g., be called by a presolver)

- NLP Solver Interface:
  - New NLPI callback SCIP_DECL_NLPISETMESSAGEHDLR() to set message handler in NLP solver interfaces.

- Propagator:
  - Added a propagation timing parameter `proptiming` to SCIP_DECL_PROPEXEC(), giving the current timing at which this method is
    called (also to the corresponding c++ wrapper classes).

- Plugin management:
  - added `basic` inclusion methods which have only fundamental data of the plug-ins as arguments; added setter functions
    for all non-fundamental callbacks of the plug-ins; the plug-in types with basic inclusion functions are:
    readers, constraint handlers, conflict handlers, presolvers, propagators, heuristics, separators, relaxation handlers,
    branching rules, node selectors and pricers; these methods should make the usage easier, sparing out optional callbacks and
    parameters: e.g., SCIPincludeConshdlrBasic();
  - To extend the basic functionalities, there are setter method to add
    optional callbacks. For example SCIPsetConshdlrParse(), SCIPsetPropCopy() or SCIPsetHeurInitsol().

- Constraint Handlers:
  - Added basic creation methods for all constraints types, e.g., SCIPcreateConsBasicLinear(); these methods should make the usage easier,
    sparing out optional callbacks and parameters.

### Deleted and changed API methods

- SCIPcomputeCoverUndercover() now has an additional parameter coverbd
- tcliqueMaxClique has an additional parameter to store the number of used branch-and-bound nodes
- the code in `src/dijkstra` and `src/xml` has been changed to (increasingly) conform to the SCIP coding style;
  all function (and variable) names have been changed (do not contain `_` anymore).
- renamed SCIPstairmap*Core() to SCIPstairmap*Stair()

- Conflict Analysis:
  - Added parameter `relaxedbds` to conflict handler callback method SCIP_DECL_CONFLICTEXEC(). This array contains
    bounds which are sufficient to create a valid conflict

- Constraint Handler:
  - Added a parameter `restart` to the SCIP_DECL_CONSEXITSOL() callback method, indicating whether this call was
    triggered by a restart.
  - Added a parameter `relaxedbd` to SCIP_DECL_CONSRESPROP() callback method. If explaining a given bound change
    (index), it is sufficient to explain the reason for reaching the `relaxedbd` value, see above
  - Removed parameters `isunbounded`, `isinfeasible` and `result` from SCIP_DECL_CONSINITPRE() and SCIP_DECL_CONSEXITPRE()
    callback methods. It is not allowed to determine unboundedness or infeasibility in these callbacks, anymore.
  - added a `SCIP_CONS*` parameter to SCIPcreateConsDisjunction() which can represent the linear relaxation of the whole
    disjunction constraint as a conjunction constraint, or `NULL`
  - remove problematic function cons_indicator:SCIPsetSlackVarIndicator()
  - Renamed SCIPgetCountedSparseSolutions() to SCIPgetCountedSparseSols() in cons_countsols.{c,h}.

- Counting:
  - Changed the counting system within SCIP heavily. New method for `SCIP_SPARSESOL` usage, SCIPsparseSolCreate(),
    SCIPsparseSolFree(), SCIPsparseSolGetVars(), SCIPsparseSolGetNVars(), SCIPsparseSolGetLbs(), SCIPsparseSolGetUbs()
    in (pub_)misc.{c,h}.

- Cuts and Separation:
  - removed `targetscip` parameter from SCIPconvertCutsToConss(), now this function can only convert cuts on one instance,
    otherwise use SCIPcopyCuts()
  - added `ncutsadded` parameter to SCIPcopyCuts() to be able to store the number of copied/converted cuts
  - New functions SCIPcreateEmptyRowCons(), SCIPcreateEmptyRowSepa(), SCIPcreateRowCons(), and SCIPcreateRowSepa() that allow
    to set the originating constraint handler or separator of a row respectively; this is, for instance, needed for statistics
    on the number of applied cuts. If rows are created outside a constraint handler or separator use SCIPcreateRowUnspec() and
    SCIPcreateEmptyRowUnspec(). The use of SCIPcreateEmptyRow() and SCIPcreateRow() is deprecated.
  - New functions SCIProwGetOrigintype(), SCIProwGetOriginCons(), and SCIProwGetOriginSepa() to obtain the originator
    that created a row.

- LP:
  - new parameter numerics/lpfeastol for primal feasibility tolerance used in LP solver
  - SCIPcomputeLPRelIntPoint() takes two new arguments giving a time and iteration limit
  - SCIPcolGetStrongbranchLPAge(), SCIPgetVarStrongbranchLPAge(), SCIPgetNLPs(), SCIPgetNPrimalLPs(), SCIPgetNDualLPs(),
    SCIPgetNBarrierLPs(), SCIPgetNResolveLPs(), SCIPgetNPrimalResolveLPs(), SCIPgetNDualResolveLPs(), SCIPgetNNodeLPs(),
    SCIPgetNNodeInitLPs(), SCIPgetNDivingLPs(), SCIPgetNStrongbranchs(), SCIPgetNRootStrongbranchs() now return a longint
    instead of an integer

- Message Handler and Printing:
  - New callback method SCIP_DECL_MESSAGEHDLRFREE() which is called when the message handler is freed.
  - The old callback method SCIP_DECL_MESSAGEERROR() was replaced by the callback method SCIP_DECL_ERRORPRINTING().
  - the follwing methods additionally need the SCIP pointer as parameter to make the output thread save:
    SCIPprintVersion(), SCIPsetMessagehdlr(), SCIPgetMessagehdlr() and SCIPwarningMessage()
  - the error printing method can be replaced using the method SCIPmessageSetErrorPrinting(); the default error message
    printing can be recoverd via SCIPmessageSetErrorPrintingDefault() (see pub_message.h)
  - Changed the message handler system within SCIP heavily such that it is thread-safe. SCIPcreateMessagehdlr() in
    scip.{c,h} was replaced by SCIPmessagehdlrCreate() in pub_message.h/message.c with a changed parameter list;
    see pub_message.h and type_message.h.
  - removed method SCIPcreateMesshdlr(), please use SCIPmessagehdlrCreate() (see pub_message.c)
  - removed method SCIPfreeMesshdlr(), please use SCIPmessagehdlrRelease() (see pub_message.c)
  - Error messages (SCIPerrorMessage()) are not handled via the message handler anymore; per default the error
    message is written to stderr.
  - the following methods need an additional message handler: SCIPdispLongint(), SCIPdispInt(), SCIPdispTime(), all message
    handler methods (see pub_message.h), SCIPhashtablePrintStatistics(), SCIPhashmapPrintStatistics(), SCIPlpiCreate()
  - SCIPprintCons() does not print termination symbol `;\n` anymore; if wanted, use SCIPinfoMessage() to print `;\n` manually
  - remove SCIPcolPrint() and SCIProwPrint(), please use SCIPprintCol() SCIPprintRow() see scip.h
  - method SCIPprintError() does not need the file stream anymore. The error is written via the error message callback.

- Nonlinear expressions, relaxation, and solver interface:
  - Method SCIPexprtreeRemoveFixedVars() is not public anymore.
  - Renamed SCIPmarkNonlinearitiesPresent() to SCIPenableNLP()
  - Renamed SCIPhasNonlinearitiesPresent() to SCIPisNLPEnabled().
  - removed SCIPmarkContinuousNonlinearitiesPresent(),
    renamed SCIPhasContinuousNonlinearitiesPresent() to SCIPhasNLPContinuousNonlinearity() and allow call only during
    initsolve and solve,

- Parameters:
  - Replaced SCIPparamSet*() by SCIPchg*Param()
    + replaced SCIPparamSetBool() by SCIPchgBoolParam()
    + replaced SCIPparamSetInt() by SCIPchgIntParam()
    + replaced SCIPparamSetLongint() by SCIPchgLongintParam()
    + replaced SCIPparamSetReal() by SCIPchgRealParam()
    + replaced SCIPparamSetChar() by SCIPchgCharParam()
    + replaced SCIPparamSetString() by SCIPchgStringParam()

- Presolving:
  - Removed parameters `isunbounded`, `isinfeasible` and `result` from SCIP_DECL_PRESOLINITPRE() and
    SCIP_DECL_PRESOLSEXITPRE(). It is not allowed to determine unboundedness or infeasibility in these callbacks, anymore.

- Propagator:
  - changed parameters of function SCIPpropagateCutoffboundVar() in prop_pseudoobj.{c,h}
  - Added a parameter `restart` to SCIP_DECL_PROPEXITSOL() callback method, indicating whether this call was triggered
    by a restart.
  - Added a parameter `relaxedbd` to SCIP_DECL_PROPRESPROP() callback method. If explaining a given bound change
    (index), it is sufficient to explain the reason for reaching the `relaxedbd` value.
  - Removed parameters `isunbounded`, `isinfeasible` and `result` from SCIP_DECL_PROPINITPRE() and
    SCIP_DECL_PROPEXITPRE() callback methods. It is not allowed to determined unboundedness or infeasibility in
    these callbacks, anymore.

- Sort and Copy:
  - The methods SCIPsortedvecInsert*() have an additional parameter which can be used to receive the position where
    the new element was inserted, if this is not of interest a `NULL` pointer can be given
  - new parameter in SCIPcopyPlugins() to indicate whether the message handler from the source SCIP should be passed to the
    target SCIP (only the pointer is copied and the usage counter of the message handler is increased)
  - New parameter in SCIPcopy() to indicate whether the message handler from the source SCIP
    should be passed to the target SCIP (only the pointer is copied and the usage counter of the message handler is
    increased). In multi theaded enviroment this parameter needs to be set to FALSE.

- Variable usage:
  - rename SCIPvarGetBestBound() to SCIPvarGetBestBoundLocal()
  - rename SCIPvarGetWorstBound() to SCIPvarGetWorstBoundLocal()
  - Method SCIPvarGetProbvarSum() is not public anymore, use SCIPgetProbvarSum() instead.
  - Replaced method SCIPvarGetRootRedcost() by SCIPvarGetBestRootRedcost().

### New API functions

- setup timer to all plugins and therefore SCIP<plugin-type>GetSetupTime() methods in all pub_plugin-type.h to ask
  for this time (, e.g. SCIPeventhdlrGetSetupTime() in pub_event.h)
- new GML(Graph Modeling Language) methods SCIPgmlWriteOpening(), SCIPgmlWriteCosing(), SCIPgmlWriteArc(), SCIPgmlWriteEdge(),
  SCIPgmlWriteNode() that write to a given GML file
- new LPI method SCIPlpiGetObjsen() to query objective sense
- SCIPpermuteIntArray() in pub_misc.h and misc.c for permuting an integer array
- SCIPcalcBinomCoef() in pub_misc.h and misc.c which calculates a binomial coefficient up to 33 over 16
- SCIPheurPassSolAddSol() in heur_trysol.c; solution which are passed via this method are just without any feasibility check
- SCIPgetGlobalPseudoObjval() which returns the global pseudo objective value which is all variables
  set to their best (w.r.t. the objective function) global bound
- SCIPhashGetKeyStandard() which returns the element itself as the key, SCIPhashKeyEqPtr(),
  SCIPhashKeyValPtr() which do the hash-comparison/-conversion on a pointer in pub_misc.h
- SCIPhashtableClear() which removes all elements of a hash table
- SCIPisUpdateUnreliable() to check whether an iteratively updated value should be recomputed from scratch
  (e.g., for activities; uses new parameter `misc/num_recompfac`)
- SCIPisHugeValue() to check whether a value is huge and should be handled separately from other values
  (e.g., in activity computations) and SCIPgetHugeValue() to get the smallest value counting as huge
- SCIPfixParam() and SCIPunfixParam() to fix and unfix a parameter, respectively;
  the fixing status of a parameter can be requested by SCIPparamIsFixed();
- SCIPsetBasePointClosecuts() to set the base point for close cut separation
- SCIPchgCutoffboundDive() to change the cutoffbound in diving mode
- SCIPupdateCutoffbound() which can be used to pass a cutoff bound

- Presolving:
  - SCIPpropIsPresolDelayed() which return if a propagator is delay during presolving
  - Added method SCIPisPresolveFinished() which returns whether the presolving process would be stopped after the
    current presolving round, given no further reductions will be found, can be used to ensure that a presolver is called very late

- Memory:
  - added forgotten implementation of SCIPfreeMemorySize(), SCIPfreeMemorySizeNull() in scip.h and BMSfreeMemorySize(),
    BMSfreeMemorySizeNull() in memory.h
  - SCIPmemccpy() in pub_misc.h and misc.c which copies either a specified number of charcters of a source
    string to a destination string or until it hits a stoping character
  - BMSmoveMemory(), BMSmoveMemoryArray(), BMSmoveMemorySize() and corresponding  BMSmoveMemory_call() in
    memory.{h,c} too move memory elements

- Conflict Analysis:
  - SCIPisConflictAnalysisApplicable() which return FALSE is the conflict will not runs; can be used
    to avoid unnecessary initialization of the conflict analysis
  - SCIPaddConflictRelaxedLb(), SCIPaddConflictRelaxedUb() and SCIPaddConflictRelaxedBd(); these methods
    can be used to give for a bound change which is part of an explanation a relaxed bound; this means the relaxed bound
    is already efficient to be part of a valid explanation
  - SCIPisConflictVarUsed() returns TRUE if the given bound change is already part of the conflict set;
    that is the bound change is redundant;
  - SCIPgetConflictVarLb() and SCIPgetConflictVarUb() returning the lower/upper bound of the given
    variable within the current active conflict set

- Variable usage:
  - SCIPvarsGetProbvar() in pub_var.h and var.c, which returns for a given array of variables the active, fixed
    or multiaggregated representation
  - SCIPgetActiveVars() in scip.{h,c}, which returns for a given array of variables the active counterparts
  - SCIPgetNObjVars() which returns the number of variables which have a non-zero objective coefficient
  - SCIPenableVarHistory() and SCIPdisableVarHistory() which can be used to turn off and on the collection
    of variables statistics which is used for example for branching
  - SCIPbranchVarHole() which branches a variable w.r.t. a given domain hole
  - SCIPvarGetAggregatedObj() which computes for a (not active) variable the corresponding objective value
  - SCIPsolIsOriginal() that returns whether a solution is defined on the original variables
  - SCIPgetVarImplRedcost() which returns the implied reduced costs
  - SCIPvarGetBestRootSol(), SCIPvarGetBestRootRedcost(), SCIPvarGetBestRootLPObjval() which return the best
    combination for a variable w.r.t. root solution value, root LP objective value and root reduced cost
  - SCIPhaveVarsCommonClique() in scip.{h,c}, to check for common clique information on two given variables
  - added basic creation methods SCIPcreateVarBasic() and SCIPcreateProbBasic() and setter functions for
    non-fundamental callbacks of variables and problems.
  - added new methods SCIPvarGetBestBoundGlobal() and SCIPvarGetWorstBoundGlobal().

- Constraint Handler:
  - added public wrapper functions for calling constraint handler callback methods for a single constraint:
    SCIPactiveCons(), SCIPdeactiveCons(), SCIPinitlpCons(), SCIPsepalpCons(), SCIPsepasolCons(), SCIPpropCons(),
    SCIPrespropCons(), SCIPenfopsCons(), SCIPenfolpCons()
  - added basic creation methods for all constraint handlers
  - SCIPchgCapacityKnapsack() which can be used to change the capacity of a knapsack constraint
  - SCIPconsIsAdded() which returns whether a constraint was already to a SCIP instance
  - SCIPconshdlrGetNCutsApplied() in pub_cons.h to get the number of cuts applied to the lp
  - SCIPconshdlrIncNAppliedCuts() in cons.h to increase the number of applied cuts (used by sepastore.c)
  - SCIPchgVarName() and SCIPchgConsName() which can be used to change name of variables and
    constraints in problem creation stage
  - New methods SCIPgetConsVars() and SCIPgetConsNVars() which return for a given constraint the involved variables and
    the number of variables if the corresponding constraint supports this (optional) callbacks
    (corresponding callbacks need to be implemented, see above)

- Message Handler:
  - SCIPmessagehdlrCapture() which captures a given message handler (increases number of uses)
  - SCIPmessagehdlrRelease() which releases and possibly frees a given message handler (decreases number of uses)
  - SCIPsetMessagehdlrLogfile() which can be used to write into a log file
  - SCIPsetMessagehdlrQuiet() which can be used to turn the screen output on and off

### Command line interface

- in the interactive shell, parameters can be fixed and unfixed with `fix` (instead of `set`), e.g., `fix heuristics rens freq TRUE`;
- new shell command `change minuc` to minimize the number of unsatisfied constraints

### Interfaces to external software

- beta-version of a MATLAB interface can be found under interfaces/matlab
- beta-version of a AMPL interface can be found under interfaces/ampl

### Changed parameters

- `branching/fullstrong/reevalage` changed from an integer to a longint parameter

- Removed parameters:
  - `separating/closecuts/separootonly`
  - `constraints/quadratic/defaultbound`
  - `separating/cgmip/nodelimit`

### New parameters

- `constraints/%s/timingmask` for changing the timingmask for calling the propagtion method of all constraint plugins
- `constraints/and/dualpresolving` by default set to TRUE, enabling dual-presolving on and-constraints
- `constraints/indicator/{sepacouplingcuts,sepacouplinglocal}` to enable separation of (local) cuts
- `constraints/indicator/{maxsepacuts,maxsepacutsroot}` to restrict the number of separated cuts
- `constraints/indicator/dualreductions` to enable dual presolving/propagation steps
- `constraints/setppc/cliquelifting`, `constraints/setppc/addvariablesascliques`,
  `constraints/setppc/cliqueshrinking`, first for enabling/disabling the clique lifting algorithm in cons_setppc.c,
  second parameter is for trying to create extra clique constraints in lifting algorithm, third parameter is for trying
  to decrease the number of variable in a clique constraint in the lifting algorithm
- `limits/totalnodes` that allows to stop at the correct node if a restart occured; therefore the new
  `SCIP_STATUS_TOTALNODELIMIT` is added
- `lp/{rootiterlim,iterlim}` to set a limit on the LP iterations spend in the initial root LP and each
  LP resolve, respectively
- `misc/transorigsols` by default set to TRUE, that switches whether SCIP tries to transfer original
  solutions into the transformed space (in initsol and if a heuristic adds an original solution during solving)
- `numerics/hugeval` that defines the smalles value counting as huge (see new method SCIPisHugeValue())
- `numerics/recompfac` which denotes the factor, by which the absolute of an iteratively updated value has
  to be decreased in order to recompute the value from scratch
- `presolving/convertinttobin/maxdomainsize` by default is set to `SCIP_LONGINT_MAX`, which deternmines
  the domainsize for which integers are converted to their binary representation
- `presolving/convertinttobin/onlypoweroftwo` by default is set to FALSE, that parameter allows you to
  only convert integer variables with a domainsize of 2^p-1 to their binary representation
- `presolving/convertinttobin/samelocksinbothdirections` by default is set to FALSE, that parameter allows
  you to convert only integer variables to their binary representation, which have the same amount of up- and downlocks
- `presolving/gateextraction/sorting` by default is set to 1, that parameter determines if you want to try
  to extract big-gates(-1) or small-gates(1) at first by ordering bigger/smaller logicor constraint up front, or use
  them as they are (0)
- `presolving/gateextraction/onlysetpart` by default is set to FALSE, that parameter allows you to
  only extract set-partitioning and no and-constraints
- `presolving/gateextraction/searchequations` by default is set to TRUE, that parameter allows you to
  search for logicor constraints and set-packing/-partitioning constraints with same variables
- `propagating/%s/timingmask` for changing the timingmask for calling the propagtion method of all propagator plugins
- `propagating/probing/maxdepth` to set the maximal depth until the probing propagation is executed
- `reading/cnfreader/useobj` to state whether an artificial objective, depending on the number of clauses
  a variable appears in, should be used, by default set to FALSE, old default behavior of reader corresponds to TRUE
- `separating/cgmip/{minnodelimit,maxnodelimit}` to determine node limit.
- `separating/closecuts/maxlpiterfactor` for iteration limit in relative interior point computation
- `separating/oddcycle/maxunsucessfull` to automatically turn off separation
- `oncepernode` in Rounding and Simple Rounding heuristic

### Data structures

- new data structure for binary trees (`SCIP_BT` and `SCIP_BTNODE` in pub_misc.h)
- renamed data structure `SCIP_STAIRMAP` to `SCIP_PROFILE`
- added new stages `SCIP_STAGE_INITPRESOLVE`, `SCIP_STAGE_EXITPRESOLVE` and `SCIP_STAGE_FREE`; renamed `SCIP_STAGE_FREESOLVE`
  to `SCIP_STAGE_EXITSOLVE`
- Changed the counting system within SCIP heavily. `SPARSESOLUTION` was renamed to `SCIP_SPARSESOL` and moved
  from cons_countsols.h to struct_misc.h

Testing
-------

- the check script now recognizes MIQCP and MINLP instances
- make test now also checks instances in wbo, cnf, osil and fzn format
- renamed parameter SCRDIR of `make testgams` to CLIENTTMPDIR and changed its default to `/tmp`

Build system
------------

### Makefile

- CppAD source code is now distributed with SCIP (`src/cppad`), so that `lib/cppad` is not used anymore;
  the default for EXPRINT has changed from none to cppad

Fixed bugs
----------

- fixed bug with strong branching with the LP status for conflict analysis
- fixed bug w.r.t. adding a value to the objective offset of the transformed problem
- fixed wrong assert in feasibility pump stage 3
- fixed bug in solve.c, applied bounding for the initial lp was only done if root-lp-solution was valid but another
  solution could also have been added
- primal solutions with infinite objective value are now automatically discarded
- all plugins that solve sub-SCIPs now do not stop the whole solution process if there has been an error
- fixed bug in cip reader, wrong use of SCIPstrtok()

- Variables:
  - fixed bug in shiftandpropagate w.r.t. SCIPconstructLP() which can have the side effect that variables are created
  - method SCIPvarGetProbvarSum() (and thus also SCIPgetProbvarSum()) returns +/-infinity if the variable resolves to a
    variable fixed to +/-infinity (depending on the sign of the scalar) but does not multiply with the scalar, anymore
  - better handling of infinite solution values for aggregated and negated variables
  - fixed bug that disabled multi-aggregation of two integer or implicit integer variables
  - fixed bug in sol.c with requesting values of transformed variables in original solution; previously this had only
    been handled in SCIPgetSolVal(), now the handling has been moved to SCIPsolGetVal()
  - fixed several bugs writing an mps file in the reader_mps.c, e.g. writing fixed variables which are not (yet) removed
    and writing integer variables even with an objective value of 0, if they only exist in non-linear constraints

- Separation:
  - fixed minor bugs with respect to counting generated and lifted cuts in sepa_oddcycle
  - fixed bug in sepa_clique.c, could not handle only empty cliques, that were not removed

- Heuristics:
  - fixed potential bugs in shiftandpropagate heuristic concerning the transformation update of a variable with free status
  - fixed bug in heur_zirounding with computation of up/downslacks
  - fixed bug in mutation heuristic with unnecessary aborts due to a wrong memory limit
  - fixed potential bug in fix-and-infer heuristic with variables being fixed to infinite value
  - fixed bug in diving heuristics with variables being fixed to values outside their domain
  - fixed bug in simple rounding heuristic with column generation for variables with strictly positive lower bound
  - made Octane heuristic numerically more stable to avoid asserts being caused by cancellation
  - fixed bug in mutation heuristic with variables being fixed to infinite values
  - do not run heur_shiftandpropagate if there is no LP

- LP Interface:
  - fixed bug in Cplex LPI: after running simplex, solisbasic flag was always true, which might be wrong if Cplex hit a
    time limit
  - fixed bug in SCIP probing mode with cleared LPI state but solved LP
  - fixed assert with `LPI=none` (need to count rows/cols in lpi_none)
  - fixed bug in SoPlex LPI where objective sense was not correct after reading LP from file in SCIPlpiReadLP()

- Constraints:
  - fixed bug in scip.c adding a constraint in SCIPgetConsCopy() to the constraint hashmap
  - fixed bug in cons_linear w.r.t recalculation of unreliable activities
  - fixed bug in cons_linear concerning huge activity values: besides infinite contributions, we now also treat huge
    contributions separately, count their occurences in a constraint and provide a relaxed activity value
  - fixed bug in cons_xor.c parsing a constraint
  - fixed count of propagations in cons_indicator and only try to propagate if variables are not yet fixed
  - fixed some bugs in cons_disjunction.c (wrong assert, forgotten deletion of constraint, wrong SCIPreleaseCons() call)

Miscellaneous
-------------

- first release of GCG, a generic branch-cut-and-price solver built on top of SCIP
- first release of UG, a framework for solving mixed integer programs, mixed integer
  nonlinear programs and constraint integer programs in parallel
- new SCIP T-shirts
- renamed ZIB Optimization Suite to SCIP Optimization Suite

@page RN21 Release notes for SCIP 2.1

@section RN212 SCIP 2.1.2
*************************

Performance improvements
------------------------

- fixed performance issue in debug mode, where SCIPvarGetLPSol_rec() calculated a value to often, which in the end lead
  to exponential growth in running time
- force cuts from linearizations of convex constraint in NLP relax solution into LP, thus allowing faster proving of
  optimality for convex NLPs

Fixed bugs
----------

- fixed bug in varAddTransitiveImplic() in var.c, when adding implications on special aggregated, namely negated, variables
- fixed issue if a primal solution leads to a cutoff of the current focus node
- fix compilation issues with zlib 1.2.6
- fixed bug in SCIPsolveKnapsackExactly(), trying to allocate too much memory which led to an overflow and later to a segmentation fault
- fixed bug in sepa_rapidlearning, carrying on the optimization process, when already solved

- Heuristics:
  - fixed bug in heur_undercover.c, where a variable with fixed bounds but not of status `SCIP_VARSTATUS_FIXED` was wrongly handled
  - fixed bug in heur_oneopt.c which forgot to check LP rows if local rows are present

- Constraints:
  - fixed bug in SCIPsolveKnapsackExactly()
  - fixed bug in cons_quadratic where bounds on activity of quadratic term were not always invalidated when quadratic variables were removed
  - fixed bug in cons.c, where after a restart the arrays for all initial constraints were corrected in the initsol process
    instead of the initpre process, this was to late because you might change the status in presolving which lead to an assert()
  - fixed bug in NLP representation of abspower constraints handling (x+a)^2 with nonzero a
  - fixed bug parsing an and-constraint in cip format
  - fixed bug in cons_setppc, did not handle new constraints with inactive variables
  - fixed bug in cons_xor.c which did not copy the artificial integer variable (used for the lp relaxation)

@section RN211 SCIP 2.1.1
*************************

Features
--------

- the pseudo objective propagator can be forced to propagate if active pricers are present; this can be done
  if for all (known or unknown) variables follows that: they have positive (negative) objective coefficient
  and the global lower (upper) bound is zero.

Performance improvements
------------------------

- improvements in undercover heuristic
- improve SCIPintervalSolveBivariateQuadExpressionAllScalar() for ax=0 case if x has 0 in the interval for the linear coef.
- better domain propagation for quadratic constraints that consist of `non-overlapping` bilinear terms only
- ensure that a fixing of a variable in an abspower constraint is propagated to a fixing of the other variable
- improvements in undercover heuristic, e.g., bound disjunction constraints are considered when setting up the covering problem

Interface changes
-----------------

### Changed parameters

- changed parameter `propagating/pseudoobj/maxcands` to `propagating/pseudoobj/minuseless` (see prop_pseudoobj.c)
  due to revision of the pseudo objective propagator

### New parameters

- added parameters `heuristics/undercover/coverbd` and `heuristics/undercover/fixingorder`

Fixed bugs
----------

- fixed numeric issue in aggregations
- fixed pseudo cost computation
- fixed bug with setting type of slack variables to be implicitly integral
- fixed bug when copying problem data in c++ case returned with the result `SCIP_DIDNOTRUN`
- fixed computation of counter which state the changes since the last call of a presolver
- fixed handling of unbounded solutions, including double-checking their feasibility and that the primal ray is a
  valid unboundedness proof and reoptimizing the LP with modified settings if the solution is not feasible
- fixed compilation issues with negate() function in intervalarith.c on exotic platforms
- fixed bug in SCIPsortedvecDelPos...() templates
- pseudo objective propagator does not propagate it active pricers are present
- fixed bug in heur_shiftandpropagate.c concerning the treatment of unbounded variables
- workaround for trying to add variable bounds with to small coefficients

- Reading and Writing:
  - gams writer now also substitutes $-sign from variable/equation names
  - fixed bug in reader_mps.c: INTEND marker is now also written, if COLUMNS section ends with non-continous variables
  - fixed bug in flatzinc reader w.r.t. boolean expressions

- Constraints:
  - fixed constraint flags evaluation within the ZIMPL reader (reader_zpl.c)
  - fixed bug in SCIPmakeIndicatorFeasible() in cons_indicator.c
  - fixed bug with conflict clause modification in cons_indicator
  - fixed bug in cons_bounddisjunction with uninitialized return values
  - fixed bug in cons_orbitope with calling conflict analysis
  - fixed bug in nlpi_oracle w.r.t. changing linear coefs in a NLP constraint

@section RN210 SCIP 2.1.0
*************************

Features
--------

- New original solution storage capability, which allows transfering solutions between SCIP runs
- SCIP-CPX is now threadsafe
- comparison of solutions now also works for original solutions
- can now compute the relative interior point of the current LP
- interval arithmetics for power, log, exp, bivariate quadratic expressions should be rounding safe now
- LP iterations in resolving calls can now be limited w.r.t. the average number of LP iterations in previous calls
  (after the root node); this is currently only done for the initial LP solve at a node and the corresponding parameter
  resolveiterfac is set to -1 (no limit) per default
- it is now possible in `SCIP_STAGE_TRANSFORMED` to call SCIPaddVarLocks() (i.e. to lock variables in initialization methods)
- changed computation of optimality gap which is now done in the same way as described in the MIPLIB 2010 paper: the gap
  is 0, if primalbound (pb) and dualbound (db) are equal (within tolerances), it is infinity if pb and db have opposite
  signs and (this changed), if both have the same sign, the difference between pb and db is devided by the minimum of
  the absolute values of pb and db (instead of always the dual bound)
- functionality to use the bound flipping ratio test of SoPlex is available (requires at least version 1.5.0.7)
- there exists now a solution candidate store for the original problem; during transformation these solutions are tried;
  during free the transformed problem the best feasible solution of the transformed problem are copied to the solution
  candidate store of the original problem; this useful if you solve several problems iteratively, solutions get now
  carried over automatically.
- reworked concept of lazy bounds: they can now also be used for problems where constraints and objective together
  ensure the bounds; to allow this also for diving heuristics that might change the objective and thus destroy this
  property, lazy bounds are explicitly put into the LP during diving and removed afterwards
- `SCIP_HASHMAP` now works also without block memory
- The variable deletion event is now a variable specific event and not global, anymore.
- All timing flags are now defined type_timing.h.
- all C template files are now called <plugintype>_xyz.{c,h} instead of <plugintype>_xxx.{c,h}

- Separators and Cuts:
  - reorganized computation of scores in cut filtering: instead of the computation at the time of addition, scores are now
    only computed w.r.t. the current LP solution and when cut filtering is performed; one can now fill the cut storage
    with cuts that were separated for different solutions
  - New separator for close cuts and a new function to compute relative interior points of the LP
  - added first version of sepa_closecuts.{c,h} to separate cuts w.r.t. a point that is closer to the integral polyhedron

- Constraints:
  - implement possibility to force a restart in cons_indicator if enough indicator variables have been fixed
  - the xor constraint handler can now parse its constraints
  - the bounddisjunction constraint handler can now parse its constraints
  - the knapsack, setppc and soc constraint handler can now parse their constraints
  - the varbound constraint handler can now parse its constraints
  - added beta version of variable deletion: for branch-and-price application, variables can now be completely deleted
    from the problem; variables that are deletable have to be marked with SCIPvarMarkDeletable(), constraint handlers can
    implement the new `SCIP_DECL_DELVARS` callback that should remove variables from the constraints; at the moment, only
    the linear, the setppc and the knapsack constraint handler support this callback; furthermore, when using this
    feature, all used plugins have to capture and release variables they store in their data, this is currently only done
    for the aforementioned constraint handlers as well as the and, the varbound and the logicor constraint handler; for
    more details about this feature, see the FAQ
  - added pseudoboolean constraint handler (cons_pseudoboolean.{c,h})
  - added first version of cons_disjunction.{c,h} which allows a disjunction of constraints
  - added constraint handler for (absolute) power constraints (cons_abspower.{c,h}) to handle equations like z = sign(x)abs(x)^n, n > 1

- Heuristics:
  - new heuristic vbounds which use the variables lower and upper bounds to fix variable and performs a neighborhood search
  - added vbound heuristic (heur_vbounds.{c,h})
  - added clique heuristic (heur_clique.{c,h})

- Reading and Writing:
  - added writing for wbo files
  - added writing for pip files (linear, quadratic, polynomial nonlinear, polynomial abspower, polynomial bivariate, and
    and constraints)
  - CIP format variable characters defined, e.g. `SCIP_VARTYPE_INTEGER_CHAR`
  - Improved support for wbo format for weighted PBO problems, IBM's xml-solution
    format and pip and zimpl format for polynomial mixed-integer programs
  - New reader for (standard) bounds on variables
  - Extended reader for CIP models to handle various new constraints, including all types of linear constraints
  - flatzinc reader is now capable to read cumulative constraints
  - changed opb(/wbo) reader which now creates pseudoboolean constraints instead of linear- and and-constraints, only a
    non-linear objective will create and-constraints inside the reader and while reading a wbo file the topcost constraint
    is created as well
  - added clock for determine the time for reading
  - added reader for variable bounds (reader_bnd.{c,h})
  - Removed method SCIPreadSol(); call solution reading via SCIPreadProb() which calls the solution reader for .sol files.

- Nonlinear:
  - Major extensions for nonlinear CIP, new option for n-ary branching on nonlinear variables (within pseudocost branching rule)
  - added BETA version of constraint handler for nonlinear constraints (cons_nonlinear.{c,h}) to handle nonlinear
    equations given by algebraic expressions using operands like addition, multiplication, power, exp, log, bivariate
    nonlinear constraints; currently no trigonometric functions
  - added BETA version of constraint handler for bivariate nonlinear constraints (cons_bivariate.{c,h}) to compute tight
    estimators for 1-convex and convex-concave bivariate nonlinear functions (given as expression tree)
  - the gams writer can now write nonlinear, abspower and bivariate constraints
  - Extended writer for GAMS and pip format to write more types of nonlinear constraints
  - the pip and zimpl reader now create nonlinear constraints for polynomials of degree > 2

- Presolving:
  - new dual presolving methods in cons_setppc and cons_logicor
  - new presolving step `removeConstraintsDueToNegCliques` in locigor constraint handler which updates logicor constraints
    to setppc constraints if a negated clique inside this constraint exist, by default is off
  - new presolving step in cons_knapsack (detectRedundantVars, deleteRedundantVars) which determines redundant variables
    in knapsack constraint with or without using clique information
  - cons_logicor is now able to replace all aggregated variables in presolving by there active or negation of an active
    variable counterpart
  - prop_pseudoobj is now working in presolving as well
  - implement presolving in exitpre() in cons_orbitope and cons_indicator

- Propagators:
  - added counter for number calls and timing for resolve propagation calls for constraint handler and propagators
  - Propagators are now also called in node presolving
  - the probing presolver presol_probing.{c.h} is now a propagator prop_probing.{c,h}, all corresponding parameters moved as well
  - the redcost separator sepa_redcost.{c.h} is now a propagator prop_redcost.{c,h}, all corresponding parameters moved as well
  - outsourced propAndSolve() method in solve.c which calls domain propagation and solving of the lp and relaxation

- Statistic:
  - solutions which are given by the user from the outside are now marked by `#` in the output
  - the `Solving Time` is now spitted into presolving, solving and reading time
  - Presolvers section has new column `AddCons` which states the number of added constraint
  - Constraints section has new column named #ResProp which show the number of resolve propagation calls of certain
    constraint handler
  - Constraint Timing section has a new column #ResProp which states the time spend in resolve propagation method of the
    constraint handler
  - improved output of propagators in display statistics
  - new section `Propagator Timing` which shows the time spend in different callbacks of the propagator
  - rearranged first two columns of Propagators section; #Propagate and #ResProp stating the number of call for
    propagation and resolve propagation; the Time column is moved into the new section Propagator Timings
  - Constraints section has new column named `MaxNumber` which the maximum number of active constraint of a certain
    constraint handler
  - added two columns `Time-0-It` and `Calls-0-It` in the LP section which states the number of LP call and time spend for
    solving LPs with zero iterations (only refactorization)
  - The display of statistics for presolvers, propagators, constraints and LP solving has changed.

Performance improvements
------------------------

- Reorganized filtering process of separation storage (allows adding cuts for different solutions)
- Improved presolving for various constraint handlers
- Improved propagation methods for variable bound constraints
- Improved performance for quadratic constraints
- performance improvements in prop_vbounds
- child selection rules now get also applied when the relaxation value is equal to the bound changed in branching
- added dual reduction to cons_cumulative.c
- for continuous variables, the pseudo costs update and the pscost branching rule now use the same strategies for
  updating the pseudo costs and estimating the improvement in the LP bound
- only perform probing if the variables are locked
- performance and memory consumption improvements in xmlparse.c
- Improved knapsack cover cuts
- avoid very long separation times of LEWIs in cons_knapsack for very large minimal covers
- used SCIPallocMemoryArray() instead of SCIPallocBlockMemoryArray() which leads to fewer memory consumption in
  getLiftingSequence() in cons_knapsack, also improved cache use bei using an extra array instead blockmemory chunks
- switched FASTMIP from 1 to 2 for CPLEX and changed default pricing rule back to steepest edge pricing instead of
  quickstart steepest edge pricing
- made sorting method more robust
- LNS heuristics now use SCIPcopy() by default
- considering inactive variables in undercover heuristic; limiting effort for solving covering problem
- if during probing mode the LP relaxation is solved from scratch, e.g., when calling the shiftandpropagate heuristic
  before root node solving, then we clear the resulting LP state, since it might be a bad starting basis for the next
  solve of the LP relaxation (controlled by new parameter `lp/clearinitialprobinglp`)
- included LP simplifier into SoPlex LP interface, applied when solving from scratch (lpi_spx.cpp)
- new presolving steps in varbound constraint handler, tightening bounds, coefficients, sides and pairwise presolving

Interface changes
-----------------

- Miscellaneous:
  - The emphasis setting types now distinguish between plugin-type specific parameter settings (default, aggressive, fast, off),
    which are changed by SCIPsetHeuristics/Presolving/Separating(), and global emphasis settings (default, cpsolver, easycip,
    feasibility, hardlp, optimality, counter), which can be set using SCIPsetEmphasis().

### New and changed callbacks

- added propagator timings `SCIP_PROPTIMING_BEFORELP`, `SCIP_PROPTIMING_DURINGLPLOOP` and `SCIP_PROPTIMING_AFTERLPLOOP` for
  all propagation callbacks (see propagators and constraint handlers) which lead to calling the propagation methods of a
  propagator before the lp is solved, during the lp loop and after the lp solving loop

- Conflict Analysis:
  - Added parameter `separate` to conflict handler callback method SCIP_DECL_CONFLICTEXEC() that defines whether the conflict
    constraint should be separated or not.

- Constraint Handler:
  - The new constraint handler callback SCIP_DECL_CONSDELVARS() is called after variables were marked for deletion.
    This method is optional and only of interest if you are using SCIP as a branch-and-price framework. That means,
    you are generating new variables during the search. If you are not doing that just define the function pointer
    to be `NULL`.
    If this method gets implemented you should iterate over all constraints of the constraint handler and delete all
    variables that were marked for deletion by SCIPdelVar().

- NLP Solver Interface:
  - The callbacks SCIP_DECL_NLPIGETSOLUTION() and SCIP_DECL_NLPISETINITIALGUESS() got new parameters to get/set values of
    dual variables.
  - The callback SCIP_DECL_NLPICOPY() now passes the block memory of the target SCIP as an additional parameter.

- Presolving:
  - New parameters `isunbounded` and `isinfeasible` for presolving initialization (SCIP_DECL_CONSINITPRE(),
    SCIP_DECL_PRESOLINITPRE(), SCIP_DECL_PROPINITPRE()) and presolving deinitialization (SCIP_DECL_CONSEXITPRE(),
    SCIP_DECL_PRESOLEXITPRE(), SCIP_DECL_PROPEXITPRE()) callbacks of presolvers,
    constraint handlers and propagators, telling the callback whether the problem was already declared to be
    unbounded or infeasible.  This allows to avoid expensive steps in these methods in case the problem is already
    solved, anyway.

    Note, that the C++ methods
    - scip::ObjConshdlr::scip_presol() corresponding to SCIP_DECL_CONSPRESOL()
    - scip::ObjConshdlr::scip_initpre() corresponding to  SCIP_DECL_CONSINITPRE()
    - scip::ObjPresol::scip_initpre() corresponding to SCIP_DECL_PRESOLINITPRE()
    - scip::ObjProp::scip_initpre() corresponding to SCIP_DECL_PROPINITPRE()
    - scip::ObjConshdlr::scip_exitpre() corresponding to SCIP_DECL_CONSEXITPRE()
    - scip::ObjPresol::scip_exitpre() corresponding to SCIP_DECL_PRESOLEXITPRE()
    -  scip::ObjProp::scip_exitpre() corresponding to  and SCIP_DECL_PROPEXITPRE()
    are virtual functions. That means, if you are not adding the new parameters, your code will still compile, but these methods are not executed.
  - Propagators are now also called in during presolving, this is supported by the new callback methods SCIP_DECL_PROPINITPRE(),
    SCIP_DECL_PROPEXITPRE(), and SCIP_DECL_PROPPRESOL().
  - The new parameters `nnewaddconss` and `naddconss` were added to the constraint handler callback method SCIP_DECL_CONSPRESOL()
    and the presolver callback method SCIP_DECL_PRESOLEXEC(). These parameters were also added to corresponding C++ wrapper
    class methods (scip_presol() in objconshdlr.h and scip_exec() in objpresol.h)

- Problem Data:
  - The callback SCIP_DECL_PROBCOPY() got a new parameter `global` to indicate whether the global problem or a local version is copied.

### Deleted and changed API methods

- implemented SCIPlpiGetPrimalRay() in SoPlex interface that has become available with SoPlex version 1.5.0.2
- allowed calling SCIPgetRowSolActivity() in `SCIP_STAGE_SOLVED`, since LP is still available
- various extensions and modifications for expressions and expression trees (too much to state here)
- The result value `SCIP_NEWROUND` has been added, it allows a separator/constraint handler to start a new separation round
  (without previous calls to other separators/conshdlrs).
- SCIPcalcNodeselPriority() got a new parameter `branchdir`, which defines the type of branching that was performed: upwards, downwards, or fixed.

- Constraint Handlers:
  - Method SCIPincludeQuadconsUpgrade() of quadratic constraint handler got new parameter `active` to indicate whether the upgrading method is active by default.
  - Method SCIPseparateRelaxedKnapsack() in knapsack constraint handler got new parameter `cutoff`, which is a pointer to store whether a cutoff was found.

- Nonlinear expressions, relaxation, and solver interface:
  - SCIPcreateNLPSol() now creates a `SCIP_SOL` that is linked to the solution of the current NLP relaxation
  - Various types and functions dealing with polynomial expressions have been renamed to use the proper terms `monomial` and
    `polynomial` in nonlinear expressions (nlpi/*expr*); results in many renamings of types, structs and methods.
  - The methods SCIPnlpGetObjective(), SCIPnlpGetSolVals(), and SCIPnlpGetVarSolVal() have been removed, use SCIPgetNLPObjval(),
    SCIPvarGetNLPSol() and SCIPcreateNLPSol() to retrieve NLP solution values instead.
    SCIPcreateNLPSol() now returns an error if NLP or NLP solution is not available
  - Removed methods SCIPmarkRequireNLP() and SCIPisNLPRequired(), because the NLP is now always constructed if nonlinearities
    are present.
  - SCIPgetNLP() has been removed and NLP-methods from pub_nlp.h have been moved to scip.h, which resulted in some renamings, too.
  - renamed SCIPexprtreeEvalSol() to SCIPevalExprtreeSol() and now located in scip.h.
  - renamed SCIPexprtreeEvalIntLocalBounds() to SCIPevalExprtreeLocalBounds() and now located in scip.h.
  - renamed SCIPexprtreeEvalIntGlobalBounds() to SCIPevalExprtreeGlobalBounds() and now located in scip.h.
  - The functions SCIPnlpiGetSolution() and SCIPnlpiSetInitialGuess() got additional arguments to get/set dual values.
  - The method SCIPgetNLPI() got a new parameter `nlpiproblem`, which is a pointer to store the NLP solver interface problem.

- Timing:
  - SCIPincludeProp() got additional parameters to set the timing mask of the propagator and the new callbacks and parameters
    related to calling the propagator in presolving.
  - SCIPincludeConshdlr() got additional parameters to set the variable deletion callback function and the timing mask for
    propagation.
  - removed parameters timelimit and memorylimit from SCIPapplyRens()
  - The parameters `timelimit` and `memorylimit` were removed from SCIPapplyRens().

- Problem Data:
  - The method SCIPcopyProb() got a new parameter `global` to indicate whether the global problem or a local version is copied.

- Writing and Parsing Constraints:
  - The methods SCIPwriteVarName(), SCIPwriteVarsList(), and SCIPwriteVarsLinearsum() got a new boolean parameter `type`
    that indicates whether the variable type should be written or not.
  - The methods SCIPparseVarName() and SCIPparseVarsList() got a new output parameter `endptr` that is filled with the position
    where the parsing stopped.
  - The method SCIPwriteVarsList() got additionally a new parameter `delimiter` that defines the character which is used for delimitation.

- Variables:
  - SCIPmarkDoNotMultaggrVar()/SCIPvarMarkDoNotMultaggr() now allow to mark negated and aggregated variables
  - SCIPgetVarCopy() got a new parameter `success` that will be FALSE if method is called after problem creation stage and no hash map is
    given or no image for the given variable is contained in the given hash map.
  - SCIPchgVarType() got an extra boolean parameter to store if infeasibility is recognized while upgrading a variable from continuous
    type to an integer type.
  - SCIPdelVar() got a new parameter `deleted`, which stores whether the variable was successfully marked to be deleted.

### New API functions

- information about the quality of the solution of an LP (currently the condition number of the basis matrix) can now be:
  + requested from the LPI (currently only available for CPLEX): methods SCIPlpiGetRealSolQuality() and
  + SCIPprintLPSolutionQuality() command display lpsolquality in interactive shell display column lpcond to show
  + estimate on condition number, if available
- SCIPround() and SCIPfeasRound() to round to nearest integer
- SCIPsortRealRealIntInt() and corresponding sorting/inserting/deleting methods in pub_misc.h and necessary defines in misc.c
- SCIPsortRealIntLong(), SCIPsortPtrPtrRealInt() and corresponding sorting/inserting/deleting methods in
  pub_misc.h and necessary defines in misc.c
- SCIPcomputeLPRelIntPoint() to compute relative interior point of the current LP
- SCIPstartSolvingTime() and SCIPstopSolvingTime() which can be used to start or stop the solving time clock
- SCIPstrToRealValue() and SCIPstrCopySection() in pub_misc.h; these methods can be used to convert a string
  into a `SCIP_Real` value and to copy a substring.
- SCIPgetBinvarRepresentatives() which gets binary variables that are equal to some given binary variables,
  and which are either active, fixed, or multi-aggregated, or the negated variables of active, fixed, or multi-aggregated variables
- SCIPhasPrimalRay() and SCIPgetPrimalRayVal() that return whether a primal ray is stored and which value a
  given variable has in the primal ray, respectively
- SCIPsetConsModifiable()
- SCIPsetParam() which is a generic parameter setter method, independent of the parameter type
- SCIPpropInitpre(), SCIPpropExitpre(), SCIPpropPresol() which initializes, exists and executes the presolving phase
- SCIProwGetAge() to access the age of a row (pub_lp.h/lp.c)
- SCIPsolGetOrigObj() in pub_sol.h which returns for a solution in the original problem space the objective value
- SCIPretransformSol() in scip.h that allows to retransform a solution to the original space
- SCIPlpiClearState() to LP interfaces for clearing basis information in the LP solver
- SCIPgetSubscipDepth() to access the depth of the current SCIP as a copied subproblem
- SCIPdebugAddSolVal() and SCIPdebugGetSolVal() to add/get values to/from a debug solution
- SCIPsepastoreRemoveInefficaciousCuts() to remove non-efficious cuts from the separation storage

- Nodes:
  - SCIPnodeGetParent() to get parent node of a node
  - SCIPnodesSharePath() in pub_tree.h that determines whether two nodes are on the same leaf-root path
  - SCIPnodesGetCommonAncestor() in pub_tree.h that finds the common ancestor node for two given nodes

- Read and Write:
  - SCIPgetReadingTime() which returns the time for reading in seconds
  - SCIPparseVarsLinearsum(), SCIPparseVarsPolynomial() and SCIPwriteVarsPolynomial() and for writing and
    parsing polynomials in constraint handler writing/parsing methods

- Memory:
  - SCIPcreateMesshdlrPThreads() and SCIPfreeMesshdlrPThreads() for allocating and deleting necessary memory
    for message handlers for parallel pthread version
  - SCIPallocClearMemoryArray() and BMSallocClearMemoryArray() for allocating cleared memory arrays in scip.h and memory.h

- Intervals:
  - SCIPintervalPowerScalarInverse() to solve an equation y = x^p for given bounds on y and scalar exponent p
  - SCIPintervalQuadBivar() to compute tight bounds on a bivariate quadratic form
  - SCIPintervalSolveBivariateQuadExpressionAllScalar() to compute tight bounds on the solutions of a bivariate quadratic equation

- Variables:
  - SCIPcomputeVarCurrent{L,U}b{Local,Global}() to compute local or global lower or upper bounds of a
    multiaggregated variable from the bounds of the aggregation variables
  - SCIPbranchVarValNary() for n-ary variable branching
  - SCIPgetNegatedVars() which returns all negated variables for a given array of variables, if the negated
    variables are not existing yet, they will be created
  - SCIPgetNTotalVars() that returns the total number of created vars, icluding variables that were deleted in the meantime
  - SCIPvarGetHashkey(), SCIPvarIsHashkeyEq(), SCIPvarGetHashkeyVal() in pub_var.h which can be used for `SCIP_HASHTABLE` of variables
  - SCIPvarGetNBdchgInfosLb() and SCIPvarGetNBdchgInfosUb() in pub_var.h returning the number of lower or upper bound changes on the active path
  - SCIPvarGetBdchgInfoLb() and SCIPvarGetBdchgInfoUb() returning the bound change information at the given position
  - SCIPvarMarkDeletable() to mark a variable to be deletable completely from the problem (for
    branch-and-price); can only be called before the variable is added to the problem
  - SCIPvarMarkNotDeletable() that marks a variable to be non-deleteable (used within SCIP for forbidding
    deletion of variables contained in solution, LP bases, (multi)aggregation, ...)
  - SCIPvarIsDeletable() that returns whether a variable is marked to be deletable (each variable is per default non-deletable)

- NLP:
  - SCIPgetNLPVarsNonlinearity() to get for each variable in the NLP the number of NLP rows in which this variable appears in a nonlinear way
  - SCIPnlrowGetDualsol(), SCIPgetNLPVarsLbDualsol(), SCIPgetNLPVarsUbDualsol() to retrieve dual values from an NLP solution
  - SCIPgetNLPFracVars() to get the fractional variables in an NLP solution

- Propagator:
  - SCIPpropSetPresolPriority() which changes the presolving priority of a given propagator
  - SCIPpropGetPresolPriority(), SCIPpropGetPresolTime(), SCIPpropWasPresolDelayed(), SCIPpropGetNFixedVars(),
    SCIPpropGetNAggrVars(), SCIPpropGetNChgVarTypes(), SCIPpropGetNChgBds(), SCIPpropGetNAddHoles(), SCIPpropGetNDelConss(),
    SCIPpropGetNAddConss(), SCIPpropGetNUpgdConss(), SCIPpropGetNChgCoefs(), SCIPpropGetNChgSides(), SCIPpropGetTimingmask(),
    SCIPpropDoesPresolve() which return corresponding presolving information
  - SCIPpropGetNRespropCalls() and SCIPconshdlrGetNRespropCalls() which return the number of times a
    propagator or a constraint handler was called for resolving a propagation
  - SCIPpropGetRespropTime() and SCIPconshdlrGetRespropTime() which return time spent for resolving a
    propagation within a propagator or a constraint handler
  - SCIPcheckCumulativeCondition(), SCIPpropCumulativeCondition() and SCIPrespropCumulativeCondition() in
    cons_cumulative.h; these methods can be used to check, propagate, or resolve the propagation of a cumulative condition
  - SCIPpropagateCutoffboundVar() in prop_pseudoobj.h which can be used to propagate the cutoff bound for the given variables

- Constraints:
  - added to linear constraint handler SCIPsetUpgradeConsLinear(), which (de-)activates the possibility to
    upgrade a linear constraint to a specialized linear constraint (e.g. knapsack)
  - SCIPconvertCutsToConss() and SCIPcopyCuts() to scip.{c,h} for copying cuts to linear constraints
  - SCIPaddCoefLogicor() to add a variable to a logic or constraint
  - SCIPfindOrigCons() which return a original constraint with the given name or `NULL`
  - SCIPconshdlrGetNAddConss() which returns the number of added constraints during presolving by a given constraint handler
  - SCIPpresolGetNAddConss() which returns the number of added constraints during presolving by a given presolver

### Command line interface

- New funtionalities in the interactive shell (modify current CIP instance, write NLP relaxation)
- added dialog `write nlp` to write current NLP relaxation to a file
- new dialog `change freetransproblem` to free transformed problem in the interactive shell before changing the problem
- it is possible to change bounds of a variable in the interactive shell
- it is possible to add a constraint to a problem in the interactive shell

### Interfaces to external software

- Improved SOPLEX interface (LP simplifier)
- Improved CPLEX interface, including measures for numerical stability

### Changed parameters

- change default value of parameter `nodeselection/restartdfs/selectbestfreq` 100
- moved parameters for pseudoboolean constraints from opb-reader to pseudoboolean constraint handler
- changed possible parameter values of `branching/pscost/strategy` from `bri` to `cdsu`: default is now `u`, i.e., to
  estimate the LP gain by a branching for external branching candidates (esp. continuous variables) the same way as
  their pseudo costs are updated
- added possible value `d` for `constraints/soc/nlpform` to choose a convex division form for SOC constraint
  representation in NLP
- renamed parameter `constraints/quadratic/linearizenlpsol` to `constraints/quadratic/linearizeheursol` and do
  linearizations in every solution found by some heuristic
- renamed parameter `constraints/quadratic/mincutefficacyenfo` to `constraints/quadratic/mincutefficacyenfofac` and
  interpret it as a factor of the feasibility tolerance
- removed fastmip setting 2, which means the dualsolution would not be calculated but because SCIP always asks for the
  dual solution, the lp would be reoptimized to calculate them; so it had no real effect
- all parameters in cons_indicator and cons_sos1 have been converted to lower case!
- changed default value of parameter `separating/gomory/maxroundsroot` to 10
- changed default value of parameter `separating/gomory/maxsepacutsroot` to 50
- removed parameter `heuristics/subnlp/nlpsolver`, use `nlp/solver` instead

### New parameters

- `branching/delaypscostupdate` to delay the update of pseudo costs for continuous variables behind the separation round: default is TRUE
- `branching/lpgainnormalize` to set the strategy how the LP gain for a continuous variable is normalized when updating the
  variables pseudocosts: default is to divide LP gain by reduction of variable's domain in sibling node
- `branching/pscost/nchildren` and `branching/pscost/nary*` to enable and customize n-ary branching on
  external branching candidates (e.g., in spatial branching for MINLP)
- `conflict/bounddisjunction/continuousfrac` which defines the maximum percantage of continuous variables
  within a conflict create by the bounddisjunction conflict handler
- `conflict/separate` which enables or disables the separation of conflict constraints
- `constraints/{nonlinear,quadratic,soc,abspower}/sepanlpmincont` to specify minimal required fraction
  of continuous variables in problem to enable linearization of convex constraints in NLP relaxation solution in root
- `constraints/indicator/forcerestart` and `constraints/indicator/restartfrac` to control forced restart in cons_indicator
- `constraints/indicator/generatebilinear` to generate bilinear (quadratic) constraints instead of indicator constraints
- `constraints/indicator/maxconditionaltlp` to enable a quality check for the solution of the alternative LP
- `constraints/indicator/removeindicators` to remove indicator constraints if corresponding vub has been added
- `constraints/linear/nmincomparisons` and `constraints/linear/mingainpernmincomparisons` to influence
  stopping criterium for pairwise comparison of linear constraints
- `constraints/pseudoboolean/decompose`, for pseudoboolean constraints to transform pseudoboolean constraints into linear- and and-constraints
- `constraints/quadratic/binreforminitial` to indicate whether linear (non-varbound) constraints added due to reformulation of products with
  binary variables in a quadratic constraints should be initial (if the quadratic constraint is initial), default is FALSE
- `constraints/quadratic/checkfactorable` to disable check for factorable quadratic functions (xAx = (ax+b)*(cx+d)) in quadratic constraints
  and not to use of this information in separation (generates lifted tangent inequalities according to Belotti/Miller/Namazifar if also
  linear vars are present)
- `constraints/quadratic/disaggregate` to split a block-separable quadratic constraint into several quadratic constraint
- `constraints/quadratic/maxproprounds` and `constraints/quadratic/maxproproundspresolve` to limit the
  number of propagations rounds for quadratic constraints within one propagation round of SCIP solve or during SCIP presolve
- `constraints/varbound/presolpairwise` that allows pairwise presolving of varbound constraints, default is TRUE
- `heuristics/shiftandpropagate/onlywithoutsol` to switch whether the heuristic should be called in case a primal solution is already present
- `limit/maxorigsol` which defines the size of the solution candidate store (default value is 10)
- `lp/resolverestore` controlling how LP solution is restored after diving: if TRUE by resolving them,
  if FALSE by buffering them; if `lp/freesolvalbuffers` is TRUE, we free the buffer memory each time (FALSE by default)
- `lp/clearinitialprobinglp` to clear LP state at end of probing mode, if LP was initially unsolved
- `lp/resolveitermin` and `lp/resolveiterfac` to limit the number of LP iterations in resolving calls:
  resolveiterfac is a factor by which the average number of iterations per call is multiplied to get the limit, but the
  limit is at least resolveitermin; default is -1 (no limit) for resolveiterfac and 1000 for resolveitermin
- `lp/resolverestore` and `lp/freesolvalbuffers` possibility to buffer and restore LP solution after diving without
  having to resolve the LP; currently turned off, because performance impact is unclear;
- `misc/improvingsols` which states whether only solutions which have a better (or equal) primal bound
  as the best known are checked; this is of interest if the check of a solution is expensive; default value is FALSE
- `misc/resetstat` which state if the statistics should be reseted if the transformed problem is freed
  (in case of a benders decomposition this parameter should be set to FALSE) default value is TRUE
- `nodeselection/restartdfs/countonlyleafs` in node selector restart dfs which can be used to select the counting process of processed nodes
- `presolving/donotaggr` to deactivate aggregation of variables globally
- `pricing/delvars` and `pricing/delvarsroot` that define, whether variables created at a node / the
  root node should be deleted when the node is solved in case they are not present in the LP anymore
- `propagating/%s/maxprerounds` for all propagators which allows to change to maximal number of rounds
  of presolving where this propagator participates in
- `propagating/%s/presoldelay` for all propagators which allows to change if the presolving call of the given propagator should be delayed
- `propagating/%s/presolpriority` for all propagators which allows to change the priority of calling the given propagator
- `propagating/pseudoobj/propfullinroot` for allowing to propagate all variables in the root node,
  instead of stopping after `maxcands` which is set by a parameter as well
- `reading/gmsreader/bigmdefault` and `reading/gmsreader/indicatorreform` reader_gms is now able to write indicator
  constraints (reformulated either via big-M or sos1)
- `reading/gmsreader/signpower` to enable writing sign(x)abs(x)^n as the rarely used gams function signpower(x,n)
- `separating/closecuts/maxunsucessful` to turn off separation if we can not find cuts
- `timing/reading` to add reading time to solving time

### Data structures

- split off `PARAMEMPHASIS` from `PARAMSETTING` (in pub_paramset.c/paramset.c)
- new data structure `SCIP_STAIRMAP`
- add expression graph data structures and methods for reformulation, domain propagation, simple convexity check on
  nonlinear expressions and simplification for expression trees and graphs

Testing
-------

- New scripts for running tests with GAMS
- added scripts check_gams.sh, evalcheck_gams.sh and check_gams.awk and target `testgams` in Makefile
- adjusted all test scripts to use the same new optimality gap computation as in SCIP
- added Makefile option `VALGRIND=true` to enable running the SCIP checks (make test) through valgrind; valgrind errors
  and memory leaks are reported as fails
- moved *.test and *.solu files to subdirectory testset in check directory and adjusted test scripts

Build system
------------

### Makefile

- Variables:
  - via `PARASCIP=true` as a `Makefile` option it is possible to compile SCIP threadsafe in DEBUG-mode, (in OPT-mode it's
    only necessary if non-default messagehandler or CppAD is used)
  - the `make` parameter `PARASCIP=true` leads to threadsafe message handlers where you need to call
    SCIPcreateMesshdlrPThreads() and SCIPmessageSetHandler()/SCIPmessageSetDefaultHandler() and SCIPfreeMesshdlrPThreads();
    therefore we need to link with pthread library
  - new variable $(INSTALLDIR) in Makefile which define installation directory for the libraries, $(INSTALLDIR)/lib/,
    binary, $(INSTALLDIR)/bin and include headers, $(INSTALLDIR)/include, the default value is the empty string

- Linking:
  - Linking against Clp and Ipopt has been simplified. Only the directory where the
    package has been installed need to be provided now. For details see the INSTALL file.
  - to link against IPOPT, only the base directory of an Ipopt installation need to be specified now; additionally, if
    building with gnu compilers, the Ipopt libraries directory is stored in the SCIP binary, which should make it easier
    to run with Ipopt shared libraries
  - to link against Clp, only the base directory of an Clp installation needs to be specified now

- Targets:
  - New targets `(un)install` in Makefile, support for valgrind in testing environment
  - new target `make libs` which compiles only the libraries
  - new target in Makefile `install` performs `make` and copies using the install command the include headers, binary, and
    libraries
  - new target in Makefile `uninstall` removes libraries, binary and include headers form `INSTALLDIR`
  - removed target `lintfiles`, this target is now imitated by the `lint` target and a none empty variable `FILES`

Fixed bugs
----------

- fixed bug in copying if the target SCIP already is in solving stage: it might be that the copy of a variable cannot be found/created
- fixed bug trying to print big messages bigger than `SCIP_MAXSTRLEN`
- fixed bug w.r.t. counting feasible solutions and turned of sparse solution test
- LP solution status is now checked when checking root LP solution. Otherwise, due to different time measurements, it
  might happen that the LP solving was stopped due to the time limit, but SCIP did not reach the limit, yet.
- fixed bug trying to tighten multiaggregated variables, which have only one active representation and this variable is already tightened
- fixed possible buffer overrun in tclique_graph.c
- fixed issue with interactive shell in case (user) plugins are included after the default plugins
- fixed bug where mutiaggregating leads to an aggregation and both variables were of implicit or integral type
- fixed bug in conflict.c, where LPi was manipulated, but not marked as not solved

- Tree:
  - fixed assertion in tree.c w.r.t. node estimation
  - fixed bug in debug.c: removed tree nodes had not been checked if they were pruned due to an incumbent solution found by a diving heuristic

- Bounds:
  - fixed bug which occured when changing a bound in the solving stage when this variables got upgraded from continuous to
    a integer type, where the bounds of this variable were still not integral; due to that SCIPchgVarType() has changed (see above)
  - fixed bug in handling of lazy bounds that resulted in putting the bounds explicitly into the LP

- Separation:
  - fixed assert in sepa_clique.c which is currently not valid because implicit binary variables in cliques are ignored
  - fixed bug in sepa_zerohalf.c concerning inconsistent construction of solution array of variables and fixed wrong assert about variable bounds

- Constraints:
  - fixed not correct merging of variable in logicor constraint handler and changed the name of the method to a common
    name used by other constraint handlers too(findPairsAndSets->mergeMultiples)
  - fixed bugs in changing the initial and checked flags for constraints in original problem
  - fixed bug in cons_linear.c, when scaling a constraint maxabscoef was not set correctly, furthermore the correction of
    maxabscoef was not handled correctly
  - fixed bug in cons_indicator.c trying to copy a constraint where the pointer to the linear constraint did not point to
    the already transformed linear constraint (, happend when SCIPcopy() is used after transforming before presolving)
  - fixed numerical bug in linear constraint handler: polishing of coefficients after fixing variables led to wrong
    results for continuous variables fixed to a close-to-zero value.
  - fixed bug in cons_bounddisjunction where branching on multiaggregated variables was tried while all aggregation variables are fixed
  - fixed bug in presolving of cons_logicor.c: adding variable implications can lead to further reductions; added call to applyFixings()
  - fixed bug in cons_countsols.c w.r.t. none active variables
  - fixed bug in cons_linear.c, scaling could have led to wrong values

- Reader:
  - fixed bug in reader_fzn.c w.r.t. cumulative constraints
  - fixed bug in reader_mps.c: if a variables first occurence is in the bounds section, then the corresponding variable bound was lost
  - fixed several issues in flatzinc reader
  - deactived checking of zero solution in Zimpl reader when no starting values are provided
  - reader_lp is now able to read lines longer than 65534 characters

- Memory:
  - fixed bug in copying NLPI interfaces that use block-memory (NLPI copy used block memory from source SCIP)
  - fixed memory leak in reader_pip.c
  - fixed memory leak in coloring part of maximum clique algorithm (tclique_coloring.c)
  - fixed memory leak in coloring part of maximum clique algorithm (tclique_coloring.c) in a better way

- Numerics:
  - fixed bug which occured when the dual farkas multipliers were not available in the lpi because the LP could only be
    solved with the primal simplex due to numerical problems
  - fixed bug in ZI round heuristic that led to infeasible shiftings for numerically slightly infeasible rows with close-to-zero coefficients
  - fixed numerical issue in octane heuristic: close-to-zero values for ray direction could have led to bad computations

- Propagation:
  - fixed bug in propagation of indicator constraints: cannot fix slack variable to 0 if linear constraint is disabled/not active
  - fixed bug in cons_linear.c while sorting the eventdatas during the binary variable sorting for propagation
  - fixed bug and wrong assert in heur_shiftandpropagate.c when relaxing continuous variables from the problem
  - fixed bug in cons_orbitope:resprop() for the packing case
  - fixed wrong changing of wasdelayed flag for propagators
  - fixed bug using wrong sign in infinity check in prop_pseudoobj
  - fixed bug in redcost propagator: can only be called if the current node has an LP
  - fixed bug w.r.t. infinity loop during propagation

Miscellaneous
-------------

- The interface contains several additional callback functions and parameters for plugins. Some effort may be required to compile your old
  projects with SCIP 2.1. For details see section `Changes between version 2.0 and 2.1` in the doxygen documentation.

@page RN20 Release notes for SCIP 2.0

@section RN202 SCIP 2.0.2
*************************

Performance improvements
------------------------

- improved twoopt-heuristic by considering larger search domains
- the SoPlex interface now has the capability to provide a primal ray, provided it is compiled against the next SoPlex release (>= 1.5.0.2)
- calculation of node priority now also works when variable's relaxation value is equal to a bound
- fixed issue w.r.t. calling primal heuristics after presolving detected infeasibility

- Constraints:
  - fasten propagation in cons_knapsack.c due to negated clique partitions
  - recalculating only needed partitions in cons_knapsack.c, not always both

- Memory:
  - reduced memory usage of shift-and-propagate heuristic
  - knapsack constraints are now separated faster; SCIPsolveKnapsackExactly() now works faster and requires less memory
  - fasten knapsack separation by replacing SCIPallocBuffer(Array) through SCIPallocBlockMemory(Array)
  - improved runtime and memory consumption in SCIPsolveKnapsackExactly() in cons_knapsack.c

Fixed bugs:
----------

- fixed `make/make.project`
- fixed wrong assert in plugins that use SCIPcopy()
- fixed bug in DINS w.r.t. column generation
- fixed bug in var.c where a possible multiaggregation was resolved to an aggregation but the variables types were not
  checked to prefer more general types for aggregating; possible memory loss removed
- fixed bug in prop_vbounds.c w.r.t. infinity lower and upper bound of variable bound variables
- fixed bug w.r.t. setting wall clocks
- fixed wrong assert in var.c (replaced `==` through SCIPsetIsEQ()), real values do not have to be exactly the same when
  computed in different function
- fixed bug in SCIPsolveIsStopped() where it could happen that TRUE was reported if a nodelimit was reached but
  checknodelimits had been set to FALSE
- fixed three bugs when writing in fzn format (wrongly splitted writing buffer, wrong variables was used, floats were printed to short)
- fixed bug in conflict.c, infeasibility analysis with big values led to wrong result

- Heuristics:
  - fixed bug in DINS heuristic that occured when the incumbent solution value is outside the variable's current domain
  - fixed behavior of LNS heuristics when the subproblem aborts: continue in optimized mode, stop in debug mode
  - fixed segmentation fault in heur_subnlp.c which occured if resolving the NLP with a tighter feasibility tolerance
    failed with a solver error
  - fixed bug in heur_subnlp.c where constraints forbidding variable fixations where added if a cutoff was used in the subproblem
  - fixed bug in heur_subnlp.c where wrong constraints forbidding variable fixations where added in case of general integers

- NLP:
  - fixed bug in changing quadratic coefficients of a row in the NLP
  - fixed various small bugs in nonlinear expressions code
  - fixed removal of fixed linear variables from a nonlinear row: a fixed variable may have not been removed if there was
    also a multiaggregated variable

- LP:
  - implemented SCIPlpiGetPrimalRay() in SoPlex interface that has become available with SoPlex version 1.5.0.2
  - fixed two bugs at nodes with unbounded LP relaxation: don't check lp rows of infinite solution; don't analyze conflict
    due to primal cutoff bound of -infinity
  - fixed wrong assumption that an optimal LP solution in the root is optimal for the problem if there are no active
    pricers, need to check also whether all variables are in the LP

- Constraints:
  - fixed bug in reader_cip regarding reading of very long constraints
  - fixed bug while after restarting possible the aggregted variables were not removed in setppc constraints
  - fixed bug in cons_knapsack: in seldom circumstances the relaxation of a linear constraint can detect infeasibility,
    which was not handled properly
  - fixed bug w.r.t. to pricing variables in case new initial constraints come in during the price and cut loop
  - fixed bug in cons_soc.c w.r.t. upgrading from quadratic constraints with finite left-hand-side
  - fixed bug caused by not (correctly) counting boundchanges in cons_varbound.c
  - fixed bug in sorting mechanism in cons_xor.c
  - fixed wrong (neg)cliquepartition check in cons_knapsack.c when deleting a coefficient
  - fixed bug in cons_quadratic: in seldom cases, fixed variables may have been substituted out wrongly in presolve
  - fixed bugs in cons_countsols.c w.r.t. collecting feasible solutions and forbidding a found solution
  - fixed bug in cons_linear.c: multiaggregated variables were not removed when adding during solve, leading to a failing
    assert in tightenBounds due to an unsuccessful bound tightening

- Memory:
  - fixed bug concerning overflow in memsize calculation in set.c
  - fixed memory leak in SoPlex LP interface when requesting an unbounded solution
  - fixed memory leak in SoPlex LP interface when solving with LP scaling
  - fixed memory leaks in reader of TSP example

@section RN201 SCIP 2.0.1
*************************

Performance improvements
------------------------

- SCIP with SoPlex as LP solver now uses auto pricing by default (start with devex, switch to steepest
  edge after some iterations); this fixes timeouts on instances where devex converges very slowly
- fixing lifting of new knapsack items which are negated items of already included items, this could lead to very long presolving
- fixed performance issue in presolving w.r.t. to computing the number of new fixings, aggregated,
  and so on before a constraint handler presolver is called
- in case of adding constraints during pricing with initial flag set to
  TRUE, we add now these constraints after the pricing round to the LP
- changed parameter values in clique separator in order to avoid very large branch-and-bound trees

Interface changes
-----------------

### New and changed callbacks

- allow access of transformed constraints in `SCIP_STAGE_TRANSFORMED`

### Changed parameters

- replaced parameter `constraints/quadratic/minefficacy` by `constraints/quadratic/minefficacysepa` and `constraints/quadratic/minefficacyenfo`
- added possible values `a` and `e` for `constraints/soc/nlpform` to enable automatic choice and convex exponential-sqrt
  form for SOC constraint representation in NLP

Fixed bugs
----------

- fixed bug w.r.t. looseobjval; the counting of number of loose variables in the LP data structure was incorrect in case
  a variable got aggregated or multi-aggregated
- fixed bug in copy method of objvardata which should only create a new `SCIP_VARDATA` if the implemented subclass create
  a copy of the given objvardata object
- fixed bug in lp.c where in case of objlimit reached and fastmip not all variables where priced because of an incorrect
  dual solution
- fixed bugs in binpacking example w.r.t. empty struct and not initializing an array
- fixed bugs in sepa_clique.c concerning incorrect way to ignore implicit binary variables in cliques and non-active
  variables in implications
- fixed some bugs w.r.t. to casting pointer arrays
- fixed bug in vars.c which handled arrays with parts of original variables during resolving to active variables (using
  SCIPvarsGetProbvarBinary) wrong
- fixed bug in nlp.c: nlrowSearchQuadElem was using SCIPquadelemSortedFind() incorrectly

- Branching:
  - fixed assertion w.r.t. to probing during the propagation round of a branch-and-bound node
  - fixed computation of node's objective value estimate when branching on continuous variables (see
    SCIPtreeCalcChildEstimate(), SCIPtreeBranchVar())
  - fixed bug in statistic w.r.t. number of calls for external branching candidates
  - fixes to branching on continuous variables

- Reader:
  - fixed bug in reader_gms.c: linear coefficients for quadratic variables were not printed if they had no
    square-coefficient
  - fixed bug in reader_mps: indicator constraints do not output the slack variables anymore

- Constraints:
  - fixed bugs in SCIPcopyConss: copy all active constraints (including disabled ones), *valid was not initialized to TRUE
  - fixed bug in debug.c w.r.t. checking of constraints and continuous variables
  - fixed bug in cons.c which didn't allow the changing of the separation and enforcement flag of a constraint in the
    problem stage
  - corrected behavior of the copy function in cons_indicator.c: create artificial linear constraint if linear constraint
    was deleted
  - fixed bug in cons_indicator.c: presolving cannot delete linear constraints; several other minor bugfixes
  - fixed bugs in cons_bounddisjunction where the branching during the constraint enforcement was done incorrectly
  - fixed bugs in cons_orbitope.c: orbitopal fixing for the packing case had two bugs; also fixed one wrong assert
  - fixed bugs in cons_sos?.c: take average of objestimate
  - fixed bug in cons_logicor, implications on none `SCIP_VARTYPE_BINARY` variable were handled wrong
  - fixed bug in cons_linear while trying to add a conflict without any variables
  - fixed bug in cons_indicator.c: creating constraints in transformed stage is now possible

- LP Interface:
  - fixed bug w.r.t. memory allocation for all values of a column in lpi_cpx.c
  - fixed bugs in SCIPnlpiOracleChgLinearCoefs() and SCIPnlpiOracleChgQuadCoefs() for the case where new coefficients where
    added
  - fixed bugs in lpi_none.c w.r.t. debug and opt mode
  - fixed bug in lpi_cpx.c w.r.t. to wrong handling in case the crossover did not succeed

- Heuristics:
  - fixed bug in heur_subnlp when initialized starting values of a fixed variable in the NLP of the subscip
  - fixed bug in heur_undercover: removed option globalbounds, since we are not allowed to relax bounds at a probing node
  - fixed bug in heur_shiftandpropagate where some variables were initialized too late
  - fixed numerical issue in some heuristics: nearly-integral values that are between the feasibility and the integrality
    tolerance might not have been rounded correctly
  - fixed bug in heur_guideddiving: best solution is now copied to avoid deletion in case of many new solutions
  - fixed bug in DINS heuristic, information storage for binary variables could lead to bad memory access in column
    generation applications
  - fixed bug in heur_shiftandpropagate.c: Now, the heuristic checks rows for global infeasibility at the beginning. This
    check is only relevant if presolving is disabled.
  - fixed bug in heur_subnlp when forbidding a particular combination of integer variables in the main problem

@section RN200 SCIP 2.0.0
*************************

Features
--------

- added relaxation structure to SCIP, it represents global relaxation information independent from a specific relaxator;
  at the moment, it contains information about the relaxation solution stored in the variables: objective value and
  validness
- SCIP may now be manually restarted
- SCIPsolveKnapsackExactly() got a new 12. parameter `SCIP_Bool* success` which stores if an error occured during
  solving(normally a memory problem)
- SCIP can now handle problems with continuous variables w.r.t. to counting (the projection to the integral variables
  are counted)
- an XML-parser is available in the src/xml subdirectory
- We do not distinguish between block memory for the original and the transformed problem anymore. The same
  block memory is now used in both problem stages.
- added new sorting method SCIPsortLongPtr(), SCIPsortDownLongPtr() and all corresponding methods
- added new sorting method SCIPsortRealIntPtr(), SCIPsortDownRealIntPtr() and all corresponding methods

- Heuristics:
  - SCIP can now copy instances (e.g. for heuristics)
  - new undercover heuristic for MINLPs: fixes variables such as to obtain a linear or convex subproblem and solves this
  - primal heuristics may now already be called before presolving, using the new timing point
    `SCIP_HEURTIMING_BEFOREPRESOL`.  Note that solutions that are added before/during presolving, will be retransformed to
    the original space.
  - primal heuristics may now be called during presolving, using the new timing point `SCIP_HEURTIMING_DURINGPRESOLLOOP`
  - added heuristic zirounding (heur_zirounding.{c,h})
  - added heuristic twoopt (heur_twoopt.{c,h})
  - added new NLP heuristic (heur_subnlp.{c,h}) which solves the sub-NLP that is obtained by fixing all discrete variables
    in the CIP and applying SCIP's presolving
  - feasibility pump heuristic now implements all functionality for feasibility pump 2.0

- Reader:
  - can now read XML-solution files as used by CPLEX
  - the MPS reader can now read MIQPs and MIQCPs where a quadratic objective function can be specified by a QMATRIX or
    QUADOBJ section and the quadratic part of a quadratic constraint by a QCMATRIX
  - the MPS reader can now write quadratic and SOC constraints
  - the GAMS reader can now write SOC constraints
  - added support for bool_gt, bool_lt, bool_ge, bool_le, bool_ne, bool_not, int_times, int_minus, int_plus, int_negate,
    float_times, float_minus, float_plus, float_negate constraints to flatzinc reader
  - the LP reader (.lp files) can now read MIQPs and MIQCPs and write quadratic and SOC constraints
  - the LP reader (.lp files) and MPS reader can now read semicontinuous variables, they are handled by creating bound
    disjunction constraints
  - added new reader for polynomial mixed-integer programs (reader_pip.{c,h}) as used in the POLIP

- Indicator constraints:
  - SCIP can now handle indicator constraints (reading (from LP, ZIMPL), writing, solving, ...) see \ref cons_indicator.h.
  - the indicator constraint can now decompose the problem, i.e., not add the linear constraint to the problem if all of
    its variables are continuous
  - can now read and write indicator constraints in the (extended) MPS format
  - cons_indicator tries to adapt solutions to get feasible during check
  - cons_indicator allows to store information on other linear constraints that might help to separate cuts

- Constraint handlers:
  - Solution counting extended to constraint integer programs, this also
    includes constraint integer programs which contain continuous variables
  - The solution behavior of SCIP can be diversified by randomly permuting constraints and variables or randomly
    determining a set of branching variables with a unique high priority
  - `negated cliques` (1<=i<=n : sum (x_i) >= n-1) were added and we are using them now inside the knapsack constraint
    handler, the cliquepartitioning which is returned by SCIPcalcCliquePartition() contains now integer != 0, negatives ones
    indicates a negated clique and positive ones indicates a normal clique
  - SCIP is now able to detect in DEBUG-mode whether a constraint or variables which will be added, was also created in
    the same scip instance, if not an error is thrown
  - cons_knapsack is now able to detect negated cliques due to negated cliques on knapsack constraints
  - SCIP is now able to write non-linear opb-files(linear instances with and-constraints)
  - New constraint handlers for linking constraints (only Beta), cumulative constraints, and for breaking orbitopal symmetries
  - `negated cliques` handling in knapsack constraint handler got changed due to the new method
    SCIPcalcNegatedCliquePartition() resulting in new consdata members `negcliquepartition`, `negcliquepartitioned` and
    `nnegcliques`; changed SCIPcalcCliquePartition() so all cliquepartitions (calculated by SCIPcalcCliquePartition() or
    SCIPcalcNegatedCliquePartition(), which uses the first one) contain again not negative integers
  - `and`, `knapsack`, `linear`, `logic`, `or`, `quadratic`, `setpp`, `varbound`, `xor` and `clique` constraint handlers
    can handle implicit binary variables
  - knapsack constraint handler is now able to pairwise presolving constraints
  - constraint handlers `logicor`, `and`, `or` can parse their output
  - constraint handler `or` can copy its constraints
  - added packing/partitioning orbitope constraint handler for symmetry handling (cons_orbitope.{c,h})
  - added constraint handler for second order cone constraints (cons_soc.(c|h))
  - added constraint handler cons_linking.{c,h} (see cons_linking.c for more details)
  - cons_quadratic can make solutions in CONSCHECK feasible for the quadratic constraints by moving values of linear
    variables and passing the modified solution to the trysol heuristic
  - constraint handler can now register their upgrade functions for quadratic constraints to cons_quadratic (similar to
    LINCONSUPGD)

- Separation:
  - New separators for oddcycle cuts and Chvatal-Gomory cuts using sub-MIPs
  - modified implementation of separation algorithms in cons_knapsack.c according to results of diploma thesis; including
    super-additive lifting (disabled)
  - uncommented decomposeProblem() in sepa_zerohalf.c (in default settings, not used anyway): was not adapted to the case
    that contiuous variables are allowed in a row
  - new separator rapid learning (sepa_rapidlearning.{c,h}) that produces conflicts, global bound changes, primal
    solutions and initializes inference values for branching
  - added Chvatal-Gomory cuts separated with a sub-MIP (sepa_cgmip.{c|h})
  - added reader for 'Weigted Boolean Optimization': problems (reader_wbo.{c,h}), this reader needs the reader_opb files
  - new separator oddcycle (sepa_oddcycle.{c,h}) separates oddcycle inequalities using the implication/conflict graph and
    dijkstra-algorithm based on binary heaps (dijkstra/dijkstra_bh.{c,h})

- Branching:
  - Branching on externally given candidates, the \ref BRANCH 'branching rules' have a second new callback method
    (see type_branch.h for more details): SCIP_DECL_BRANCHEXECEXT(x) can be used to branch on external branching candidates,
    which can be added by a user's `relaxation handler` or `constraint handler` plugin, calling SCIPaddExternBranchCand().
  - added branchcands for relaxator solution, that can be added by the relaxator and used by branching rules
  - added relaxsol to variables, s.t. a relaxator can store a solution on which branching or separation can be done
  - SCIP can now branch on relaxation solutions that are either installed to the relaxsol field of the variables or added
    to the list of relaxation candidates, e.g., by constraint handlers. Branching on relaxation solutions is performed if
    the enforcement resulted in an unresolved infeasibility and there are no LP branching candidates, but before pseudo
    solution branching.  The branching rules leastinf, mostinf, random and pscost implement the callback for branching on
    relaxation candidates.
  - SCIP can branch on continuous variables. The branching value x' must not be one of the bounds. Two children (x <= x',
    x >= x') will be created.
  - the vbc visualization adds the branching type (lower or upper bound change) and the new bound to the node information
  - the vbc visualization adds the new bound of the branched variable to the node information

- Statistic:
  - added statistic information about the first primal solution to SCIP statistic; in the statistic output a new line
    appears with this information
  - now the statistic displays the number of calls of the feasibility checking method of each constraint handler and the
    running time of it

- Propagation:
  - New rounding and propagation heuristics
  - New propagator for variable bounds
  - primal heuristics may now be called directly after the node's propagation loop, using the new timing point
    `SCIP_HEURTIMING_AFTERPROPLOOP`
  - following methods SCIPinferVarUbProp(), SCIPinferVarLbProp(), SCIPinferVarLbCons(), SCIPinferVarUbCons() have a new 6th
    parameter `SCIP_Bool force` which allows bound tightening even if the difference to the newbound is below bound
    strengthening tolerance
  - added propagator for variable lower and upper bounds (prop_vbounds.{c,h}); adjusted cons_varbound.c, var.c, and,
    implics.c to work correctly with the new propagator

- Nonlinear CIPs:
  + Improved constraint handler for quadratic constraints
  + New constraint handler for second order cone constraints
  + New MINLP heuristics (undercover, subnlp)
  + Preliminary support for non-linear relaxations (via expression trees)
  + Automatic branching on solutions from arbitrary relaxations and on continuous variables

Performance improvements
------------------------

- improved `settings/emphasis/cpsolver.set` to decrease time per node
- reworked access to pseudo solution and inference value of variables in order to reduce function calls
- changed default value of parameter `nodeselection/restartdfs/selectbestfreq` to 0; this means if the current node has
  no children the node with the best bound is selected (SCIPgetBestboundNode())
- added a dual reduction step in cons_knapsack.c
- fasten check for common cliques in SCIPcliquelistsHaveCommonClique
- SCIP with CPLEX as LP solver now uses quickstart steepest edge pricing as default instead of steepest edge pricing
- avoid unnecessary domain propagation and LP resolve at nodes with infeasible LP relaxation
- improved zerohalf cut separator: more than one delta is tested for MIR cuts, better handling of dense base
  inequalities, faster scaling of fractional coefficients in rows (now enabled), improved parameter settings (presolving)

- LP solution:
  - in root node, first LP solution is checked for feasibility to avoid expensive setup
  - avoided restarting if LP solution is feasible
  - separators are not called any longer for an integral initial LP solution

Examples and applications
-------------------------

- New branch-and-price example which includes Ryan/Foster branching (binpacking example)
- New example illustrating the use of an event handler (`example/Eventhdlr`)

Interface changes
-----------------

- Enhanced user interface for callable library: manual restarts, predefined settings and many other features
- Support of wbo format for weighted PBO problems, IBM's xml-solution format and pip format for polynomial mixed-integer programs
- Extended reader for Flatzinc models
- new API for 'expressions interpreter': code that evaluates expression trees, including first and second derivatives
- NLP solver interface (NLPI) now independent of SCIP like LPI
- SCIP can now maintain a central NLP relaxation of the problem (similar to LP)
- SCIP can now manage a list of external codes (e.g., LP or NLP solver, ZIMPL)
- lp.h/lp.c and the lpi's were changed according to the changes mentioned below.
- adding and deletion of rows to the separation storage and to the LP can now be catched by events
  (`SCIP_EVENTTYPE_ROWADDEDSEPA`, `SCIP_EVENTTYPE_ROWDELETEDSEPA`, `SCIP_EVENTTYPE_ROWADDEDLP`, `SCIP_EVENTTYPE_ROWDELETEDLP`)

### New and changed callbacks

- new callback SCIP_DECL_BRANCHEXECRELAX(), together with new parameter in SCIPincludeBranchrule() for branching on a
  relaxation solution

- Copying a SCIP instance:
  - Constraint handlers have two new callback methods. One for copying the constraint handler plugins
    SCIP_DECL_CONSHDLRCOPY() and the other for copying a constraint itself, SCIP_DECL_CONSCOPY().
  - All plugins, like \ref BRANCH `branching rules` and \ref HEUR `primal heuristics`, have a new callback method (see, e.g.,
    type_branch.h and type_heur.h for more details):
    - SCIP_DECL_BRANCHCOPY(x), SCIP_DECL_HEURCOPY(x) etc.
    - When copying a SCIP instance, these methods are called to copy the plugins.
  - The main problem has a new callback method (see type_prob.h for more details) SCIP_DECL_PROBCOPY(x) when copying a
    SCIP instance, this method is called to copy the problem's data.
  - Variables have a new callback method (see type_var.h for more details) SCIP_DECL_VARCOPY(x) when copying a SCIP
    instance, this method is called to copy the variables' data.

- Restarts:
  - The callback SCIP_DECL_PROBEXITSOL(x) in the main problem has one new parameter (see type_prob.h for more details):
    - The parameter `restart` is `TRUE` if the callback method was triggered by a restart.

### Deleted and changed API methods

- All C++ objects and constructors have a SCIP pointer, now.
- added parameter scip to ObjCloneable::clone()
- changes in a row can now be catched via row events (SCIPcatchRowEvent(), SCIPdropRowEvent(),
  `SCIP_EVENTTYPE_ROWCOEFCHANGED`, `SCIP_EVENTTYPE_ROWCONSTCHANGED`, `SCIP_EVENTTYPE_ROWSIDECHANGED`)
- added new parameter `varcopy` to SCIPcreateVar() to add the function for copying variable data
- in case of using SCIPwriteTransProblem() the currently (locally) valid problem is written this now also includes the
  local constraints

- Settings:
  - The predefined setting files like `settings/cuts/off.set,aggressive.set,fast.set` have been replaced by
    interface methods like SCIPsetHeuristics(), SCIPsetPresolving(), SCIPsetSeparating(), and SCIPsetEmphasis() in
    \ref scip.h and by user dialogs in the interactive shell like
    `SCIP> set {heuristics|presolving|separating} emphasis {aggressive|fast|off}` or
    `SCIP> set emphasis {counter|cpsolver|easycip|feasibility|hardlp|optimality}`
  - All functions for setting user parameters of different types like SCIPparamSetBool(), SCIPparamSetChar(),
    SCIPparamSetInt(), SCIPparamSetLongint(), and SCIPparamSetString() in pub_paramset.h have a new parameter
    `quiet` it prevents any output during the assign to a new value.

- NLP:
  - NLPIs can now be used without generating a SCIP instance (i.e., do not require a SCIP pointer), code moved into src/nlpi
  - NLPIs can now be managed like other SCIP plugins, i.e., they can be included into the SCIP core and accessed by
    methods SCIPincludeNlpi(), SCIPfindNlpi(), SCIPgetNNlpis(), SCIPgetNlpis(), SCIPsetNlpiPriority()

- Intervalarithmetic:
  - method SCIPgetVarPseudocostCurrentRun() now returns the pseudocost value of one branching direction, scaled to a unit
    interval, old method now called SCIPgetVarPseudocostValCurrentRun()
  - renamed SCIPintervalScalarProductRealsIntervals()/SCIPintervalScalarProduct() by
    SCIPintervalScalprodScalars()/SCIPintervalScalprod() and redesigned them in intervalarith.c including new methods
    SCIPintervalScalprodScalarsInf/Sup()

- Branching:
  - The usage of strong branching changed. Now, SCIPstartStrongbranch() and SCIPendStrongbranch() must be
    called before and after strong branching, respectively.
  - The methods SCIPgetVarPseudocost() and SCIPgetVarPseudocostCurrentRun() in \ref scip.h now return the pseudocost value of
    one branching direction, scaled to a unit interval. The former versions of SCIPgetVarPseudocost() and
    SCIPgetVarPseudocostCurrentRun() are now called SCIPgetVarPseudocostVal() and SCIPgetVarPseudocostValCurrentRun(), respectively.
  - The methods SCIPgetVarConflictScore() and SCIPgetVarConflictScoreCurrentRun() in \ref scip.h are now called
    SCIPgetVarVSIDS() and SCIPgetVarVSIDSCurrentRun(), respectively.
  - The methods SCIPvarGetNInferences(), SCIPvarGetNInferencesCurrentRun(), SCIPvarGetNCutoffs(), and
    SCIPvarGetNCutoffsCurrentRun() are now called SCIPvarGetInferenceSum(), SCIPvarGetInferenceSumCurrentRun(),
    SCIPvarGetCutoffSum(), and SCIPvarGetCutoffSumCurrentRun(), respectively. Furthermore, they now return
    `SCIP_Real` instead of `SCIP_Longint` values.
  - The method SCIPgetVarStrongbranch() has been replaced by two methods SCIPgetVarStrongbranchFrac() and
    SCIPgetVarStrongbranchInt().

- Copying a SCIP instance:
  - Every new callback method resulted in a new parameter of the include function for the corresponding plugin,
    e.g., SCIPincludeBranchrule() has two new parameters `SCIP_DECL_BRANCHCOPY((*branchcopy))` and
    `SCIP_DECL_BRANCHEXECREL((*branchexecrel))`.  In the same fashion, the new callbacks
    `SCIP_DECL_VARCOPY` and `SCIP_DECL_PROBCOPY` led to new parameters in SCIPcreateVar() and SCIPcreateProb() in
    scip.c, respectively.
  - W.r.t. to copy and the C++ wrapper classes there are two new classes. These are `ObjCloneable` and `ObjProbCloneable`.
    The constraint handlers and variables pricers are derived from `ObjProbCloneable` and all other plugin are derived from `ObjCloneable`.
    Both classes implement the function `iscloneable()` which return whether a plugin is clone able or not. Besides that each class has a
    function named `clone()` which differ in their signature. See objcloneable.h, objprobcloneable.h, and the TSP example for more details.
  - SCIPincludeHeur() and SCIPincludeSepa() in \ref scip.h, as well as scip::ObjSepa() and scip::ObjHeur(), have a new parameter:
    `usessubscip`: It can be used to inform SCIP that the heuristic/separator to be included uses a secondary SCIP instance.
  - The argument success in `SCIP_DECL_CONSCOPY` has been renamed to valid.

- Heuristics:
  - SCIPcutGenerationHeuristicCmir() in sepa_cmir.h has three new parameters:
    - `maxmksetcoefs`: If the mixed knapsack constraint obtained after aggregating LP rows contains more
      than `maxmksetcoefs` nonzero coefficients the generation of the c-MIR cut is aborted.
    - `delta`: It can be used to obtain the scaling factor which leads to the best c-MIR cut found within
      the cut generation heuristic. If a `NULL` pointer is passed, the corresponding c-MIR cut will already be
      added to SCIP by SCIPcutGenerationHeuristicCmir(). Otherwise, the user can generate the cut and add it to SCIP
      on demand afterwards.
    - `deltavalid`: In case, the user wants to know the best scaling factor, i.e., `delta` passed is not `NULL`,
      `deltavalid` will be `TRUE` if the stored scaling factor `delta` will lead to a violated c-MIR cut.

### New API functions

- added SCIPcalcNegatedCliquePartition() to scip.c to calculate a clique partition on negations of all given binary
  variables
- SCIPpermuteArray() that randomly shuffles an array using the Fisher-Yates algorithm
- SCIPgetRandomSubset() that draws a random subset of disjoint elements from a given set of disjoint elements
- SCIPswapPointers()
- SCIPlpiGetSolverDesc() to get a descriptive string of an LP solver (developer, webpage, ...)
- SCIPholelistGetNext() to get the next hole of the hole list
- SCIPlpRecalculateObjSqrNorm() which is used when the old calculated square norm was unreliable
- SCIPpricerIsDelayed() which returns if the pricer is delayed (see pub_pricer.h)

- Variables:
  - SCIPvarIsBinary() which checks if a variable is (implicit) binary (see var.c for more details)
  - SCIPvarGetHolelistOriginal(), SCIPvarGetHolelistGlobal(), SCIPvarGetHolelistLocal() to get the original, global and local holes, respectively
  - SCIPvarGetProbvarHole() to tranform a given domain hole to the corresponding active, fixed, or multi-aggregated variable

- Restart:
  - allow user to trigger a restart during presolving SCIPrestartSolve()
  - SCIPrestartSolve() that allows the user to manually restart the solving process
  - SCIPisInRestart() to detect whether we are currently restarting

- Heuristics:
  - for heuristics SCIPheurSetFreq() to change the frequency of the heuristic (pub_heur.h, heur.c)
  - SCIPsepaUsesSubscip(), SCIPheurUsesSubscip()

- Intervalarithmetic:
  - SCIPeventGetHoleLeft() and SCIPeventGetHoleRight() for accessing the left right interval bound of a domain hole added or removed event
  - SCIPholelistGetLeft() and SCIPholelistGetRight()to get the left and right interval bounds of the open hole interval
  - SCIPintervalAddInf/Sup/Vectors(), SCIPintervalMulInf/Sup() in intervalarith.c

- Sorting:
  - added SCIPsortPtrPtrLongIntInt(), SCIPsortLongPtrPtrIntInt() and corresponding sorting/inserting/deleting methods in
    pub_misc.h and necessary defines in misc.c
  - added SCIPsortLongPtrInt() and corresponding sorting/inserting/deleting methods in pub_misc.h and necessary defines in misc.c
  - added SCIPsortPtrPtrInt() (and various other) and corresponding sorting/inserting/deleting methods in pub_misc.h and
    necessary defines in misc.c
  - SCIPsortPtrBool() and corresponding sorting/inserting/deleting methods in pub_misc.h and necessary defines in misc.c

- Constraint Handlers:
  - SCIPconshdlrGetEnfoConss(), SCIPconshdlrGetNEnfoConss()
  - can now forbid upgrading of individual linear constraints (SCIPmarkDoNotUpgradeConsLinear())
  - SCIPpermuteProb() that randomly permutes constraints and variables
  - SCIPgetResultantOr() which returns the resultant of an `or` constraint
  - SCIPmarkDoNotUpgradeConsLinear() in cons_linear.?, which allows to forbid upgrading of linear constraints
  - SCIPgetNUpgrConss() which returns the number of upgraded constraints
  - SCIPconshdlrGetCheckTime() and SCIPconshdlrGetNCheckCalls() which returns the running time in the feasibility checking of the
    corresponding constraint handler respectively the number of calls of the checking method (implemented in cons.c)

- Copy:
  - SCIPcopy() to clone a SCIP instance
  - SCIPcopyPlugins(), SCIPcopyParamSettings(), SCIPcopyVars(), SCIPcopyConss(), SCIPgetVarCopy() to copy
    individual parts of a SCIP instance separately.
  - SCIPcopyProbData() and SCIPprobCopyProbData() which copies the probdata from a sourcescip to a targetscip

- Branching:
  - two new functions SCIPgetVarsStrongbranchesFrac()/SCIPgetVarsStrongbranchesInt() for computing strong branching
    information for several variables
  - SCIPbranchruleGetNRelaxCalls() to get the total number of times, a particular branching rule was called on a relaxation solutions
  - SCIPbranchRelax() to branch on a relaxation solution
  - SCIPbranchVarVal() to branch on an arbitrary value within the variable's bounds
  - SCIPbranchGetBranchingPoint() and SCIPgetBranchingPoint() to select branching point for a variable, e.g.,
    ensure branching point is inside the interval for a continuous variable
  - SCIPexecRelpscostBranching() in branch_relpscost.{c,h}; this method allows of calling the reliability
    pseudo cost branching algorithm for given set of branching candidates from the outside
  - SCIPinitVarBranchStats() to initialize the branching statistics (such as pseudo costs, VSIDS, inference values) of a variable
  - SCIPselectBranchVarPscost() in branch_pscost.{c,h}; this method selects from a given candidate array a
    branching variable w.r.t. pseudo cost branching for relax candidates

- Reading, Writing and Parsing:
  - SCIPparseVarName() which parses a string in cip-format as a variable name
  - SCIPparseVarList() which parses a string as a variable list in cip-format
  - the Flatzinc reader can now handle the output annotations of the Flatzinc format; the method SCIPprintSolReaderFzn()
    outputs the given solution in Flatzinc format w.r.t. the output annotations
  - SCIPprintSolReaderFzn() which prints the best solution in Flatzinc format w.r.t. to the output annotations
    in the input file of the flatzinc model
  - SCIPwriteVarName() which writes a variable in cip-format to given stream
  - SCIPwriteVarsList() which writes an array of variables in cip-Format to given stream
  - SCIPwriteVarsLinearsum() which writes an array of variables and coefficients as linear sum in cip-Format to given stream

- Copying a SCIP instance:
  - SCIPapplyRens() in \ref heur_rens.h has a new parameter `uselprows`. It can be used to switch from LP rows
    to SCIP constraints as basis of the sub-SCIP constructed in the RENS heuristic.

- Parameters:
  - SCIPsetParamsCountsols() which sets the parameter for a valid counting process
  - SCIPsetEmphasis() which sets parameter to detect feasibility fast, handle hard LP, solves easy CIPs fast, behaves like a
    CP solver, set parameter for a valid counting process; the desired behavior is triggered via a parameter of the function
  - SCIPresetParam() to reset the value of a single parameter to its default value

- Settings:
  - added SCIPsortRealRealRealPtr() and corresponding sorting/inserting/deleting methods in pub_misc.h and necessary defines in misc.c
    as basis for the subSCIP, setting ist to TRUE (uses LP rows) will lead to same version as before
  - SCIPsetHeuristics(), SCIPsetSeparating(), SCIPsetPresolving() which set the heuristics to aggressive, fast, off, or
    default settings, depending on the `SCIP_PARAMSET` parameter
  - SCIPsetSubscipsOff() which disables all plugins that uses subscips
  - SCIPsepaSetFreq() to set the calling frequency of a separator

### Command line interface

- added new dialog for setting the SCIP parameters for hardlp, optimality, easy CIP, CP like search
- added new dialog for setting the SCIP parameters for feasibility problems `SCIP> set emphasis feasibility`
- added new dialog for setting the SCIP parameters for counting `SCIP> set emphasis counting`
- added new dialog for setting presolving to aggressive, fast, or off in interactive shell
- added new dialog for setting separation to aggressive, fast, or off in interactive shell
- added new dialog for writing all solutions which are collected during the counting process (see cons_countsols.{c,h})
- added new dialog for setting heuristics to aggressive, fast, or off in interactive shell
- added new dialog `display pricers` which displays all included pricers

### Interfaces to external software

- added interface to CppAD (nlpi/exprinterpret_cppad.cpp)
- Improved Xpress, CPLEX, SoPlex interfaces
- the SoPlex interface now includes equilibrium scaling on lp's solved from scratch without starting basis
- the SoPlex interface can now double check each SoPlex result against CPLEX (lpi_spx.cpp)
- the SoPlex interface has the option to restore basis only after entire strong branching phase instead of after each
  strong branch (off, because it mostly appears to increase strong branching time and iterations) (lpi_spx.cpp)

### Changed parameters

- removed parameter `constraints/knapsack/maxnumcardlift` and adapted setting files
- changed parameter `lp/fastmip` from boolean to integer, possible values are 0 (off), 1 (medium, default), 2 (full,
  must not be used with branch-and-price).

### New parameters

- `branching/clamp` to set the minimal fractional distance of a branching point to a continuous variable' bounds
- `branching/random/seed` to change the initial seed value of the branching rule random
- `constraints/indicator/addCouplingCons` that allows to add variable upper bounds if addCoupling is true
- `constraints/indicator/enforceCuts` that allows to check for violated cust in enforcement
- `constraints/indicator/maxCouplingValue` for the maximal value of the coefficient in a coupling inequality/constraint
- `constraints/indicator/noLinconsCon` which controls whether the linear constraint is not explicitly
  added to the problem. default is FALSE
- `constraints/knapsack/dualpresolving` to switch dualpresolving on/off inside the knapsack constraint handler, default is TRUE
- `constraints/knapsack/presolpairwise` that allows pairwise presolving of knapsack constraints, default is TRUE
- `constraints/knapsack/presolusehashing` that allows fast pairwise presolving of knapsack constraints, default is TRUE
- `heuristics/crossover/dontwaitatroot` that allows to call crossover at root node independently from nwaitingnodes
- `heuristics/rens/uselprows` that allows to switch between LP row and SCIP constraints as basis for the
  subSCIP, default is TRUE (uses LP rows)
- `lp/rowrepswitch` telling simplex solver to switch to row representation of the basis (if possible),
  if number of rows divided by number of columns exceeds this value (default value infinity, i.e. never switch)
- `lp/threads` to change the number of threads used to solve the LP relaxation (default is 0: automatic)
- `misc/lexdualstalling` that turns on the lex dual algorithm if the separation process is stalling
- `misc/usevartable` and `misc/useconstable` which turns on/off the usage of hashtables mapping from
  variable/constraint names to the variables/constraints; when turned off, SCIPfindVar() and SCIPfindCons() may not be
  used; the hashtables can be turned off for subMIPs to improve the performance, default value TRUE
- `misc/usesmalltables` which results in using smaller tables for names, cliques and cuts and improves
  the performace for smaller instances, default value FALSE
- `misc/permutationseed` to change the permutation seed value for permuting the problem after the
  problem is transformed (-1 means no permutation)
- `reading/zplreader/usestartsol` which allows to switch ZIMPL start solutions off, default value TRUE
- `vbc/dispsols` to propose if the nodes where solutions are found should be visualized in the branch and bound tree

### Data structures

- implemented the data structure and events for global and local domain holes added and removed
- new data structures and methods to handle nonlinear expressions in NLPI ({type_, struct_, pub_}expression.{h,c}):
  nlpioracle can store and evaluate general NLPs now, nlpi_ipopt can solve general NLPs now

Testing
-------

- minor changes on several evaluation scripts (new statuses: better, solved, sollimit, gaplimit) and short-mode for cmpres.awk
- support for FreeBSD (32- and 64-bit) including minor changes in several scripts in the check-directory

Build system
------------

### Makefile

- added scripts check_*.sh, evalcheck_*.sh and check_*.awk for blis, glkp, gurobi and symphony (including targets in
  Makefile) and slightly modified scripts for cplex, cbc and mosek and cmpres-script
- added target `lintfiles` which allows to call flexelint with a list of file, for example, make lintfiles
  `FILES=src/scip/prop_vbounds.c`
- the NLP solver interfaces and expression interpreter are located in a separate library (libnlpi.*; similar to the lpi
  library) and is required to link against the SCIP library also projects that use SCIP via `make/make.project` need to
  change their Makefile (!!!): in the $(MAINFILE) target, add $(NLPILIBFILE) behind $(LPILIBFILE) in the dependencies
  and add $(LINKCXX_l)$(NLPILIB)$(LINKLIBSUFFIX) to the linker flags
- The additional NLPI library requires a change in the Makefile of SCIP's project:
  The $(MAINFILE) target now has $(NLPILIBFILE) as additional dependency and the linking
  command requires $(LINKCXX_l)$(NLPILIB)$(LINKLIBSUFFIX) as additional argument.
- A bug in the Makefiles of older versions of the SCIP examples may cause
  data loss. If you have a custom Makefile, please ensure that the target
  `clean` is changed as described here:
  http://scip.zib.de/download/bugfixes/scip-1.2.0/make.txt.

Fixed bugs
----------

- fixed bug in conflict.c in the method conflictsetAddBound()
- fixed `bug` in projects Makefiles w.r.t. `make clean`
- fixed bug in rapid learning with wrong ordering of dual and primal bound update, primal bound is now updated inside
  rapid learning
- fixed potential bug in rapid learning with dual reductions
- fixed potential bug where SCIPselectSimpleValue() returns a value slightly outside of the given bounds due to rounding
  errors (probably cancelation in subtraction in SCIPfindSimpleRational), now use rounding control and check result
- fixed bug that SCIP could not be continued after it has been stopped due to a limit
- fixed bug in var.c: SCIPvarChgLbOriginal() and SCIPvarChgUbOriginal() cannot access original bounds if the variable is
  negated
- fixed potential bug with pseudo solution branching on free variables
- fixed bug with multiaggregations whose infimum and supremum are both infinite: in such a case multiaggregation is now
  forbidden
- fixed numerical issue with multiaggregations which are infinite in one direction: value of multiaggregated variable
  could have been larger then inifinity
- fixed bug w.r.t. of adding a variable bound variable to its self
- fixed bug concering the incorrect assumption that every solution computed in SCIPlpGetUnboundedSol() is integral (we
  will not branch but return `infeasible or unbounded` like in presolving)
- fixed bug while breaking an clique down to their impications (in SCIPcliquetableCleanup() in implics.c) where the
  variable was not of vartype `SCIP_VARTYPE_BINARY`, instead of adding an implication we add a variable bound
- fixed bug with debugging a solution: during restarts erroneously it was claimed that the primal solution is cut off

- Interface:
  - fixed bug w.r.t. ObjDialog and displaying the description of the dialog
  - fixed bug when aborting pricing with Ctrl-C

- LP:
  - fixed bug in scip.c w.r.t. to call of conflict analysis for LPs which reached the objective limit in case of diving
  - fixed bug with resolving LPs at infeasible root node
  - fixed bug in lp.c: in sumMIRRow() rowtoolong was not set correctly
  - fixed bug in lp.c w.r.t. objective limit reached and the chosen comparison (fixed buglist entry 40)
  - fixed bug in lp.c: if in SCIPlpSolveAndEval() the LP has to be solved from scratch due to numerical troubles, reset
    `SCIP_LPPARAM_FROMSCRATCH` to `FALSE` afterwards
  - fixed bug in lp.c SCIProwGetObjParallelism() due to a wrong parallelism value which arised from cancellations during
    calculation of squared euclidean norm of objective function vector of column variables
  - fixed bug in lp.c: SCIPlpGetUnboundedSol() did not ensure that unbounded solution lies withing the bounds of the
    variables
  - fixed bug in lp.c w.r.t. to the number of `active` pricer

- Solve:
  - fixed bug in solve.c where relaxation branching candidates were cleared, but the relaxation was still marked solved
    and not called again, furthermore, adjusted criterions for solving a relaxation again
  - fixed bugs in solve.c: even with LP solving disabled, the root LP was solved in case continous variables are
    contained; setting pricing/maxvars(root) to 1 resulted in not calling the pricers
  - fixed bug in solve.c: make sure SCIP terminates correctly also when a user interrupt or gap limit is reached, i.e.,
    avoid error `pricing was aborted, but no branching could be created!`

- Tree:
  - fixed bug in tree.c: if an explicit branching point is given, we may not recompute a better centering point
  - fixed bug in tree.c: propagate implications on multi-aggregated should not be performed

- Constraints:
  - corrected several asserts in linear and quadratic constraint handler concerning parsing of CIP format
  - fixed bug while deleting redundant variables, which have no influence on changing the feasibility of the linear
    constraints, we need to update the sides of the constraint at each step, bug number 51 in bugzilla
  - fixed bug in copy procedure of AND constraint handler, negated variables have been copied to their originals
  - fixed bug when deleting a constraint where the update was delayed and not processed yet (in cons.c)
  - fixed bug in cons_linear.c: binary variables should not be multi-aggregated
  - fixed bug in cons_quadratic.c: curvature of bivariate quadratic constraints was not detected correctly
  - fixed bug in cons_sos2.c: the branching position was sometimes mistakenly increased
  - fixed bug in propagation of cons_sos2.c: the node can be cut off at more places: the previous version was not
    sucessfull in this respect
  - fixed bug in cons_linear.c:applyFixings() which could lead to lhs/rhs smaller/larger than -/+infinity
  - fixed bug in cons_linear.c in detectRedundantConstraints() and corrected old bug fix in SCIProwCreate(): we want lhs
    <= rhs to be satisfied without numerical tolerances in order to avoid numerical problems in the LP solver

- Knapsack Constraint Handler:
  - fixed bug in cons_knapsack.c: mergeMultiples() now detects whether a node can be cut off
  - fixed bug in cons_knapsack.c w.r.t. to items with zero weight
  - fixed bug in cons_knapsack.c: In SCIPseparateRelaxedKnapsack() not all variables need to be active in deeper regions
    of the tree
  - fixed bug in cons_knapsack.c and sepa_clique.c: the assumption that implications are always nonredundant and contain
    only active variables is not correct anymore as the corresponing vbound might be missing because of numerics

- Separation and Cuts:
  - fixed bug in cutpool.c: the hashkey computation was not constant over time
  - fixed bug in cutpool.c: hashkey of a row changed during the solving process (if a row is made integral after creation,
    maxabsval can be invalid when adding it to the pool, but might be recomputed later on)
  - fixed bug in sepa_rapidlearning.c, stop processing if there are no binary variables left
  - fixed bug in sepa_rapidlearning.c, corrected computation of right dualbound
  - fixed bugs in sepa_zerohalf.c, e.g., handling of intscaling and substitution of variable bounds
  - fixed bug in sepastore.c in sepastoreApplyLb/Ub being to hard on feasibility decisions
  - fixed bug in sepa_flowcover.c: numerical issues while computing candidate set for lambda

- LP Interfaces:
  - fixed bug in SoPlex autopricing due to which autopricing had behaved like steepest edge pricing so far
  - fixed bug in lpi_clp.cpp: SCIPlpiChgBounds() checks if the column status exists in Clp before using it
  - fixed wrong assert in Cplex LPI: Due to numerical inaccuracies, a few pivots might be performed after refactorization
  - fixed bug concerning assert(!SCIPlpDivingObjChanged(lp)) which was caused by wrong infinity double parameters for
    cplex
  - fixed makefile system for `OSTYPE=darwin` w.r.t. to CPLEX as LP solver

- Presolving:
  - fixed bug in cons_setppc: aggregated variables were not correctly removed in presolving
  - fixed bug in presolving of linear constraint handler: in redundancy detection, two different numerical epsilons were used
  - fixed bug in presolving while not applying a bound change on a variable in a single-variable constraint (e.g. x1 =
    0.03) in cons_linear which is too small, that lead to another bound change in presol_trivial which is not allowed, so
    now this bound change will be forced
  - fixed SCIPvarIsTransformedOrigvar() in var.c (variables generated by presol_inttobinary returned false)
  - fixed bug w.r.t. an assert in presol_inttobinary.c; it was assumed that the aggregation which is performed there will
    never lead to an infeasibility, this is not true, see comment in presol_inttobinary.c
  - fixed bug in presol_trivial.c trying to fix continuous variables, now uses a less stricter comparison to fix variables
  - fixed bug in cons_bounddisjunction.c: presolve may have tried to tighten bounds on a multiaggregated variable (now
    upgrades to linear constraint)

- Reading, Writing and Messages:
  - fixed bug while trying to write a MIP where SCIP needs to flush the lp changes first
  - fixed potential resource leak when running out of memory while writing files
  - fixed bug in reader_zpl.c which appeared using the parameter `reading/zplreader/parameters`
  - fixed bugs in flatzinc readers with constraints that exclusively consist of constants
  - fixed bug in reader_gms: correct handling of nonstandard bounds on general integer variables
  - fixed buglist entry 35, which was caused by a wrong read in correction when the reading buffer was full in
    reader_opb.c
  - fixed bugs in reader_fzn.c w.r.t. parsing and solution output in Flatzinc format
  - fixed bug in reader_fzn.c w.r.t. comment lines
  - fixed bug in reader_opb.c w.r.t. comment lines
  - fixed bug in message handler w.r.t. to messages which are longer then `SCIP_MAXSTRLEN`

- Heuristics:
  - fixed bugs do to `HEUR_TIMING SCIP_HEURTIMING_AFTERPROPLOOP` which appeared during repropagation
  - fixed bug in trivial heuristic: the locking solution might have falsely initialized some values to zero
  - fixed bug in heur_oneopt.c w.r.t. to SCIPtrySol(); it is necessary that the bound of the solution is check otherwise,
    infeasible solution could be accepted as feasible
  - fixed bug in heur_trivial.c w.r.t. to debug messages after a solution was freed
  - fixed bug for `HEUR_TIMING SCIP_HEURTIMING_BEFOREPRESOL` and modifiable constraints
  - corrected wrong assert in DINS heuristic when called for an empty problem
  - fixed potential bug in OCTANE heuristic with nonbasic solutions
  - fixed bug in sub-MIP heuristics with parameter change if some default plugins are not included
  - fixed bug in trivial heuristic with bounds that are greater than the heuristic's infinity value

Miscellaneous
-------------

- As the interface contains several additional callback functions and
  parameters for plugins, some effort may be required to compile your
  own projects with SCIP 2.0. See also `Changes between version 1.2 and 2.0` in the doxygen
  documentation for additional information.

@page RN12 Release notes for SCIP 1.2

@section RN120 SCIP 1.2.0
*************************

Features
--------

- adjusted hard memory limit to (soft memory limit)*1.1 + 100mb in check.sh, checkcount.sh, check_cplex.sh,
  check_cluster.sh and check_cbc.sh
- new presolving step in cons_knapsack.c, same like `simplifyinequalities` in cons_linear.c
- now it's possible to write strings with more than `SCIP_MAXSTRLEN` amount of characters in all message.c functions
- the current/root lp can be marked to be no relaxation of the current/root problem
- added new preprocessing step (mergeMultiples) in cons_setppc.c where equal variables are merged
- Black-box lexicographic dual simplex algorithm; can now run lexicographical dual algorithm (parameter `lp/lexdualalgo`)

- Bounds:
  - SCIP now has `lazy bounds`, which are useful for column generation: see @ref PRICER_REMARKS `pricer remarks` for an explanation.
    Each variable has now two additional `SCIP_Real` parameter which define a lazy lower and upper bound; lazy means that
    there exists constraints which implies these (lazy) bounds. If the lazy lower or upper bound is greater or less than
    the local lower or upper bound, respectively, then the corresponding bound is not put into the LP. The bounds are set
    to minus and plus infinity per default which yields the same behavior as before. With the methods SCIPchgVarLbLazy()
    and SCIPchgVarUbLazy() these bounds can be set.  This is of interest if SCIP gets used as a branch-and-price
    framework. Attention! The lazy bounds need to be valid for each feasible LP solution. If the objective function
    implies bounds on the variables for each optimal LP solution, but these bounds may be violated for arbitrary LP
    solutions, these bounds must not be declared lazy!
  - interval arithmetic functions can work with unbounded intervals added new functions to allow more operations on
    intervals, including solving quadratic interval equations

- Branching:
  - extended hybrid relpscost branching rule by usage of the average length of conflicts a variable appears in
  - `early branching`-functionality added: in a branch-and-price code, the user can stop pricing at a node although there
    may exist variables with negative reduced costs. In this case, the lp-lowerbound will not be used. The pricer has,
    however, the option to return a lower bound. This can be useful for column generation.

- Constraints:
  - Copy constructors and i/o functionality for constraints: all linear type constraint handlers are able to copy
    constraints using the function SCIPgetConsCopy() in scip.h
  - the linear constraint handler is able to parse a string in CIP format and create a corresponding linear constraint
  - Constraint handler for indicator constraints and parsing them from *.lp and *.zpl files
  - the indicator constraint can now try to produce a feasible solution (via heur_trysol)
  - one can now write indicator constraints in LP-format
  - added constraint handler for quadratic constraints

- Cuts:
  - added new version of zerohalf cuts from Manuel Kutschka
  - added multi-commodity-flow cut separator

- Heuristics:
  - Heuristics which are applied before root LP
  - added heuristic that performs a local search in an NLP (takes only linear and quadratic constraints into account so far)
  - added heuristic that gets a solution from other components and tries it (heur_trysol.?)
  - new trivial heuristic: tries zero solution, lower and upper bound solution and some variable lock based fixing
  - added new timing point, `SCIP_HEURTIMING_DURINGPRICINGLOOP`, for calling heuristics; If this timing point is used the
    corresponding heuristics is called during the pricing loop of variables; we also added this timing point to
    heur_simplerounding.{h,c} which has the effect that a LP solution which satisfies all integrality conditions during
    the pricing loop is detected

- Interfaces:
  - added first version of an interface to NLP solvers (type_nlpi.h, struct_nlpi.h, nlpi.h, nlpi.c, nlpi_oracle.h, nlpi_oracle.c)
  - Preliminary support of non-convex MIQCPs: Constraint handler for quadratic constraints, NLP heuristic and
    Ipopt interface, see \ref cons_quadratic.h.
  - There are LP-interfaces to QSopt and Gurobi (rudimentary).

- Reader and Writer:
  - added reader and writer for FlatZinc models (reader_fzn.{c,h})
  - added writer for GAMS models (reader_gms.{c,h})

Performance improvements
------------------------

- Enhanced MCF cuts: stable version, used by default
- replaced some function calls in loop conditions
- in sepa_cmir.c, if mksetcoefs is invalid for delta=1 no other values of delta are tested anymore
- changed the timing of the feasibility pump in case of pricing
- removed changing of update rule to `ETA` from standard soplex update `Forrest-Tomlin` in lpi_spx.cpp
- improved memory usage in heur_octane.c
- improved reading time of opb-files, due to using a hashtable for all `and`-constraints
- improved performance of merging variables in mergeMultiples() in cons_knapsack.c
- improved performance in tightenWeightsLift() and SCIPseparateRelaxedKnapsack() in cons_knapsack.c, due to now
  sparse-cleaning `global` arrays instead of using BMSclearMemory... functions for cleaning local arrays each time
- improved performance in SCIPcliquelistRemoveFromCliques()
- improved performance in SCIPcalcCliquePartition()
- improved performance in SCIPvarGetActiveRepresentatives() in var.c

- Presolving:
  - improved pairwise presolving in cons_and.c due to using a hashtable
  - improved pairwise presolving in cons_xor.c due to using a hashtable

Interface changes
-----------------

- A significant change for C++ users is that all include files of SCIP
  automatically detect C++ mode, i.e., no `extern `C`` is needed anymore.
- Reader for Flatzinc and GAMS models

### New and changed callbacks

- The callback SCIP_DECL_PRICERREDCOST(x) in the \ref PRICER `pricers` has two new parameters:
  + A `result` pointer determines whether the pricer guarantees that there exist no more variables. This allows for early branching.
  + A pointer for providing a lower bound.

- The \ref CONS `constraint handlers` have two new callback methods (see type_cons.h for more details):
  + SCIP_DECL_CONSCOPY(x): this method can be used to copy a constraint.
  + SCIP_DECL_CONSPARSE(x): this method can be used to parse a constraint in CIP format.

### Deleted and changed API methods

- SCIPcalcMIR() in scip.h has two new parameter `mksetcoefsvalid` and `sol`. The parameter `mksetcoefsvalid` stores
  whether the coefficients of the mixed knapsack set (`mksetcoefs`) computed in SCIPlpCalcMIR() are valid. If the mixed
  knapsack constraint obtained after aggregating LP rows is empty or contains too many nonzero elements the generation of the
  c-MIR cut is aborted in SCIPlpCalcMIR() and `mksetcoefs` is not valid. The input parameter `sol` can be used to separate a
  solution different from the LP solution.
- new parameter `set` in SCIPconsSetInitial().
- some interval arithmetic method take an additional argument to denote which value stands for infinity in an interval

- Variables:
  - SCIPgetVarClosestVlb() and SCIPgetVarClosestVub() in scip.h have a new parameter `sol`. It can be used to obtain the closest
    variable bound w.r.t. a solution different from the LP solution.
  - new parameters `lowerbound` and `result` in type_pricer.h: lowerbound can save a lower bound computed by the pricer,
    result indicates whether the pricer guarantees that there exist no more variables if no variable was found

### New API functions

- new methods to deactivate a pricer SCIPdeactivatePricer() in scip.c
- new methods in pub_misc.h/misc.c to access hash map lists and elements of a hash map list and to clear all entries in a hash map
- SCIPsetProbName() to set problem name in scip.h/c (SCIPprobSetName() in prob.h/c)

- Objective:
  - SCIPgetTransObjscale() and SCIPgetTransObjoffset() in scip.c
  - SCIPaddObjoffset() in scip.h; sets offset of objective function
  - SCIPgetOrigObjoffset() in scip.h; returns the objective offset of the original problem
  - SCIPgetOrigObjscale() in scip.h; returns the objective scale of the original problem

- Constraints:
  - detectRedundantConstraints() in cons_xor.c and necessary hash-functions for fast pairwise presolving
  - SCIPparseCons() in scip.h; parses constraint information (in cip format) out of a string
  - SCIPgetConsCopy() in scip.h; which copies a constraint of the source SCIP

- Relaxation:
  - SCIPisLPRelax() and SCIPisRootLPRelax() in scip.c and scip.h returning whether the current/root LP is a
    relaxation of the current/root problem and thus defines a valid lower bound
  - SCIPlpSetIsRelax() and SCIPlpSetRootLPIsRelax() in lp.c and lp.h to set the information, whether the lp is a valid relaxation;
    this information is per default set to true and constraint be used. The aggregated version has only 2 linear constraints the
    default linearization has nvars + 1

- Sort:
  - extended the sort template functions in sorttpl.c with a `five` array; now it possible to used this template to sort
    up to five arrays
  - new interface methods SCIPcolSort(), SCIProwSort(), SCIPcolGetIndex()
  - added SCIPsortPtrPtrLongInt() and corresponding sorting/inserting/deleting methods in pub_misc.h and necessary defines
    in misc.c

- Variables:
  - SCIPprintNodeRootPath() in scip.h This method prints all branching decisions on variables from the root to the given node
  - SCIPnodeGetParentBranchings(), SCIPnodeGetAncestorBranchings(), SCIPnodeGetAncestorBranchingPath(); These methods return
    the set of variable branchings that were performed in the parent node / all ancestor nodes to create a given node
  - SCIPchgVarLbLazy() and SCIPchgVarUbLazy() in scip.h; These methods can be used to change the lazy lower or
    upper bound of a variable; This might has the consequences that the bounds of the corresponding variable is not in
    LP. This is the case if the lazy lower or upper bound is greater or less than the local lower or upper bound, respectively
  - SCIPvarGetLbLazy() and SCIPvarGetUbLazy() in pub_var.h; These methods return the lazy lower or upper bound, respectively
  - SCIPvarCompareActiveAndNegated() and SCIPvarCompActiveAndNegated() in pub_var.h for comparing variables
    negated, active or fixed the same way
  - SCIPparseVars() in scip.h; parses variable information (in cip format) out of a string
  - SCIPgetNFixedonesSetppc() and SCIPgetNFixedzerosSetppc() in cons_setppc.{h,c}; these methods returns
    current (local) number of variables fixed to one/zero in the given setppc constraint
  - SCIPgetVarConflictlengthScore(), SCIPgetVarAvgConflictlength(), SCIPgetAvgConflictlengthScore() and their pendants for the current run
  - added function SCIPvarsGetProbvarBinary() in pub_var.h; gets active, fixed, or multi-aggregated problem variables of
    binary variables and corresponding negated status

### Interfaces to external software

- LP Interfaces:
  - heavily revised Mosek interface
  - new interface to QSopt due to Daniel Espinoza
  - First version of LP interfaces to Gurobi and QSopt
  - Major performance improvements in LP interfaces to Clp, Mosek and SoPlex

- External Software:
  - adjusted interface to ZIMPL (reader_zpl.{c,h} for ZIMPL version 2.10; this interface should also work with older ZIMPL versions
  - Adjusted interface to Zimpl version 3.0.0
  - added first version of an interface to Ipopt (only QCP, no deletion of vars/cons allowed; nlpi_ipopt.(h|c))

- SCIP Interfaces:
  - On http://code.google.com/p/python-zibopt/source/checkout you find a beta
    version of a python interface to SCIP implemented by Ryan J. O'Neil.

### Changed parameters

- removed parameter `constraints/and/initiallp` since it is not needed anymore;
- set parameter `constraints/and/sepafreq` default value to 1
- display character of oneopt heuristic changed to `b`

### New parameters

- `branching/relpscost/advanced/conflenscore`, default value 0.001
- `constraints/and/aggrlinearization` in cons_and.c, aggregated version of the linearization
- `constraints/and/enforcecuts` in cons_and.c, should cuts be separated during LP enforcing?
- `constraints/and/presolusehashing` in cons_and.c, should pairwise presolving use hashing?, default TRUE
- `constraints/countsols/sollimit` in cons_countsols.c, counting stops, if the given number of solutions were found (-1: no limit)
- `constraints/xor/presolusehashing` in cons_xor.c, should pairwise presolving use hashing?, default TRUE
- `heuristics/oneopt/duringroot`, default value TRUE

Build system
------------

### Makefile

- extend Makefile to link against Ipopt if `IPOPT=true` is set

Fixed bugs
----------

- fixed wrong use of pointer in lp.c
- fixed bug with array dimension not reset to zero when array is freed in pseudoobj propagator
- fixed bug with enforcement of pseudo solutions: if pseudo solution is choosen because LP hit a limit, it has to be
  enforced in any case
- fixed potential bug in coloring example: SCIPcreateChild() is now given an estimate in terms of the transformed
  problem by SCIPgetLocalTransEstimate(), no longer the estimated original problem value. Also clarified this in the
  comments for SCIPcreateChild()
- fixed compiler warning `warning: dereferencing type-punned pointer will break strict-aliasing rules` which resuts in
  scip-crashes with gcc version 4.4.0
- adjusted assert in var.c
- fixed bug in SCIPvarGetActiveRepresentatives() in var.c
- fixed bug with objective limit in lp.c: previously the infinity value of SCIP was used as default - now the value of
  LPI is used. In the earlier version in many cases the problems where never infeasible.
- added and adjusted some asserts, initialized some values
- increased the numerical stability of coefficient tightening for Big M formulations
- fixed bug with incorrect pseudo activities when objective of a variable switches sign in linear constraint handler
- fixed bug with empty constraints in several writing routines
- fixed `GGT-Kaibel-Bug` in var.c, prop_pseudoobj.c and cons_varbound.c that occured while computing new values using
  infinity values

- Bounds:
  - fixed bug in coefficient tightening with infinite bounds
  - fixed bug in solve.c: in case lowerbound >= upperbound, SCIPsolveIsStopped() returned `SCIP_STATUS_GAPLIMIT`

- Nodes:
  - fixed bug in SCIPsolveNode() concerning the case that the time limit was hit while solving the LP relaxation of a
    subproblem which is already an LP (branching on pseudo solution is not possible)
  - fixed bug in vbc tools concerning of marking probing nodes
  - fixed bug in solve.c with nodes which are marked to be repropagated while enforcement

- Variables:
  - fixed possible infinite loop while multiaggregating a variable in var.c
  - fixed bug in SCIPgetSolVals() similar to SCIPgetSolVal(): try to get original variables of transformed ones if the
    solution lives in original space

- Pricing:
  - fixed potential bug: restarts are now only done if no active pricers exist
  - fixed bug in SCIPlpSolveAndEval(): if fastmip and pricers enabled and objlimit was reached but CPLEX did not perform
    the final pivot step in order to exceed the objlimit, do one additional simplex step with pricing strategy steepest
    edge, if this doesn't suffice, turn off fastmip temporarily and solve again. Also consider solstat of the new
    solution.
  - fixed bug with invalid pseudo solution (lower bound was always >= 0) when using pricing.
  - fixed bug in SCIPfreeProb() in scip.c: all pricers are deactivated now

- Memory:
  - now frees debug memory
  - fixed bug with exponential complexity for reallocating memory in SCIPvarGetActiveRepresentatives() in var.c
  - fixed casting of void* pointers in memory.h for C++, adjusted the same for C in memory.h and due to that adjusted all
    header files(set whole files in extern `C`) and cpp-files(removed unnecessary extern `C` lines)
  - removed memory leak in connection with freeing branch and bound nodes: focusnode was not freed if both children could
    be cut off due to bounding

- Reading and Writing:
  - corrected bug in reader_lp.c: earlier read bounds were thrown away (implementation was not conforming to standard)
  - fixed bug in reader_lp.c with respect to constraint and variable names which start with two or more dots `..`
  - fixed bug in all readers w.r.t. SCIPgetProbvarLinearSum()
  - fixed bug in reader_mps.c with respect to corrupted files
  - fixed bug in reader_mps.c with respect to writing transformed problems
  - changed wrong writing of mps files due to constraints without any name
  - fixed a bug during reading debug solution file
  - fixed bug in case of reading an objective function in opb format with multiple occurrences of the same variable
  - fixed bug in case of reading an objective function in lp format with multiple occurrences of the same variable
  - fixed a wrong fix of a reading bug, which was in reality a writing bug in MPS format; integer variables in mps format
    without bounds are binary variables, if the bound of an integer variable is infinity you have to write this bound

- Separation:
  - fixed bug in sepa_cmir.c, sepa_mcf.c and sepa_flowcover.c: sol different to LP solution is now separated
  - corrected two asserts in sepa_redcost.c (reduced costs can be negative for fixed variables: qsopt uses this)
  - fixed bug in sepa_zerohalf.c; replacement of own sorting functions by template functions was incorrect
  - fixed bug in var.c, cons_knapsack.c and sepa_flowcover.c: variable bounds corresponding to implication are not
    generated if coefficient is large, variable bounds with large coefficients are ignored for construction of knapsack
    and snf relaxations
  - fixed bug in sepa_impliedbound.c concerning redundant implications

- Cuts:
  - fixed bug in sepa_cmir.c concerning uninitialized mksetcoefs (if MIR-cut generation is aborted because the aggregated
    constraint is empty or contains too many nonzero elements mksetcoefs is invalid)
  - interrupts optimization process if a node will be cutoff, which allows the solution
  - fixed bug in sepa_impliedbounds.c and sepa_intobj.c: if separating a sol, this sol is now also given to SCIPaddCut()
    so that the efficacy of the cut is now computed correctly
  - fixed bug in solve.c caused by integer overflow due to setting the number of cuts to INT_MAX

- Presolving:
  - fixed wrong result in check.awk, if infeasible problems are stopped in presolving
  - fixed exponential calculation of solution values during check of original solution, therefore changed
    SCIPvarGetActiveRepresentatives() in var.c and flattened all multiaggregated vars at the end of presolving in
    exitPresolve()
  - fixed bug with wrong abort criterion in presolving
  - fixed bug in presol.c caused by not reseting presolver-wasdelayed status
  - fixed bug in SCIPconsSetInitial() that occurred in pairwise presolving: add or delete constraint in initconss when
    changing the initial flag

- Constraints:
  - fixed bug in cons.c caused by not resetting conshdlr data after restart
  - fixed memory error in cons_countsols.c
  - fixed assert in cons_and.c method SCIP_DECL_CONSINITSOL(consInitsolAnd)
  - fixed bug in cons_countsols.c we respect to warning message that `The current parameter setting might cause ...`

- Knapsack Constraint Handler:
  - fixed wrong assert in cons_knapsack.c and handled a special this case in simplifyInequalities()
  - fixed some bugs in simplifyInequalities() in cons_knapsack.c
  - fixed bug in mergeMultiples() in cons_knapsack.c
  - adjusted ConsData and ConsHdlrData in cons_knapsack.c
  - fixed compiler warning caused by no initialization of two integer in cons_knapsack.c
  - fixed bug in cons_knapsack.c caused by having a multi-aggregated variable in a knapsack constraint, now applyFixing is
    able to resolve a binary multi-aggregation with integral values

- Linear Constraint Handler:
  - fixed infinity loop in simplify inequalities in cons_linear.c
  - fixed bug in cons_linear.c: do not select variable as slack variable for multiaggregation in convertLongEquality if it
    has been marked as not-multiaggregable
  - fixed bug in cons_linear.c: also do not multiaggregate variables in dual preproccessing if it has been marked as
    not-multiaggregable
  - fixed bug in cons_linear.c: slight decrease of epsilon in order to make sure that scaled coefficients are really
    integral
  - fixed bug in chgRhs() and chgLhs() of cons_linear.c: after changing lhs or rhs of a constraints lhs <= rhs has to be
    satisfied without numerical tolerances

- Heuristics:
  - added and changed some SCIPisStopped() calls in several heuristics
  - fixed bug in oneopt heuritic with start solution which has become infeasible due to global bound changes

- Interfaces:
  - corrected several bugs in the Clp-interface concerning return values
  - fixed potential interface bug: time limits of 0.0 are not anymore passed to the LP solver, which may have caused
    errors

@page RN11 Release notes for SCIP 1.1

@section RN110 SCIP 1.1.0
*************************

Features
--------

- SCIP can now count integer feasible solutions for IPs/CIPs (without continuous variables) (see SCIPcount())
- check.awk now uses TeX package supertabular which supports automatic pagebreak
- struct `SCIP_Stat` has now two additional variables: `nprobboundchgs`, `nprobholechgs`; these are used to fix the domain
  reduction counts in sepa.c, cons.c, branch.c and prop.c; this means, that now the domain reduction counts are reduced
  by those domain reduceds which are preformed during probing
- added capabilities to flatten the (multi)-aggregation graph of variables
- pseudoobj propagator now also propagates the global lower (dual) bound
- new heuristic DINS (distance induced neighborhood search by Ghosh)

- Output:
  - SCIP can now output a picture of the constraint matrix in PPM format.
  - output of real values is now done with 15 digits after the decimal point
  - Extended the capabilities of SCIP to output problems in different formats (LP, MPS, CIP, ...). You can output the original and
    transformed problem. Furthermore, generic names can be given to the variables and constraints.
  - The feasibility test for solutions at the end of the execution now outputs more useful information.
    This made some changes in the interface of constraint handlers necessary.

- Presolving:
  - added predefined settings file presolving/aggressive.set
  - new presolver boundshift (presol_boundshift.{c,h}); this presolver is currently turned off with default parameter setting

- Constraints:
  - linear constraint handler now detects continuous variables that are implicit integer in dual presolve
  - replaced some old sorting methods in cons_knapsack.c, heur_octane.c, sepa_flowcover.c and presol_probing.c through
    SCIPsort...() interfaces, adjusted misc.{c,h} and pub_misc.h for these changes
  - cons_countsols.c is now able to store the collected solution if required
  - added first version of SOS type 1 constraint handler (cons_sos1.{c,h})
  - added first version of SOS type 2 constraint handler (cons_sos2.{c,h})
  - less aggressive scaling in linear constraint handler presolve to improve numerics
  - added first version of constraint handler cons_countsols.{c,h}

- Reader:
  - added ccg-reader (weighted column connectivity graph)
  - added reader for pseudo-Boolean problems (reader_opb.{c,h})
  - the ZPL reader is now able to pass a starting solution to SCIP
  - the MPS reader is now able to write a problem in MPS format
  - the ZIMPL reader now understands SOS type 1 and 2 constraints
  - the LP reader reads SOS constraints of type 1 and 2
  - the MPS reader reads the SOS section (but cannot yet handle `MARKERS`)

- LPI:
  - The SoPlex LPI can now write basis files.
  - revised lpi_clp.cpp (many small changes, in particular writing and reading of bases)
  - added FASTMIP settings in lpi_clp.cpp that try to improve the performance of Clp as much as possible

- Cuts and Separation:
  - the c-MIR separator now also tries to get rid of implicit integer variables by aggregation
  - allow cut selection based on support of inequality in orthogonality computation
  - disabled zerohalf cuts by default
  - adjusted all predefined settings files, e.g., `settings/cuts/fast.set`, such that they are consistent wrt removed,
    added and changed parameter values of scip.
  - New cutting plane separator MCF (beta version).
  - new separator sepa_zerohalf.{c,h}; separates {0,1/2}-Cuts according to Caprara and Fischetti

Performance improvements
------------------------

- heavily decreased the usage of SCIPisStopped(), which costs system time
- small performance improvement of c-MIR aggregation heuristic
- reworked strong branching in lpi_clp.cpp (scaling works now, bounds can be trusted)

- Constraints:
  - The preprocessing has been revised. It now applies bound computations in a numerically more stable way. The pairwise
    comparison of linear, logicor, and setppc constraints has been improved.
  - better branching in SOS1/SOS2 constraints
  - fixed performance bug with large number of unnamed constraints that will kill the name hash table (now, unnamed
    constraints are not put into the hash table)

- Cuts and Separation:
  - improved the performance of SCIPcalcMIR() and SCIPcalcStrongCG() by exploiting sparsity
  - improved performance of SCIPvarGetLPSol(), which affects many parts of the code, in particular Gomory and strong CG cuts
  - do not calculate MIR and StrongCG cut aggregations if number of nonzeros in aggregated row is too large

- Presolving:
  - improved pairwise presolving in cons_linear.c: reduced cache misses, reduced number of SCIPisStopped() calls and
    included detecting of redundant constraints with hash table in advance
  - tighter memory limits in knapsack presolve lifting procedure to avoid overly expensive presolving
  - included detecting of redundant constraints with hash table in advance in cons_logicor.c and limit other pairwise
    presolving
  - included detecting of redundant constraints with hash table in advance in cons_setppc.c and limit other pairwise
    presolving
  - limit pairwise presolving in cons_linear.c

Examples and applications
-------------------------

- Added an example for the graph coloring problem in `examples/Coloring`, showing the usage of column generation.
- added SOS2 example
- extended TSP example

Interface changes
-----------------

### New and changed callbacks

- New callback method SCIP_DECL_READERWRITE(x) in type_reader.h; this method is called to write a problem to file
  stream in the format the reader stands for; useful for writing the transformed problem in LP or MPS format. Hence,
  also SCIPincludeReader() has changed.
- The callback \ref CONSCHECK (SCIP_DECL_CONSCHECK()) in the constraint handlers now has a new parameter `printreason` that tells
  a constraint handler to output the reason for a possible infeasibility of the solution to be checked using
  SCIPinfoMessage(). Have a look at one of the constraint handlers implemented in SCIP to see how it works. This
  methodology makes it possible to output the reason of a violation in human readable form, for instance, for the check
  at the end of a SCIP run, where the obtained best solution is checked against the original formulation.\n This change
  often has little effect on C-implementations, since this parameter can be safely ignored with respect to the
  correctness of the code. The corresponding C++ method scip::ObjConshdlr::scip_check(), however, has to be extended
  and will not compile otherwise.
- added new LPI pricing option `SCIP_PRICING_LPIDEFAULT`, such that every LP interface can set the default pricing
  strategy on its own (`auto` is not useful for this, because for CPLEX, for example, SCIP seems to be worse with `auto`
  then with `steepest edge`)
- Added user pointer to callback methods of hash table, see pub_misc.h.

### Deleted and changed API methods

- SCIPgetVarRedcost() now returns 0 for variables that have been aggregated out or removed in presolving.
  reduced cost in case of infeasible LPs)
- new parameter `maxfrac` for SCIPcalcStrongCG()
- new parameter `maxmksetcoefs` for SCIPcalcMIR() and SCIPcalcStrongCG() methods
- new parameter `conshdlrname` in SCIPincludeLinconsUpgrade()

- Problem:
  - new parameters `extension` in SCIPreadProb() defining a desired file format or `NULL` if file extension should be use
  - New parameters `extension` and `genericnames` in SCIPprintTransProblem(), SCIPprintOrigProblem(),
    SCIPwriteOrigProblem(), and SCIPwriteTransProblem() defining the requested format or `NULL` for default CIP format
    and using generic names for the variables and constraints. Examples are
    - SCIPprintTransProblem(scip, NULL, NULL, TRUE) displays the transformed problem in CIP format with
      generic variables and constraint names
    - SCIPprintOrigProblem(scip, NULL, `lp`, FALSE) displays the original problem in LP format with
      original variables and constraint names.

- Sorting:
  - expand sorttpl.c by some parameters
  - changed some names for sorting methods
  - replaced sorting methods SCIPbsort...() by faster (quicksort/shellsort) algorithms SCIPsort...() Note that the order
    of the parameters has been changed to simplify the template code in sorttpl.c!

- Checking:
  - SCIPcheckSolOrig() is restructured. The last two parameters have changed. They are now bools indicating
    whether the reason for the violation should be printed to the standard output and whether all violations should be
    printed. This reflects the changes in the constraint handlers above, which allow the automation of the feasibility
    test. The pointers to store the constraint handler or constraint are not needed anymore.
  - the parameter list of the method SCIPcheckCons() (scip.h) has changed; the new advatage is, that SCIP can print the
    reason for the violation of a constraint as for as the constraint handler supports that
  - the parameter list of the method scip_check() (objconshdlr.h) has an additional parameter `printreason` see for
    explanation the previous point

### New API functions

- LPI now has a function SCIPlpiGetSolverPointer() that returns a solver dependent pointer. This can be used to directly
  access the LP solver.  This should, of course, only be used by people that know exactly what they are doing.
- added capabilities to avoid multi-aggregation of a single variable by setting a corresponding flag (SCIPmarkDoNotMultaggrVar())
- SCIPgetProbvarLinearSum()
- SCIPgetResultantAnd() which returns the resultant variable of an `and` constraint
- SCIPchgChildPrio() to change the node selection priority of the given child
- SCIPconsGetPos()
- SCIPrepropagateNode() to mark a node for repropagation
- SCIPcount() (in cons_countsols.h) for counting all feasible solution of a given CIP
- SCIPcreateRootDialog() (in dialog_default.h) which creates a root dialog
- SCIPgetVectorEfficacyNorm()
- SCIPseparateRelaxedKnapsack() in cons_knapsack.h
- SCIPgetCutoffdepth() which returns the depth of first node in active path that is marked being cutoff
- SCIPflattenVarAggregationGraph()
- SCIPclockGetLastTime()
- SCIPcalcHashtableSize() to get a reasonable hash table size
- SCIPgetVarFarkasCoef() and SCIPgetColFarkasCoef() to get the farkas coefficient of a variable (analogon of
- SCIPgetRepropdepth() to get the depth of first node in active path that has to be propagated again
- SCIPmajorVersion(), SCIPminorVersion() and SCIPtechVersion() returning the corresponding version

- Read, Write and Print:
  - SCIPprintSysError() which encapsulates the strerror_r calls, the NO_STRERROR_R flag switches between the use
    of strerror_r and strerror inside
  - SCIPsnprintf() safe version of snprintf (and sprintf)
  - SCIPreaderCanRead() and SCIPreaderCanWrite() in pub_reader.h, these return TRUE if the corresponding
    reader is capable to read or write, respectively
  - SCIPwriteOrigProblem(), e.g., SCIPwriteOrigProblem(scip, `orig.lp`, NULL, FALSE) prints the original
    problem in LP format in the file `orig.lp`
  - SCIPwriteTransProblem(), e.g., SCIPwriteTransProblem(scip, NULL, NULL, FALSE) displays the transformed problem in CIP format

- Heuristics:
  - SCIPcutGenerationHeuristicCmir() in sepa_cmir.h
  - SCIPheurGetTimingmask() and SCIPheurSetTimingmask()

- Sorting:
  - added some downwards-sorting methods
  - SCIPbsortInd()
  - SCIPsortedvecInsert...(), SCIPsortedvecInsertDown...(), SCIPsortedvecDelPos...(),
    SCIPsortedvecDelPosDown...(), SCIPsortedvecFind...() and SCIPsortedvecFindDown...() to manage sorted vectors or
    groups of vectors of various data types that are sorted w.r.t. the first vector

### Command line interface

- advanced reading and writing dialog in interactive shell

### Interfaces to external software

- Many changes in the SoPlex interface: The current one is tailored towards SoPlex 1.4 (aka 1.3.3). All SoPlex functions
  (where applicable) should now have an exception handling. The Bugfix for adding columns has been moved to SoPlex.  One
  can use ROW representation. Reading/writing of a basis has been implemented.

### Changed parameters

- changed default frequency parameters for RINS, Local Branching, Crossover and Mutation heuristic This should not
  change the performance but happened just for consistency reasons
- changed parameter default values for the priority of presolver `dualfix` and `inttobinary`
- removed parameter `separating/cmir/maxtestdeltaroot`
- new value `l` for parameter `lp/pricing`, which is the new default

### New parameters

- `constraints/and/linearize` to enable linearization of all <and> constraints (in presolving),
- `constraints/and/initiallp` to turn on, off, or `auto` that the LP relaxation of the AND constraints are in the initial LP;
- `constraints/countsols/collect` to enable the storing of the solutions; default value FALSE;
- `constraints/indicator/addCoupling` to enable generation of relaxation
- `constraints/indicator/branchIndicators` to decide whether it is branched on indicator constraints in enforcing
- `constraints/indicator/genLogicor` to decide whether logicor constraints instead of cuts are generated
- `constraints/indicator/sepaAlternativeLP` to decide whether separation takes place using the alternative LP
- `constraints/linear/aggregatevariables` to search for aggregations in equations in the presolving step
- `constraints/linear/dualpresolving` to disable dual presolving step in the linear constraint handler; default value is TRUE
- `constraints/linear/simplifyinequalities` to enable a simplification step for inequalities; default value is set to FALSE = disabled
- `constraints/linear/upgrade/binpack` to enable or disable the linear upgrading process
- `constraints/linear/upgrade/eqknapsack` to enable or disable the linear upgrading process
- `constraints/linear/upgrade/invarknapsack` to enable or disable the linear upgrading process
- `constraints/linear/upgrade/knapsack` to enable or disable the linear upgrading process
- `constraints/linear/upgrade/logicor` to enable or disable the linear upgrading process
- `constraints/linear/upgrade/setppc` to enable or disable the linear upgrading process
- `constraints/linear/upgrade/varbound` to enable or disable the linear upgrading process
- `constraints/linear/presolusehashing` to use hashing comparison in cons_linear.c; default value is TRUE
- `constraints/logicor/presolusehashing` to use hashing comparison in cons_logicor.c; default value is TRUE
- `constraints/setppc/presolusehashing` to use hashing comparison in cons_setppc.c; default value is TRUE
- `constraints/SOS1/branchNonzeros` to decide whether SOS1 constraint with largest number of nonzero variables is picked for branching
- `constraints/SOS1/branchSOS` to enable or disable branching on SOS1 constraints
- `heuristics/feaspump/beforecuts` to allow the feaspump to be called before cut separation
- `heuristics/mutation/minimprove`
- `presol/donotmultaggr` which disables multiaggregation for all variables of the problem
- `separating/cmir/densityoffset` to allow for more c-MIR cuts on small models
- `separating/orthofunc` to choose function for scalar product computation in orthogonality test

Testing
-------

- updated mmm.{test,solu}, mittelmann.{test,solu}, miplib3.solu, miplib.solu, shortmiplib.test and added
  mittelmann_current.test, mittelmann_old.test
- added test scripts for testing counting (make testcount)
- removed tag make testpre (useless without corresponding scripts)
- added tag testcount (make testcount); this allows for testing counting problem
- replaced tcsh by bash and gawk by awk in all check scripts to achieve higher compatibility

Build system
------------

### Makefile

- added `make/make.project` as default make include for external projects using SCIP
- added possibility to compile shared libraries in makefiles (and added `make/make.linux.x86.gnu.opt-shared`)
- replaced <string> by <cstring> in all C++-interfaces to get `strlen()` included (gcc-4.3 gave an error)
- Moved -rpath option for ld to linux-specific Makefiles.
- Re-activated readline library on darwin/ppc.

- Flags:
  - added in all `make/make.*` `GMP_FLAGS` and `GMP_LDFLAGS`
  - new flag GMP with values (`auto`, `true and `false`); in case of `auto` the library gmp is linked if ZIMPL is
    included
  - adapted all makefiles of the examples accordingly

- LP:
  - modified makefiles to accept ZIMPLOPT and LPSOPT flags (with values `opt` or `dbg` and default being `opt`), and
    removed `LPS=spxdbg` and `LPS=clpdbg`
  - added target spx132 for SoPlex version 1.3.2

Fixed bugs
----------

- fixed CTRL-C if NO_SIGACTION is set (e.g., for MinGW)
- added checks whether a plugin (handler) has already been included to avoid later complications e.g. with parameters.
- fixed bug with wrong `tightened` return value of some of the change bounds methods
- forced full propagation in presolving -> this fixes a bug that implied that variable locks became inconsistent
- replaced calls to perror() by SCIP error message using strerror(errno); this avoids problems with the error output
  stream
- fixed bug in method SCIPgetProbvarLinearSum()
- fixed bug with errors occurring in sub-MIPs. Search is only aborted in dbg mode, in opt mode a warning will be printed
- fixed bug in tclique-graph datastructure concerning insertion of edges into nonempty graph
- corrected bug in SCIPtreeBranchVar() (tree.c): several comparison functions needed a `feas`.
- fixed bug in SCIPtightenVarLb/Ub() in scip.c concering forcing a bound change (bound improvement is checked now)
- improved stage checking for bound computation
- fixed usage of command test for string comparison in check-scripts (now compatible with ubuntu)
- replaced sprintf and snprintf by SCIPsnprintf() fixed potential bug with overlong strings
- corrected bug in the case when soplex threw an exception in autopricing
- fixed bug in SCIPvarGetOrigvarSum() concerning the corner case the a negated variable has no parent variable in
  original problem

- Aggregation:
  - avoid aggregation of implicit integers with fractional aggregation scalars
  - fixed bug in aggregateActiveIntVars(): If a < 0, multiply a*x + b*y == c by -1 (algo for finding initial solution does
    only work for a > 0).
  - avoiding aggregation that removes information about implicitly integer variables (removes bug)
  - fixed bug with exponential running times due to complicated recursive multi-aggregation
  - corrected bug in var.c occuring during applying boundchanges in varUpdateAggregationBounds method

- Constraints:
  - fixed bug that a missing CONSTRANS in constraint handler leads to `NULL` pointer as constraint data for the copied
    constraints instead of pointer copies of the consdata (as explained in the constraint handler `HowTo`)
  - fixed bugs in second part of consdataTightenCoefs(): Removed min/maxleftactisinfinity (definition was not correct),
    fixed calculation of min/maxleftactivity and removed asserts concerning whether all redundant vars were deleted (led
    to different behavior in debug and opt mod).
  - fixed typo in documentation: default value for `dynamic` parameter is FALSE for all constraint handlers!
  - fixed bug in preprocessing of SOS2 constraints (cons_sos2.c)
  - fixed bug in cons_countsols.c concerning variable locking
  - fixed bug in cons_varbounds.c, concerning SCIPaddVarVlb() and SCIPaddVarVub()
  - fixed bug in applyFixings() in cons_varbound.c concerning tightening the bound of a variable left in a redundant
    constraint (bound change is forced now)

- Heuristics:
  - fixed bug with useless objective cutoff in LNS heuristics
  - removed bug for values greater than (-)infinity, heur_shifting.c, heur_intshifting.c, heur_rounding.c, heur_oneopt.c
  - fixed bug with errors occurring in heuristic LPs. In opt mode a warning will be printed, abort in dbg mode

- Linear Constraints:
  - fixed bug with wrong update of activities in linear constraints after global upper bound changes
  - fixed bug in preprocessConstraintPairs() in cons_linear.c concerning updating the flags of the constraint that stayes
    in the problem (nonredundant information were lost before)
  - fixed bug in cons_linear.c caused by comparing two infinity values during checking of using variable as slackvariable
  - removed bug for rhs/lhs greater than (-)infinity, cons_linear.c
  - removed bug caused by hashcomparison for non-sorted constraints, cons_linear.c
  - fixed bugs with wrong presolving due to cancellation in (res-)activities in cons_linear.c
  - removed BOUNDSCALETOL adjustment in cons_linear.c. This fixes bug with slightly infeasible variable fixings in
    presolving; reliable resactivities should make the BOUNDSCALETOL relaxation redundant.
  - removed `epsilontic` bug in cons_linear.c due to adjusting left/right hand side in applyfixing
  - fixed bug with multi-aggregated variables in cons_logicor: instead of fixing them, a linear constraint will be created
  - corrected bug in cons_linear.c:applyFixings() [if variable was fixed to infinity the rhs/lhs were wrong]
  - fixed bugs in pairwise presolving of cons_linear.c concerning deletion of upgraded constraints and inconsistent update
    of nchgsides in case of coefsequal and coefsnegated
  - fixed false assert and corrected a bug caused by deleting a constraint on `firstchanged` position in pairwise
    presolving with hashing in cons_linear.c

- LP:
  - fixed handling of unbounded variables with 0 objective in SCIPlpGetModifiedPseudo[Proved]Objval() (lp.c)
  - fixed bug with uncatched LPSOLSTAT after hitting a time or iteration limit
  - corrected bug in SCIPlpGetState() if the LP is empty
  - fixed bug in SCIPlpSolveAndEval(): added extra simplex step if objlimit reached, fastmip and pricers enabled in order
    to get dual solution for pricing.
  - weakened two too strong asserts in lp.c concerning the LP result OBJLIMIT
  - fixed bug in SCIPlpSolveAndEval(): allow more than one extra simplex step for getting an objlimit exceeding solution
    with fastmip

- Memory:
  - corrected invalid memory access in tcliqueIsEdge: added check whether node1 has no neighbors (tclique_graph.c)
  - removed memory leak detected with the help of coverity in dialog.c
  - fixed bug with memory reallocation in SCIPgetProbvarLinearSum()
  - tried to fix memory leak in dialog.c occuring from different versions of the readline/history libraries
  - removed possible memory leak in objdialog.cpp

- Numerical:
  - fixed numerical issue in linear constraint propagation: need slightly more aggressive tightening such that probing
    does not choose a wrong value for fixing inside an epsilon interval
  - fixed numerical bug in dual presolving of linear constraint handler
  - avoid fixing variables to infinity in order to get rid of numerical inconsistencies in the original model

- Objective:
  - added handling of the case of roundable variables with 0 objective in presol_dualfix.c
  - fixed bug with writing the MIP relaxation to a file concerning the objective function; in case the original objective
    function is requested, the transformed objective function gets re-transformed (scaling, offset)
  - fixed bug with wrong objective sense output for transformed problem. The transformed problem is always a minimization
    problem!
  - fixed bug with objective scaling after restart

- Reading:
  - fixed bug with reading empty lines in TSP example
  - fixed bug with non-conformal parameter name in reader_ppm
  - fixed infinite loop in LP file reader if a line exceeds the character limit
  - fixed bug in reader_ppm while appending strings for output file
  - fixed some `SCIP_RETCODE` bugs in reader_fix.c, reader_sol.c, reader_sos.c and reader_zpl.c
  - fixed docu in type_reader.h
  - fixed bug with multi-aggregated variables which are de facto aggregated or fixed after flattening the aggregation tree
  - fixed bug with bound changes of variables in modifiable constraints during full dual presolving of linear conshdlr
  - increased compiler compatibility for C++ wrapper classed by adding extern `C` in obj*.cpp files and changing strlen
    calls to std::strlen

- Separation:
  - corrected bug in priceAndCutLoop(): separation was aborted if domain reduction was applied
  - fixed bug in sepa_mir.c: size of testeddeltas-array was too small
  - corrected imlementation of SCIPlpiGetBasisInd() in lpi_clp.cpp (this fixes the bug that almost no Gomory cuts are
    found with Clp).

- Sorting:
  - fixed bugs in sorttpl.c: fixed wrong arraysize in shellsort; in case an has at most one element, then no sorting is
    applied
  - fixed wrong if condition for function call in sorttpl.c
  - fixed obvious bug in linear constraint data sorting. Most part of the code assumed pure index sorting, but in fact, it
    was sorted by variable type as first criterion and index as second criterion.

@page RN10 Release notes for SCIP 1.0

@section RN100 SCIP 1.0.0
*************************

Features
--------

- SCIP now has a couple of specialized settings, all called scip_*.set
- SCIP is now compatible to the Exception branch of SoPlex
- if possible, objective function is scaled to make objective value integral with gcd 1
- slightly modified automatic constraint aging strategy
- new C templates disp_xxx.h and dialog_xxx.h and C++ wrapper classes objdisp.h and objdialog.h, respectively
- modified reader `sol`, st. files which where created via typing the order of commands `set log *.sol`,
  `disp sol var -`, `set log cplex.log` in Cplex can now be read
- new dummy LP interface `lpi_none.c`; useful for running SCIP without a LP solver

- Presolver:
  - modified probing presolver to do multiple cycles if called in subsequent runs
  - changed sort algorithm in probing presolver

- Node selection:
  - new node selection rule `estimate` (best estimate search)
  - new node selection rule `hybridestim`

- Documentation:
  - the doxygen documentation now has HowTo's for all plugin types
  - the doxygen documentation now contains a FAQ
  - the documentation has now a TAB Modules; there you can find list of available constraint handles, presolvers,
    propagators, lpi interfaces, file readers and so on

- Time:
  - time limit is now forwarded to lp solving algorithm
  - presolving, cut separation, primal heuristics and strong branching now better respect time limit

- Heuristics:
  - best estimate search is now used in all large neighborhood search heuristics
  - new improvement heuristic `oneopt`
  - new heuristic `actconsdiving` following an idea of John Chinneck

- Separation and Cuts:
  - modified cut selection code
  - cut conversion into linear constraints after a restart now works better
  - added flow cover separator
  - gomory cuts are now also separated for integral slack variables
  - less aggressive in Gomory cut separation
  - strong CG cuts are now also separated for integral slack variables

Performance improvements
------------------------

- greatly improved performance of LP file reader by replacing string copies with pointer copies
- removed performance bottleneck with non-bfs based node selectors and large leaf queues at the cost of a small memory
  overhead (2 ints per node in the leaf queue); this improves performance quite a bit on instances that take a large
  number of branching nodes
- improved performance of linear constraint propagation by delaying some floor/ceil calculations
- improved performance of clique cut separator

Interface changes
-----------------

### New and changed callbacks

- new callback method SCIPdialogFree()

### Deleted and changed API methods

- slightly modified bound substitution heuristic in SCIPcalcMIR() and SCIPcalcStrongCG()
- slightly less conservative in numerics for SCIPmakeRowIntegral()
- linear and knapsack constraint handler may now deal with coefficients of value zero
- new parameter `maxbounddist` for SCIPincludeSepa() and constructor ObjSepa()
- new parameter `restart` for method SCIPfreeSolve()
- calling SCIPwriteLP() is now possible in Solved Stage
- SCIPwrite{LP,MIP} may no longer be called after solving, since the LP data structures may not be valid
- All functions SCIP<datatype>Param() got a new parameter `isadvanced`.
  This does not influence the performance of SCIP, but the position of the parameter in the settings menu.
  Hence, if you do not care about this, you can assign any value to it.
  You should add the corresponding flag to the SCIP<datatype>Param() calls in your own source code.

- Version:
  - modified `SCIP_SUBVERSION` to be a number instead of a string (to be able to use `SCIP_SUBVERSION >= ...`)
  - SCIPsubversion() now returns an int instead of a const char*

- Tree and Nodes:
  - new parameter `estimate` for SCIPcreateChild() giving an estimate for value of best feasible solution in the subtree to
    be created. One possibility is to use SCIPgetLocalOrigEstimate() for this value.
  - removed method SCIPnodeGetPriority()
  - removed parameter `lowestboundfirst` from SCIPincludeNodesel()

- Branching:
  - removed parameter `branchdir` from SCIPbranchVar()
  - new parameters `leftchild`, `eqchild` and `downchild` for SCIPbranchVar()
  - SCIPgetVarStrongbranch() now also returns lperror == TRUE if the solving process should be stopped, e.g., because of a
    time limit

- Variable tightening:
  - replaced methods SCIPvarGetClosestVlb() and SCIPvarGetClosestVub() from pub_var.h by new methods
    SCIPgetVarClosestVlb() and SCIPgetVarClosestVlb() in scip.h
  - new parameter `force` for SCIPtightenVarLb() and SCIPtightenVarUb()

### New API functions

- SCIPreadSol()
- SCIPwriteMIP()
- SCIPgetLocalOrigEstimate() and SCIPgetLocalTransEstimate()
- SCIPisStopped()
- SCIProwIsInGlobalCutpool()
- SCIPresetParams()
- SCIPgetVarRedcost()
- SCIPtightenVarLbGlobal() and SCIPtightenVarUbGlobal()
- SCIPsepaGetMaxbounddist()
- SCIPboundchgGetNewbound(), SCIPboundchgGetVar(), SCIPboundchgGetBoundchgtype(),
  SCIPboundchgGetBoundtype(), SCIPboundchgIsRedundant(), SCIPdomchgGetNBoundchgs(), SCIPdomchgGetBoundchg()
- SCIPnodeUpdateLowerboundLP()
- SCIPcalcNodeselPriority()
- SCIPnodeGetEstimate()
- SCIPnodeGetDomchg()
- SCIPgetRootNode() (in combination with SCIPcutoffNode(), this allows the immediate finishing of the optimization)

### Command line interface

- default dialog menu now includes the commands `set default` and `display parameters`
- added option to write node LP and MIP relaxations to LP file from interactive shell

### Changed parameters

- parameters are now separated into basic and advanced, the latter ones have been moved to extra submenus
- priority parameters are now restricted to be in [INT_MIN/4,INT_MAX/4] to avoid overflow errors in comparison methods
- increased priority of `estimate` node selector, such that this is the new default node selector
- changed meaning of parameter setting `nodeselection/childsel = l`; old meaning is now called `r`
- changed default value of `conflict/maxvarsfac` to 0.1
- changed default value of `conflict/useprop` to TRUE
- changed default value of `conflict/useinflp` to TRUE
- changed default value of `conflict/usepseudo` to TRUE
- changed default value of `conflict/maxlploops` to 2
- changed default value of `conflict/lpiterations` to 10
- changed default value of `conflict/interconss` to -1
- changed default value of `conflict/reconvlevels` to -1
- changed default value of `conflict/settlelocal` to FALSE
- changed default value of `constraints/linear/propfreq` to 1
- changed default values of `heuristics/*diving/backtrack` to TRUE
- changed default value of `nodeselection/restartdfs/stdpriority` to 10000
- changed default value of `numerics/boundstreps` to 0.05 in order to avoid very long propagation loops on continuous variables
- changed default value of `presolving/restartfac` to 0.05
- changed default value of `presolving/restartminred` to 0.10
- changed default value of `separating/objparalfac` to 0.01 for performance reasons
- changed default value of global `separating/maxbounddist` to 1.0
- changed default value of `separating/objparalfac` to 0.0001

### New parameters

- `conflict/enable` to globally enable or disable conflict analysis
- `constraints/linear/maxcardbounddist` and `constraints/knapsack/maxcardbounddist`
- `heuristics/*diving/backtrack` to activate 1-level backtracking for most of the diving heuristics
- `heuristics/feaspump/maxstallloops`
- `nodeselection/childsel` to control the child selection
- `presolving/immrestartfac`
- `separating/*/maxbounddist` to have individual maxbounddist parameters per separator
- `separating/clique/backtrackfreq` to speed up clique cut separation in heuristic fashion
- `separating/redcost/continuous`

Build system
------------

### Makefile

- added version numbers to library files (There will be a softlink generated in the lib/ and bin/ directories without
  version number that point to the latest compiled version.)
- added .exe extension to binaries of MinGW
- removed the `.static` extension associated to the LINK variable from the Makefile system (If you want to build
  makefiles for shared library generation, use the OPT variable. For example, you could create a makefile
  `make/make.linux.x86.gnu.opt-shared` and compile it with `make OPT=opt-shared`.)

- Defaults and Options:
  - modified the default LP solver to be SoPlex instead of CPLEX
  - added `LPS=none` for compiling SCIP without a LP solver
  - made `ZIMPL=true` the default; if you do not want to include ZIMPL support, call `make ZIMPL=false`

Fixed bugs
----------

- fixed bug in rowScale() concerning deletion of almost zero coefficients
- weakened assert in primal.c in order to avoid numerical troubles
- fixed bug with too long variable names
- fixed bug with strange user descriptions of plugins
- changed position of some asserts to prevent segmentation faults
- SCIPgetAvgPseudocostCount() and SCIPgetAvgPseudocostCountCurrentRun() now return the average over all integer
  variables instead of all variables, since pseudo costs are not recorded for continuous variables
- fixed wrong sorting of plugins with priorities close to INT_MIN or INT_MAX
- replaced `line` by `read` in Makefile, since `line` is non-standard
- fixed bug with branching rules that produce only one child with no changes to the problem
- fixed bug that external relaxator is not reset appropriately for a new problem instance
- removed wrong assert in function paramWrite()
- fixed bug with uninitialized in check.awk
- fixed bug in ZIMPL file reader for multiple occurrences of a single variable in the objective function
- fixed bug with deleting variables from the transformed problem that are contained in the implication graph
- fixed bug in root reduced cost fixing propagator that leads to an empty domain for a variable as a proof of optimality
  of the current incumbent
- fixed bug with fractional coefficients of binary variables in cont --> impl int upgrading

- Solution:
  - fixed bug with aggregated variables in debug solution test
  - now it is possible to add original solutions
  - fixed bugs with SCIPgetBestsol() returning `NULL` after a restart with user objective limit
  - fixed wrong status code in presence of user objective limit and a feasible solution that is not better than the limit

- Bounds:
  - fixed bug with wrong bound changes of loose variables
  - changed wrong assert in SCIPnodeAddBoundinfer()
  - fixed bug in variable bounds search and insertion method
  - fixed bug regarding modifying bounds in original problem if negated original variables exist
  - fixed bug with multiple pending bound changes on some variable

- Separator:
  - fixed bug in integer objective separator with restarts
  - fixed bug in integer objective separator with dynamic columns

- Cuts:
  - fixed bug that cut age was not reset to zero for violated cuts
  - fixed bug in SCIPcutpoolAddNewRow() concerning update of minidx and maxidx of added row
  - fixed numerical bug in rowScaling of lp.c, which possibly cut off feasible solutions
  - significantly improved performance of c-MIR and Gomory cuts by caching closest VLB and VUB info

- LP:
  - fixed numerical buf with slightly different LP optimum after resolving due to probing/diving
  - fixed bug in cmir and flowcover separator with variables which are currently not in the LP
  - fixed bug with LP size management in probing if column generation is used
  - fixed bug in LP file reader with row names identical to section keywords
  - fixed potential bugs due to errors in resolving the LP after diving or probing
  - fixed potential bugs in SCIPpriceLoop() and priceAndCutLoop(), st. now all LP solution stati are handled appropriately
  - fixed potential bug with non-existent LP in SCIPwrite{LP,MIP}

- Constraint handler:
  - removed wrong assert in bounddisjunction constraint enforcement
  - fixed numerical bug in propagator of varbound constraint handler
  - fixed bug in variable bound constraint handler with changing bounds on multi-aggregated variables
  - fixed bug in linear constraint handler: only tight cuts are transformed into linear constraints after restart
  - fixed bug in bounddisjunction constraint handler with propagation of multi-aggregated variables
  - fixed bug with numerics in linear constraint handler due to non-representable `BOUNDSCALETOL`
  - fixed bug with almost integral multi-aggregation in dual presolve of linear constraint handler
  - fixed bug with numerics in update of min/maxactivity in linear constraint handler

- Heuristics:
  - fixed bug in intshifting and oneopt heuristic with variables which are currently not in the LP
  - fixed bug with primal heuristics reducing the cutoff bound such that the current node is cut off
  - fixed bug in oneopt heuristic: must not be called on pseudo nodes if continuous variables are present

@page RN09 Release notes for SCIP 0.9

@section RN090 SCIP 0.9.0
*************************

Features
--------

- the EXITSOL callback of the plugins is now called before the LP and the global cut pool are freed

- Primal Heuristics:
  - new primal heuristics `rens`, `mutation` and `veclendiving`
  - primal heuristics that run before the node is solved now know already whether the LP will be solved at the current
    node or not

- Heuristics:
  - new heuristic `intshifting` (ID character `i`)
  - in the root node of the very first run, heuristics with timing `AFTERNODELPNODE`, `AFTERLPPLUNGE`, `AFTERPSEUDONODE`, and
    `AFTERPSEUDOPLUNGE` are now called before the enforcement of the constraint handlers, in particular before the branching
    rules; in this way, the branching rule can already benefit from a tighter primal bound
  - if a heuristic found a better solution after the LP loop (and in particular the `AFTERNODE` heuristics in the root node
    of the very first run, see above), domain propagation and LP solving is triggered again; this allows for additional
    reduced cost tightening and other dual propagations
  - slightly modified `crossover` and `rins` heuristics
  - improved performance of intdiving heuristic
  - improved heuristic `octane` and `shifting`
  - slightly modified rens and localbranching heuristics
  - modified guided diving heuristic such that it equals the original version of the heuristic (i.e., round in direction of the
    current incumbent solution instead of the average of all primal feasible solutions)
  - ID character for intdiving heuristic is now `I`

- Separation and Cuts:
  - c-MIR cuts try now to scale the cut to integral values; however, cuts are still generated if this fails
  - hard-coded relative objective gain to consider a separation loop to be stalling is now changed from 1e-3 to 1e-4,
    which means that separation is not aborted as early as before
  - modified c-MIR cut separator to more closely resemble the original version of Marchand and Wolsey

- Constraint:
  - possibility of SAT-like restarts after a number of conflict constraints have been found
  - improved presolving of and, or and xor constraints
  - implemented additional dual presolving in linear constraint handler
  - slightly modified presolving of varbound constraint handler

Interface changes
-----------------

### New and changed callbacks

- new parameter `solinfeasible` for constraint handler callback methods `ENFOLP`  and `ENFOPS`
- replaced callback parameter `inlploop` and `inplunging` by `heurtiming` in `SCIP_DECL_HEUREXEC`
- slightly changed the meaning of the result codes returned by external relaxators: if they modify the LP or tighten
  bounds of variables, they are not automatically be called again (it is assumed that they already made use of these
  changes). They are only called again, if they returned `SCIP_SUSPENDED` or if some other plugin modified the LP.

### Deleted and changed API methods

- new parameter `escapecommand` for SCIPdialoghdlrAddHistory()
- removed method SCIPgetVarData(); use SCIPvarGetData() from pub_var.h instead
- new calls SCIPgetLPBInvCol() and SCIPgetLPBInvACol() to access the basis inverse and simplex tableau columnwise
- new parameter `ndomredsfound` of SCIPpropagateProbing()
- new parameters `fixintegralrhs`, `maxfrac`, `mksetcoefs` and `fracnotinrange` in SCIPcalcMIR()
- modified SCIPfixVar() such that in problem creation stage it will change the bounds as requested even if the fixing
  value is outside of the current bounds
- replaced parameters `pseudonodes`, `duringplunging`, `duringlploop` and `afternode` by `timingmask` in
  SCIPincludeHeur() and constructor of ObjHeur() class use the following table to translate old settings into the new
  timingmask:

| PSEUDONODES | DURINGPLUNGING | DURINGLPLOOP | AFTERNODE | timingmask                                                    |
|-------------|----------------|--------------|-----------|---------------------------------------------------------------|
| FALSE       | FALSE          | FALSE        | FALSE     | SCIP_HEURTIMING_BEFORENODE                                    |
| TRUE        | FALSE          | FALSE        | FALSE     | SCIP_HEURTIMING_BEFORENODE                                    |
| FALSE       | TRUE           | FALSE        | FALSE     | SCIP_HEURTIMING_BEFORENODE                                    |
| TRUE        | TRUE           | FALSE        | FALSE     | SCIP_HEURTIMING_BEFORENODE                                    |
| FALSE       | FALSE          | TRUE         | FALSE     | SCIP_HEURTIMING_BEFORENODE \| SCIP_HEURTIMING_DURINGLPLOOP    |
| TRUE        | FALSE          | TRUE         | FALSE     | SCIP_HEURTIMING_BEFORENODE \| SCIP_HEURTIMING_DURINGLPLOOP    |
| FALSE       | TRUE           | TRUE         | FALSE     | SCIP_HEURTIMING_BEFORENODE \| SCIP_HEURTIMING_DURINGLPLOOP    |
| TRUE        | TRUE           | TRUE         | FALSE     | SCIP_HEURTIMING_BEFORENODE \| SCIP_HEURTIMING_DURINGLPLOOP    |
| FALSE       | FALSE          | FALSE        | TRUE      | SCIP_HEURTIMING_AFTERLPPLUNGE                                 |
| TRUE        | FALSE          | FALSE        | TRUE      | SCIP_HEURTIMING_AFTERPLUNGE                                   |
| FALSE       | TRUE           | FALSE        | TRUE      | SCIP_HEURTIMING_AFTERLPNODE                                   |
| TRUE        | TRUE           | FALSE        | TRUE      | SCIP_HEURTIMING_AFTERNODE                                     |
| FALSE       | FALSE          | TRUE         | TRUE      | SCIP_HEURTIMING_AFTERLPPLUNGE \| SCIP_HEURTIMING_DURINGLPLOOP |
| TRUE        | FALSE          | TRUE         | TRUE      | SCIP_HEURTIMING_AFTERPLUNGE \| SCIP_HEURTIMING_DURINGLPLOOP   |
| FALSE       | TRUE           | TRUE         | TRUE      | SCIP_HEURTIMING_AFTERLPNODE \| SCIP_HEURTIMING_DURINGLPLOOP   |
| TRUE        | TRUE           | TRUE         | TRUE      | SCIP_HEURTIMING_AFTERNODE \| SCIP_HEURTIMING_DURINGLPLOOP     |

- Constraints:
  - renamed all occurences of `removeable` by the correct English word `removable`: SCIPconsIsRemovable(),
    SCIPsetConsRemovable(), SCIPvarIsRemovable(), SCIPcolIsRemovable(), SCIProwIsRemovable()
  - new parameter `sticktonode` in SCIPcreateCons(), SCIPcreateConsAnd(), SCIPcreateConsBounddisjunction(),
    SCIPcreateConsKnapsack(), SCIPcreateConsLinear(), SCIPcreateConsLogicor(), SCIPcreateConsOr(),
    SCIPcreateConsVarbound(), SCIPcreateConsXor(), SCIPcreateConsSetpart(), SCIPcreateConsSetpack(),
    SCIPcreateConsSetcover(): usually, you should set this to FALSE; if you want to add constraints as node markers with
    node data and, e.g., use the `activate` and `deactivate` callbacks to get informed about the activation and
    deactivation of the node, you should set this flag to TRUE in order to make sure, that the constraint will always be
    associated to the node and not moved to a more global node if this would be possible
  - slightly changed semantics of SCIPaddConsNode() and SCIPaddConsLocal(), such that a constraint which is added to the
    root node now enters the global problem (and is still existing after a restart)

### New API functions

- SCIPgetVerbLevel()
- SCIPescapeString()
- SCIPgetGlobalCutpool(), SCIPgetPoolCuts(), SCIPcutpoolGetCuts(), SCIPcutGetRow() and SCIPcutGetAge()
- SCIPconsGetNLocksPos() and SCIPconsGetNLocksNeg()

### Command line interface

- command shell now understands escape characters `\``,`'` and `\` which makes it possible to read in files with spaces in the
  name

### Interfaces to external software

- updated XPress interface to XPress-MP 17 (contributed by Michael Perregaard)

### Changed parameters

- changed default value of `heuristics/octane/usediffray` to FALSE
- removed parameter `heuristics/octane/usediffbwray`
- renamed parameter `heuristics/octane/useavgray` to `heuristics/octane/useavgnbray`
- changed default value of `heuristics/rens/binarybounds` to TRUE
- changed default value of `heuristics/octane/freq` to -1 in order to deactivate Octane
- parameter `heuristics/feaspump/maxsols` is now strict, i.e., if n solutions were already found, the feasibility pump
  starts to work only if `maxsols <= n`, instead of `maxsols < n`

### New parameters

- `conflict/restartnum` and `conflict/restartfac`
- `heuristics/octane/useavgray`
- `heuristics/octane/useavgwgtray`
- `limits/absgap` to define an absolute gap limit
- `separating/cmir/aggrtol`
- `separating/cmir/densityscore`
- `separating/cmir/fixintegralrhs`
- `separating/maxruns`
- `presolving/restartminred` which forbids another restart if the last one was not successful enough
- `propagating/abortoncutoff`
- `reading/zplreader/changedir` to control behavior of path switching of ZIMPL file reader
- `reading/zplreader/parameters` to pass additional parameters to ZIMPL

Build system
------------

### Makefile

- added ncurses to the readline entries in the `make/make.*` files
- added quotes to sed expressions in Makefile (needed under Windows)
- modified makefiles for Windows/Intel
- added automatic query script in the Makefile for soft-link names

Fixed bugs
----------

- fixed bug with string pointer copy instead of string content duplication in constructors of C++ wrapper classes
- fixed bug in CPLEX interface with basis access methods that dualopt has to be called for more error status codes
- fixed bug with inserting two variable bounds of the same type on the same variable with the same bounding variable but
  with different sign of coefficient (e.g., `x <= 10*z + 5` and `x <= -5*z + 10`); in previous version, one of the two was
  removed, although both have a useful meaning; now, we keep both and detect a stronger global bound in the implication graph presolving
- objective function is now also checked for integrality after problem transformation (fixed a bug that a solution which
  was generated between transformation and presolving for an integral objective function did not reduce the cutoff bound by one)
- fixed a bug with cmir cut efficacy calculation (however, on my first tests, the performance reduced slightly!)
- fixed bug that SCIPvarGetAvgSol() always returned the upper bound (affected guided diving heuristic)
- fixed bug in RENS, RINS, Local Branching, Crossover and Mutation heuristics with wrong variable-subvariable assignments
- fixed bug in infeasible/bound-exceeding LP conflict analysis if the bounds were relaxed in diving (happens in intshifting heuristic)

- Separation:
  - fixed bug with adding constraints with `INITIAL=true` and separating them afterwards, which lead to a second addition of
    the constraint's relaxation in the child node
  - separation LPs are now immediately resolved after a bound change was generated by a cut separator; before, the
    separation round was prematurely aborted, which means that a separation round limit was sometimes reached very quickly
    and some of the separators were not even called a single time

- Cmir Cut Separator:
  - too large deltas are now also rejected in c-MIR cut separation
  - fixed bug in cmir cut separator, that 8*delta was not tried
  - fixed bug in cmir cut separator with wrong sign of slack in row score function
  - fixed bug in cmir cut separator with weights fixed to zero, thus making the current aggregation invalid
  - fixed bug in cmir cut separator with wrong calculation of cut efficacies

@page RN08 Release notes for SCIP 0.8

@section RN082 SCIP 0.8.2
*************************

Features
--------

- additional flag `delay` for pricers
- new propagator `rootredcost` which applies reduced cost fixing at the root node whenever a best new primal solution was found
- new separator `redcost` which replaces the internal reduced cost strengthening

- LP:
  - extensions to the LP are kept even if the LP is not solved at the current node; however, if the LP turned out to be
    numerically instable, the extensions of the current node are still discarded
  - added removal of bound-redundant rows from the LP during root node LP solving loop
  - new display column `lpobj`

- Constraints:
  - slightly changed priorities of constraint handlers
  - now, conflict constraints are also created if they were generated in strong branching or diving with insertion depth
    equal to the current depth
  - new constraint handler `bounddisjunction`

- Readers:
  - renamed `sol` file reader to `fix` file reader (reads partial solution files and fixes variables to the given values)
  - added `sol` file reader which reads complete solution files and adds the solutions to the solution pool
  - LP and MPS file readers are now able to parse lazy constraints and user cuts sections

- Presolver:
  - knapsack presolver now generates cliques in the clique table (this essentially solves `neos1.mps`)
  - new presolver `inttobinary`

- Heuristics:
  - new primal heuristic `shifting`
  - diving heuristics abort earlier (did not come back in reasonable time on `fast0507`)

Interface changes
-----------------

- new solution status code `SCIP_STATUS_STALLNODELIMIT`

### New and changed callbacks

- slightly modified semantics of the `CONSINITLP` callback in the constraint handlers

### Deleted and changed API methods

- methods SCIPisLbBetter() and SCIPisUbBetter() have an additional parameter and slightly different meaning (they now
  compare the bound improvement *relatively* to the width of the domain and the bound itself)
- SCIPgetNSols() now returns an int instead of `SCIP_Longint`
- method SCIPreadProb() does not call SCIPfreeTransform() anymore; file readers that want to extend the existing problem
  must now call SCIPfreeTransform() themselves before modifying the original problem
- method SCIPgetBinvarRepresentative() can now also be called in problem creation stage
- additional parameter `maxpricerounds` in method SCIPsolveProbingLPWithPricing()
- changed name of method SCIPpresolGetNVarTypes() to SCIPpresolGetNChgVarTypes()
- method SCIPsplitFilenames() now treats both versions of slashes, `/` and `\`, as directory delimiters (under MinGW and
  CygWin, both are valid; so, we cannot treat file names anymore where the other slash is used as a regular character)

- Constraints:
  - marking a constraint to be `initial` now means in addition, that if the constraint is added to a local node it will
    enter the LP at the time the node is first processed, even if parameters forbid separation at this node
  - changed name of method SCIPconshdlrGetNVarTypes() to SCIPconshdlrGetNChgVarTypes()

- Conflicts:
  - method SCIPgetNConflictClausesFound() renamed to SCIPgetNConflictConssFound()
  - method SCIPgetNConflictClausesFoundNode() renamed to SCIPgetNConflictConssFoundNode()
  - method SCIPgetNConflictClausesApplied() renamed to SCIPgetNConflictConssApplied()

### New API functions

- SCIPsolveProbingLPWithPricing()
- SCIPchgVarLbRoot() and SCIPchgVarUbRoot()
- SCIPinRepropagation()
- SCIPaddDialogInputLine() and SCIPaddDialogHistoryLine()
- SCIPtransformProb() to create the transformed problem; enables the user, e.g., to add primal solutions before the presolving begins
- SCIPcreateSolCopy()
- SCIPareSolsEqual()

- Getters:
  - SCIPgetRowKnapsack(), SCIPgetRowLinear(), SCIPgetRowLogicor(), SCIPgetRowSetppc(), and
    SCIPgetRowVarbound() for obtaining the linear relaxation of a corresponding constraint
  - SCIPgetLhsVarbound(), SCIPgetRhsVarbound(), SCIPgetVarVarbound(), SCIPgetVbdvarVarbound(), and
    SCIPgetVbdcoefVarbound()
  - SCIPgetLPRootObjval(), SCIPgetLPRootColumnObjval() and SCIPgetLPRootLooseObjval()
  - SCIPcolGetMinPrimsol() and SCIPcolGetMaxPrimsol()
  - SCIPgetFocusDepth()

- Score:
  - SCIPgetAvgPseudocostScore()
  - SCIPgetAvgPseudocostScoreCurrentRun()
  - SCIPgetAvgConflictScore()
  - SCIPgetAvgConflictScoreCurrentRun()
  - SCIPgetAvgInferenceScore()
  - SCIPgetAvgInferenceScoreCurrentRun()
  - SCIPgetAvgCutoffScore()
  - SCIPgetAvgCutoffScoreCurrentRun()

- Reduced Cost:
  - SCIPgetColRedcost()
  - SCIPvarGetRootRedcost()

- Variables:
  - SCIPgetNVarsAnd() and SCIPgetVarsAnd()
  - SCIPgetWeightsKnapsack(), SCIPgetNVarsKnapsack(), SCIPgetVarsKnapsack() and SCIPgetWeightsKnapsack()
  - SCIPgetNVarsLinear(), SCIPgetVarsLinear() and SCIPgetValsLinear()
  - SCIPgetNVarsOr() and SCIPgetVarsOr()
  - SCIPgetNVarsXor() and SCIPgetVarsXor()

### Command line interface

- command line syntax changed to support batch modus without piping stdin with `<` or `|` operators
- advanced command line syntax:
  - `-l <logfile>  `: copy output into log file
  - `-q            `: suppress screen messages
  - `-s <settings> `: load parameter settings (.set) file
  - `-f <problem>  `: load and solve problem file
  - `-b <batchfile>`: load and execute dialog command batch file (can be used multiple times)
  - `-c <command>  `: execute single line of dialog commands (can be used multiple times)

### Interfaces to external software

### Changed parameters

- removed parameter `propagating/redcostfreq`, because reduced cost strengthening is now an external separator plugin
- removed parameter `conflict/maxunfixed`
- parameter `conflict/maxclauses` renamed to `conflict/maxconss`
- parameter `conflict/interclauses` renamed to `conflict/interconss`
- parameter `conflict/reconvclauses` replaced by `conflict/reconvlevels`
- parameter `conflict/uselp` replaced by `conflict/useinflp` and `conflict/useboundlp`
- changed default value of `constraints/obsoleteage` to -1
- changed default value of `branching/relpscost/conflictweight` to 0.01
- changed default value of `branching/relpscost/inferenceweight` to 0.0001
- changed default value of `branching/relpscost/cutoffweight` to 0.0001
- in bfs node selector, parameter `minplungedepth` is now stronger than `maxplungedepth` if they conflict

### New parameters

- `constraints/linear/separateall`
- `conflict/lpiterations`
- `conflict/keepreprop`
- `branching/relpscost/conflictweight`, `branching/relpscost/inferenceweight`,
  `branching/relpscost/cutoffweight` and `branching/relpscost/pscostweight`
- `conflict/settlelocal`
- `conflict/depthscorefac`
- `limits/stallnodes`

Build system
------------

### Makefile

- removed ncurses and pthread libraries from the Makefile; pthread is now only linked if CPLEX is used

Fixed bugs
----------

- fixed numerical bug in SCIPrealToRational() [thanks to Anders Schack-Nielsen]
- fixed bug in crossover heuristic with negative timelimit
- removed bug in conflict analysis with wrong redundancy check
- fixed bug that unexpected end of stdin (Ctrl-D or piped-in file without `quit` command) gives a segmentation fault
- fixed bug with inconsistent data structures after a global bound was changed at a local subproblem and the local
  bounds are not contained anymore in the new global bounds
- fixed dependency generation in example Makefiles

- Knapsack:
  - fixed bug in knapsack presolving with redundancy check after applyFixings() [thanks to Anders Schack-Nielsen]
  - fixed bug in knapsack separator with empty initial covers
  - fixed bug in knapsack constraint disaggregation that may lead to acceptance of infeasible solutions
  - fixed bug in knapsack constraint handler where a modifiable constraint may be declared redundant

- LP:
  - fixed bug with missing LP size updates after pricing or cut separation in probing [thanks to Marc Nuenkesser]
  - fixed bug in CPLEX interface with getting basis information after the LP was modified and restored
  - fixed bug with updating LP size in probing
  - fixed bug that SCIPgetLPSolstat() returns a valid status code even if the LP was not yet constructed for the current node

- Variables:
  - fixed bug with invalid lazy updates after a restart where the LP is not solved again (e.g., due to all variables being fixed)
  - fixed bugs resulting from inactive general integer variables being member of the variable bounds array of a variable
  - fixed bug in updatePseudocost() with wrong lpgain distribution on multiple branching variables [thanks to Anders Schack-Nielsen]
  - fixed bug in objconshdlr.h where member variable scip_maxprerounds_ was declared as an `SCIP_Bool` instead of an int
  - branching on nearly-integral variables is now avoided in relpscost branching, which lead to a numerical assertion

- Implication:
  - fixed bug with adding implications that fix the implication variable to the opposite value (due to the bug, it was
    returned that the whole problem is infeasible)
  - removed wrong assert in varRemoveImplicsVbs()

- Cliques:
  - fixed bug in SCIPcliqueSearchVar() [thanks to Anders Schack-Nielsen]
  - fixed bug in SCIPcliqueAddVar() [thanks to Anders Schack-Nielsen]

- Readers:
  - fixed bug in MPS file reader with `OBJSENSE`
  - fixed bug in LP reader with potentially uninitialized pointers [thanks to Martin Mueller]

- Constraints:
  - it is now possible to branch on constraints without the risk of going into an infinite loop, because constraints marked as `initial`
    will be put to the LP relaxation (of the child nodes) even if separation is prohibited by the parameter settings
  - fixed bug that locally valid varbound constraints produce VLB/VUB entries [thanks to Anders Schack-Nielsen]

@section RN081 SCIP 0.8.1
*************************

Features
--------

- improved performance of the priority queue in conflict analysis
- slightly modified restartdfs node selector

- Presolving:
  - new presolver `implics` to find bound changes and aggregations out of the implication graph
  - modified probing order in probing presolver

- Constraints:
  - changed handling of added constraints in separation calls
  - modified bookkeeping of locally added and disabled constraints such that the order of enabling and disabling constraints stays the same
  - logic or constraint handler now adds implications on clauses with 2 literals to the implication graph
  - and/or constraint handlers now add implications to the implication graph
  - xor constraint handler now uses stronger LP relaxation without auxiliary variable for xor constraint with 2 operands

- Heuristics:
  - added preliminary version of `intdiving` heuristic (disabled in default settings)
  - added crossover heuristic

- Readers:
  - LP file reader now accepts the keyword `Integer` for defining the start of the integer variables section
  - new file reader for (partial) solutions

Examples and applications
-------------------------

- added two small pricer examples (for C and C++)
- updated example code (s.t. it compiles again)

Interface changes
-----------------

### New and changed callbacks

- callback method `CONSSEPA` of constraint handler was split into two methods `CONSSEPALP` and `CONSSEPASOL`
- callback method `SEPAEXEC` of separator was split into two methods `SEPAEXECLP` and `SEPAEXECSOL`

### Deleted and changed API methods

- replaced method SCIPsepaWasDelayed() by SCIPsepaWasLPDelayed() and SCIPsepaWasSolDelayed()
- additional parameter `sol` for methods SCIPaddCut(), SCIPgetCutEfficacy() and SCIPisCutEfficacious()
- additional parameter `sol` for method SCIPseparateKnapsackCover()
- primal solutions may now contain values marked to be unknown (value is `SCIP_UNKNOWN`); unknown values don't contribute
  to the objective value of the solution; an unknown solution value should be treated as an arbitrary value in the
  variable's bounds, e.g., in the calculation of the feasibility of a constraint, a value inside the variable's bounds
  should be selected that makes the constraint as feasible as possible
- new parameter `printzeros` for methods SCIPprintSol(), SCIPprintTransSol(), SCIPprintBestSol() and SCIPprintBestTransSol()

- Constraints:
  - replaced method SCIPconshdlrWasSeparationDelayed() by two methods SCIPconshdlrWasLPSeparationDelayed() and
    SCIPconshdlrWasSolSeparationDelayed()
  - renamed method SCIPgetNGlobalConss() to SCIPgetNConss()

### New API functions

- SCIPgetCuts()
- SCIPgetVarConflictScore() and SCIPgetVarConflictScoreCurrentRun()
- SCIPvarSetData()
- SCIPcreateUnknownSol()
- SCIPgetNConflictClausesFoundNode()
- SCIPvarSetDelorigData(), SCIPvarSetTransData() and SCIPvarSetDeltransData()
- SCIPvarHasBinaryImplic()
- SCIPgetFixedVars() and SCIPgetNFixedVars()
- SCIPgetConss(), SCIPgetNOrigConss() and SCIPgetOrigConss()
- SCIPsepaGetNConssFound() and SCIPsepaGetNDomredsFound()
- SCIPconstructLP() to force constructing the LP of the current node
- SCIPisLPConstructed()

### Command line interface

- added `write statistics` command to default user dialogs

### Changed parameters

- modified meaning of parameter `presolving/probing/maxtotaluseless`
- heuristics with `freq = 0` and `freqofs > 0` are now called in depth level freqofs instead of being called in the root
  node
- added some parameters in local branching and RINS heuristic
- new parameter values `p`rimal simplex and `d`ual simplex in `lp/initalgorithm` and `lp/resolvealgorithm`

### New parameters

- `branching/inference/conflictweight`

Build system
------------

### Makefile

- included version number in binary file name
- tried to make the code Windows compatible

Fixed bugs
----------

- also removed history_length, if `NO_REMOVE_HISTORY` is defined to support older versions of the readline library
- hopefully fixed bug with wrong path slash `/` under Windows
- fixed bug with aggregating fixed variables

- Implications:
  - fixed bug in transitive implication addition
  - fixed wrong assert with implications that imply a fixed variable
  - removed bug in implication addition

- Readers:
  - fixed bug in ZIMPL model reader with wrong chdir, if .zpl file is in current directory
  - fixed bug in LP file reader with signed values without space between sign and value (e.g. `+2x` instead of `+ 2x`)
  - fixed various bugs in LP file reader
  - fixed bug in LP file reader with explicit zero coefficients

- Numerics:
  - fixed numerics in probing and linear constraint handler (rentacar was detected to be infeasible in presolving)
  - fixed numerics in check method of linear constraint handler
  - fixed bug with numerical error in LP resolve after probing or diving

- Heuristics:
  - fixed bug with calling heuristics in depths smaller than their frequency offset
  - fixed bugs in local branching and RINS heuristic

Known bugs
----------

- if one uses column generation and restarts, a solution that contains variables that are only present in the
  transformed problem (i.e., variables that were generated by a pricer) is not pulled back into the original space
  correctly, since the priced variables have no original counterpart

@section RN080 SCIP 0.8.0
*************************

Features
--------

- adding variable bounds automatically adds the corresponding implication
- changed restart dfs nodeselector to sort leaves by node number instead of node depth to aviod jumping around in the
  search tree after a restart was applied and the current dive ended due to infeasibility
- new Message Handler plugin
- added file reader for LP format
- introduced subversion string
- replaced all abort() calls by SCIPABORT(); this is defined in def.h to be `assert(FALSE)`
- added possibility to disable certain features by using `make USRFLAGS=-DNO_REMOVE_HISTORY`, `make
  USRFLAGS=-DNO_SIGACTION`, `make USRFLAGS=-DNO_RAND_R`, or `make USRFLAGS=-DNO_STRTOK_R`
- improved preprocessing abort criteria
- added zlib support

- Conflict Analysis:
  - conflict clauses are now collected in a conflict store, redundant clauses are eliminated and only the best `conflict/maxclauses`
    clauses are added permanently to the problem; the remaining clauses are only added temporarily, if they can be used for repropagation
  - modified the influence of the depth level in conflict analysis
  - slightly changed LP resolving loop in conflict analysis
  - if CPLEX returns that the LP exceeds the bound and if no additional LP solves are allowed in conflict analysis, we
    have to perform one additional simplex iteration to get the dual solution that actually violates the objective limit

- Constraints:
  - reactivated multiaggregation in cons_linear.c on binary variables again (possible due to bug fix below)
  - improved preprocessing of variable bounds constraints
  - linear constraint handler now catches events of variables after the problem was completely transformed in order to
    avoid the whole bunch of `LOCKSCHANGED` events that are generated at problem transformation stage
  - added redundancy detection for pairs of constraints in setppc constraint handler

- Presolving and Cliques:
  - changed linear constraint presolving s.t. redundant sides are not removed if constraint is an equality
  - new event type `SCIP_EVENTTYPE_PRESOLVEROUND`
  - modified probing presolver to not add implications that are already included in the implication graph and clique table
  - incorporated clique and implication information in knapsack constraint presolving
  - removed transitive clique generation, because this produces way too many cliques

- Heuristics:
  - diving heuristics now apply propagation at each step
  - removed `objfeaspump` heuristic, because the functionality can be achieved by using the `feaspump` heuristic
  - diving heuristics are now applying propagation after each bound change
  - new primal heuristic `octane`
  - slightly changed feaspump heuristic, s.t. after finding a new best solution the target integral solution is modified randomly

- Separation and Cuts:
  - improved debugging for infeasible cuts and propagations, given a primal feasible solution
  - improved knapsack cover separation
  - improved performance of c-MIR separator
  - cut pool is now also separated in root node (to find cuts again that were removed from the LP due to aging)

Interface changes
-----------------

- new event type `SCIP_EVENTTYPE_VARDELETED`
- new event `SCIP_EVENTTYPE_IMPLADDED`
- new event types `SCIP_EVENTTYPE_GLBCHANGED` and `SCIP_EVENTTYPE_GUBCHANGED`

### New and changed callbacks

- new callback parameter `validnode` for the `CONFLICTEXEC` method of conflict handlers, which should be passed to
  SCIPaddConsNode()

### Deleted and changed API methods

- additional parameter `validnode` for SCIPaddConsLocal() and SCIPaddConsNode()
- SCIPhashtableRemove() can now also be called, if the element does not exist in the table
- SCIPhashmapRemove() can now also be called, if the element does not exist in the map
- additional parameter `branchdir` for SCIPbranchVar()
- replaced method SCIPmessage() by SCIPverbMessage() with additional parameter `file`
- put block memory shell and tclique algorithm into separate subdirectories
- new parameter `duringlploop` of SCIPincludeHeur(): heuristics can now run during the price-and-cut loop at a node

### New API functions

- SCIPgetNConflictClausesApplied()
- SCIPgetNConflictClausesApplied()
- SCIPhashtableExists()
- SCIPhashmapExists()
- SCIPnodeGetNumber()
- SCIPsolveProbingLP() to solve the LP in a probing node (enables mixing of propagation and LP solving for diving heuristics)
- SCIProwGetDualfarkas()
- SCIPgetCurrentNode()
- SCIPinterruptSolve()
- SCIPpropagateProbingImplications()
- SCIPgetLPI() which makes all methods in scip/lpi.h available to the user
- SCIPgetRandomInt() and SCIPgetRandomReal()
- SCIPstrtok()
- SCIPheurGetNBestSolsFound()

- Variables:
  - SCIPdelVar()
  - SCIPgetVarStrongbranchLPAge()
  - SCIPvarIsTransformedOrigvar()
  - SCIPvarIsDeleted()

- Messages and IO:
  - SCIPerrorMessage()
  - SCIPwarningMessage()
  - SCIPdialogMessage()
  - SCIPinfoMessage()
  - SCIPsetMessagehdlr()
  - SCIPsetDefaultMessagehdlr()
  - SCIPgetMessagehdlr()
  - new file i/o methods SCIPfopen(), SCIPfclose(), SCIPfprintf(), ... that operate on the data type `SCIPFILE`; these
    methods automatically use zlib methods if the zlib is enabled

- Cliques:
  - SCIPvarGetNCliques()
  - SCIPvarGetCliques()
  - SCIPvarsHaveCommonClique()
  - SCIPvarHasImplic()
  - SCIPcliqueGetNVars()
  - SCIPcliqueGetVars()
  - SCIPcliqueGetValues()
  - SCIPcliqueGetId()
  - SCIPaddClique()
  - SCIPcalcCliquePartition()

- Constraint handler:
  - SCIPgetDualfarkasLinear() of linear constraint handler
  - SCIPgetDualfarkasLogicor() of logicor constraint handler
  - SCIPgetDualfarkasSetppc() of setppc constraint handler
  - SCIPgetDualsolKnapsack() of knapsack constraint handler
  - SCIPgetDualfarkasKnapsack() of knapsack constraint handler
  - SCIPgetDualsolVarbound() of varbound constraint handler
  - SCIPgetDualfarkasVarbound() of varbound constraint handler
  - SCIPconsGetValidDepth()
  - SCIPsetConsInitial()
  - SCIPsetConsSeparated()
  - SCIPsetConsEnforced()
  - SCIPsetConsChecked()
  - SCIPsetConsPropagated()
  - SCIPsetConsLocal()
  - SCIPsetConsDynamic()
  - SCIPsetConsRemoveable()

### Command line interface

- added command `write solution` to default dialog
- added commands `write problem` and `write transproblem` to default dialog

### Changed parameters

- additional setting `SCIP_VERBLEVEL_DIALOG` in `display/verblevel` parameter
- additional LP pricing setting `partial`
- replaced parameter `presolving/restartbdchgs` with parameters `presolving/maxrestarts` and `presolving/restartfac`
- replaced parameter `constraints/linear/maxpresolaggrrounds` with `constraints/linear/maxpresolpairrounds`
- parameters `constraints/agelimit` and `constraints/obsoleteage` now iterprete the value 0 as a dynamic setting
- number of fractional variables included in parameter `separating/maxstallrounds`

- Changed default values:
  - changed default values of `heuristics/*/maxdiveavgquot` and `heuristics/*/maxdiveavgquotnosol` to 0
  - changed default values of `constraints/agelimit` and `constraints/obsoleteage` to 0
  - changed default values of `heuristics/objpscostdiving/maxsols` and `heuristics/rootsoldiving/maxsols` to -1
  - changed default value of `separating/strongcg/maxroundsroot` to 20
  - changed default value of `separating/cmir/maxroundsroot` to 10
  - changed default value of `constraints/linear/maxaggrnormscale` to 0.0, which means to not apply aggregation
  - changed default value of `separating/maxstallrounds` to 5
  - changed default value of `presolving/probing/maxfixings` to 50
  - changed default parameter values to MIP settings:
    + `conflict/useprop` = FALSE
    + `conflict/usepseudo` = FALSE
    + `display/verblevel` = 4
    + `separating/poolfreq` = 0
    + `constraints/linear/sepafreq` = 0
    + `constraints/and/sepafreq` = 0
    + `constraints/conjunction/sepafreq` = 0
    + `constraints/knapsack/sepafreq` = 0
    + `constraints/knapsack/sepacardfreq` = 0
    + `constraints/logicor/sepafreq` = 0
    + `constraints/or/sepafreq` = 0
    + `constraints/setppc/sepafreq` = 0
    + `constraints/varbound/sepafreq` = 0
    + `constraints/xor/sepafreq` = 0
    + `separating/clique/freq` = 0
    + `separating/cmir/freq` = 0
    + `separating/gomory/freq` = 0
    + `separating/impliedbounds/freq` = 0
    + `separating/strongcg/freq` = 0

### New parameters

- `branching/fullstrong/reevalage`
- `conflict/maxclauses`
- `conflict/allowlocal`
- `constraints/knapsack/disaggregation`
- `presolving/probing/maxtotaluseless`
- `separating/cmir/maxfails`, `separating/cmir/maxfailsroot` and `separating/cmir/trynegscaling`

### Data structures

- MAJOR CHANGE: preceeded all data types with `SCIP_`: you may use shell script reptypes_scip.sh to rename the SCIP
  data types in your own source code (But use with care! Create a backup copy of your source first!)

Build system
------------

### Makefile

- modified the Makefile to accept an additional parameter `VERBOSE={true,false}`
- added flags `READLINE=true/false`, `ZLIB=true/false`, `ZIMPL=true/false` to Makefile

Fixed bugs
----------

- fixed minor bugs in debug code of primal.c and sol.c
- variables that are being multiaggregated are now automatically removed from all other variables' variable bound and
  implication arrays; this fixes bugs with methods, that rely on the fact, that the entries in the variable bound and
  implication arrays are active variables only
- aggregations are now always performed in a way, such that the variable of more general type is aggregated (with type
  generality being cont > implint > int > bin); in this way, a binary variable's representant is always binary (which
  was not the case before and resulted in a bug in SCIPgetBinvarRepresentative())
- removed bug in presol_probing.c: the vars of the sorted variables array have to be captured
- fixed bug in the output of solutions with priced variables
- fixed bug in propagation with parameters prop_maxrounds and prop_maxroundsroot
- conflict analysis can now handle errors in LP solving calls
- removed bug in SCIPvarAddVlb() and SCIPvarAddVub() with fractional vlb/vubcoefs
- fixed bug that primal or dual rays might not be available because the wrong solver was used
- included message.o in LPI library, s.t. one can link this library indepentent of SCIP
- fixed bug that if diving heuristic that changes the objective values finds a solution, the cutoff is reinstalled in
  the LP solver (although the objective value has no meaning due to the objective function modification)

- Feasibiltiy:
  - LP primal feasibility for bounds is now defined as absolute measure (was relative to the bound before); this fixes a bug (see alu8_9.mps),
    that an LP with an integral variable fixed to a large value yields an accepted solution with that variable slightly different than the fixed
    value; the integrality feasibility condition is measured with absolute differences, which leads to the fixed integer variable being fractional;
    this leads to an error if branching is performed on this variable
  - fixed bug with redundant self implications that wrongly lead to the detection of infeasibility
  - fixed bug with potential infinite loop if a separator is delayed and the LP is infeasible

- Asserts:
  - removed wrong asserts from lpi_cpx.c
  - removed wrong assertion in varAddImplic()

- Numerics:
  - locally fixed variables are no longer used as branching candidates even if their LP solution value is fractional (due
    to numerical reasons, see above)
  - fixed numerical bug in pseudo objective propagator with only slightly tightened bounds
  - removed bug that an LP might be declared to be solved even if it was marked erroneous due to numerical problems

- Constraint Handlers:
  - fixed bug in linear constraint handler with variables fixed to infinity
  - fixed bug with constraint handlers that can only enforce their constraints by adding cuts, but the maximal number of
    cuts to separate is set to 0; now, cuts that are generated in the constraint enforcement are used in any case
  - fixed bug in knapsack constraint presolving with tightening coefficients and capacity
  - fixed bug with modifiable constraints in linear constraint handler preprocessing
  - fixed bug in linear constraint handler that global activities are not updated after global bound changes

- Separation and Cuts:
  - global bound changes now lead to the removal of redundant implications (such that the asserts in sepa_implbounds.c are now correct)
  - due to usage of variable bounds, SCIPcalcMIR() may return LOOSE variables in the cut -> modified sepa_cmir.c, sepa_gomory.c and
    sepa_strongcg.c to use SCIPcreateEmptyRow() and SCIPaddVarsToRow() instead of SCIPcreateRow() which only works for COLs
  - fixed bug in clique separator that reduced performance
  - increased performance of clique separator by allowing only a certain number of zero-weighted fill ins

@page RN07 Release notes for SCIP 0.7

@section RN079 SCIP 0.7.9
*************************

Features
--------

- aging and cleanup now only remove non-basic columns and basic rows, s.t. resolving can be applied with 0 simplex iterations
- it is now possible to create subnodes in probing and use backtracking to undo probing changes
- bounds of variables are included in the feasibility checks for solutions
- support for barrier algorithm
- changed implementation of automatic minplungedepth and maxplungedepth calculation in bfs node selector

- Presolving:
  - new plugin: probing presolver
  - probing is now also possible in presolving stage
  - it is now possible to interrupt and continue presolving

- Separation and Cuts:
  - new plugin: clique separator for clique cuts with at least 3 elements
  - new plugin: implied bound cuts separator
  - included debugging module to check whether cutting planes cut off the optimal solution

- Branching:
  - changed implementation of reliability value calculation in reliability branching; slightly modified influence of
    maximal total number of strong branching LP iterations in reliability branching
  - changed implementation of maximal strong branching iterations calculation in reliability branching

- Constraints:
  - if verblevel is at least `NORMAL`, an automatical check of the best solution is performed in the original problem, and
    an error message is displayed, if it violates an original constraint
  - due to the new constraint handler `cons_cumulative.{c,h}` SCIP can resource-constraint scheduling problem
  - during probing, propagation of bounds is now always performed in linear constraint handler, ignoring the parameter `tightenboundsfreq`
  - new implementation of the clique graph construction method in clique separator
  - new constraint handler `cons_cumulative.{c,h}`

- Heuristics:
  - new implementation of the feasibility pump heuristic by Timo Berthold (replaces old implementation); old
    implementation is now called `objfeaspump`; parameter names have been changed accordingly
  - diving heuristics now compare their number of LP iterations with the number of node LP iterations instead of the total
    number (including their own) LP iterations
  - modified the automatic objfactor setting of feaspump heuristic to let the objective function have stronger influence

Examples and applications
-------------------------

- added TSP example in `examples/TSP`

Interface changes
-----------------

### New and changed callbacks

- new callback methods `INITSOL` and `EXITSOL` for variable pricers, primal heuristics, conflict handlers, relaxators,
  separators, propagators, event handlers, node selectors and display columns
- callback method `CONFLICTEXEC` of conflict handlers receive additional parameters `dynamic` and `removeable`
- constraint handler callback methods `CONSLOCK` and `CONSUNLOCK` are replaced by a single method `CONSLOCK` with the number
  of locks being positive or negative

### Deleted and changed API methods

- calling SCIPaddCut() with `forcecut=TRUE` will add the cut to the LP even if it is redundant
- SCIPreadProb() does not free the current problem, this is done in SCIPcreateProb() now, which is usually
  called by a problem reader; in this way, a reader can generate `extra information` for the current problem, s.t.  the
  full problem information can be distributed to different files read by different readers
- SCIPgetVarStrongbranch() and SCIPgetVarStrongbranchLast() now have two additional parameters that can be used
  to check, whether the returned values are correct dual bounds
- SCIPgetBinvarRepresentative() now returns the fixed or multi-aggregated variable instead of returning `NULL` or
  aborting with an error message
- SCIPdispDecimal() is replaced by SCIPdispInt() and SCIPdispLongint()
- additional parameter `maxproprounds` in SCIPpropagateProbing()
- changed memory interface (see memory.h), `MEMHDR` is now called `BLKMEM`
- source code was moved into subdirectories: replace includes `scip.h` by `scip/scip.h` and
  `objscip.h` by `objscip/objscip.h`; This should allow a user to have include files of the same name as the ones
  of SCIP, e.g. `tree.h` or `var.h`.
- event handlers are now available as C++ wrapper class
- new flag `afterrelaxation` for primal heuristics

- Solution:
  - removed method SCIPsolGetObj(), use SCIPgetSolOrigObj() or SCIPgetSolTransObj() instead
  - additional parameter `checkbounds` for SCIPtrySol(), SCIPtrySolFree(), SCIPcheckSol()

- Variables:
  - SCIPvarLock(), SCIPvarLockDown(), SCIPvarLockUp(), SCIPvarLockBoth(), SCIPvarUnlock(), SCIPvarUnlockDown(),
    SCIPvarUnlockUp() and SCIPvarUnlockBoth() are replaced by SCIPaddVarLocks() which returns a `RETCODE`
  - SCIPvarGetLbGlobal(), SCIPvarGetUbGlobal(), SCIPvarGetLbLocal() and SCIPvarGetUbLocal() now return the
    corresponding values of the transformed problem or current subproblem even for original problem variables
  - SCIPvarGetProbvar(), SCIPvarGetProbvarBinary() now return the fixed or multi-aggregated variable instead of
    returning `NULL` or aborting with an error message; in SCIPvarGetProbvarBinary(), the fixing of a fixed variable does
    not influence the negation status anymore
  - SCIPvarGetProbvarBound() returns the multi-aggregated variable instead of aborting with an error message
  - SCIPvarGetProbvarSum() does not set *var to `NULL` for fixed variables anymore; it may also return a
    multi-aggregated variable instead of aborting with an error message
  - SCIPaddVarImplication() now also adds variable lower and upper bounds, if the implied variable is non-binary
  - additional parameter `aggregated` in SCIPmultiaggregateVars()

- Constraints:
  - SCIPvarLockDownCons(), SCIPvarLockUpCons(), SCIPvarUnlockDownCons() and SCIPvarUnlockUpCons() are replaced by
    SCIPlockVarCons() and SCIPunlockVarCons() which return a `RETCODE`
  - SCIPlockConsVars() and SCIPunlockConsVars() replaced with method SCIPaddConsLocks()
  - SCIPconshdlrGetNConss() is replaced by SCIPconshdlrGetNActiveConss() (returning the number of active
    constraints); method SCIPconshdlrGetNConss() does now return the total number of existing constraints, active and inactive
  - SCIPconshdlrGetStartNConss() is now called SCIPconshdlrGetStartNActiveConss()
  - SCIPconshdlrGetMaxNConss() is now called SCIPconshdlrGetMaxNActiveConss()
  - SCIPdisableConsNode() is replaced by SCIPdelConsNode()
  - SCIPdisableConsLocal() is replaced by SCIPdelConsLocal()
  - added new parameter `dynamic` to SCIPcreateCons() and all plugin methods SCIPcreateCons...()

### New API functions

- SCIPgetObjNorm()
- SCIPcreateOrigSol()
- SCIPwriteImplicationConflictGraph()
- SCIPinProbing()
- SCIPgetProbName()
- SCIPgetVarNStrongbranchs()
- SCIPcolGetNStrongbranchs()
- SCIPfindSimpleRational()
- SCIPselectSimpleValue()

- Variables:
  - SCIPvarGetLbOriginal()
  - SCIPvarGetUbOriginal()
  - SCIPvarGetImplIds()
  - SCIPvarGetOrigvarSum()

- Constraints:
  - SCIPenableCons()
  - SCIPdisableCons()
  - SCIPenableConsSeparation()
  - SCIPdisableConsSeparation()
  - SCIPconsIsSeparationEnabled()

- Averages:
  - SCIPgetAvgPseudocost()
  - SCIPgetAvgPseudocostCurrentRun()
  - SCIPgetAvgPseudocostCount()
  - SCIPgetAvgPseudocostCountCurrentRun()
  - SCIPgetAvgInferences()
  - SCIPgetAvgInferencesCurrentRun()
  - SCIPgetAvgCutoffs()
  - SCIPgetAvgCutoffsCurrentRun()

- LPs:
  - SCIPisLPSolBasic() to check, whether the current LP solution is basic (i.e. due to a simplex algorithm or barrier with crossover)
  - SCIPgetNPrimalLPs()
  - SCIPgetNPrimalLPIterations()
  - SCIPgetNDualLPs()
  - SCIPgetNDualLPIterations()
  - SCIPgetNBarrierLPs()
  - SCIPgetNBarrierLPIterations()
  - SCIPgetNPrimalResolveLPs()
  - SCIPgetNPrimalResolveLPIterations()
  - SCIPgetNDualResolveLPs()
  - SCIPgetNDualResolveLPIterations()

- Delayed:
  - SCIPsepaIsDelayed()
  - SCIPsepaWasDelayed()
  - SCIPpropIsDelayed()
  - SCIPpropWasDelayed()
  - SCIPpresolIsDelayed()
  - SCIPpresolWasDelayed()
  - SCIPconshdlrIsSeparationDelayed()
  - SCIPconshdlrIsPropagationDelayed()
  - SCIPconshdlrIsPresolvingDelayed()
  - SCIPconshdlrWasSeparationDelayed()
  - SCIPconshdlrWasPropagationDelayed()
  - SCIPconshdlrWasPresolvingDelayed()

### Command line interface

- command line history in interactive shell now only stores useful commands

### Interfaces to external software

- removed storing of dual norms in LPI state of CPLEX interface (too memory consuming)

### Changed parameters

- default frequency offset of fracdiving heuristic changed to 3
- default frequency offset of (new) feaspump heuristic changed to 0
- default frequency offset of objfeaspump heuristic changed to 8
- changed default priority of primal heuristics
- renamed parameter `limits/sol` to `limits/solutions`
- changed default check priority of knapsack constraint handler to -600000
- changed default priority of Gomory cut separator to -1000 (will now be called after constraint handlers!)
- changed default priority of strong CG cut separator to -2000
- changed default priority of cmir cut separator to -3000
- changed default of parameter `lp/pricing` to `s`teepest edge pricing
- default parameter `branching/relpscost/minreliable` changed to 1.0
- default parameter `branching/relpscost/maxlookahead` changed to 8
- default parameter `branching/relpscost/sbiterofs` changed to 100000
- default parameter `heuristics/coefdiving/maxlpiterquot` changed to 0.05
- default parameter `heuristics/fracdiving/maxlpiterquot` changed to 0.05
- default parameter `heuristics/guideddiving/maxlpiterquot` changed to 0.05
- default parameter `heuristics/linesearchdiving/maxlpiterquot` changed to 0.05
- default parameter `heuristics/pscostdiving/maxlpiterquot` changed to 0.05
- default parameter `heuristics/feaspump/freq` changed to 20
- default parameter `heuristics/objfeaspump/freq` changed to 20
- default parameter `heuristics/objpscostdiving/freq` changed to 20
- default parameter `heuristics/rootsoldiving/freq` changed to 20
- default parameter `separating/clique/maxtreenodes` changed to -1

### New parameters

- new parameter delay for presolvers
- new parameter delaypresol for constraint handlers
- `branching/scorefunc`
- `constraints/.../delaypresol`
- `constraints/.../delayprop`
- `constraints/.../delaysepa`
- `conflict/dynamic`
- `conflict/removeable`
- `heuristics/coefdiving/maxlpiterofs`
- `heuristics/feaspump/maxlpiterofs`
- `heuristics/feaspump/maxsols`
- `heuristics/fracdiving/maxlpiterofs`
- `heuristics/guideddiving/maxlpiterofs`
- `heuristics/linesearchdiving/maxlpiterofs`
- `heuristics/objfeaspump/maxlpiterofs`
- `heuristics/objfeaspump/maxsols`
- `heuristics/objpscostdiving/maxlpiterofs`
- `heuristics/objpscostdiving/maxsols`
- `heuristics/pscostdiving/maxlpiterofs`
- `heuristics/rootsoldiving/maxlpiterofs`
- `heuristics/rootsoldiving/maxsols`
- `heuristics/fixandinfer/proprounds` and `heuristics/fixandinfer/minfixings`
- `lp/cleanupcolsroot` and `lp/cleanuprowsroot` to distinguish cleanup settings between root node and other nodes
- `lp/checkstability` to disable stability check of LP solver's result code
- `lp/initalgorithm` and `lp/resolvealgorithm` for switching between simplex and barrier algorithm
- `lp/pricing` to set the pricing strategy used in the LP solver
- `numerics/barrierconvtol` to set the convergence tolerance in the barrier algorithm
- `presolving/.../delay`
- `propagating/.../delay`
- `reading/cnfreader/dynamicconss`
- `reading/mpsreader/dynamicconss`
- `separating/.../delay`

### Data structures

- new possible result `SCIP_DELAYED` for `EXEC` method of separators, presolvers and propagators and `SEPA`, `PROP` and
  `PRESOL` methods of constraint handlers

Fixed bugs
----------

- fixed bug in MPS file reader
- removed bug with applying reduced cost strengthening before pricing in all necessary variables
- negated variables must also be reset in SCIPvarInitSolve()
- fixed documentation of `CONSLOCK`-method (missing parameter `scip` in SCIPaddVarLocks())
- included missing `objrelax.h` in includes of objscip.h
- fixed bug that after a resolve and further preprocessing, existing primal solutions may get corrupted due to
  aggregations or fixings that are possible due to the primal bound (given by the best solution)
- fixed bug with primal bound becoming wrong, if in a prior run the optimal solution was found and the cutoff bound was
  thereby reduced due to further domain propagation w.r.t. the objective function
- fixed bug in SCIPisObjIntegral()
- fixed bug in SCIPprintError() with `file == NULL`
- heuristic's display character is now only shown the first time, the new solution was found
- fixed bug that SCIPreadProb() doesn't discard the transformed problem
- fixed bug with wrong euclidean norm calculation of row, if multiple coefficients for the same variable are added and
  the sorting of the row was delayed with SCIProwDelaySort()
- fixed bug with adding implications: wrong insertion position, if only the lower bound change was present but not the
  upper bound change
- fixed bug in SCIPvarAddImplics() with wrong variable used in varAdjustBd()
- fixed bug in method reduced() of tclique_branch.c with sorting nodes in V

- LP:
  - removed bug with objective norm calculation and column variables not in the LP (pricing)
  - LP error on forced LP resolve (due to 0 unfixed integers) now leads to an error (instead of accepting the pseudo
    solution as feasible)
  - fixed bug in CPLEX LP interface with dual norms

- Presolving:
  - fixed bug that presolving time is not counted to solving time, if presolving is called explicitly with SCIPpresolve()
  - fixed bug where presolving fixings are counted even if the variable was already fixed
  - removed bug with dual presolver, that declared a problem to be unbounded or infeasible, if it could fix a variable to
    infinity even if its objective value is zero
  - fixed bug in knapsack constraint handler that fixed variables are sometimes not removed in presolving

- Numerics:
  - fixed bug with unresolved numerical troubles in LP that don't render the LP useless at the current node
  - fixed numerical bugs in rounding heuristic and rootsoldiving heuristic

- Separator:
  - fixed bugs in separation store with single coefficient cuts that are converted into bound changes
  - at least one cut per separation round is added to the LP to avoid cycling, even if the cut is redundant
  - fixed bug in SCIProwCalcIntegralScalar() with rows consisting of only continuous variables (appeared in gomory cut
    separator on miplib/dcmulti.mps)
  - fixed bug in linear constraint handler's knapsack relaxation separator
  - fixed bugs in intobj separator
  - fixed bug in cmir separator with empty rows
  - fixed bug in implied bound cut separator: only implications between binary variables were generated before

- Constraint Handlers:
  - removed bug in knapsack constraint handler with merging multiple items if more than two items of the same variable
    appear in the constraint
  - removed bug in knapsack constraint handler with merging negated variables of equal weight at the end of the variables' array
  - fixed bug in linear constraint handler with eventdatas, if the original constraint has no variables
  - fixed bug that `CONSLOCK` method of constraint handlers that don't need constraints is not called
  - fixeg bug in setppc constraint handler with pairs of aggregated variables in the same constraint
  - fixed bug with globally deleting constraints, that have attached rows which are therefore not released in exitsol methods

- Conflict analysis:
  - removed conflict analysis of infeasible diving LP if pricing is activated
  - made conflict analysis available in presolving stage (for probing conflicts)

@section RN078 SCIP 0.7.8
*************************

Features
--------

- changed SCIProwCalcIntegralScalar() to a slightly different algorithm
- improved knapsack relaxation in linear constraint handler separator to scale the constraint in order to get integral
  coefficients instead of just rounding down all coefficients
- improved presolving of linear constraint handler: aggregation of two constraints with equal coefficient vector into
  single constraint
- improved presolving of knapsack constraint handler: aggregation of equal or negated variables in same constraint

- Plugins:
  + priority of separators, propagators and presolvers decide whether the plugin is called before the corresponding
    constraint handler methods or after: plugins with nonnegative priorities are called before, plugins with negative
    priorities are called after the constraint handlers
  + new plugin class for relaxators (external relaxations, that can be used in parallel with LP relaxations)
  + if more than one result code applies to a plugin's execution, it should return the one that is higher in the call's
    documentation list

Interface changes
-----------------

- even in optimized mode, the simple functions that are implemented as defines in the include files exist in the
  library, s.t. one can include the include files without `NDEBUG` and use the optimized library

### New and changed callbacks

- new branching rule plugin methods `INITSOL` and `EXITSOL`

### Deleted and changed API methods

- removed SCIPisFeasible(); use !SCIPisFeasNegative() instead
- SCIPisIntegral(), SCIPisFracIntegral(), SCIPfloor(), SCIPceil() and SCIPfrac() don't use the feasibility
  tolerance anymore (default: 1e-06); instead, they are using epsilon (default: 1e-09); instead, for handling
  integrality of a variable `in feasibility tolerances`, new methods SCIPisFeasIntegral(), SCIPisFeasFracIntegral(),
  SCIPfeasFloor(), SCIPfeasCeil() and SCIPfeasFrac() should be used
- in LPI, the semantics of SCIPlpiHasPrimalRay() and SCIPlpiHasDualRay() changed: methods return TRUE, if a ray exists
  and the solver can return it; new methods SCIPlpiExistsPrimalRay() and SCIPlpiExistsDualRay() check whether a ray
  exists without checking, if the solver knows and can return the ray

### New API functions

- SCIPvarIsInLP()
- SCIPgetLPColumnObjval() and SCIPgetLPLooseObjval()
- SCIPcalcIntegralScalar() with arbitrary array of Real values
- SCIPaddCoefKnapsack() in knapsack constraint handler
- SCIPisScalingIntegral() to check, whether the scaling of a value would lead to an integral value, measured
  against epsilon which is also scaled by the same scalar
- SCIPgetRealarrayMinIdx(), SCIPgetRealarrayMaxIdx(), SCIPgetIntarrayMinIdx(), SCIPgetIntarrayMaxIdx(),
  SCIPgetBoolarrayMinIdx(), SCIPgetBoolarrayMaxIdx(), SCIPgetPtrarrayMinIdx() and SCIPgetPtrarrayMaxIdx()
- SCIPbsortPtrInt() and SCIPbsortPtrIntInt()
- SCIPvarWasFixedAtIndex()
- SCIPaddConflictBd()
- SCIPprintMemoryDiagnostic()
- SCIPfindObj...() and SCIPgetObj...() in C++ wrapper interface to get the corresponding plugin object

### Changed parameters

- slightly changed the meaning of parameter `presolving/abortfac` a value of 0 now means to abort presolving only after
  no more change has been found

Fixed bugs
----------

- assigning a value to a fixed variable in a solution with SCIPsetSolVal() does not return an error anymore, if the
  value is equal to the fixed value of the variable
- removed bug in SCIPisScalingIntegral()
- removed bugs with calling SCIPtightenVarLb(), SCIPtightenVarUb(), SCIPinferVarLbCons(), SCIPinferVarUbCons(),
  SCIPinferVarLbProp() and SCIPinferVarUbProp() in `PROBLEM` stage

- (Re)solving:
  - solving loop is now immediately aborted, if a node on the active path is marked to be cut off
  - removed bug in resolving an interrupted problem, after the last solved node was cut off
  - removed bug with infinite solving loop if LP solving is turned off
  - removed bug with aborted solving in root node (e.g. due to time limit) that is tagged to be restarted

- Branching:
  - fixed bug in all-fullstrong branching with getting strong branching information for columns not in current LP
  - implemented missing case in solve.c with branching rules that add constraints

- Numerics:
  - changed numerics for integrality check of coefficients (fixed bug with accumulated errors in rows s.t. the row's
    activity is no longer integral although the row is marked being integer)
  - slightly changed numerics in linear constraint handler presolving to fix a bug with coefficients detected to be scaled
    to an integral value, that are not integral after scaling due to a large scalar that increased the integrality gap to
    a value larger than epsilon

- Constraint handlers:
  - fixed bugs in consdataSwitchWatchedVars() of `or` and `and` constraint handlers
  - fixed wrong assertion in xor constraint handler with switching both watched variables to unwatched
  - fixed bugs in constraint handlers (and, logicor, or, setppc, xor) with calling conflict analysis during presolving
  - removed bug in knapsack constraint handler that appears if a variable is fixed to zero in knapsack presolving, which
    triggers a variable of the same knapsack to be fixed to one due to aggregation

- Presolving:
  - removed bug in knapsack presolver
  - fixed bug in presolving with wrong number of newly fixed/aggregated/... variables/bounds/... after a restart

@section RN077 SCIP 0.7.7
*************************

Features
--------

- infeasible LPs in diving now produce conflict clauses (if LP conflict analysis is enabled)
- conflict analysis was slightly modified
- slightly changed aging strategy of logic or constraint handler

Interface changes
-----------------

### Deleted and changed API methods

- method SCIPgetGap() and SCIPgetTransGap() now return infinity, if primal and dual bound have opposite sign (this
  removes the oddness with the gap increasing while the dual bound approaches zero)

### New API functions

- added methods SCIPgetVarsLogicor() and SCIPgetNVarsLogicor() in logic or constraint handler

### Changed parameters

- `lp/colagelimit` and `lp/rowagelimit` may now be set to -1 to disable deletion of columns/rows due to aging

Build system
------------

### Makefile

- the file names in the archive file are now preceeded with a directory `scip-<version>/`
- the compiler is now also represented in the LP solver library names (e.g. you have to rename the softlink
  `libcplex.linux.x86.a` to `libcplex.linux.x86.gnu.a`)

Fixed bugs
----------

- removed bug in conflict analysis that appears if the conflict is only active at the current depth level
- missing SCIPlpiIsPrimalFeasible() and SCIPlpiIsDualFeasible() implemented in lpi_spx.cpp and lpi_spx121.cpp
- removed preprocessing of linear constraint pairs with modifiable constraints

- Asserts:
  - removed wrong assert `assert(eventfilter->len == 0 || eventfilter->eventmask != 0x00000000)` from event.c
  - removed wrong assert in conflict analysis (appeared on analyzing diving LP conflicts with both bounds of a non-binary variable changed)

@section RN076 SCIP 0.7.6
*************************

Features
--------

- creation of reconvergence clauses in conflict analysis
- first node of each plunging is not treated as plunging node w.r.t. calling primal heuristics
- improved performance of logic or constraint handler due to better watched variables handling

Interface changes
-----------------

### Deleted and changed API methods

- changed SCIPcatchVarEvent() and SCIPdropVarEvent()
- SCIPstage() is now called SCIPgetStage()
- SCIPprintStatus() is now called SCIPprintStage()

### New API functions

- SCIPgetActivityLinear() in linear constraint handler
- SCIPgetFeasibilityLinear() in linear constraint handler
- SCIPchgVarBranchDirection()
- SCIPvarGetBranchDirection()
- SCIPgetStatus() returns the solution status
- SCIPprintStatus() outputs the solution status (beware, that the old SCIPprintStatus() method is now called SCIPprintStage())

### Changed parameters

- changed default frequency offset of pscostdiving `heuristics/pscostdiving/freqofs` to 2 and frequency offset of fracdiving
  `heuristics/feaspump/freqofs` to 0 in order to not call pscostdiving in root node, where nearly all pseudo costs are uninitialized.

### New parameters

- new parameter `separating/efficacynorm` to choose between Euclidean, maximum, sum and discrete norm in efficacy
  calculation

### Data structures

- new possible result code `SCIP_DELAYED` for primal heuristics

Fixed bugs
----------

- removed bugs in CLP Solver interface
- SCIP returned `gap limit reached` even if the problem was solved to optimality, if the optimal solution was found at a
  node with lower bound equal to the global lower bound
- after conversion of the focus node into a junction (e.g. in case of numerical troubles while solving the node's LP), the child
  nodes got the wrong LP fork attached (the common LP fork of the old and new focus node instead of the old focus node's LP fork)

- Variables:
  - bug reconvergence clauses in conflict analysis if bounds on non-binary variables were the reason for the fixing of the
    uip to create a reconvergence clause for
  - wrong sub calls in SCIPvarGet...CurrentRun() for aggregated variables
  - variables' conflict set counter was not reset when the problem was resolved again

Known bugs
----------

- unbounded models lead to an error
- air04 and air05 return wrong optimal value (1 too large): possibly due to strong branching or setppc propagation?

@section RN075 SCIP 0.7.5
*************************

Miscellaneous
-------------

- started change log<|MERGE_RESOLUTION|>--- conflicted
+++ resolved
@@ -58,14 +58,11 @@
     handler has its own implementation of this routine with advanced features now
 - SCIPallowObjProp() and SCIPallowDualReds() are deprecated and replaced by SCIPallowWeakDualReds() and SCIPallowStrongDualReds(), respectively
 - Benders' decomposition
-<<<<<<< HEAD
   + changed SCIPstoreBenderscutCut() in scip_benders.c to SCIPstoreBendersCut(). Where this function used to take a
     SCIP_BENDERSCUT pointer, it now accepts a SCIP_BENDERS pointer.
-=======
   + the functions SCIPsolveBendersSubproblem() no longer accepts the parameter type. The type is not a necessary
     argument for the subproblem solving method.
   + arguments of functions SCIPbendersSolveSubproblemLP() and SCIPbendersSolveSubproblemCIP() changed
->>>>>>> 2dd9f23e
 
 - new argument "onlyifcomplete" in SCIPmatrixCreate() to skip matrix creation right after detecting unsupported constraint types
 
