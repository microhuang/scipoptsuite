--- conflicted
+++ resolved
@@ -142,11 +142,8 @@
 
 ### Changed parameters
 
-<<<<<<< HEAD
 - renamed parameter "propagating/orbitalfixing/enableafterrestart" to ".../recomputerestart"
-=======
 - default clock type for timing is now wallclock
->>>>>>> ce8df19d
 
 ### New parameters
 
