--- conflicted
+++ resolved
@@ -82,11 +82,7 @@
 
 # set SCIP version here for external projects
 # use underscore to make it compatible with def.h
-<<<<<<< HEAD
-SCIP_VERSION	=	7.0.1.3
-=======
-SCIP_VERSION	=	7.0.3
->>>>>>> 499aa5dd
+SCIP_VERSION	=	7.0.2.4
 
 # compiling and linking parameters
 VERBOSE		=	false
