--- conflicted
+++ resolved
@@ -1,21 +1,6 @@
-<<<<<<< HEAD
-FLAGS		+=	-DNDEBUG -DBMS_NOBLOCKMEM -DSCIP_NOBUFFERMEM -DROUNDING_FE
-OFLAGS		+=	-O3 -march=pentiumpro -fomit-frame-pointer # -malign-double -mcpu=pentium4 -g
-CFLAGS		+=	$(GCCWARN) -Wno-strict-aliasing -Wno-missing-declarations -Wno-missing-prototypes
-CXXFLAGS	+=	$(GXXWARN) -Wno-strict-aliasing # -fno-exceptions (CLP uses exceptions)
-ARFLAGS		=	crs
-LDFLAGS		+=      -Wl,-rpath,$(SCIPDIR)/$(LIBDIR)
-ZLIB_FLAGS	=
-ZLIB_LDFLAGS 	=	-lz
-GMP_FLAGS	=
-GMP_LDFLAGS 	=	-lgmp
-READLINE_FLAGS	=
-READLINE_LDFLAGS=	-lreadline -lncurses
-=======
 # note that the local make file is a dummy and is eventually the union of
 # following sub make files
 
 include $(SCIPDIR)/make/make.$(OSTYPE).$(COMP)
 include $(SCIPDIR)/make/make.$(OSTYPE).$(COMP).$(OPT)
-include $(SCIPDIR)/make/make.$(OSTYPE).$(ARCH).$(COMP)
->>>>>>> 9948ed2b
+include $(SCIPDIR)/make/make.$(OSTYPE).$(ARCH).$(COMP)