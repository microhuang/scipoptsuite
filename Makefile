--- conflicted
+++ resolved
@@ -683,12 +683,8 @@
 			scip/sepa_rapidlearning.o \
 			scip/sepa_strongcg.o \
 			scip/sepa_zerohalf.o \
-<<<<<<< HEAD
 			scip/table_default.o \
-            scip/treemodel.o \
-=======
-			scip/table_default.o
->>>>>>> 0f8f2cec
+			scip/treemodel.o
 
 SCIPLIBOBJ	=	scip/boundstore.o \
 			scip/branch.o \
