#* * * * * * * * * * * * * * * * * * * * * * * * * * * * * * * * * * * * * * *
#*                                                                           *
#*                  This file is part of the program and library             *
#*         SCIP --- Solving Constraint Integer Programs                      *
#*                                                                           *
#*    Copyright (C) 2002-2018 Konrad-Zuse-Zentrum                            *
#*                            fuer Informationstechnik Berlin                *
#*                                                                           *
#*  SCIP is distributed under the terms of the ZIB Academic License.         *
#*                                                                           *
#*  You should have received a copy of the ZIB Academic License              *
#*  along with SCIP; see the file COPYING. If not email to scip@zib.de.      *
#*                                                                           *
#* * * * * * * * * * * * * * * * * * * * * * * * * * * * * * * * * * * * * * *

#@file    Makefile
#@brief   SCIP Makefile
#@author  Thorsten Koch
#@author  Tobias Achterberg
#@author  Marc Pfetsch
#@author  Timo Berthold

#-----------------------------------------------------------------------------
# paths variables
#-----------------------------------------------------------------------------

SCIPDIR		=	./

INSTALLDIR	=

#-----------------------------------------------------------------------------
# include make.project file
#-----------------------------------------------------------------------------

# do not use other open source projects; needs to be set before including make.project
ifeq ($(OPENSOURCE),false)
	override EXPRINT	=	none
	override GMP		=	false
	override READLINE	=	false
	override ZLIB		=	false
	override ZIMPL		=	false
	override IPOPT		=	false
endif

# mark that this is a SCIP internal makefile
SCIPINTERNAL	=	true

# use PARASCIP=true if compiled with TPI not equal to none
ifeq ($(TPI),omp)
	override PARASCIP        =       true
endif
ifeq ($(TPI),tny)
        override PARASCIP        =       true
endif


# load default settings and detect host architecture
include $(SCIPDIR)/make/make.project

#-----------------------------------------------------------------------------
# default settings
#-----------------------------------------------------------------------------

VERSION		=	$(SCIP_VERSION)
SCIPGITHASH	=
SOFTLINKS	=
MAKESOFTLINKS	=	true
TOUCHLINKS	=	false

#-----------------------------------------------------------------------------
# define build flags
#-----------------------------------------------------------------------------
BUILDFLAGS =	" ARCH=$(ARCH)\\n\
		COMP=$(COMP)\\n\
		DEBUGSOL=$(DEBUGSOL)\\n\
		EXPRINT=$(EXPRINT)\\n\
		GAMS=$(GAMS)\\n\
		SYM=$(SYM)\\n\
		GMP=$(GMP)\\n\
		IPOPT=$(IPOPT)\\n\
		IPOPTOPT=$(IPOPTOPT)\\n\
		WORHP=$(WORHP)\\n\
		WORHPOPT=$(WORHPOPT)\\n\
		LPS=$(LPS)\\n\
		LPSCHECK=$(LPSCHECK)\\n\
		LPSOPT=$(LPSOPT)\\n\
		NOBLKBUFMEM=$(NOBLKBUFMEM)\\n\
		NOBLKMEM=$(NOBLKMEM)\\n\
		NOBUFMEM=$(NOBUFMEM)\\n\
		OPT=$(OPT)\\n\
		OSTYPE=$(OSTYPE)\\n\
		PARASCIP=$(PARASCIP)\\n\
		READLINE=$(READLINE)\\n\
		SANITIZE=$(SANITIZE)\\n\
		SHARED=$(SHARED)\\n\
		USRARFLAGS=$(USRARFLAGS)\\n\
		USRCFLAGS=$(USRCFLAGS)\\n\
		USRCXXFLAGS=$(USRCXXFLAGS)\\n\
		USRDFLAGS=$(USRDFLAGS)\\n\
		USRFLAGS=$(USRFLAGS)\\n\
		USRLDFLAGS=$(USRLDFLAGS)\\n\
		USROFLAGS=$(USROFLAGS)\\n\
		VERSION=$(VERSION)\\n\
		ZIMPL=$(ZIMPL)\\n\
		ZIMPLOPT=$(ZIMPLOPT)\\n\
		ZLIB=$(ZLIB)"

#-----------------------------------------------------------------------------
# LP Solver Interface
#-----------------------------------------------------------------------------

LPILIBSHORTNAME	=	lpi$(LPS)
LPILIBNAME	=	$(LPILIBSHORTNAME)-$(VERSION)
LPILIBOBJ	=
LPSOPTIONS	=
LPIINSTMSG	=

LPSCHECKDEP	:=	$(SRCDIR)/depend.lpscheck
LPSCHECKSRC	:=	$(shell cat $(LPSCHECKDEP))

LPSOPTIONS	+=	cpx
ifeq ($(LPS),cpx)
FLAGS		+=	-I$(LIBDIR)/include/cpxinc
LPILIBOBJ	=	lpi/lpi_cpx.o scip/bitencode.o blockmemshell/memory.o scip/rbtree.o scip/message.o
LPILIBSRC  	=	$(addprefix $(SRCDIR)/,$(LPILIBOBJ:.o=.c))
SOFTLINKS	+=	$(LIBDIR)/include/cpxinc
ifeq ($(SHARED),true)
SOFTLINKS	+=	$(LIBDIR)/shared/libcplex.$(OSTYPE).$(ARCH).$(COMP).$(SHAREDLIBEXT)
else
SOFTLINKS	+=	$(LIBDIR)/static/libcplex.$(OSTYPE).$(ARCH).$(COMP).$(STATICLIBEXT)
endif
LPIINSTMSG	=	"  -> \"cpxinc\" is the path to the CPLEX \"include\" directory, e.g., \"<CPLEX-path>/include/ilcplex\".\n"
LPIINSTMSG	+=	" -> \"libcplex.*.a\" is the path to the CPLEX library, e.g., \"<CPLEX-path>/lib/x86-64_linux/static_pic/libcplex.a\"\n"
LPIINSTMSG	+=	" -> \"libcplex.*.so\" is the path to the CPLEX library, e.g., \"<CPLEX-path>/bin/x86-64_linux/libcplex1263.so\""
endif

# XPRESS is only available as shared library
LPSOPTIONS	+=	xprs
ifeq ($(LPS),xprs)
FLAGS		+=	-I$(LIBDIR)/include/xprsinc
LPILIBOBJ	=	lpi/lpi_xprs.o scip/bitencode.o blockmemshell/memory.o scip/rbtree.o scip/message.o
LPILIBSRC  	=	$(addprefix $(SRCDIR)/,$(LPILIBOBJ:.o=.c))
SOFTLINKS	+=	$(LIBDIR)/include/xprsinc
SOFTLINKS	+=	$(LIBDIR)/shared/libxpress.$(OSTYPE).$(ARCH).$(COMP).$(SHAREDLIBEXT)
LPIINSTMSG	=	"  -> \"xprsinc\" is the path to the XPRESS \"include\" directory, e.g., \"<XPRESS-path>/include\".\n"
LPIINSTMSG	+=	" -> \"libxpress.*\" is the path to the XPRESS library, e.g., \"<XPRESS-path>/lib/libxprs.so\""
endif

# mosek only supports shared libraries
LPSOPTIONS	+=	msk
ifeq ($(LPS),msk)
FLAGS		+=	-I$(LIBDIR)/include/mskinc
LPILIBOBJ	=	lpi/lpi_msk.o scip/bitencode.o blockmemshell/memory.o scip/rbtree.o scip/message.o
LPILIBSRC  	=	$(addprefix $(SRCDIR)/,$(LPILIBOBJ:.o=.c))
SOFTLINKS	+=	$(LIBDIR)/include/mskinc
SOFTLINKS	+=	$(LIBDIR)/shared/libmosek.$(OSTYPE).$(ARCH).$(COMP).$(SHAREDLIBEXT)
SOFTLINKS	+=	$(LIBDIR)/shared/libiomp5.$(OSTYPE).$(ARCH).$(COMP).$(SHAREDLIBEXT)
LPIINSTMSG	=	"  -> \"mskinc\" is the path to the Mosek \"include\" directory, e.g., \"<Mosek-path>/tools/platform/linux64x86/h\".\n"
LPIINSTMSG	+=	" -> \"libmosek.*\" is the path to the Mosek library, e.g., \"<Mosek-path>/tools/platform/linux64x86/bin/libmosek64.so\".\n"
LPIINSTMSG	+=	" -> \"libiomp5.*\" is the path to the libiomp5, e.g., \"<Mosek-path>/tools/platform/linux64x86/bin/libiomp5.so\""
endif

LPSOPTIONS	+=	spx1
ifeq ($(LPS),spx1)
LINKER		=	CPP
FLAGS		+=	-I$(LIBDIR)/include/spxinc
ifeq ($(SPX_LEGACY),true)
CFLAGS		+= 	-DSOPLEX_LEGACY
CXXFLAGS	+= 	-DSOPLEX_LEGACY
endif
LPILIBOBJ	=	lpi/lpi_spx1.o scip/bitencode.o blockmemshell/memory.o scip/rbtree.o scip/message.o
LPILIBSRC	=	$(SRCDIR)/lpi/lpi_spx1.cpp $(SRCDIR)/scip/bitencode.c $(SRCDIR)/blockmemshell/memory.c $(SRCDIR)/scip/message.c
SOFTLINKS	+=	$(LIBDIR)/include/spxinc
ifeq ($(SHARED),true)
SOFTLINKS	+=	$(LIBDIR)/shared/libsoplex.$(OSTYPE).$(ARCH).$(COMP).$(LPSOPT).$(SHAREDLIBEXT)
else
SOFTLINKS	+=	$(LIBDIR)/static/libsoplex.$(OSTYPE).$(ARCH).$(COMP).$(LPSOPT).$(STATICLIBEXT)
endif
LPIINSTMSG	=	"  -> \"spxinc\" is the path to the SoPlex \"src\" directory, e.g., \"<SoPlex-path>/src\".\n"
LPIINSTMSG	+=	" -> \"libsoplex.*\" is the path to the SoPlex library, e.g., \"<SoPlex-path>/lib/libsoplex.$(OSTYPE).$(ARCH).$(COMP).$(LPSOPT).$(STATICLIBEXT)\""
ifeq ($(LPSCHECK),true)
FLAGS		+=	-DWITH_LPSCHECK -I$(LIBDIR)/include/cpxinc
SOFTLINKS	+=	$(LIBDIR)/include/cpxinc
ifeq ($(SHARED),true)
SOFTLINKS	+=	$(LIBDIR)/shared/libcplex.$(OSTYPE).$(ARCH).$(COMP).$(SHAREDLIBEXT)
else
SOFTLINKS	+=	$(LIBDIR)/static/libcplex.$(OSTYPE).$(ARCH).$(COMP).$(STATICLIBEXT)
endif
LPIINSTMSG	+=	"  -> \"cpxinc\" is the path to the CPLEX \"include\" directory, e.g., \"<CPLEX-path>/include/ilcplex\".\n"
LPIINSTMSG	+=	" -> \"libcplex.*.a\" is the path to the CPLEX library, e.g., \"<CPLEX-path>/lib/x86-64_linux/static_pic/libcplex.a\"\n"
LPIINSTMSG	+=	" -> \"libcplex.*.so\" is the path to the CPLEX library, e.g., \"<CPLEX-path>/bin/x86-64_linux/libcplex1263.so\""
endif
endif

LPSOPTIONS	+=	spx ( = spx2)
ifeq ($(LPS),spx2)
LINKER		=	CPP
FLAGS		+=	-I$(LIBDIR)/include/spxinc
LPILIBOBJ	=	lpi/lpi_spx2.o scip/bitencode.o blockmemshell/memory.o scip/rbtree.o scip/message.o
LPILIBSRC	=	$(SRCDIR)/lpi/lpi_spx2.cpp $(SRCDIR)/scip/bitencode.c $(SRCDIR)/blockmemshell/memory.c $(SRCDIR)/scip/message.c
SOFTLINKS	+=	$(LIBDIR)/include/spxinc
ifeq ($(SHARED),true)
SOFTLINKS	+=	$(LIBDIR)/shared/libsoplex.$(OSTYPE).$(ARCH).$(COMP).$(LPSOPT).$(SHAREDLIBEXT)
else
SOFTLINKS	+=	$(LIBDIR)/static/libsoplex.$(OSTYPE).$(ARCH).$(COMP).$(LPSOPT).$(STATICLIBEXT)
endif
LPIINSTMSG	=	"  -> \"spxinc\" is the path to the SoPlex \"src\" directory, e.g., \"<SoPlex-path>/src\".\n"
LPIINSTMSG	+=	" -> \"libsoplex.*\" is the path to the SoPlex library, e.g., \"<SoPlex-path>/lib/libsoplex.linux.x86.gnu.opt.a\""
ifeq ($(LPSCHECK),true)
FLAGS		+=	-DWITH_LPSCHECK -I$(LIBDIR)/include/cpxinc
SOFTLINKS	+=	$(LIBDIR)/include/cpxinc
ifeq ($(SHARED),true)
SOFTLINKS	+=	$(LIBDIR)/shared/libcplex.$(OSTYPE).$(ARCH).$(COMP).$(SHAREDLIBEXT)
else
SOFTLINKS	+=	$(LIBDIR)/static/libcplex.$(OSTYPE).$(ARCH).$(COMP).$(STATICLIBEXT)
endif
LPIINSTMSG	+=	"  -> \"cpxinc\" is the path to the CPLEX \"include\" directory, e.g., \"<CPLEX-path>/include/ilcplex\".\n"
LPIINSTMSG	+=	" -> \"libcplex.*.a\" is the path to the CPLEX library, e.g., \"<CPLEX-path>/lib/x86_rhel4.0_3.4/static_pic/libcplex.a\"\n"
LPIINSTMSG	+=	" -> \"libcplex.*.so\" is the path to the CPLEX library, e.g., \"<CPLEX-path>/bin/x86-64_linux/libcplex1263.so\""
endif
endif

ifeq ($(DEBUGSOL),true)
FLAGS		+=	-DWITH_DEBUG_SOLUTION
endif

LPSOPTIONS	+=	clp
ifeq ($(LPS),clp)
LINKER		=	CPP
FLAGS		+=	-I$(LIBDIR)/$(LIBTYPE)/clp.$(OSTYPE).$(ARCH).$(COMP).$(LPSOPT)/include/coin
LPILIBOBJ	=	lpi/lpi_clp.o scip/bitencode.o blockmemshell/memory.o scip/rbtree.o scip/message.o
LPILIBSRC	=	$(SRCDIR)/lpi/lpi_clp.cpp $(SRCDIR)/scip/bitencode.c $(SRCDIR)/blockmemshell/memory.c $(SRCDIR)/scip/message.c
SOFTLINKS	+=	$(LIBDIR)/$(LIBTYPE)/clp.$(OSTYPE).$(ARCH).$(COMP).$(LPSOPT)
LPIINSTMSG	=	"  -> \"clp.$(OSTYPE).$(ARCH).$(COMP).$(LPSOPT)\" is the path to the Clp installation directory, i.e., \"<Clp-path>/include/coin/ClpModel.hpp\" should exist.\n"
endif

LPSOPTIONS	+=	qso
ifeq ($(LPS),qso)
FLAGS         	+=      -I$(LIBDIR)/include/qsinc
LPILIBOBJ     	= 	lpi/lpi_qso.o scip/bitencode.o blockmemshell/memory.o scip/rbtree.o scip/message.o
LPILIBSRC     	=       $(addprefix $(SRCDIR)/,$(LPILIBOBJ:.o=.c))
SOFTLINKS     	+=      $(LIBDIR)/include/qsinc
SOFTLINKS     	+=      $(LIBDIR)/static/libqsopt.$(OSTYPE).$(ARCH).$(COMP).$(STATICLIBEXT)
LPIINSTMSG	=	"  -> \"qsinc\" is the path to the QSopt \"include\" directory, e.g., \"<QSopt-path>\".\n"
LPIINSTMSG	+=	" -> \"libqsopt.*\" is the path to the QSopt library, e.g., \"<QSopt-path>/libqsopt.a\""
endif

# Gurobi only supports shared libraries
LPSOPTIONS	+=	grb
ifeq ($(LPS),grb)
FLAGS		+=	-I$(LIBDIR)/include/grbinc
LPILIBOBJ	=	lpi/lpi_grb.o blockmemshell/memory.o scip/rbtree.o scip/message.o
LPILIBSRC  	=	$(addprefix $(SRCDIR)/,$(LPILIBOBJ:.o=.c))
SOFTLINKS	+=	$(LIBDIR)/include/grbinc
SOFTLINKS	+=	$(LIBDIR)/shared/libgurobi.$(OSTYPE).$(ARCH).$(COMP).$(SHAREDLIBEXT)
LPIINSTMSG	=	"  -> \"grbinc\" is the path to the Gurobi \"include\" directory, e.g., \"<Gurobi-path>/include\".\n"
LPIINSTMSG	+=	" -> \"libgurobi.*\" is the path to the Gurobi library, e.g., \"<Gurobi-path>/lib/libgurobi.so\""
endif

LPSOPTIONS	+=	none
ifeq ($(LPS),none)
LPILIBOBJ	=	lpi/lpi_none.o blockmemshell/memory.o scip/rbtree.o scip/message.o
LPILIBSRC  	=	$(addprefix $(SRCDIR)/,$(LPILIBOBJ:.o=.c))
endif

LPILIB		=	$(LPILIBNAME).$(BASE)
LPILIBFILE	=	$(LIBDIR)/$(LIBTYPE)/lib$(LPILIB).$(LIBEXT)
LPILIBOBJFILES	=	$(addprefix $(LIBOBJDIR)/,$(LPILIBOBJ))
LPILIBDEP	=	$(SRCDIR)/depend.lpilib.$(LPS).$(OPT)
LPILIBLINK	=	$(LIBDIR)/$(LIBTYPE)/lib$(LPILIBSHORTNAME).$(BASE).$(LIBEXT)
LPILIBSHORTLINK = 	$(LIBDIR)/$(LIBTYPE)/lib$(LPILIBSHORTNAME).$(LIBEXT)
ALLSRC		+=	$(LPILIBSRC)

ifeq ($(SHARED),true)
LPILIBEXTLIBS	=	$(LIBBUILD_L)$(LIBDIR)/$(LIBTYPE) $(LPSLDFLAGS) $(LINKRPATH)$(realpath $(LIBDIR)/$(LIBTYPE))
endif

#-----------------------------------------------------------------------------
# Parallel Interface
#-----------------------------------------------------------------------------

TPILIBSHORTNAME	=	tpi$(TPI)
TPILIBNAME	=	$(TPILIBSHORTNAME)-$(VERSION)
TPILIBOBJ	=

TPIOPTIONS	+=	none
ifeq ($(TPI),none)
TPILIBOBJ	=	tpi/tpi_none.o
FLAGS		+=	-DTPI_NONE
endif

TPIOPTIONS	+=	omp
ifeq ($(TPI),omp)
TPILIBOBJ	=	tpi/tpi_openmp.o
FLAGS		+=	-DTPI_OMP
endif

TPIOPTIONS	+=	tny
ifeq ($(TPI),tny)
TPILIBOBJ	=	tpi/tpi_tnycthrd.o \
			tinycthread/tinycthread.o
FLAGS		+=	-DTPI_TNYC
endif

TPILIBSRC  	=	$(addprefix $(SRCDIR)/,$(TPILIBOBJ:.o=.c))
TPILIB		=	$(TPILIBNAME).$(BASE)
TPILIBFILE	=	$(LIBDIR)/$(LIBTYPE)/lib$(TPILIB).$(LIBEXT)
TPILIBOBJFILES	=	$(addprefix $(LIBOBJDIR)/,$(TPILIBOBJ))
TPILIBDEP	=	$(SRCDIR)/depend.tpilib.$(TPI).$(OPT)
TPILIBLINK	=	$(LIBDIR)/$(LIBTYPE)/lib$(TPILIBSHORTNAME).$(BASE).$(LIBEXT)
TPILIBSHORTLINK = 	$(LIBDIR)/$(LIBTYPE)/lib$(TPILIBSHORTNAME).$(LIBEXT)
ALLSRC		+=	$(TPILIBSRC)

#-----------------------------------------------------------------------------
# Symmetry Interface
#-----------------------------------------------------------------------------

SYMOPTIONS	+=	none
ifeq ($(SYM),none)
SYMOBJ		=	symmetry/compute_symmetry_none.o
SYMOBJFILES	=	$(addprefix $(LIBOBJDIR)/,$(SYMOBJ))
SYMSRC  	=	$(addprefix $(SRCDIR)/,$(SYMOBJ:.o=.cpp))
ALLSRC		+=	$(SYMSRC)
endif

SYMOPTIONS	+=	bliss
ifeq ($(SYM),bliss)
FLAGS		+=	-I$(LIBDIR)/include/
SYMOBJ		=	symmetry/compute_symmetry_bliss.o
SYMOBJFILES	=	$(addprefix $(LIBOBJDIR)/,$(SYMOBJ))
SYMSRC  	=	$(addprefix $(SRCDIR)/,$(SYMOBJ:.o=.cpp))
ALLSRC		+=	$(SYMSRC)
SOFTLINKS	+=	$(LIBDIR)/include/bliss
ifeq ($(SHARED),true)
SOFTLINKS	+=	$(LIBDIR)/shared/libbliss.$(OSTYPE).$(ARCH).$(COMP).$(SHAREDLIBEXT)
else
SOFTLINKS	+=	$(LIBDIR)/static/libbliss.$(OSTYPE).$(ARCH).$(COMP).$(STATICLIBEXT)
endif
LPIINSTMSG	+=	"  -> \"blissinc\" is the path to the BLISS directory, e.g., \"<BLISS-path>\".\n"
LPIINSTMSG	+=	" -> \"libbliss.*.a\" is the path to the BLISS library, e.g., \"<BLISS-path>/libbliss.a\"\n"
LPIINSTMSG	+=	" -> \"libbliss.*.so\" is the path to the BLISS library, e.g., \"<BLISS-path>/libbliss.so\""
endif

#-----------------------------------------------------------------------------
# NLP Solver Interfaces and expression interpreter
#-----------------------------------------------------------------------------

NLPILIBCOBJ	= 	nlpi/nlpi.o \
			nlpi/nlpi_all.o \
			nlpi/nlpioracle.o \
			nlpi/expr.o

NLPILIBCXXOBJ	= 	nlpi/intervalarithext.o

NLPILIBSCIPOBJ	= 	blockmemshell/memory.o \
			scip/misc.o \
			scip/intervalarith.o \
			scip/interrupt.o \
			scip/message.o \
			scip/rbtree.o

ifeq ($(EXPRINT),none)
NLPILIBCOBJ 	+=	nlpi/exprinterpret_none.o
endif
ifeq ($(EXPRINT),cppad)
NLPILIBCXXOBJ 	+= 	nlpi/exprinterpret_cppad.o
endif

ifeq ($(IPOPT),true)
NLPILIBCXXOBJ	+= 	nlpi/nlpi_ipopt.o
else
NLPILIBCOBJ	+= 	nlpi/nlpi_ipopt_dummy.o
endif

ifeq ($(FILTERSQP),true)
NLPILIBCOBJ	+= nlpi/nlpi_filtersqp.o
else
NLPILIBCOBJ	+= nlpi/nlpi_filtersqp_dummy.o
endif

ifeq ($(WORHP),true)
NLPILIBCOBJ	+= 	nlpi/nlpi_worhp.o
else
NLPILIBCOBJ	+= 	nlpi/nlpi_worhp_dummy.o
endif

NLPILIBSHORTNAME = nlpi$(NLPILIBSHORTNAMECPPAD)$(NLPILIBSHORTNAMEIPOPT)$(NLPILIBSHORTNAMEFILTERSQP)

NLPILIBNAME	=	$(NLPILIBSHORTNAME)-$(VERSION)
NLPILIB		=	$(NLPILIBNAME).$(BASE)
NLPILIBFILE	=	$(LIBDIR)/$(LIBTYPE)/lib$(NLPILIB).$(LIBEXT)
NLPILIBOBJFILES =	$(addprefix $(LIBOBJDIR)/,$(NLPILIBCOBJ)) $(addprefix $(LIBOBJDIR)/,$(NLPILIBCXXOBJ))
NLPILIBSCIPOBJFILES =	$(addprefix $(LIBOBJDIR)/,$(NLPILIBSCIPOBJ))
NLPILIBSRC	=	$(addprefix $(SRCDIR)/,$(NLPILIBCOBJ:.o=.c)) $(addprefix $(SRCDIR)/,$(NLPILIBCXXOBJ:.o=.cpp))
NLPILIBDEP	=	$(SRCDIR)/depend.nlpilib$(NLPILIBSHORTNAMECPPAD)$(NLPILIBSHORTNAMEIPOPT)$(NLPILIBSHORTNAMEFILTERSQP).$(OPT)
NLPILIBLINK	=	$(LIBDIR)/$(LIBTYPE)/lib$(NLPILIBSHORTNAME).$(BASE).$(LIBEXT)
NLPILIBSHORTLINK	=	$(LIBDIR)/$(LIBTYPE)/lib$(NLPILIBSHORTNAME).$(LIBEXT)
ALLSRC		+=	$(NLPILIBSRC)

ifeq ($(SHARED),true)
NLPILIBEXTLIBS	=	$(LIBBUILD_L)$(LIBDIR)/$(LIBTYPE) $(IPOPTLIBS) $(FILTERSQPLIBS) \
			$(LINKRPATH)$(realpath $(LIBDIR)/$(LIBTYPE)/ipopt.$(OSTYPE).$(ARCH).$(COMP).$(IPOPTOPT)/lib) \
			$(LINKRPATH)$(realpath $(LIBDIR)/$(LIBTYPE)/worhp.$(OSTYPE).$(ARCH).$(COMP).$(WORHPOPT)/lib)
endif


#-----------------------------------------------------------------------------
# External Libraries
#-----------------------------------------------------------------------------

ZLIBDEP		:=	$(SRCDIR)/depend.zlib
ZLIBSRC		:=	$(shell cat $(ZLIBDEP))

GMPDEP		:=	$(SRCDIR)/depend.gmp
GMPSRC		:=	$(shell cat $(GMPDEP))

READLINEDEP	:=	$(SRCDIR)/depend.readline
READLINESRC	:=	$(shell cat $(READLINEDEP))

ZIMPLDEP	:=	$(SRCDIR)/depend.zimpl
ZIMPLSRC	:=	$(shell cat $(ZIMPLDEP))

GAMSDEP		:=	$(SRCDIR)/depend.gams
GAMSSRC		:=	$(shell cat $(GAMSDEP))

PARASCIPDEP	:=	$(SRCDIR)/depend.parascip
PARASCIPSRC	:=	$(shell cat $(PARASCIPDEP))

ifeq ($(ZIMPL),true)
ifeq ($(GMP),false)
$(error ZIMPL requires the GMP to be linked. Use either ZIMPL=false or GMP=true.)
endif
FLAGS		+=	-DWITH_ZIMPL -I$(LIBDIR)/include/zimplinc $(ZIMPL_FLAGS)
DIRECTORIES	+=	$(LIBDIR)/include/zimplinc
SOFTLINKS	+=	$(LIBDIR)/include/zimplinc/zimpl
SOFTLINKS	+=	$(LIBDIR)/$(LIBTYPE)/libzimpl.$(OSTYPE).$(ARCH).$(COMP).$(ZIMPLOPT).$(STATICLIBEXT)
LPIINSTMSG	+=	"\n  -> \"zimplinc\" is a directory containing the path to the ZIMPL \"src\" directory, e.g., \"<ZIMPL-path>/src\".\n"
LPIINSTMSG	+=	" -> \"libzimpl.*\" is the path to the ZIMPL library, e.g., \"<ZIMPL-path>/lib/libzimpl.$(OSTYPE).$(ARCH).$(COMP).$(ZIMPLOPT).$(STATICLIBEXT)\""
endif

ifeq ($(GMP),true)
ifeq ($(COMP),msvc)
SOFTLINKS	+=	$(LIBDIR)/mpir.$(ARCH)
SOFTLINKS	+=	$(LIBDIR)/$(LIBTYPE)/libmpir.$(ARCH).$(OPT).lib
SOFTLINKS	+=	$(LIBDIR)/$(LIBTYPE)/libpcre.$(ARCH).$(OPT).lib
LPIINSTMSG	+=	"\n  -> \"mpir.$(ARCH)\" is a directory containing the mpir installation, i.e., \"mpir.$(ARCH)/gmp.h\" should exist.\n"
LPIINSTMSG	+=	" -> \"libmpir.*\" is the path to the MPIR library\n"
LPIINSTMSG	+=	" -> \"libpcre.*\" is the path to the PCRE library"
endif
endif

ifeq ($(IPOPT),true)
SOFTLINKS	+=	$(LIBDIR)/$(LIBTYPE)/ipopt.$(OSTYPE).$(ARCH).$(COMP).$(IPOPTOPT)
LPIINSTMSG	+=	"\n  -> \"ipopt.$(OSTYPE).$(ARCH).$(COMP).$(IPOPTOPT)\" is a directory containing the ipopt installation, i.e., \"ipopt.$(OSTYPE).$(ARCH).$(COMP).$(IPOPTOPT)/include/coin/IpIpoptApplication.hpp\", \"ipopt.$(OSTYPE).$(ARCH).$(COMP).$(IPOPTOPT)/lib/libipopt*\", ... should exist.\n"
endif

ifeq ($(FILTERSQP),true)
SOFTLINKS	+=	$(LIBDIR)/$(LIBTYPE)/libfiltersqp.$(OSTYPE).$(ARCH).$(COMP).$(STATICLIBEXT)
#SOFTLINKS	+=	$(LIBDIR)/$(LIBTYPE)/libfiltersqp.$(OSTYPE).$(ARCH).$(COMP).$(SHAREDLIBEXT)
SOFTLINKS	+=	$(LIBDIR)/$(LIBTYPE)/libbqpd.$(OSTYPE).$(ARCH).$(COMP).$(STATICLIBEXT)
#SOFTLINKS	+=	$(LIBDIR)/$(LIBTYPE)/libbqpd.$(OSTYPE).$(ARCH).$(COMP).$(SHAREDLIBEXT)
LPIINSTMSG	+=	" -> \"libfiltersqp.$(OSTYPE).$(ARCH).$(COMP).*\" is the path to the filterSQP library.\n"
LPIINSTMSG	+=	" -> \"libbqpd.$(OSTYPE).$(ARCH).$(COMP).*\" is the path to the BQPD library.\n"
endif

# WORHP provides only shared libraries
ifeq ($(WORHP),true)
SOFTLINKS	+=	$(LIBDIR)/$(LIBTYPE)/worhp.$(OSTYPE).$(ARCH).$(COMP).$(WORHPOPT)
LPIINSTMSG	+=	"\n  -> \"worhp.$(OSTYPE).$(ARCH).$(COMP).$(WORHPOPT)\" is a directory containing the WORHP installation, i.e., \"worhp.$(OSTYPE).$(ARCH).$(COMP).$(WORHPOPT)/include/worhp/worhp.h\" should exist.\n"
endif

ifeq ($(GAMS),true)
GAMSDIR		=	$(LIBDIR)/gams.$(OSTYPE).$(ARCH).$(COMP)
FLAGS		+=	-DWITH_GAMS=\"$(abspath $(GAMSDIR))\"
FLAGS		+=	-I$(SCIPDIR)/interfaces/gams/src -I$(GAMSDIR)/apifiles/C/api
SOFTLINKS	+=	$(GAMSDIR)
LPIINSTMSG	+=	"\n  -> \"$(GAMSDIR)\" is the path to the GAMS system directory"
endif

ifeq ($(SHARED),true)
SCIPLIBEXTLIBS	=	$(LIBBUILD_L)$(LIBDIR)/$(LIBTYPE)
ifeq ($(ZLIB),true)
SCIPLIBEXTLIBS	+=	$(ZLIB_LDFLAGS)
endif
ifeq ($(GMP),true)
SCIPLIBEXTLIBS	+=	$(GMP_LDFLAGS)
endif
ifeq ($(READLINE_LDFLAGS),true)
SCIPLIBEXTLIBS	+=	$(READLINE_LDFLAGS)
endif
SCIPLIBEXTLIBS	+=	$(ZIMPLLIB) $(LINKRPATH)$(realpath $(LIBDIR)/$(LIBTYPE))
endif


#-----------------------------------------------------------------------------
# SCIP Library
#-----------------------------------------------------------------------------

SCIPLIBSHORTNAME=	scip
SCIPLIBNAME	=	$(SCIPLIBSHORTNAME)-$(VERSION)
SCIPPLUGINLIBOBJ=       scip/branch_allfullstrong.o \
			scip/branch_cloud.o \
			scip/branch_distribution.o \
			scip/branch_fullstrong.o \
			scip/branch_inference.o \
			scip/branch_leastinf.o \
			scip/branch_mostinf.o \
			scip/branch_multaggr.o \
			scip/branch_nodereopt.o \
			scip/branch_pscost.o \
			scip/branch_random.o \
			scip/branch_relpscost.o \
			scip/cons_abspower.o \
			scip/compr_largestrepr.o \
			scip/compr_weakcompr.o \
			scip/concsolver_scip.o \
			scip/cons_and.o \
			scip/cons_benders.o \
			scip/cons_benderslp.o \
			scip/cons_bivariate.o \
			scip/cons_bounddisjunction.o \
			scip/cons_cardinality.o \
			scip/cons_conjunction.o \
			scip/cons_countsols.o \
			scip/cons_cumulative.o \
			scip/cons_disjunction.o \
			scip/cons_indicator.o \
			scip/cons_integral.o \
			scip/cons_knapsack.o \
			scip/cons_linear.o \
			scip/cons_linking.o \
			scip/cons_logicor.o \
			scip/cons_nonlinear.o \
			scip/cons_or.o \
			scip/cons_orbisack.o \
			scip/cons_orbitope.o \
			scip/cons_pseudoboolean.o \
			scip/cons_quadratic.o \
			scip/cons_setppc.o \
			scip/cons_soc.o \
			scip/cons_sos1.o \
			scip/cons_sos2.o \
			scip/cons_superindicator.o \
			scip/cons_symresack.o \
			scip/cons_varbound.o \
			scip/cons_xor.o \
			scip/cons_components.o \
			scip/dialog_default.o \
			scip/event_softtimelimit.o \
			scip/disp_default.o \
			scip/event_solvingphase.o \
			scip/prop_sync.o \
			scip/event_globalbnd.o \
			scip/heur_sync.o \
			scip/heur_actconsdiving.o \
			scip/heur_bound.o \
			scip/heur_clique.o \
			scip/heur_coefdiving.o \
			scip/heur_completesol.o \
			scip/heur_crossover.o \
			scip/heur_dins.o \
			scip/heur_dins-benders.o \
			scip/heur_distributiondiving.o \
			scip/heur_dualval.o \
			scip/heur_feaspump.o \
			scip/heur_fixandinfer.o \
			scip/heur_fracdiving.o \
			scip/heur_gins.o \
			scip/heur_guideddiving.o \
			scip/heur_indicator.o \
			scip/heur_intdiving.o \
			scip/heur_intshifting.o \
			scip/heur_linesearchdiving.o \
			scip/heur_localbranching.o \
			scip/heur_lpface.o \
			scip/heur_alns.o \
			scip/heur_locks.o \
			scip/heur_mutation.o \
			scip/heur_multistart.o \
			scip/heur_mpec.o \
			scip/heur_nlpdiving.o \
			scip/heur_objpscostdiving.o \
			scip/heur_octane.o \
			scip/heur_ofins.o \
			scip/heur_oneopt.o \
			scip/heur_proximity.o \
			scip/heur_proximity-benders.o \
			scip/heur_pscostdiving.o \
			scip/heur_reoptsols.o \
			scip/heur_repair.o \
			scip/heur_randrounding.o \
			scip/heur_rens.o \
			scip/heur_rins.o \
			scip/heur_rins-benders.o \
			scip/heur_rootsoldiving.o \
			scip/heur_rounding.o \
			scip/heur_shiftandpropagate.o \
			scip/heur_shifting.o \
			scip/heur_simplerounding.o \
			scip/heur_subnlp.o \
			scip/heur_trivial.o \
			scip/heur_trivialnegation.o \
			scip/heur_trysol.o \
			scip/heur_twoopt.o \
			scip/heur_undercover.o \
			scip/heur_vbounds.o \
			scip/heur_veclendiving.o \
			scip/heur_zeroobj.o \
			scip/heur_zirounding.o \
			scip/message_default.o \
			scip/nodesel_bfs.o \
			scip/nodesel_breadthfirst.o \
			scip/nodesel_dfs.o \
			scip/nodesel_estimate.o \
			scip/nodesel_hybridestim.o \
			scip/nodesel_restartdfs.o \
			scip/nodesel_uct.o \
			scip/presol_boundshift.o \
			scip/presol_convertinttobin.o \
			scip/presol_domcol.o\
			scip/presol_dualagg.o\
			scip/presol_dualcomp.o\
			scip/presol_dualinfer.o\
			scip/presol_gateextraction.o \
			scip/presol_implfree.o\
			scip/presol_implics.o \
			scip/presol_inttobinary.o \
			scip/presol_qpkktref.o \
			scip/presol_redvub.o \
			scip/presol_symbreak.o \
			scip/presol_trivial.o \
			scip/presol_tworowbnd.o \
			scip/presol_sparsify.o \
			scip/presol_stuffing.o \
			scip/presol_symmetry.o \
			scip/prop_dualfix.o \
			scip/prop_genvbounds.o \
			scip/prop_nlobbt.o \
			scip/prop_obbt.o \
			scip/prop_orbitalfixing.o \
			scip/prop_probing.o \
			scip/prop_pseudoobj.o \
			scip/prop_redcost.o \
			scip/prop_rootredcost.o \
			scip/prop_vbounds.o \
			scip/reader_bnd.o \
			scip/reader_ccg.o \
			scip/reader_cip.o \
			scip/reader_cnf.o \
			scip/reader_diff.o \
			scip/reader_fix.o \
			scip/reader_fzn.o \
			scip/reader_gms.o \
			scip/reader_lp.o \
			scip/reader_mps.o \
			scip/reader_mst.o \
			scip/reader_opb.o \
			scip/reader_osil.o \
			scip/reader_pip.o \
			scip/reader_pbm.o \
			scip/reader_ppm.o \
			scip/reader_rlp.o \
			scip/reader_sol.o \
			scip/reader_wbo.o \
			scip/reader_zpl.o \
			scip/sepa_cgmip.o \
			scip/sepa_clique.o \
			scip/sepa_closecuts.o \
			scip/sepa_aggregation.o \
			scip/sepa_convexproj.o \
			scip/sepa_disjunctive.o \
			scip/sepa_eccuts.o \
			scip/sepa_gauge.o \
			scip/sepa_gomory.o \
			scip/sepa_impliedbounds.o \
			scip/sepa_intobj.o \
			scip/sepa_mcf.o \
			scip/sepa_oddcycle.o \
			scip/sepa_rapidlearning.o \
			scip/sepa_strongcg.o \
			scip/sepa_zerohalf.o \
<<<<<<< HEAD
			scip/benders_default.o \
			scip/benderscut_opt.o \
			scip/benderscut_feas.o \
			scip/benderscut_int.o \
			scip/misc_benders.o

SCIPLIBOBJ	=	scip/boundstore.o \
			scip/branch.o \
			scip/benders.o \
			scip/benderscut.o \
			scip/bendersdefcuts.o \
=======
			scip/table_default.o \

SCIPLIBOBJ	=	scip/boundstore.o \
			scip/branch.o \
			scip/bandit.o \
			scip/bandit_epsgreedy.o \
			scip/bandit_exp3.o \
			scip/bandit_ucb.o \
>>>>>>> 19c3e45a
			scip/clock.o \
			scip/concsolver.o \
			scip/concurrent.o \
			scip/conflict.o \
			scip/conflictstore.o \
			scip/cons.o \
			scip/cutpool.o \
			scip/cuts.o \
			scip/debug.o \
			scip/dialog.o \
			scip/disp.o \
			scip/event.o \
			scip/fileio.o \
			scip/heur.o \
			scip/heuristics.o \
			scip/compr.o \
			scip/history.o \
			scip/implics.o \
			scip/interrupt.o \
			scip/intervalarith.o \
			scip/lp.o \
			scip/matrix.o \
			scip/mem.o \
			scip/misc.o \
			scip/nlp.o \
			scip/nodesel.o \
			scip/paramset.o \
			scip/presol.o \
			scip/presolve.o \
			scip/pricestore.o \
			scip/pricer.o \
			scip/primal.o \
			scip/prob.o \
			scip/prop.o \
			scip/reader.o \
			scip/relax.o \
			scip/reopt.o \
			scip/retcode.o \
			scip/scip.o \
			scip/scip_bandit.o \
			scip/scipbuildflags.o \
			scip/scipcoreplugins.o \
			scip/scipdefplugins.o \
			scip/scipgithash.o \
			scip/scipshell.o \
			scip/sepa.o \
			scip/sepastore.o \
			scip/set.o \
			scip/sol.o \
			scip/solve.o \
			scip/stat.o \
			scip/syncstore.o \
			scip/table.o \
			scip/tree.o \
			scip/var.o \
			scip/visual.o \
			tclique/tclique_branch.o \
			tclique/tclique_coloring.o \
			tclique/tclique_graph.o \
			dijkstra/dijkstra.o \
			xml/xmlparse.o

SCIPLIB		=	$(SCIPLIBNAME).$(BASE)
SCIPLIBFILE	=	$(LIBDIR)/$(LIBTYPE)/lib$(SCIPLIB).$(LIBEXT)
SCIPLIBOBJFILES	=	$(addprefix $(LIBOBJDIR)/,$(SCIPPLUGINLIBOBJ))
SCIPLIBOBJFILES	+=	$(addprefix $(LIBOBJDIR)/,$(SCIPLIBOBJ))
SCIPLIBSRC	=	$(addprefix $(SRCDIR)/,$(SCIPPLUGINLIBOBJ:.o=.c))
SCIPLIBSRC	+=	$(addprefix $(SRCDIR)/,$(SCIPLIBOBJ:.o=.c))
SCIPPLUGININCSRC=	$(addprefix $(SRCDIR)/,$(SCIPPLUGINLIBOBJ:.o=.h))
SCIPLIBDEP	=	$(SRCDIR)/depend.sciplib.$(OPT)
SCIPLIBLINK	=	$(LIBDIR)/$(LIBTYPE)/lib$(SCIPLIBSHORTNAME).$(BASE).$(LIBEXT)
SCIPLIBSHORTLINK = 	$(LIBDIR)/$(LIBTYPE)/lib$(SCIPLIBSHORTNAME).$(LIBEXT)

# define library that contains everything
SCIPLIBSOLVERSHORTNAME=	scipsolver
SCIPLIBSOLVERNAME =	$(SCIPLIBSOLVERSHORTNAME)-$(VERSION)
SCIPLIBSOLVER	=	$(SCIPLIBSOLVERNAME).$(BASE).$(LPS)
SCIPLIBSOLVERFILE =	$(LIBDIR)/$(LIBTYPE)/lib$(SCIPLIBSOLVER).$(LIBEXT)
SCIPLIBSOLVERLINK =	$(LIBDIR)/$(LIBTYPE)/lib$(SCIPLIBSOLVERSHORTNAME).$(BASE).$(LPS).$(LIBEXT)
SCIPLIBSOLVERSHORTLINK =$(LIBDIR)/$(LIBTYPE)/lib$(SCIPLIBSOLVERSHORTNAME).$(LIBEXT)

ifeq ($(GAMS),true)
SCIPLIBOBJFILES += 	$(addprefix $(LIBOBJDIR)/scip/,gmomcc.o gevmcc.o reader_gmo.o)
endif

ALLSRC		+=	$(SCIPLIBSRC)

SCIPGITHASHFILE	= 	$(SRCDIR)/scip/githash.c
SCIPBUILDFLAGSFILE = 	$(SRCDIR)/scip/buildflags.c

#-----------------------------------------------------------------------------
# Objective SCIP Library
#-----------------------------------------------------------------------------

OBJSCIPLIBSHORTNAME=	objscip
OBJSCIPLIBNAME	=	$(OBJSCIPLIBSHORTNAME)-$(VERSION)
OBJSCIPLIBOBJ	=	objscip/objbranchrule.o \
			objscip/objconshdlr.o \
			objscip/objdialog.o \
			objscip/objdisp.o \
			objscip/objeventhdlr.o \
			objscip/objheur.o \
			objscip/objmessagehdlr.o \
			objscip/objnodesel.o \
			objscip/objpresol.o \
			objscip/objpricer.o \
			objscip/objprobdata.o \
			objscip/objprop.o \
			objscip/objreader.o \
			objscip/objrelax.o \
			objscip/objsepa.o \
			objscip/objtable.o \
			objscip/objvardata.o

OBJSCIPLIB	=	$(OBJSCIPLIBNAME).$(BASE)
OBJSCIPLIBFILE	=	$(LIBDIR)/$(LIBTYPE)/lib$(OBJSCIPLIB).$(LIBEXT)
OBJSCIPLIBOBJFILES=	$(addprefix $(LIBOBJDIR)/,$(OBJSCIPLIBOBJ))
OBJSCIPLIBSRC	=	$(addprefix $(SRCDIR)/,$(OBJSCIPLIBOBJ:.o=.cpp))
OBJSCIPINCSRC	=	$(addprefix $(SRCDIR)/,$(OBJSCIPLIBOBJ:.o=.h))
OBJSCIPLIBDEP	=	$(SRCDIR)/depend.objsciplib.$(OPT)
OBJSCIPLIBLINK	=	$(LIBDIR)/$(LIBTYPE)/lib$(OBJSCIPLIBSHORTNAME).$(BASE).$(LIBEXT)
OBJSCIPLIBSHORTLINK=	$(LIBDIR)/$(LIBTYPE)/lib$(OBJSCIPLIBSHORTNAME).$(LIBEXT)
ALLSRC		+=	$(OBJSCIPLIBSRC)


#-----------------------------------------------------------------------------
# Main Program
#-----------------------------------------------------------------------------

MAINSHORTNAME	=	scip
MAINNAME	=	$(MAINSHORTNAME)-$(VERSION)

MAINOBJ		=	main.o
MAINSRC		=	$(addprefix $(SRCDIR)/,$(MAINOBJ:.o=.c))
MAINDEP		=	$(SRCDIR)/depend.main.$(OPT)

MAINFILE	=	$(BINDIR)/$(MAINNAME).$(BASE).$(LPS).$(TPI)$(EXEEXTENSION)
MAINOBJFILES	=	$(addprefix $(BINOBJDIR)/,$(MAINOBJ))
MAINLINK	=	$(BINDIR)/$(MAINSHORTNAME).$(BASE).$(LPS).$(TPI)$(EXEEXTENSION)
MAINSHORTLINK	=	$(BINDIR)/$(MAINSHORTNAME)$(EXEEXTENSION)
ALLSRC		+=	$(MAINSRC)

ifeq ($(SHARED),true)
WINLIBFILENAME	=	lib$(MAINNAME).$(BASE).$(LPS).dll
else
WINLIBFILENAME	=	lib$(MAINNAME).$(BASE).$(LPS).lib
endif

LINKSMARKERFILE	=	$(LIBDIR)/$(LIBTYPE)/linkscreated.$(LPS)-$(LPSOPT).$(OSTYPE).$(ARCH).$(COMP)$(LINKLIBSUFFIX).$(ZIMPL)-$(ZIMPLOPT).$(IPOPT)-$(IPOPTOPT).$(FILTERSQP).$(GAMS).$(SYM)
LASTSETTINGS	=	$(OBJDIR)/make.lastsettings

#-----------------------------------------------------------------------------
# Rules
#-----------------------------------------------------------------------------

ifeq ($(VERBOSE),false)
.SILENT:	$(MAINFILE) $(SCIPLIBFILE) $(OBJSCIPLIBFILE) $(LPILIBFILE) $(TPILIBFILE) $(NLPILIBFILE) \
		$(LPILIBLINK) $(LPILIBSHORTLINK) $(TPILIBLINK) $(TPILIBSHORTLINK) $(SCIPLIBLINK) $(SCIPLIBSHORTLINK) \
		$(OBJSCIPLIBLINK) $(OBJSCIPLIBSHORTLINK) $(NLPILIBLINK) $(NLPILIBSHORTLINK) \
		$(MAINLINK) $(MAINSHORTLINK) \
		$(LPILIBOBJFILES) $(TPILIBOBJFILES) $(NLPILIBOBJFILES) $(SCIPLIBOBJFILES) $(OBJSCIPLIBOBJFILES) $(MAINOBJFILES) $(SYMOBJFILES) \
		$(SCIPLIBSOLVERFILE) $(SCIPLIBSOLVERLINK) $(SCIPLIBSOLVERSHORTLINK)
MAKE		+= -s
endif

.PHONY: all
all:		libs
		@$(MAKE) $(MAINFILE) $(MAINLINK) $(MAINSHORTLINK)

.PHONY: libs
libs:		libscip libobjscip liblpi libtpi libnlpi
ifeq ($(SHARED),true)
		@$(MAKE) libscipsolver
endif

.PHONY: preprocess
preprocess:     checkdefines
		@$(SHELL) -ec 'if test ! -e $(LINKSMARKERFILE) ; \
			then \
				echo "-> generating necessary links" ; \
				$(MAKE) -j1 $(LINKSMARKERFILE) ; \
			fi'
		@$(MAKE) touchexternal

.PHONY: lint
lint:		$(SCIPLIBSRC) $(OBJSCIPLIBSRC) $(LPILIBSRC) $(TPILIBSRC) $(NLPILIBSRC) $(MAINSRC) $(SYMSRC)
		-rm -f lint.out

		@$(SHELL) -ec 'if test -e lint/co-gcc.mak ; \
			then \
				echo "-> generating gcc-include-path lint-file" ; \
				cd lint; $(MAKE) -f co-gcc.mak ; \
			else \
				echo "-> lint Makefile not found"; \
			fi'
ifeq ($(FILES),)
		$(SHELL) -ec 'for i in $^; \
			do \
				echo $$i; \
				$(LINT) lint/main-gcc.lnt +os\(lint.out\) -u -zero \
				$(USRFLAGS) $(FLAGS) -I/usr/include -UNDEBUG -UWITH_READLINE -UROUNDING_FE -D_BSD_SOURCE $$i; \
			done'
else
		$(SHELL) -ec  'for i in $(FILES); \
			do \
				echo $$i; \
				$(LINT) lint/main-gcc.lnt +os\(lint.out\) -u -zero \
				$(USRFLAGS) $(FLAGS) -I/usr/include -UNDEBUG -UWITH_READLINE -UROUNDING_FE -D_BSD_SOURCE $$i; \
			done'
endif

.PHONY: splint
splint:		$(SCIPLIBSRC) $(OBJSCIPLIBSRC) $(LPILIBSRC) $(TPILIBSRC) $(NLPILIBSRC) $(MAINSRC) $(SYMSRC)
		-rm -f splint.out
ifeq ($(FILES),)
		$(SHELL) -c '$(SPLINT) -I$(SRCDIR) -I/usr/include/linux $(FLAGS) $(SPLINTFLAGS) $(filter %.c %.h,$^) >> splint.out;'
else
		$(SHELL) -c '$(SPLINT) -I$(SRCDIR) -I/usr/include/linux $(FLAGS) $(SPLINTFLAGS) $(filter %.c %.h,$(FILES)) >> splint.out;'
endif

.PHONY: doc
doc:
		cd doc; $(SHELL) builddoc.sh;

.PHONY: docpreview
docpreview:
# generates preview for a list of files
ifneq ($(FILES),)
		echo "generating doxygen preview for $(FILES)"
		cd doc; ( cat $(MAINSHORTNAME).dxy && echo 'FILE_PATTERNS = $(FILES)' ) | $(DOXY) -
else
		echo "please specify file(s) for which preview should be created"
endif
.PHONY: check
check:		test

.PHONY: test
test:
		cd check; \
		$(SHELL) ./check.sh $(TEST) $(EXECUTABLE) $(SETTINGS) $(BINID) $(OUTPUTDIR) $(TIME) $(NODES) $(MEM) $(THREADS) $(FEASTOL) $(DISPFREQ) \
		$(CONTINUE) $(LOCK) $(VERSION) $(LPS) $(DEBUGTOOL) $(CLIENTTMPDIR) $(REOPT) $(OPTCOMMAND) $(SETCUTOFF) $(MAXJOBS) $(VISUALIZE) $(PERMUTE) \
                $(SEEDS) $(GLBSEEDSHIFT);

.PHONY: testcount
testcount:
		cd check; \
		$(SHELL) ./check_count.sh $(TEST) $(MAINFILE) $(SETTINGS) $(notdir $(MAINFILE)).$(HOSTNAME) $(TIME) $(NODES) $(MEM) $(FEASTOL) \
		$(DISPFREQ) $(CONTINUE) $(LOCK) $(VERSION) $(LPS);

.PHONY: tags
tags:
		rm -f TAGS; ctags -e -R -h ".c.cpp.h" --exclude=".*" src/; sed -i 's!\#undef .*!!g' TAGS

# include target to detect the current git hash
-include make/local/make.detectgithash

# this empty target is needed for the SCIP release versions
githash::      # do not remove the double-colon

# include local targets
-include make/local/make.targets

# include install/uninstall targets
-include make/make.install

# the testgams target need to come after make/local/make.targets has been included (if any), because the latter may assign a value to CLIENTTMPDIR
# if calling with GAMS=true, assume user wants the GAMS system that is linked in lib/gams.*
# if calling with GAMS=false (default), assume user has a GAMS system in the path (keeping original default behavior)
ifeq ($(GAMS),true)
	TESTGAMS = $(abspath $(GAMSDIR))/gams
else
ifeq ($(GAMS),false)
	TESTGAMS = gams
else
	TESTGAMS = $(GAMS)
endif
endif
.PHONY: testgams
testgams:
		cd check; \
		$(SHELL) ./check_gamscluster.sh $(TEST) $(TESTGAMS) "$(GAMSSOLVER)" $(SETTINGS) $(OSTYPE).$(ARCH) $(TIME) $(NODES) $(MEM) "$(GAP)" \
		$(THREADS) $(CONTINUE) "$(CONVERTSCIP)" local dummy dummy "$(CLIENTTMPDIR)" 1 true $(SETCUTOFF);

$(LPILIBLINK):	$(LPILIBFILE)
		@rm -f $@
		cd $(dir $@) && $(LN_s) $(notdir $(LPILIBFILE)) $(notdir $@)

# the short link targets should be phony such that they are always updated and point to the files with last make options, even if nothing needed to be rebuilt
.PHONY: $(LPILIBSHORTLINK)
$(LPILIBSHORTLINK):	$(LPILIBFILE)
		@rm -f $@
		cd $(dir $@) && $(LN_s) $(notdir $(LPILIBFILE)) $(notdir $@)

$(TPILIBLINK):	$(TPILIBFILE)
		@rm -f $@
		cd $(dir $@) && $(LN_s) $(notdir $(TPILIBFILE)) $(notdir $@)

# the short link targets should be phony such that they are always updated and point to the files with last make options, even if nothing needed to be rebuilt
.PHONY: $(TPILIBSHORTLINK)
$(TPILIBSHORTLINK):	$(TPILIBFILE)
		@rm -f $@
		cd $(dir $@) && $(LN_s) $(notdir $(TPILIBFILE)) $(notdir $@)

$(NLPILIBLINK):	$(NLPILIBFILE)
		@rm -f $@
		cd $(dir $@) && $(LN_s) $(notdir $(NLPILIBFILE)) $(notdir $@)

# the short link targets should be phony such that they are always updated and point to the files with last make options, even if nothing needed to be rebuilt
.PHONY: $(NLPILIBSHORTLINK)
$(NLPILIBSHORTLINK):	$(NLPILIBFILE)
		@rm -f $@
		cd $(dir $@) && $(LN_s) $(notdir $(NLPILIBFILE)) $(notdir $@)

$(SCIPLIBLINK):	$(SCIPLIBFILE)
		@rm -f $@
		cd $(dir $@) && $(LN_s) $(notdir $(SCIPLIBFILE)) $(notdir $@)

# the short link targets should be phony such that they are always updated and point to the files with last make options, even if nothing needed to be rebuilt
.PHONY: $(SCIPLIBSHORTLINK)
$(SCIPLIBSHORTLINK):	$(SCIPLIBFILE)
		@rm -f $@
		cd $(dir $@) && $(LN_s) $(notdir $(SCIPLIBFILE)) $(notdir $@)

$(OBJSCIPLIBLINK):	$(OBJSCIPLIBFILE)
		@rm -f $@
		cd $(dir $@) && $(LN_s) $(notdir $(OBJSCIPLIBFILE)) $(notdir $@)

# the short link targets should be phony such that they are always updated and point to the files with last make options, even if nothing needed to be rebuilt
.PHONY: $(OBJSCIPLIBSHORTLINK)
$(OBJSCIPLIBSHORTLINK):	$(OBJSCIPLIBFILE)
		@rm -f $@
		cd $(dir $@) && $(LN_s) $(notdir $(OBJSCIPLIBFILE)) $(notdir $@)

$(SCIPLIBSOLVERLINK): $(SCIPLIBSOLVERFILE)
		@rm -f $@
		cd $(dir $@) && $(LN_s) $(notdir $(SCIPLIBSOLVERFILE)) $(notdir $@)

# the short link targets should be phony such that they are always updated and point to the files with last make options, even if nothing needed to be rebuilt
.PHONY: $(SCIPLIBSOLVERSHORTLINK)
$(SCIPLIBSOLVERSHORTLINK): $(SCIPLIBSOLVERFILE)
		@rm -f $@
		cd $(dir $@) && $(LN_s) $(notdir $(SCIPLIBSOLVERFILE)) $(notdir $@)

# the short link targets should be phony such that they are always updated and point to the files with last make options, even if nothing needed to be rebuilt
.PHONY: $(MAINSHORTLINK)
$(MAINLINK) $(MAINSHORTLINK):	$(MAINFILE)
		@rm -f $@
		cd $(dir $@) && $(LN_s) $(notdir $(MAINFILE)) $(notdir $@)

$(OBJDIR):
		@-mkdir -p $(OBJDIR)

$(BINOBJDIR):	| $(OBJDIR)
		@-mkdir -p $(BINOBJDIR)

$(LIBOBJDIR):	| $(OBJDIR)
		@-mkdir -p $(LIBOBJDIR)

$(LIBOBJSUBDIRS):	| $(LIBOBJDIR)
		@-mkdir -p $(LIBOBJSUBDIRS)

$(LIBDIR):
		@-mkdir -p $(LIBDIR)

$(LIBDIR)/static: $(LIBDIR)
		@-mkdir -p $(LIBDIR)/static

$(LIBDIR)/shared: $(LIBDIR)
		@-mkdir -p $(LIBDIR)/shared

$(LIBDIR)/include: $(LIBDIR)
		@-mkdir -p $(LIBDIR)/include

$(BINDIR):
		@-mkdir -p $(BINDIR)

.PHONY: clean
clean:          cleanlibs cleanbin | $(LIBOBJSUBDIRS) $(LIBOBJDIR) $(BINOBJDIR) $(OBJDIR)
ifneq ($(LIBOBJDIR),)
		@-(cd $(LIBOBJDIR) && rm -f */*.o)
		@-rmdir $(LIBOBJSUBDIRS)
		@-rmdir $(LIBOBJDIR)
endif
ifneq ($(BINOBJDIR),)
		@-rm -f $(BINOBJDIR)/*.o && rmdir $(BINOBJDIR)
endif
ifneq ($(OBJDIR),)
		@-rm -f $(LASTSETTINGS)
		@-rmdir $(OBJDIR)
endif

.PHONY: cleanlibs
cleanlibs:      | $(LIBDIR)/$(LIBTYPE)
		@echo "-> remove library $(SCIPLIBFILE)"
		@-rm -f $(SCIPLIBFILE) $(SCIPLIBLINK) $(SCIPLIBSHORTLINK)
		@echo "-> remove library $(OBJSCIPLIBFILE)"
		@-rm -f $(OBJSCIPLIBFILE) $(OBJSCIPLIBLINK) $(OBJSCIPLIBSHORTLINK)
		@echo "-> remove library $(LPILIBFILE)"
		@-rm -f $(LPILIBFILE) $(LPILIBLINK) $(LPILIBSHORTLINK)
		@echo "-> remove library $(TPILIBFILE)"
		@-rm -f $(TPILIBFILE) $(TPILIBLINK) $(TPILIBSHORTLINK)
		@echo "-> remove library $(NLPILIBFILE)"
		@-rm -f $(NLPILIBFILE) $(NLPILIBLINK) $(NLPILIBSHORTLINK)
		@echo "-> remove library $(SCIPLIBSOLVERFILE)"
		@-rm -f $(SCIPLIBSOLVERFILE) $(SCIPLIBSOLVERLINK) $(SCIPLIBSOLVERSHORTLINK)

.PHONY: cleanbin
cleanbin:       | $(BINDIR)
		@echo "-> remove binary $(MAINFILE)"
		@-rm -f $(MAINFILE) $(MAINLINK) $(MAINSHORTLINK)

.PHONY: lpidepend
lpidepend:
ifeq ($(LINKER),C)
		$(SHELL) -ec '$(DCC) $(FLAGS) $(DFLAGS) $(LPILIBSRC) \
		| sed '\''s|^\([0-9A-Za-z\_]\{1,\}\)\.o *: *$(SRCDIR)/\([0-9A-Za-z_/]*\).c|$$\(LIBOBJDIR\)/\2.o: $(SRCDIR)/\2.c|g'\'' \
		| sed '\''s|$(LIBDIR)/include/cpxinc/cpxconst.h||g'\'' \
		>$(LPILIBDEP)'
endif
ifeq ($(LINKER),CPP)
		$(SHELL) -ec '$(DCXX) $(FLAGS) $(DFLAGS) $(LPILIBSRC) \
		| sed '\''s|^\([0-9A-Za-z\_]\{1,\}\)\.o *: *$(SRCDIR)/\([0-9A-Za-z_/]*\).c|$$\(LIBOBJDIR\)/\2.o: $(SRCDIR)/\2.c|g'\'' \
		| sed '\''s|$(LIBDIR)/clp[^ ]*||g'\'' \
		| sed '\''s|$(LIBDIR)/include/cpxinc/cpxconst.h||g'\'' \
		| sed '\''s|$(LIBDIR)/include/spxinc[^ ]*||g'\'' \
		>$(LPILIBDEP)'
endif
# We explicitely add all lpi's here, since the content of depend.lpscheck should be independent of the currently selected LPI,
# but contain all LPI's that use the WITH_LPSCHECK define.
		@echo `grep -l "WITH_LPSCHECK" $(SCIPLIBSRC) $(OBJSCIPLIBSRC) $(MAINSRC) $(NLPILIBSRC) src/lpi/lpi*.{c,cpp}` >$(LPSCHECKDEP)

.PHONY: tpidepend
tpidepend:
ifeq ($(LINKER),C)
		$(SHELL) -ec '$(DCC) $(FLAGS) $(DFLAGS) $(TPILIBSRC) \
		| sed '\''s|^\([0-9A-Za-z\_]\{1,\}\)\.o *: *$(SRCDIR)/\([0-9A-Za-z_/]*\).c|$$\(LIBOBJDIR\)/\2.o: $(SRCDIR)/\2.c|g'\'' \
		>$(TPILIBDEP)'
endif
ifeq ($(LINKER),CPP)
		$(SHELL) -ec '$(DCXX) $(FLAGS) $(DFLAGS) $(TPILIBSRC) \
		| sed '\''s|^\([0-9A-Za-z\_]\{1,\}\)\.o *: *$(SRCDIR)/\([0-9A-Za-z_/]*\).c|$$\(LIBOBJDIR\)/\2.o: $(SRCDIR)/\2.c|g'\'' \
		>$(TPILIBDEP)'
endif

.PHONY: nlpidepend
nlpidepend:
ifeq ($(LINKER),C)
		$(SHELL) -ec '$(DCC) $(FLAGS) $(DFLAGS) $(NLPILIBSRC) \
		| sed '\''s|^\([0-9A-Za-z\_]\{1,\}\)\.o *: *$(SRCDIR)/\([0-9A-Za-z_/]*\).c|$$\(LIBOBJDIR\)/\2.o: $(SRCDIR)/\2.c|g'\'' \
		>$(NLPILIBDEP)'
endif
ifeq ($(LINKER),CPP)
		$(SHELL) -ec '$(DCXX) $(FLAGS) $(DFLAGS) $(NLPILIBSRC) \
		| sed '\''s|^\([0-9A-Za-z\_]\{1,\}\)\.o *: *$(SRCDIR)/\([0-9A-Za-z_/]*\).c|$$\(LIBOBJDIR\)/\2.o: $(SRCDIR)/\2.c|g'\'' \
		| sed -e '\''s|$(LIBDIR)/shared/ipopt[^ ]*||g'\'' -e '\''s|$(LIBDIR)/static/ipopt[^ ]*||g'\'' \
		>$(NLPILIBDEP)'
endif

.PHONY: maindepend
maindepend:
		$(SHELL) -ec '$(DCC) $(FLAGS) $(DFLAGS) $(MAINSRC) \
		| sed '\''s|^\([0-9A-Za-z\_]\{1,\}\)\.o *: *$(SRCDIR)/\([0-9A-Za-z_/]*\).c|$$\(BINOBJDIR\)/\2.o: $(SRCDIR)/\2.c|g'\'' \
		>$(MAINDEP)'

.PHONY: objscipdepend
objscipdepend:
		$(SHELL) -ec '$(DCXX) $(FLAGS) $(DFLAGS) $(OBJSCIPLIBSRC) \
		| sed '\''s|^\([0-9A-Za-z\_]\{1,\}\)\.o *: *$(SRCDIR)/\([0-9A-Za-z_/]*\).c|$$\(LIBOBJDIR\)/\2.o: $(SRCDIR)/\2.c|g'\'' \
		>$(OBJSCIPLIBDEP)'

.PHONY: scipdepend
scipdepend:
		$(SHELL) -ec '$(DCC) $(FLAGS) $(DFLAGS) $(SCIPLIBSRC) $(SYMSRC) \
		| sed '\''s|^\([0-9A-Za-z\_]\{1,\}\)\.o *: *$(SRCDIR)/\([0-9A-Za-z_/]*\).c|$$\(LIBOBJDIR\)/\2.o: $(SRCDIR)/\2.c|g'\'' \
		>$(SCIPLIBDEP)'
		@echo `grep -l "WITH_ZLIB" $(ALLSRC)` >$(ZLIBDEP)
		@echo `grep -l "WITH_GMP" $(ALLSRC)` >$(GMPDEP)
		@echo `grep -l "WITH_READLINE" $(ALLSRC)` >$(READLINEDEP)
		@echo `grep -l "WITH_ZIMPL" $(ALLSRC)` >$(ZIMPLDEP)
		@echo `grep -l "WITH_GAMS" $(ALLSRC)` >$(GAMSDEP)
		@echo `grep -l "NPARASCIP" $(ALLSRC)` >$(PARASCIPDEP)

depend:		scipdepend lpidepend tpidepend nlpidepend maindepend objscipdepend

-include	$(MAINDEP)
-include	$(SCIPLIBDEP)
-include	$(OBJSCIPLIBDEP)
-include	$(LPILIBDEP)
-include	$(TPILIBDEP)
-include	$(NLPILIBDEP)

# make binary
$(MAINFILE):	$(MAINOBJFILES) $(SCIPLIBFILE) $(OBJSCIPLIBFILE) $(LPILIBFILE) $(TPILIBFILE) $(NLPILIBFILE) | $(BINDIR) $(BINOBJDIR) $(LIBOBJSUBDIRS)
		@echo "-> linking $@"
ifeq ($(LINKER),C)
		-$(LINKCC) $(MAINOBJFILES) $(LINKCCSCIPALL) $(LINKCC_o)$@ \
		|| ($(MAKE) errorhints && false)
endif
ifeq ($(LINKER),CPP)
		-$(LINKCXX) $(MAINOBJFILES) $(LINKCCSCIPALL) $(LINKCXX_o)$@ \
		|| ($(MAKE) errorhints && false)
endif

.PHONY: libscip
libscip:	preprocess
		@$(MAKE) $(SCIPLIBFILE) $(SCIPLIBLINK) $(SCIPLIBSHORTLINK)

$(SCIPLIBFILE):	$(SCIPLIBOBJFILES) $(SYMOBJFILES) | $(LIBDIR)/$(LIBTYPE) $(LIBOBJSUBDIRS)
		@echo "-> generating library $@"
		-rm -f $@
		$(LIBBUILD) $(LIBBUILDFLAGS) $(LIBBUILD_o)$@ $(SCIPLIBOBJFILES) $(SYMOBJFILES) $(SCIPLIBEXTLIBS)
ifneq ($(RANLIB),)
		$(RANLIB) $@
endif

.PHONY: libobjscip
libobjscip:	preprocess
		@$(MAKE) $(OBJSCIPLIBFILE) $(OBJSCIPLIBLINK) $(OBJSCIPLIBSHORTLINK)

$(OBJSCIPLIBFILE):	$(OBJSCIPLIBOBJFILES) | $(LIBOBJSUBDIRS) $(LIBDIR)/$(LIBTYPE)
		@echo "-> generating library $@"
		-rm -f $@
		$(LIBBUILD) $(LIBBUILDFLAGS) $(LIBBUILD_o)$@ $(OBJSCIPLIBOBJFILES)
ifneq ($(RANLIB),)
		$(RANLIB) $@
endif

.PHONY: liblpi
liblpi:		preprocess
		@$(MAKE) $(LPILIBFILE) $(LPILIBLINK) $(LPILIBSHORTLINK)

$(LPILIBFILE):	$(LPILIBOBJFILES) | $(LIBOBJSUBDIRS) $(LIBDIR)/$(LIBTYPE)
		@echo "-> generating library $@"
		-rm -f $@
		$(LIBBUILD) $(LIBBUILDFLAGS) $(LIBBUILD_o)$@ $(LPILIBOBJFILES) $(LPILIBEXTLIBS)
ifneq ($(RANLIB),)
		$(RANLIB) $@
endif

.PHONY: libnlpi
libnlpi:	preprocess
		@$(MAKE) $(NLPILIBFILE) $(NLPILIBLINK) $(NLPILIBSHORTLINK)

$(NLPILIBFILE):	$(NLPILIBOBJFILES) $(NLPILIBSCIPOBJFILES) | $(LIBOBJSUBDIRS) $(LIBDIR)/$(LIBTYPE)
		@echo "-> generating library $@"
		-rm -f $@
		$(LIBBUILD) $(LIBBUILDFLAGS) $(LIBBUILD_o)$@ $(NLPILIBOBJFILES) $(NLPILIBSCIPOBJFILES) $(NLPILIBEXTLIBS)
ifneq ($(RANLIB),)
		$(RANLIB) $@
endif

.PHONY: libtpi
libtpi:		preprocess
		@$(MAKE) $(TPILIBFILE) $(TPILIBLINK) $(TPILIBSHORTLINK)

$(TPILIBFILE):	$(TPILIBOBJFILES) | $(LIBOBJSUBDIRS) $(LIBDIR)/$(LIBTYPE)
		@echo "-> generating library $@"
		-rm -f $@
		$(LIBBUILD) $(LIBBUILDFLAGS) $(LIBBUILD_o)$@ $(TPILIBOBJFILES)
ifneq ($(RANLIB),)
		$(RANLIB) $@
endif

.PHONY: libscipsolver
libscipsolver:	preprocess
		@$(MAKE) $(SCIPLIBSOLVERFILE) $(SCIPLIBSOLVERLINK) $(SCIPLIBSOLVERSHORTLINK)

$(SCIPLIBSOLVERFILE): $(SCIPLIBOBJFILES) $(NLPILIBOBJFILES) $(LPILIBOBJFILES) $(TPILIBOBJFILES) $(SYMOBJFILES) $(OBJSCIPLIBOBJFILES) | $(LIBDIR)/$(LIBTYPE) $(LIBOBJSUBDIRS)
		@echo "-> generating library $@"
		-rm -f $@
ifeq ($(SHARED),false)
		$(LIBBUILD) $(LIBBUILDFLAGS) $(LIBBUILD_o)$@ $(SCIPLIBOBJFILES) $(NLPILIBOBJFILES) $(LPILIBOBJFILES) $(TPILIBOBJFILES) $(SYMOBJFILES) $(OBJSCIPLIBOBJFILES)
ifneq ($(RANLIB),)
		$(RANLIB) $@
endif
else
		$(LIBBUILD) $(LIBBUILDFLAGS) $(LIBBUILD_o)$@ $(SCIPLIBOBJFILES) $(NLPILIBOBJFILES) $(LPILIBOBJFILES) $(LPILIBEXTLIBS) $(NLPILIBEXTLIBS) $(TPILIBOBJFILES) $(SYMOBJFILES) $(OBJSCIPLIBOBJFILES) $(SCIPLIBEXTLIBS) \
		$(LPSLDFLAGS) $(LDFLAGS) $(LINKRPATH)$(SCIPREALPATH)/$(LIBDIR)/shared
endif

$(BINOBJDIR)/%.o:	$(SRCDIR)/%.c | $(BINOBJDIR)
		@echo "-> compiling $@"
		$(CC) $(FLAGS) $(OFLAGS) $(BINOFLAGS) $(CFLAGS) $(TPICFLAGS) $(CC_c)$< $(CC_o)$@

$(BINOBJDIR)/%.o:	$(SRCDIR)/%.cpp | $(BINOBJDIR)
		@echo "-> compiling $@"
		$(CXX) $(FLAGS) $(OFLAGS) $(BINOFLAGS) $(CXXFLAGS) $(TPICFLAGS) $(CXX_c)$< $(CXX_o)$@

$(LIBOBJDIR)/%.o:	$(SRCDIR)/%.c | $(LIBOBJDIR) $(LIBOBJSUBDIRS)
		@echo "-> compiling $@"
		$(CC) $(FLAGS) $(OFLAGS) $(LIBOFLAGS) $(CFLAGS) $(TPICFLAGS) $(CC_c)$< $(CC_o)$@

$(LIBOBJDIR)/%.o:	$(SRCDIR)/%.cpp | $(LIBOBJDIR) $(LIBOBJSUBDIRS)
		@echo "-> compiling $@"
		$(CXX) $(FLAGS) $(OFLAGS) $(LIBOFLAGS) $(CXXFLAGS) $(TPICFLAGS) $(CXX_c)$< $(CXX_o)$@

ifeq ($(GAMS),true)
$(LIBOBJDIR)/scip/%.o:	$(GAMSDIR)/apifiles/C/api/%.c | $(LIBOBJDIR)
		@echo "-> compiling $@"
		$(CC) $(FLAGS) $(OFLAGS) $(LIBOFLAGS) $(CFLAGS) $(CC_c)$< $(CC_o)$@
$(LIBOBJDIR)/scip/%.o:	$(SRCDIR)/../interfaces/gams/src/%.c | $(LIBOBJDIR)
		@echo "-> compiling $@"
		$(CC) $(FLAGS) $(OFLAGS) $(LIBOFLAGS) $(CFLAGS) $(CC_c)$< $(CC_o)$@
endif

-include $(LASTSETTINGS)

.PHONY: windowslib
windowslib: $(SCIPLIBOBJFILES) $(MAINOBJFILES) $(LPILIBOBJFILES) $(NLPILIBOBJFILES) $(OBJSCIPLIBOBJFILES) $(TPILIBOBJFILES) | $(LIBOBJSUBDIRS) $(LIBDIR)/$(LIBTYPE)
		@echo "-> generating Windows library $@"
ifeq ($(SHARED),true)
		$(LINKCC) $(LIBBUILDFLAGS) $(LINKCC_L)$(LIBDIR)/$(LIBTYPE) $(LIBBUILD_o)$(LIBDIR)/$(LIBTYPE)/$(WINLIBFILENAME) \
			$(SCIPLIBOBJFILES) $(OBJSCIPLIBOBJFILES) $(NLPILIBOBJFILES) $(LPILIBOBJFILES) $(TPILIBOBJFILES) \
			$(LPSLDFLAGS) $(LDFLAGS)
else
		$(LIBBUILD) $(LIBBUILDFLAGS) $(LINKCC_L)$(LIBDIR)/$(LIBTYPE) $(LIBBUILD_o)$(LIBDIR)/$(LIBTYPE)/$(WINLIBFILENAME) \
			$(SCIPLIBOBJFILES) $(OBJSCIPLIBOBJFILES) $(NLPILIBOBJFILES) $(LPILIBOBJFILES) $(TPILIBOBJFILES) \
			$(LPSLDFLAGS) $(LDFLAGS)
endif

.PHONY: touchexternal
touchexternal:	$(ZLIBDEP) $(GMPDEP) $(READLINEDEP) $(ZIMPLDEP) $(GAMSDEP) $(LPSCHECKDEP) $(PARASCIPDEP) | $(LIBOBJDIR)
ifeq ($(TOUCHLINKS),true)
		@-touch $(ZLIBSRC)
		@-touch $(GMPSRC)
		@-touch $(READLINESRC)
		@-touch $(ZIMPLSRC)
		@-touch $(GAMSSRC)
		@-touch $(LPSCHECKSRC)
		@-touch $(LPILIBSRC)
		@-touch $(NLPILIBSRC)
endif
ifneq ($(SCIPGITHASH),$(LAST_SCIPGITHASH))
		@$(MAKE) githash
endif
		@$(SHELL) -ec 'if test ! -e $(SCIPGITHASHFILE) ; \
			then \
				echo "-> generating $(SCIPGITHASHFILE)" ; \
				$(MAKE) githash ; \
			fi'
ifneq ($(subst \\n,\n,$(BUILDFLAGS)),$(LAST_BUILDFLAGS))
		@echo "#define SCIP_BUILDFLAGS \"$(BUILDFLAGS)\"" > $(SCIPBUILDFLAGSFILE)
endif
ifneq ($(ZLIB),$(LAST_ZLIB))
		@-touch $(ZLIBSRC)
endif
ifneq ($(GMP),$(LAST_GMP))
		@-touch $(GMPSRC)
endif
ifneq ($(READLINE),$(LAST_READLINE))
		@-touch $(READLINESRC)
endif
ifneq ($(ZIMPL),$(LAST_ZIMPL))
		@-touch $(ZIMPLSRC)
endif
ifneq ($(IPOPT),$(LAST_IPOPT))
		@-touch $(NLPILIBSRC)
endif
ifneq ($(WORHP),$(LAST_WORHP))
		@-touch $(NLPILIBSRC)
endif
ifneq ($(GAMS),$(LAST_GAMS))
		@-touch $(GAMSSRC)
endif
ifneq ($(SYM),$(LAST_SYM))
		@-touch $(SYMSRC)
endif
ifneq ($(LPSCHECK),$(LAST_LPSCHECK))
		@-touch $(LPSCHECKSRC)
endif
ifneq ($(PARASCIP),$(LAST_PARASCIP))
		@-touch $(PARASCIPSRC)
endif
ifneq ($(USRFLAGS),$(LAST_USRFLAGS))
		@-touch $(ALLSRC)
endif
ifneq ($(USROFLAGS),$(LAST_USROFLAGS))
		@-touch $(ALLSRC)
endif
ifneq ($(USRCFLAGS),$(LAST_USRCFLAGS))
		@-touch $(ALLSRC)
endif
ifneq ($(USRCXXFLAGS),$(LAST_USRCXXFLAGS))
		@-touch $(ALLSRC)
endif
ifneq ($(USRLDFLAGS),$(LAST_USRLDFLAGS))
		@-touch -c $(SCIPLIBOBJFILES) $(LPILIBOBJFILES) $(TPILIBOBJFILES) $(NLPILIBOBJFILES) $(TPILIBOBJFILES) $(MAINOBJFILES)
endif
ifneq ($(USRARFLAGS),$(LAST_USRARFLAGS))
		@-touch -c $(SCIPLIBOBJFILES) $(OBJSCIPLIBOBJFILES) $(LPILIBOBJFILES) $(NLPILIBOBJFILES) $(TPILIBOBJFILES) $(NLPILIBSCIPOBJFILES)
endif
ifneq ($(NOBLKMEM),$(LAST_NOBLKMEM))
		@-touch -c $(ALLSRC)
endif
ifneq ($(NOBUFMEM),$(LAST_NOBUFMEM))
		@-touch -c $(ALLSRC)
endif
ifneq ($(NOBLKBUFMEM),$(LAST_NOBLKBUFMEM))
		@-touch -c $(ALLSRC)
endif
ifneq ($(SANITIZE),$(LAST_SANITIZE))
		@-touch -c $(ALLSRC)
endif
ifneq ($(TPI),$(LAST_TPI))
		@-touch -c $(ALLSRC)
endif
ifneq ($(DEBUGSOL),$(LAST_DEBUGSOL))
		@-touch -c $(ALLSRC)
endif
		@-rm -f $(LASTSETTINGS)
		@echo "LAST_BUILDFLAGS=\"$(BUILDFLAGS)\"" >> $(LASTSETTINGS)
		@echo "LAST_SCIPGITHASH=$(SCIPGITHASH)" >> $(LASTSETTINGS)
		@echo "LAST_ZLIB=$(ZLIB)" >> $(LASTSETTINGS)
		@echo "LAST_GMP=$(GMP)" >> $(LASTSETTINGS)
		@echo "LAST_READLINE=$(READLINE)" >> $(LASTSETTINGS)
		@echo "LAST_ZIMPL=$(ZIMPL)" >> $(LASTSETTINGS)
		@echo "LAST_IPOPT=$(IPOPT)" >> $(LASTSETTINGS)
		@echo "LAST_WORHP=$(WORHP)" >> $(LASTSETTINGS)
		@echo "LAST_GAMS=$(GAMS)" >> $(LASTSETTINGS)
		@echo "LAST_SYM=$(SYM)" >> $(LASTSETTINGS)
		@echo "LAST_PARASCIP=$(PARASCIP)" >> $(LASTSETTINGS)
		@echo "LAST_LPSCHECK=$(LPSCHECK)" >> $(LASTSETTINGS)
		@echo "LAST_USRFLAGS=$(USRFLAGS)" >> $(LASTSETTINGS)
		@echo "LAST_USROFLAGS=$(USROFLAGS)" >> $(LASTSETTINGS)
		@echo "LAST_USRCFLAGS=$(USRCFLAGS)" >> $(LASTSETTINGS)
		@echo "LAST_USRCXXFLAGS=$(USRCXXFLAGS)" >> $(LASTSETTINGS)
		@echo "LAST_USRLDFLAGS=$(USRLDFLAGS)" >> $(LASTSETTINGS)
		@echo "LAST_USRARFLAGS=$(USRARFLAGS)" >> $(LASTSETTINGS)
		@echo "LAST_USRDFLAGS=$(USRDFLAGS)" >> $(LASTSETTINGS)
		@echo "LAST_NOBLKMEM=$(NOBLKMEM)" >> $(LASTSETTINGS)
		@echo "LAST_NOBUFMEM=$(NOBUFMEM)" >> $(LASTSETTINGS)
		@echo "LAST_NOBLKBUFMEM=$(NOBLKBUFMEM)" >> $(LASTSETTINGS)
		@echo "LAST_SANITIZE=$(SANITIZE)" >> $(LASTSETTINGS)
		@echo "LAST_TPI=$(TPI)" >> $(LASTSETTINGS)
		@echo "LAST_DEBUGSOL=$(DEBUGSOL)" >> $(LASTSETTINGS)

$(LINKSMARKERFILE):
		@$(MAKE) links

.PHONY: links
links:		| $(LIBDIR)/static $(LIBDIR)/shared $(LIBDIR)/include $(DIRECTORIES) echosoftlinks $(SOFTLINKS)
		@rm -f $(LINKSMARKERFILE)
		@echo "this is only a marker" > $(LINKSMARKERFILE)

.PHONY: echosoftlinks
echosoftlinks:
		@echo
		@echo "- Current settings: LPS=$(LPS) OSTYPE=$(OSTYPE) ARCH=$(ARCH) COMP=$(COMP) SHARED=$(SHARED) SUFFIX=$(LINKLIBSUFFIX) ZIMPL=$(ZIMPL) ZIMPLOPT=$(ZIMPLOPT) IPOPT=$(IPOPT) IPOPTOPT=$(IPOPTOPT) WORHP=$(WORHP) WORHPOPT=$(WORHPOPT) FILTERSQP=$(FILTERSQP) EXPRINT=$(EXPRINT) GAMS=$(GAMS) SYM=$(SYM)"
		@echo
		@echo "* SCIP needs some softlinks to external programs, in particular, LP-solvers."
		@echo "* Please insert the paths to the corresponding directories/libraries below."
		@echo "* The links will be installed in the 'lib/include' and 'lib/$(LIBTYPE)' directories."
		@echo "* For more information and if you experience problems see the INSTALL file."
		@echo
		@echo -e $(LPIINSTMSG)

$(DIRECTORIES):
		@echo
		@echo "- creating directory \"$@\""
		@-mkdir -p $@


# Create softlinks for external libraries. The user can enter the
# filename and the link is created in the corresponding directories
# (lib/include, lib/shared, lib/static).
#
# We also test whether older links in lib/ still exist. In later
# releases this feature can be removed.
.PHONY: $(SOFTLINKS)
$(SOFTLINKS):
ifeq ($(MAKESOFTLINKS), true)
		@$(SHELL) -ec 'if test ! -e $@ ; \
			then \
				DIRNAME=`dirname $@` ; \
				echo ; \
				echo "> Enter soft-link target file or directory for \"$@\" (return if not needed): " ; \
				echo -n "> " ; \
				cd $$DIRNAME ; \
				eval $(READ) TARGET ; \
				cd $(SCIPREALPATH) ; \
				if test "$$TARGET" != "" ; \
				then \
					echo "-> creating softlink \"$@\" -> \"$$TARGET\"" ; \
					rm -f $@ ; \
					$(LN_s) $$TARGET $@ ; \
				else \
					echo "* skipped creation of softlink \"$@\". Call \"make links\" if needed later." ; \
				fi ; \
				FILENAME=$@ ; \
				FNAME=$${FILENAME#lib/static} ; \
				FNAME=$${FNAME#lib/include} ; \
				FNAME="lib"$$FNAME ; \
				if test -e $$FNAME ; \
				then \
					echo ; \
					echo "The link "$$FNAME" still exists. Consider removing it." ; \
				fi ; \
				echo ; \
			fi'
endif

.PHONY: checkdefines
checkdefines:
ifeq ($(LPILIBOBJ),)
		$(error invalid LP solver selected: LPS=$(LPS). Possible options are: $(LPSOPTIONS))
endif
ifneq ($(TPI),none)
ifneq ($(TPI),omp)
ifneq ($(TPI),tny)
		$(error invalid TPI flag selected: TPI=$(TPI). Possible options are: $(TPIOPTIONS))
endif
endif
endif
ifneq ($(GMP),true)
ifneq ($(GMP),false)
		$(error invalid GMP flag selected: GMP=$(GMP). Possible options are: true false)
endif
endif
ifneq ($(ZIMPL),true)
ifneq ($(ZIMPL),false)
		$(error invalid ZIMPL flag selected: ZIMPL=$(ZIMPL). Possible options are: true false auto)
endif
endif
ifneq ($(GAMS),true)
ifneq ($(GAMS),false)
		$(error invalid GAMS flag selected: GAMS=$(GAMS). Possible options are: true false)
endif
endif
ifneq ($(IPOPT),true)
ifneq ($(IPOPT),false)
		$(error invalid IPOPT flag selected: IPOPT=$(IPOPT). Possible options are: true false)
endif
endif
ifneq ($(FILTERSQP),true)
ifneq ($(FILTERSQP),false)
		$(error invalid FILTERSQP flag selected: FILTERSQP=$(FILTERSQP). Possible options are: true false)
endif
endif
ifneq ($(WORHP),true)
ifneq ($(WORHP),false)
		$(error invalid WORHP flag selected: IPOPT=$(IPOPT). Possible options are: true false)
endif
endif
ifneq ($(READLINE),true)
ifneq ($(READLINE),false)
		$(error invalid READLINE flag selected: READLINE=$(READLINE). Possible options are: true false)
endif
endif
ifneq ($(ZLIB),true)
ifneq ($(ZLIB),false)
		$(error invalid ZLIB flag selected: ZLIB=$(ZLIB). Possible options are: true false)
endif
endif
ifneq ($(PARASCIP),true)
ifneq ($(PARASCIP),false)
		$(error invalid PARASCIP flag selected: PARASCIP=$(PARASCIP). Possible options are: true false)
endif
endif
ifeq ($(SHARED),true)
ifeq ($(COMP),msvc)
		$(error invalid flags selected: SHARED=$(SHARED) and COMP=$(COMP). Please use 'make dll' to generate a dynamic library with MSVC)
endif
endif

.PHONY: errorhints
errorhints:
ifeq ($(READLINE),true)
		@echo "build failed with READLINE=true: if readline is not available, try building with READLINE=false"
endif
ifeq ($(ZLIB),true)
		@echo "build failed with ZLIB=true: if ZLIB is not available, try building with ZLIB=false"
endif
ifeq ($(GMP),true)
		@echo "build failed with GMP=true: if GMP is not available, try building with GMP=false (note that this will deactivate Zimpl support)"
endif
ifeq ($(GMP),false)
ifeq ($(LPS),spx1)
		@echo "build failed with GMP=false and LPS=spx1: use GMP=true or make sure that SoPlex is also built without GMP support (make GMP=false)"
endif
ifeq ($(LPS),spx2)
		@echo "build failed with GMP=false and LPS=spx2: use GMP=true or make sure that SoPlex is also built without GMP support (make GMP=false)"
endif
endif

.PHONY: help
help:
		@echo "Use the SCIP makefile system."
		@echo
		@echo "  The main options for the SCIP makefile system are as follows:"
		@echo
		@echo "  General options:"
		@echo "  - OPT={dbg|opt}: Use debug or optimized (default) mode, respectively."
		@echo "  - LPS={clp|cpx|grb|msk|qso|spx|xprs|none}: Determine LP-solver."
		@echo "      clp: COIN-OR Clp LP-solver"
		@echo "      cpx: CPLEX LP-solver"
		@echo "      grb: Gurobi LP-solver (interface is in beta stage)"
		@echo "      msk: Mosek LP-solver"
		@echo "      qso: QSopt LP-solver"
		@echo "      spx: old SoPlex LP-solver (for versions < 2)"
		@echo "      spx2: new SoPlex LP-solver (default) (from version 2)"
		@echo "      xprs: XPress LP-solver"
		@echo "      none: no LP-solver"
		@echo "  - COMP={clang|gnu|intel}: Determine compiler."
		@echo "  - SHARED={true|false}: Build shared libraries or not (default)."
		@echo
		@echo "  More detailed options:"
		@echo "  - ZIMPL=<true|false>: Turn ZIMPL support on (default) or off."
		@echo "  - ZIMPLOPT=<dbg|opt>: Use debug or optimized (default) mode for ZIMPL."
		@echo "  - LPSOPT=<dbg|opt>: Use debug or optimized (default) mode for LP-solver (SoPlex and Clp only)."
		@echo "  - READLINE=<true|false>: Turns support via the readline library on (default) or off."
		@echo "  - IPOPT=<true|false>: Turns support of IPOPT on or off (default)."
		@echo "  - EXPRINT=<cppad|none>: Use CppAD as expressions interpreter (default) or no expressions interpreter."
		@echo "  - GAMS=<true|false>: To enable or disable (default) reading functionality in GAMS reader (needs GAMS)."
		@echo "  - SYM=<none|bliss>: To choose type of symmetry handling."
		@echo "  - NOBLKMEM=<true|false>: Turn off block memory or on (default)."
		@echo "  - NOBUFMEM=<true|false>>: Turn off buffer memory or on (default)."
		@echo "  - NOBLKBUFMEM=<true|false>: Turn usage of internal memory functions off or on (default)."
		@echo "  - VERBOSE=<true|false>: Turn on verbose messages of makefile or off (default)."
		@echo
		@echo "  Main targets:"
		@echo "  - all (default): Build SCIP libaries and binary."
		@echo "  - libscipsolver: Build standalone SCIP library."
		@echo "  - libscip: Build library for the main part of SCIP."
		@echo "  - libobjscip: Build library for the C++-interface of SCIP."
		@echo "  - liblpi: Build library for the LP interface in SCIP."
		@echo "  - libnlpi: Build library for the NLP interface in SCIP."
		@echo "  - libtpi: Build library for the parallel task interface in SCIP."
		@echo "  - links: Reconfigures the links in the \"lib\" directory."
		@echo "  - doc: Creates documentation in the \"doc\" directory."
		@echo "  - libs: Create all SCIP libaries."
		@echo "  - lint: Run lint on all SCIP files. (Need flexelint.)"
		@echo "  - splint: Run splint on all C SCIP files. (Need splint.)"
		@echo "  - clean: Removes all object files."
		@echo "  - cleanlibs: Remove all SCIP libraries."
		@echo "  - depend: Creates dependencies files. This is only needed if you add files to SCIP."
		@echo "  - tags: Creates TAGS file that can be used in (x)emacs."
		@echo "  - check or test: Runs the check/test script, see the online documentation."

# --- EOF ---------------------------------------------------------------------
# DO NOT DELETE<|MERGE_RESOLUTION|>--- conflicted
+++ resolved
@@ -679,20 +679,12 @@
 			scip/sepa_rapidlearning.o \
 			scip/sepa_strongcg.o \
 			scip/sepa_zerohalf.o \
-<<<<<<< HEAD
 			scip/benders_default.o \
 			scip/benderscut_opt.o \
 			scip/benderscut_feas.o \
 			scip/benderscut_int.o \
-			scip/misc_benders.o
-
-SCIPLIBOBJ	=	scip/boundstore.o \
-			scip/branch.o \
-			scip/benders.o \
-			scip/benderscut.o \
-			scip/bendersdefcuts.o \
-=======
-			scip/table_default.o \
+			scip/misc_benders.o \
+			scip/table_default.o
 
 SCIPLIBOBJ	=	scip/boundstore.o \
 			scip/branch.o \
@@ -700,7 +692,9 @@
 			scip/bandit_epsgreedy.o \
 			scip/bandit_exp3.o \
 			scip/bandit_ucb.o \
->>>>>>> 19c3e45a
+			scip/benders.o \
+			scip/benderscut.o \
+			scip/bendersdefcuts.o \
 			scip/clock.o \
 			scip/concsolver.o \
 			scip/concurrent.o \
