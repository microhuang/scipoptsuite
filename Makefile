--- conflicted
+++ resolved
@@ -660,17 +660,15 @@
 
 .PHONY: test
 test:
-<<<<<<< HEAD
-		cd check; \$(SHELL) ./check.sh $(TEST) $(MAINFILE) $(SETTINGS) $(notdir $(MAINFILE)) $(TIME) $(NODES) $(MEM) $(THREADS) $(FEASTOL) $(DISPFREQ) $(CONTINUE) $(LOCK) $(VERSION) $(LPS) $(VALGRIND) $(CLIENTTMPDIR) false $(OPTCOMMAND);
+		cd check; \
+		$(SHELL) ./check.sh $(TEST) $(MAINFILE) $(SETTINGS) $(notdir $(MAINFILE)) $(TIME) $(NODES) $(MEM) $(THREADS) $(FEASTOL) $(DISPFREQ) \
+		$(CONTINUE) $(LOCK) $(VERSION) $(LPS) $(VALGRIND) $(CLIENTTMPDIR) false $(OPTCOMMAND) $(SETCUTOFF);
 
 .PHONY: testreopt
 testreopt:
-		cd check; \$(SHELL) ./check.sh $(TEST) $(MAINFILE) $(SETTINGS) $(notdir $(MAINFILE)) $(TIME) $(NODES) $(MEM) $(THREADS) $(FEASTOL) $(DISPFREQ) $(CONTINUE) $(LOCK) $(VERSION) $(LPS) $(VALGRIND) $(CLIENTTMPDIR) true $(OPTCOMMAND);
-=======
 		cd check; \
 		$(SHELL) ./check.sh $(TEST) $(MAINFILE) $(SETTINGS) $(notdir $(MAINFILE)) $(TIME) $(NODES) $(MEM) $(THREADS) $(FEASTOL) $(DISPFREQ) \
-		$(CONTINUE) $(LOCK) $(VERSION) $(LPS) $(VALGRIND) $(CLIENTTMPDIR) $(OPTCOMMAND) $(SETCUTOFF);
->>>>>>> 8f366e7f
+		$(CONTINUE) $(LOCK) $(VERSION) $(LPS) $(VALGRIND) $(CLIENTTMPDIR) true $(OPTCOMMAND) $(SETCUTOFF);
 
 .PHONY: testcount
 testcount:
