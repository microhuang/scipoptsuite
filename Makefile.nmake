--- conflicted
+++ resolved
@@ -29,11 +29,7 @@
 # default settings
 #-----------------------------------------------------------------------------
 
-<<<<<<< HEAD
-VERSION			=	3.2.0.2
-=======
 VERSION			=	3.2.1.2
->>>>>>> d39e364f
 VERBOSE			=	false
 OPT				=	opt
 COMP			=	msvc
