--- conflicted
+++ resolved
@@ -246,11 +246,7 @@
 
 $(OBJDIR)/%.o:	%.cpp
 		@echo "-> compiling $@"
-<<<<<<< HEAD
-		$(CXX) $(FLAGS) $(OFLAGS) $(BINOFLAGS) $(CXXFLAGS) $(DFLAGS) -c $< $(CXX_o)$@
-=======
-		$(CXX) $(addprefix -I,$(CR_INC)) $(FLAGS) $(OFLAGS) $(BINOFLAGS) $(CXXFLAGS) -c $< $(CXX_o)$@
->>>>>>> dcac942b
+		$(CXX) $(addprefix -I,$(CR_INC)) $(FLAGS) $(OFLAGS) $(BINOFLAGS) $(CXXFLAGS) $(DFLAGS) -c $< $(CXX_o)$@
 
 Criterion:
 	@echo -n "Criterion not found, downloading and building it in"
