/* * * * * * * * * * * * * * * * * * * * * * * * * * * * * * * * * * * * * * */
/*                                                                           */
/*                  This file is part of the program and library             */
/*         SCIP --- Solving Constraint Integer Programs                      */
/*                                                                           */
/*    Copyright (C) 2002-2016 Konrad-Zuse-Zentrum                            */
/*                            fuer Informationstechnik Berlin                */
/*                                                                           */
/*  SCIP is distributed under the terms of the ZIB Academic License.         */
/*                                                                           */
/*  You should have received a copy of the ZIB Academic License              */
/*  along with SCIP; see the file COPYING. If not email to scip@zib.de.      */
/*                                                                           */
/* * * * * * * * * * * * * * * * * * * * * * * * * * * * * * * * * * * * * * */

/**@file   gauge.c
 * @brief  unit test for cons_quadratic methods
 */

/*---+----1----+----2----+----3----+----4----+----5----+----6----+----7----+----8----+----9----+----0----+----1----+----2*/


#include "scip/nodesel_bfs.h"
#include "scip/heur_multistart.c"

#include "include/scip_test.h"

static SCIP* scip;
static SCIP_VAR* x;
static SCIP_VAR* y;
static SCIP_HEUR* heursubnlp;
static SCIP_HEUR* heurmultistart;
static SCIP_HASHMAP* varindex;
static SCIP_EXPRINT* exprint;
static SCIP_SOL* sol;
static SCIP_RANDNUMGEN* randumgen;

#define EPS    1e-5

static
void setup(void)
{
   SCIP_VAR* origx;
   SCIP_VAR* origy;

   SCIP_CALL( SCIPcreate(&scip) );
   SCIP_CALL( SCIPcreateProbBasic(scip, "test") );

   SCIP_CALL( SCIPcreateVarBasic(scip, &origx, "x", -1.0, 1.0, 0.0, SCIP_VARTYPE_CONTINUOUS) );
   SCIP_CALL( SCIPcreateVarBasic(scip, &origy, "y", -10.0, 10.0, 0.0, SCIP_VARTYPE_CONTINUOUS) );
   SCIP_CALL( SCIPaddVar(scip, origx) );
   SCIP_CALL( SCIPaddVar(scip, origy) );

   SCIP_CALL( SCIPincludeHeurMultistart(scip) );
   SCIP_CALL( SCIPincludeHeurSubNlp(scip) );

   SCIP_CALL( TESTscipSetStage(scip, SCIP_STAGE_SOLVING) );

   x = SCIPvarGetTransVar(origx);
   y = SCIPvarGetTransVar(origy);

   /* create mapping between variables and 0,..,SCIPgetNVars(scip)-1 */
   SCIP_CALL( SCIPhashmapCreate(&varindex, SCIPblkmem(scip), SCIPcalcHashtableSize(2)) );
   SCIP_CALL( SCIPhashmapInsert(varindex, (void*)x, (void*)(size_t)0) );
   SCIP_CALL( SCIPhashmapInsert(varindex, (void*)y, (void*)(size_t)1) );

   SCIP_CALL( SCIPreleaseVar(scip, &origx) );
   SCIP_CALL( SCIPreleaseVar(scip, &origy) );

   /* expression interpreter */
   SCIP_CALL( SCIPexprintCreate(SCIPblkmem(scip), &exprint) );

   /* solution */
   SCIP_CALL( SCIPcreateSol(scip, &sol, NULL) );

   heurmultistart = SCIPfindHeur(scip, "multistart");
   heursubnlp = SCIPfindHeur(scip, "subnlp");
   cr_assert( heurmultistart != NULL );
   cr_assert( heursubnlp != NULL );

   /* create random number generator */
   SCIP_CALL( SCIPrandomCreate(&randumgen, SCIPblkmem(scip), 777) );
}

static
void teardown(void)
{
   SCIPrandomFree(&randumgen);
   SCIP_CALL( SCIPfreeSol(scip, &sol) );
   SCIP_CALL( SCIPexprintFree(&exprint) );
   SCIPhashmapFree(&varindex);
   SCIP_CALL( SCIPfree(&scip) );
}


Test(heuristic, sampleRandomPoints, .init = setup, .fini = teardown,
   .description = "check sampleRandomPoints() subroutine of the multi-start heuristic"
   )
{
   SCIP_SOL** rndpoints;

   SCIP_CALL( SCIPallocBufferArray(scip, &rndpoints, 1) );

   /* compute a single random point */
   rndpoints[0] = NULL;
   SCIP_CALL( sampleRandomPoints(scip, rndpoints, 1, 1.0, randumgen) );

   cr_assert( rndpoints[0] != NULL );
   cr_assert( SCIPgetSolVal(scip, rndpoints[0], x) <= SCIPvarGetUbLocal(x) );
   cr_assert( SCIPgetSolVal(scip, rndpoints[0], x) >= SCIPvarGetLbLocal(x) );
   cr_assert( SCIPgetSolVal(scip, rndpoints[0], y) <= SCIPvarGetUbLocal(y) );
   cr_assert( SCIPgetSolVal(scip, rndpoints[0], y) >= SCIPvarGetLbLocal(y) );

   SCIP_CALL( SCIPfreeSol(scip, &rndpoints[0]) );

   SCIPfreeBufferArray(scip, &rndpoints);
}


Test(heuristic, computeGradient, .init = setup, .fini = teardown,
   .description = "check computeGradient subroutine of the multi-start heuristic"
   )
{
   SCIP_NLROW* nlrow;
   SCIP_VAR* linvars[2];
   SCIP_Real lincoefs[2];
   SCIP_VAR* quadvars[2];
   SCIP_QUADELEM quadelems[3];
   SCIP_Real grad[2];
   SCIP_EXPRTREE* tree;
   SCIP_EXPR* expexpr;
   SCIP_EXPR* xexpr;
   SCIP_EXPR* yexpr;
   SCIP_EXPR* expr;
   SCIP_EXPR* exprs[2];
   SCIP_Real norm;

   linvars[0] = x;
   linvars[1] = y;
   lincoefs[0] = 2.3;
   lincoefs[1] = -3.1;
   quadvars[0] = x;
   quadvars[1] = y;
   quadelems[0].idx1 = 0;
   quadelems[0].idx2 = 0;
   quadelems[0].coef = 2.0;
   quadelems[1].idx1 = 1;
   quadelems[1].idx2 = 1;
   quadelems[1].coef = -4.0;
   quadelems[2].idx1 = 0;
   quadelems[2].idx2 = 1;
   quadelems[2].coef = 5.0;

   /* compute the gradient for 2.3*x - 3.1*y at point (x,y) = (-2,3) */
   SCIP_CALL( SCIPsetSolVal(scip, sol, x, -2.0) );
   SCIP_CALL( SCIPsetSolVal(scip, sol, y, 3.0) );
   SCIP_CALL( SCIPcreateNlRow(scip, &nlrow, "nlrow", 5.0, 2, linvars, lincoefs, 0, NULL, 0, NULL, NULL, 1.0, 1.0,
         SCIP_EXPRCURV_UNKNOWN) );
   SCIP_CALL( computeGradient(scip, nlrow, exprint, sol, varindex, grad, &norm) );
   SCIP_CALL( SCIPreleaseNlRow(scip, &nlrow) );

   cr_assert( SCIPisEQ(scip, grad[0], 2.3) );
   cr_assert( SCIPisEQ(scip, grad[1], -3.1) );

   /* compute the gradient for 2*x^2 -4*y^2 at point (x,y) = (-2,3) */
   SCIP_CALL( SCIPcreateNlRow(scip, &nlrow, "nlrow", 5.0, 0, NULL, NULL, 2, quadvars, 2, quadelems, NULL, 1.0, 1.0,
         SCIP_EXPRCURV_UNKNOWN) );
   SCIP_CALL( computeGradient(scip, nlrow, exprint, sol, varindex, grad, &norm) );
   SCIP_CALL( SCIPreleaseNlRow(scip, &nlrow) );

   cr_assert( SCIPisEQ(scip, grad[0], 4 * (-2)) );
   cr_assert( SCIPisEQ(scip, grad[1], -8 * 3) );

   /* compute the gradient for 2.3*x - 3.1*y + 2*x^2 -4*y^2 + 5xy at point (x,y) = (1,-7) */
   SCIP_CALL( SCIPsetSolVal(scip, sol, x, 1.0) );
   SCIP_CALL( SCIPsetSolVal(scip, sol, y, -7.0) );
   SCIP_CALL( SCIPcreateNlRow(scip, &nlrow, "nlrow", 5.0, 2, linvars, lincoefs, 2, quadvars, 3, quadelems, NULL, 1.0, 1.0,
         SCIP_EXPRCURV_UNKNOWN) );
   SCIP_CALL( computeGradient(scip, nlrow, exprint, sol, varindex, grad, &norm) );
   SCIP_CALL( SCIPreleaseNlRow(scip, &nlrow) );

   cr_assert( SCIPisEQ(scip, grad[0], 2.3 + 4 * 1 + 5 * (-7)) );
   cr_assert( SCIPisEQ(scip, grad[1], -3.1 - 8 * (-7) + 5 * 1) );

   /* create expression tree for 2.3*x - 3.1*y + 2*x^2 -4*y^2 + 5xy + x*e^y at point (x,y) = (3,3) */
   SCIP_CALL( SCIPsetSolVal(scip, sol, x, 3.0) );
   SCIP_CALL( SCIPsetSolVal(scip, sol, y, 3.0) );
   SCIP_CALL( SCIPexprCreate(SCIPblkmem(scip), &xexpr, SCIP_EXPR_VARIDX, 0) );
   SCIP_CALL( SCIPexprCreate(SCIPblkmem(scip), &yexpr, SCIP_EXPR_VARIDX, 1) );
   SCIP_CALL( SCIPexprCreate(SCIPblkmem(scip), &expexpr, SCIP_EXPR_EXP, yexpr) );
   exprs[0] = xexpr;
   exprs[1] = expexpr;
   SCIP_CALL( SCIPexprCreate(SCIPblkmem(scip), &expr, SCIP_EXPR_PRODUCT, 2, exprs) );
   SCIP_CALL( SCIPexprtreeCreate(SCIPblkmem(scip), &tree, expr, 2, 0, NULL) );
   SCIP_CALL( SCIPexprtreeSetVars(tree, 2, linvars) );
   SCIP_CALL( SCIPcreateNlRow(scip, &nlrow, "nlrow", 5.0, 2, linvars, lincoefs, 2, quadvars, 3, quadelems, tree, 1.0, 1.0,
         SCIP_EXPRCURV_UNKNOWN) );
   SCIP_CALL( computeGradient(scip, nlrow, exprint, sol, varindex, grad, &norm) );

   cr_assert( SCIPisEQ(scip, grad[0], 2.3 + 4 * 3 + 5 * 3 + exp(3)) );
   cr_assert( SCIPisEQ(scip, grad[1], -3.1 - 8 * 3 + 5 * 3 + 3*exp(3)) );

   SCIP_CALL( SCIPreleaseNlRow(scip, &nlrow) );
   SCIP_CALL( SCIPexprtreeFree(&tree) );
}

Test(heuristic, improvePoint, .init = setup, .fini = teardown,
   .description = "check improvePoint subroutine of the multi-start heuristic"
   )
{
   SCIP_VAR* vars[2];
   SCIP_Real lincoefs[2];
   SCIP_QUADELEM quadelems[2];
   SCIP_NLROW* nlrows[2];
   SCIP_Real nlrowgradcosts[2];
   SCIP_Real gradcosts;
   SCIP_Real minfeas;

   nlrowgradcosts[0] = 1.0;
   nlrowgradcosts[1] = 1.0;

   SCIP_CALL( SCIPsetSolVal(scip, sol, x, 0.0) );
   SCIP_CALL( SCIPsetSolVal(scip, sol, y, 5.0) );

   vars[0] = x;
   vars[1] = y;

   /* for one linear constraint the method should stop after one iteration (if the projection on the linear constraint
    * is not outside the domain)
    */
   lincoefs[0] = 5.0;
   lincoefs[1] = 1.0;
<<<<<<< HEAD
   SCIP_CALL( SCIPcreateNlRow(scip, &nlrows[0], "nlrow1", 0.0, 2, vars, lincoefs, 0, NULL, 0, NULL, NULL, 1.0, 1.0) );
   SCIP_CALL( improvePoint(scip, nlrows, 1, varindex, exprint, sol, 1, 0.0, INT_MAX, &minfeas, nlrowgradcosts, &gradcosts) );
=======
   SCIP_CALL( SCIPcreateNlRow(scip, &nlrows[0], "nlrow1", 0.0, 2, vars, lincoefs, 0, NULL, 0, NULL, NULL, 1.0, 1.0,
         SCIP_EXPRCURV_UNKNOWN) );
   SCIP_CALL( improvePoint(scip, nlrows, 1, varindex, exprint, sol, 1, 0.0, INT_MAX, &minfeas) );
>>>>>>> 0da21340
   cr_expect(SCIPisFeasEQ(scip, minfeas, 0.0));
   cr_expect(gradcosts > 0.0);

   /* consider one quadratic constraint of the form sqrt(x^2 + y^2) = 0.5 */
   quadelems[0].idx1 = 0;
   quadelems[0].idx2 = 0;
   quadelems[0].coef = 1.0;
   quadelems[1].idx1 = 1;
   quadelems[1].idx2 = 1;
   quadelems[1].coef = 1.0;
   SCIP_CALL( SCIPcreateNlRow(scip, &nlrows[1], "nlrow2", 0.0, 0, NULL, NULL, 2, vars, 2, quadelems, NULL, 0.25, 0.25,
         SCIP_EXPRCURV_UNKNOWN) );

   /* start inside the ball */
   SCIP_CALL( SCIPsetSolVal(scip, sol, x, 0.1) );
   SCIP_CALL( SCIPsetSolVal(scip, sol, y, 0.2) );
   SCIP_CALL( improvePoint(scip, &nlrows[1], 1, varindex, exprint, sol, 10, 0.0, INT_MAX, &minfeas, nlrowgradcosts, &gradcosts) );
   cr_expect(SCIPisFeasGE(scip, minfeas, -EPS));
   cr_expect(gradcosts > 0.0);

   /* start outside the ball */
   SCIP_CALL( SCIPsetSolVal(scip, sol, x, 1.0) );
   SCIP_CALL( SCIPsetSolVal(scip, sol, y, 5.0) );
   SCIP_CALL( improvePoint(scip, &nlrows[1], 1, varindex, exprint, sol, 100, 0.0, INT_MAX, &minfeas, nlrowgradcosts, &gradcosts) );
   cr_expect(SCIPisFeasGE(scip, minfeas, -EPS));
   cr_expect(gradcosts > 0.0);

   /* consider linear and quadratic constraint */
   SCIP_CALL( SCIPsetSolVal(scip, sol, x, -1.0) );
   SCIP_CALL( SCIPsetSolVal(scip, sol, y, -10.0) );
   SCIP_CALL( improvePoint(scip, nlrows, 2, varindex, exprint, sol, 100, 0.0, INT_MAX, &minfeas, nlrowgradcosts, &gradcosts) );
   cr_expect(SCIPisFeasGE(scip, minfeas, -EPS));
   cr_expect(gradcosts > 0.0);

   /* free nlrows */
   SCIP_CALL( SCIPreleaseNlRow(scip, &nlrows[1]) );
   SCIP_CALL( SCIPreleaseNlRow(scip, &nlrows[0]) );
}

Test(heuristic, filterPoints, .init = setup, .fini = teardown,
   .description = "check filterPoints subroutine of the multi-start heuristic"
   )
{
   SCIP_SOL* points[10];
   SCIP_Real feasibilities[10];
   int nusefulpoints;
   int i;

   for( i = 0; i < 10; ++i )
      feasibilities[i] = i - 10;

   /* mean violation of the points should be -6.47 which means that the points with a violation of -7, -8. -9, or -10
    * are excluded
    */
   SCIP_CALL( filterPoints(scip, points, feasibilities, 10, &nusefulpoints) );
   cr_assert(nusefulpoints == 6);

   /* check is points are ordered decreasingly w.r.t their feasibilities */
   for( i = 0; i < 9; ++i )
      cr_assert(feasibilities[i] >= feasibilities[i+1]);
}

#define NPOINTS 100
Test(heuristic, clusterPointsGreedy, .init = setup, .fini = teardown,
   .description = "check clusterPointsGreedy subroutine of the multi-start heuristic"
   )
{
   SCIP_SOL* points[NPOINTS];
   SCIP_Real maxreldist;
   int clusteridx[NPOINTS];
   int nclusters;
   int i;

   maxreldist = 0.05;

   /* create solutions with random values */
   for( i = 0; i < NPOINTS; ++i )
   {
      SCIP_CALL( SCIPcreateSol(scip, &points[i], NULL) );
      SCIP_CALL( SCIPsetSolVal(scip, points[i], x, SCIPrandomGetReal(randumgen, -1.0, 1.0)) );
      SCIP_CALL( SCIPsetSolVal(scip, points[i], y, SCIPrandomGetReal(randumgen, -10.0, 10.0)) );
   }

   SCIP_CALL( clusterPointsGreedy(scip, points, NPOINTS, clusteridx, &nclusters, 1e+04, maxreldist, INT_MAX) );
   cr_assert(nclusters > 0 && nclusters <= NPOINTS);

   for( i = 0; i < NPOINTS; ++i )
   {
      int j;

      cr_assert(clusteridx[i] >= 0);
      cr_assert(clusteridx[i] < nclusters);

      for( j = i + 1; j < NPOINTS; ++j )
      {
         SCIP_Real dist = getRelDistance(scip, points[i], points[j], 1e+04);

         /* distance between i and j in the same cluster should not be twice as large as maxreldist */
         cr_assert(clusteridx[i] != clusteridx[j] || dist <= 2 * maxreldist);
      }
   }

   /* free solutions */
   for( i = NPOINTS - 1; i >= 0; --i )
   {
      SCIP_CALL( SCIPfreeSol(scip, &points[i]) );
   }
}<|MERGE_RESOLUTION|>--- conflicted
+++ resolved
@@ -230,14 +230,9 @@
     */
    lincoefs[0] = 5.0;
    lincoefs[1] = 1.0;
-<<<<<<< HEAD
-   SCIP_CALL( SCIPcreateNlRow(scip, &nlrows[0], "nlrow1", 0.0, 2, vars, lincoefs, 0, NULL, 0, NULL, NULL, 1.0, 1.0) );
-   SCIP_CALL( improvePoint(scip, nlrows, 1, varindex, exprint, sol, 1, 0.0, INT_MAX, &minfeas, nlrowgradcosts, &gradcosts) );
-=======
    SCIP_CALL( SCIPcreateNlRow(scip, &nlrows[0], "nlrow1", 0.0, 2, vars, lincoefs, 0, NULL, 0, NULL, NULL, 1.0, 1.0,
          SCIP_EXPRCURV_UNKNOWN) );
-   SCIP_CALL( improvePoint(scip, nlrows, 1, varindex, exprint, sol, 1, 0.0, INT_MAX, &minfeas) );
->>>>>>> 0da21340
+   SCIP_CALL( improvePoint(scip, nlrows, 1, varindex, exprint, sol, 1, 0.0, INT_MAX, &minfeas, nlrowgradcosts, &gradcosts)) );
    cr_expect(SCIPisFeasEQ(scip, minfeas, 0.0));
    cr_expect(gradcosts > 0.0);
 
