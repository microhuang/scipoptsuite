--- conflicted
+++ resolved
@@ -238,16 +238,11 @@
    }
 
    SCIP_CALL( SCIPlpiChgObjsen(lpi, *objsen) );
-<<<<<<< HEAD
    SCIP_CALL( SCIPlpiAddCols(lpi, *ncols, obj, lb, ub, colnames, 0, NULL, NULL, NULL) );
    SCIP_CALL( SCIPlpiAddRows(lpi, *nrows, lhs, rhs, rownames, *nnonz, beg, ind, val) );
-=======
-   SCIP_CALL( SCIPlpiAddCols(lpi, *ncols, obj, lb, ub, NULL, 0, NULL, NULL, NULL) );
-   SCIP_CALL( SCIPlpiAddRows(lpi, *nrows, lhs, rhs, NULL, *nnonz, beg, ind, val) );
    cr_assert( !SCIPlpiWasSolved(lpi) );
    SCIP_CALL( SCIPlpiSolvePrimal(lpi) );
    cr_assert( SCIPlpiWasSolved(lpi) );
->>>>>>> 7b14e221
 
    return TRUE;
 }
