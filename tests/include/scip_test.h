--- conflicted
+++ resolved
@@ -14,11 +14,8 @@
 
 #ifdef __GNUC__
 #pragma GCC diagnostic ignored "-Wredundant-decls"
-<<<<<<< HEAD
-=======
 #pragma GCC diagnostic ignored "-Wstrict-prototypes"
 #pragma GCC diagnostic ignored "-Wdeclaration-after-statement"
->>>>>>> 80221d5e
 #endif
 
 #include <criterion/criterion.h>
@@ -27,12 +24,8 @@
 #include <criterion/theories.h>
 
 #ifdef __GNUC__
-<<<<<<< HEAD
-#pragma GCC diagnostic ignored "-Wredundant-decls"
-=======
 #pragma GCC diagnostic warning "-Wredundant-decls"
 #pragma GCC diagnostic warning "-Wstrict-prototypes"
->>>>>>> 80221d5e
 #endif
 
 #undef SCIP_CALL
